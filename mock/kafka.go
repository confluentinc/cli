--- conflicted
+++ resolved
@@ -6,13 +6,6 @@
 
 	linkv1 "github.com/confluentinc/cc-structs/kafka/clusterlink/v1"
 	productv1 "github.com/confluentinc/cc-structs/kafka/product/core/v1"
-<<<<<<< HEAD
-=======
-
-	"github.com/golang/protobuf/proto"
-
-	linkv1 "github.com/confluentinc/cc-structs/kafka/clusterlink/v1"
->>>>>>> 36fbebeb
 	schedv1 "github.com/confluentinc/cc-structs/kafka/scheduler/v1"
 	"github.com/confluentinc/ccloud-sdk-go"
 	"github.com/golang/protobuf/proto"
@@ -113,29 +106,6 @@
 	return assertEqualFilters(filters, <-m.Expect)
 }
 
-<<<<<<< HEAD
-func (m *Kafka) ListLinks(ctx context.Context, cluster *schedv1.KafkaCluster) ([]string, error) {
-	return []string{}, nil
-}
-
-func (m *Kafka) CreateLink(ctx context.Context, destination *schedv1.KafkaCluster, link string, source *linkv1.LinkSourceCluster, options *linkv1.CreateLinkOptions) error {
-	return nil
-}
-
-func (m *Kafka) DeleteLink(ctx context.Context, cluster *schedv1.KafkaCluster, link string, options *linkv1.DeleteLinkOptions) error {
-	return nil
-}
-
-func (m *Kafka) DescribeLink(ctx context.Context, cluster *schedv1.KafkaCluster, link string) (*linkv1.LinkProperties, error) {
-	return nil, nil
-}
-
-func (m *Kafka) AlterLink(ctx context.Context, cluster *schedv1.KafkaCluster, link string, config *linkv1.LinkProperties, options *linkv1.AlterLinkOptions) error {
-	return nil
-}
-
-func (m *Kafka) AlterMirror(ctx context.Context, cluster *schedv1.KafkaCluster, request *schedv1.AlterMirrorOp) (*schedv1.AlterMirrorResult, error) {
-=======
 func (s *Kafka) ListLinks(_ context.Context, _ *schedv1.KafkaCluster) ([]string, error) {
 	return nil, nil
 }
@@ -157,7 +127,6 @@
 }
 
 func (m *Kafka) AlterMirror(_ context.Context, _ *schedv1.KafkaCluster, _ *schedv1.AlterMirrorOp) (*schedv1.AlterMirrorResult, error) {
->>>>>>> 36fbebeb
 	return nil, nil
 }
 
