--- conflicted
+++ resolved
@@ -134,22 +134,12 @@
 
 func (m *Kafka) ListLinks(ctx context.Context, cluster *schedv1.KafkaCluster, includeTopics bool) (*linkv1.ListLinksResponse, error) {
 	if includeTopics {
-<<<<<<< HEAD
-		return &linkv1.ListLinksResponse{
-			Links: []*linkv1.ListLinksResponseItem{
-				&linkv1.ListLinksResponseItem{LinkName: "link-1", Topics: []string{
-					"topic-1",
-					"topic-2",
-				}},
-				&linkv1.ListLinksResponseItem{LinkName: "link-2"},
-=======
 		topics := []string{"topic-1", "topic-2"}
 
 		return &linkv1.ListLinksResponse{
 			Links: []*linkv1.ListLinksResponseItem{
 				{LinkName: "link-1", Topics: topics},
 				{LinkName: "link-2"},
->>>>>>> fd6c6cc4
 			},
 		}, nil
 	} else {
