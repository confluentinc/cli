--- conflicted
+++ resolved
@@ -6,7 +6,6 @@
 	"github.com/confluentinc/mds-sdk-go/mdsv2alpha1"
 
 	"github.com/confluentinc/ccloud-sdk-go"
-	"github.com/confluentinc/kafka-rest-sdk-go/kafkarestv3"
 	mds "github.com/confluentinc/mds-sdk-go/mdsv1"
 	"github.com/spf13/cobra"
 
@@ -18,14 +17,6 @@
 )
 
 type Commander struct {
-<<<<<<< HEAD
-	FlagResolver    cmd.FlagResolver
-	Client          *ccloud.Client
-	MDSClient       *mds.APIClient
-	KafkaRestClient *kafkarestv3.APIClient
-	Version         *version.Version
-	Config          *v3.Config
-=======
 	FlagResolver      pcmd.FlagResolver
 	Client            *ccloud.Client
 	MDSClient         *mds.APIClient
@@ -33,7 +24,6 @@
 	KafkaRESTProvider *pcmd.KafkaRESTProvider
 	Version           *version.Version
 	Config            *v3.Config
->>>>>>> 56230853
 }
 
 var _ pcmd.PreRunner = (*Commander)(nil)
@@ -52,21 +42,6 @@
 	}
 }
 
-<<<<<<< HEAD
-// NewPreRunnerMock - Creates a mock of the PreRunner interface
-// @param kafkaRestClient - The client that is set in PreRun of UseKafkaRestCLICommands
-func NewPreRunnerMock(client *ccloud.Client, mdsClient *mds.APIClient, kafkaRestClient *kafkarestv3.APIClient, cfg *v3.Config) cmd.PreRunner {
-	flagResolverMock := &cmd.FlagResolverImpl{
-		Prompt: &Prompt{},
-		Out:    os.Stdout,
-	}
-	return &Commander{
-		FlagResolver:    flagResolverMock,
-		Client:          client,
-		MDSClient:       mdsClient,
-		KafkaRestClient: kafkaRestClient,
-		Config:          cfg,
-=======
 func NewPreRunnerMdsV2Mock(client *ccloud.Client, mdsClient *mdsv2alpha1.APIClient, cfg *v3.Config) pcmd.PreRunner {
 	flagResolverMock := &pcmd.FlagResolverImpl{
 		Prompt: &pmock.Prompt{},
@@ -77,7 +52,6 @@
 		Client:       client,
 		MDSv2Client:  mdsClient,
 		Config:       cfg,
->>>>>>> 56230853
 	}
 }
 
@@ -156,23 +130,7 @@
 	}
 }
 
-<<<<<<< HEAD
-// UseKafkaRest - The PreRun function registered by the mock prerunner for UseKafkaRestCLICommand
-func (c *Commander) UseKafkaRest(command *cmd.UseKafkaRestCLICommand) func(cmd *cobra.Command, args []string) error {
-	return func(cmd *cobra.Command, args []string) error {
-		err := c.Anonymous(command.CLICommand)(cmd, args)
-		if err != nil {
-			return err
-		}
-		command.KafkaRestClient = c.KafkaRestClient
-		return nil
-	}
-}
-
-func (c *Commander) setClient(command *cmd.AuthenticatedCLICommand) {
-=======
 func (c *Commander) setClient(command *pcmd.AuthenticatedCLICommand) {
->>>>>>> 56230853
 	command.Client = c.Client
 	command.MDSClient = c.MDSClient
 	command.MDSv2Client = c.MDSv2Client
