project_name: confluent

dist: dist/confluent

before:
  hooks:
    # to avoid goreleaser error due to `make deps` on CI: git is currently in a dirty state
    # we should never see go.mod be dirty because we `go build -mod=readonly`, but we can't well control go.sum updates
    - git checkout go.sum
    # TODO: [CLI-92] we delete the semaphore cache during release to workaround an issue with semaphore and goreleaser
    - rm -rf $GOPATH/pkg/mod

# NOTE: This will put all builds into the same ./dist folder.  There is no way to configure goreleaser output directories per-build, only per-project.
# That means that we should probably not rely on the CI's directory layout for publishing binaries to s3 since cloud and rbac will be intermingled.
builds:
  - binary: confluent
    main: cmd/confluent/main.go
    flags:
      - -mod=readonly
    ldflags:
<<<<<<< HEAD
      - -s -w -X main.version={{.Env.VERSION}} -X main.commit={{.ShortCommit}} -X main.date={{.Date}} -X main.host={{.Env.HOSTNAME}} -buildmode=exe
=======
      - -s -w -X main.version={{.Env.VERSION}} -X main.commit={{.ShortCommit}} -X main.date={{.Date}} -X main.host={{.Env.HOSTNAME}}
>>>>>>> a97f3719
    gcflags:
      - all=-trimpath={{.Env.GOPATH}}
    asmflags:
      - all=-trimpath={{.Env.GOPATH}}
    goos:
      - linux
      - windows
    goarch:
      - amd64
      - 386
  - binary: confluent
    id: signed-amd64
    main: cmd/confluent/main.go
    flags:
      - -mod=readonly
    ldflags:
      - -s -w -X main.version={{.Env.VERSION}} -X main.commit={{.ShortCommit}} -X main.date={{.Date}} -X main.host={{.Env.HOSTNAME}}
    gcflags:
      - all=-trimpath={{.Env.GOPATH}}
    asmflags:
      - all=-trimpath={{.Env.GOPATH}}
    goos:
      - darwin
    goarch:
      - amd64
    hooks:
      post:
        - cmd: make download-licenses
          env:
            - LICENSE_BIN=confluent
            - LICENSE_BIN_PATH=./dist/confluent/signed-amd64_darwin_amd64/confluent
        - cmd: gon gon_confluent_amd64.hcl
  - binary: confluent
    id: signed-arm64
    main: cmd/confluent/main.go
    flags:
      - -mod=readonly
    ldflags:
      - -s -w -X main.version={{.Env.VERSION}} -X main.commit={{.ShortCommit}} -X main.date={{.Date}} -X main.host={{.Env.HOSTNAME}}
    gcflags:
      - all=-trimpath={{.Env.GOPATH}}
    asmflags:
      - all=-trimpath={{.Env.GOPATH}}
    goos:
      - darwin
    goarch:
      - arm64
    hooks:
      post:
        - cmd: make download-licenses
          env:
            - LICENSE_BIN=confluent
            - LICENSE_BIN_PATH=./dist/confluent/signed-arm64_darwin_arm64/confluent
        - cmd: gon gon_confluent_arm64.hcl

release:
  disable: true

archives:
  - id: binary
    format: binary
  - id: archive
    name_template: "{{ .ProjectName }}_v{{ .Version }}_{{ .Os }}_{{ .Arch }}"
    format: tar.gz
    format_overrides:
      - goos: windows
        format: zip
    wrap_in_directory: "{{ .ProjectName }}"
    files:
      - LICENSE
      - legal/**/*

blobs:
  -
    ids:
    - binary
    provider: s3
    bucket: confluent.cloud
    region: us-west-2
    folder: "{{.Env.S3FOLDER}}/binaries/{{.Version}}"
  -
    ids:
    - archive
    provider: s3
    bucket: confluent.cloud
    region: us-west-2
    folder: "{{.Env.S3FOLDER}}/archives/{{.Version}}"<|MERGE_RESOLUTION|>--- conflicted
+++ resolved
@@ -18,11 +18,7 @@
     flags:
       - -mod=readonly
     ldflags:
-<<<<<<< HEAD
-      - -s -w -X main.version={{.Env.VERSION}} -X main.commit={{.ShortCommit}} -X main.date={{.Date}} -X main.host={{.Env.HOSTNAME}} -buildmode=exe
-=======
       - -s -w -X main.version={{.Env.VERSION}} -X main.commit={{.ShortCommit}} -X main.date={{.Date}} -X main.host={{.Env.HOSTNAME}}
->>>>>>> a97f3719
     gcflags:
       - all=-trimpath={{.Env.GOPATH}}
     asmflags:
