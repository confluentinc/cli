--- conflicted
+++ resolved
@@ -322,12 +322,8 @@
   - ids:
     - archive
     - archive-alpine
-<<<<<<< HEAD
-    - archive-homebrew
     - archive-chocolatey
-=======
     - archive-disableupdates
->>>>>>> cbc6d23c
     provider: s3
     bucket: confluent.cloud
     region: us-west-2
