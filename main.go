package main

import (
	"fmt"
	"os"
	"runtime"

	"github.com/confluentinc/cli/command"
	"github.com/confluentinc/cli/command/auth"
	"github.com/confluentinc/cli/command/common"
	"github.com/confluentinc/cli/command/config"
	"github.com/confluentinc/cli/command/connect"
	"github.com/confluentinc/cli/command/kafka"
	"github.com/confluentinc/cli/command/ksql"
<<<<<<< HEAD
	"github.com/confluentinc/cli/command/service-account"
	"github.com/confluentinc/cli/command/api-key"
=======
	"github.com/hashicorp/go-plugin"
	"github.com/sirupsen/logrus"
	"github.com/spf13/cobra"
	"github.com/spf13/viper"

>>>>>>> 71f65e2a
	"github.com/confluentinc/cli/log"
	"github.com/confluentinc/cli/metric"
	"github.com/confluentinc/cli/shared"
	cliVersion "github.com/confluentinc/cli/version"
)

var (
	// Injected from linker flags like `go build -ldflags "-X main.version=$VERSION" -X ...`
	version = "v0.0.0"
	commit  = ""
	date    = ""
	host    = ""
)

func main() {
	viper.AutomaticEnv()

	var logger *log.Logger
	{
		logger = log.New()
		logger.Out = os.Stdout
		logger.Log("msg", "hello")
		logger.SetLevel(logrus.WarnLevel)
		defer logger.Log("msg", "goodbye")
	}

	var metricSink shared.MetricSink
	{
		metricSink = metric.NewSink()
	}

	var cfg *shared.Config
	{
		cfg = shared.NewConfig(&shared.Config{
			MetricSink: metricSink,
			Logger:     logger,
		})
		err := cfg.Load()
		if err != nil && err != shared.ErrNoConfig {
			logger.WithError(err).Errorf("unable to load cfg")
		}
	}

	userAgent := fmt.Sprintf("Confluent/1.0 ccloud/%s (%s/%s)", version, runtime.GOOS, runtime.GOARCH)
	version := cliVersion.NewVersion(version, commit, date, host, userAgent)
	factory := &common.GRPCPluginFactoryImpl{}

	cli := BuildCommand(cfg, version, factory, logger)
	check(cli.Execute())

	plugin.CleanupClients()
	os.Exit(0)
}

func BuildCommand(cfg *shared.Config, version *cliVersion.Version, factory common.GRPCPluginFactory, logger *log.Logger) *cobra.Command {
	cli := &cobra.Command{
		Use:   "ccloud",
		Short: "Welcome to the Confluent Cloud CLI",
	}
	cli.PersistentFlags().CountP("verbose", "v", "increase output verbosity")
	cli.PersistentPreRunE = func(cmd *cobra.Command, args []string) error {
		if err := common.SetLoggingVerbosity(cmd, logger); err != nil {
			return common.HandleError(err, cmd)
		}
		return nil
	}

	prompt := command.NewTerminalPrompt(os.Stdin)

	cli.Version = version.Version
	cli.AddCommand(common.NewVersionCmd(version, prompt))

	cli.AddCommand(config.New(cfg))

	cli.AddCommand(common.NewCompletionCmd(cli, prompt))

	cli.AddCommand(auth.New(cfg)...)

	conn, err := kafka.New(cfg, factory)
	if err != nil {
		logger.Log("msg", err)
	} else {
		cli.AddCommand(conn)
	}

	conn, err = connect.New(cfg, factory)
	if err != nil {
		logger.Log("msg", err)
	} else {
		cli.AddCommand(conn)
	}

	conn, err = ksql.New(cfg, factory)
	if err != nil {
		logger.Log("msg", err)
	} else {
		cli.AddCommand(conn)
	}

<<<<<<< HEAD
	conn, err = service_account.New(cfg)
	if err != nil {
		logger.Log("msg", err)
	} else {
		cli.AddCommand(conn)
	}

	conn, err = api_key.New(cfg)
	if err != nil {
		logger.Log("msg", err)
	} else {
		cli.AddCommand(conn)
	}


	check(cli.Execute())

	plugin.CleanupClients()
	os.Exit(0)
=======
	return cli
>>>>>>> 71f65e2a
}

func check(err error) {
	if err != nil {
		plugin.CleanupClients()
		os.Exit(1)
	}
}<|MERGE_RESOLUTION|>--- conflicted
+++ resolved
@@ -12,16 +12,14 @@
 	"github.com/confluentinc/cli/command/connect"
 	"github.com/confluentinc/cli/command/kafka"
 	"github.com/confluentinc/cli/command/ksql"
-<<<<<<< HEAD
 	"github.com/confluentinc/cli/command/service-account"
 	"github.com/confluentinc/cli/command/api-key"
-=======
+
 	"github.com/hashicorp/go-plugin"
 	"github.com/sirupsen/logrus"
 	"github.com/spf13/cobra"
 	"github.com/spf13/viper"
 
->>>>>>> 71f65e2a
 	"github.com/confluentinc/cli/log"
 	"github.com/confluentinc/cli/metric"
 	"github.com/confluentinc/cli/shared"
@@ -121,7 +119,6 @@
 		cli.AddCommand(conn)
 	}
 
-<<<<<<< HEAD
 	conn, err = service_account.New(cfg)
 	if err != nil {
 		logger.Log("msg", err)
@@ -136,14 +133,7 @@
 		cli.AddCommand(conn)
 	}
 
-
-	check(cli.Execute())
-
-	plugin.CleanupClients()
-	os.Exit(0)
-=======
 	return cli
->>>>>>> 71f65e2a
 }
 
 func check(err error) {
