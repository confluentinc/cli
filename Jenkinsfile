def config = jobConfig {
    nodeLabel = 'docker-debian-10-system-test-jdk8'
    properties = [
        parameters([
            string(name: 'TEST_PATH', defaultValue: 'muckrake/tests/cli_acls_test.py muckrake/tests/cli_brokers_test.py muckrake/tests/cli_partitions_test.py muckrake/tests/cli_topics_test.py muckrake/tests/password_protection_cli_test.py muckrake/tests/rbac_kafka_cli_test.py', description: 'Use this to specify a test or subset of tests to run.'),
            string(name: 'NUM_WORKERS', defaultValue: '15', description: 'Number of EC2 nodes to use when running the tests.'),
            string(name: 'INSTALL_TYPE', defaultValue: 'source', choices: ['distro', 'source', 'tarball'], description: 'Use tarball or source or distro'),
            string(name: 'RESOURCE_URL', defaultValue: '', description: 'If using tarball or distro [deb, rpm], specify S3 URL to download artifacts from'),
            string(name: 'PARALLEL', defaultValue:'true', description: 'Whether to execute the tests in parallel. If disabled, you should probably reduce NUM_WORKERS')
        ])
    ]
    realJobPrefixes = ['cli']
    timeoutHours = 16
}

def job = {
    if (config.isPrJob) {
        configureGitSSH("github/confluent_jenkins", "private_key")
        def mavenSettingsFile = "/home/jenkins/.m2/settings.xml"
        withMavenSettings("maven/jenkins_maven_global_settings", "settings", "MAVEN_GLOBAL_SETTINGS_FILE", mavenSettingsFile) {

            stage('Setup Go and Build CLI') {
                writeFile file:'extract-iam-credential.sh', text:libraryResource('scripts/extract-iam-credential.sh')
                withVaultEnv([["docker_hub/jenkins", "user", "DOCKER_USERNAME"],
                    ["docker_hub/jenkins", "password", "DOCKER_PASSWORD"],
                    ["github/confluent_jenkins", "user", "GIT_USER"],
                    ["github/confluent_jenkins", "access_token", "GIT_TOKEN"],
                    ["aws/prod_cli_team", "key_id", "AWS_ACCESS_KEY_ID"],
                    ["aws/prod_cli_team", "access_key", "AWS_SECRET_ACCESS_KEY"]]){
                    withEnv(["GIT_CREDENTIAL=${env.GIT_USER}:${env.GIT_TOKEN}", "GIT_USER=${env.GIT_USER}", "GIT_TOKEN=${env.GIT_TOKEN}"]) {
                        withGradleFile(["gradle/gradle_properties_maven", "gradle_properties_file",
                            "gradle.properties", "GRADLE_PROPERTIES_FILE"]) {
                            sh '''#!/usr/bin/env bash
                                export HASH=$(git rev-parse --short=7 HEAD)
                                wget "https://golang.org/dl/go1.19.linux-amd64.tar.gz" --quiet --output-document go1.19.tar.gz
                                tar -C $(pwd) -xzf go1.19.tar.gz
                                export GOROOT=$(pwd)/go
                                export GOPATH=$(pwd)/go/path
                                export GOBIN=$(pwd)/go/bin
                                export modulePath=$(pwd)/go/src/github.com/confluentinc/cli
                                mkdir -p $GOPATH/bin
                                mkdir -p $GOROOT/bin
                                export PATH=$GOPATH/bin:$GOROOT/bin:$PATH
                                echo "machine github.com\n\tlogin $GIT_USER\n\tpassword $GIT_TOKEN" > ~/.netrc
                                make jenkins-deps
                                make build || exit 1
                                cd dist
                                dir=confluent_SNAPSHOT-${HASH}_linux_amd64
                                mv confluent_linux_amd64_v1 $dir
                                tarball=$dir.tar.gz
                                tar -czf $tarball $dir
                                aws s3api put-object --bucket confluent.cloud --key confluent-cli-system-test-builds/$tarball --body $tarball
                                aws s3api put-object-acl --bucket confluent.cloud --key confluent-cli-system-test-builds/$tarball --acl public-read
                            '''
                        }
                    }
                }
            }

            stage('Clone muckrake') {
                withVaultEnv([["docker_hub/jenkins", "user", "DOCKER_USERNAME"],
                    ["docker_hub/jenkins", "password", "DOCKER_PASSWORD"],
                    ["github/confluent_jenkins", "user", "GIT_USER"],
                    ["github/confluent_jenkins", "access_token", "GIT_TOKEN"]]) {
                    withEnv(["GIT_CREDENTIAL=${env.GIT_USER}:${env.GIT_TOKEN}"]) {
                        withGradleFile(["gradle/gradle_properties_maven", "gradle_properties_file",
                            "gradle.properties", "GRADLE_PROPERTIES_FILE"]) {
                            sh '''#!/usr/bin/env bash
                                export HASH=$(git rev-parse --short=7 HEAD)
                                export confluent_s3="https://s3-us-west-2.amazonaws.com"
                                git clone git@github.com:confluentinc/muckrake.git
                                cd muckrake
                                git checkout v3
                                sed -i "s?\\(confluent-cli-\\(.*\\)=\\)\\(.*\\)?\\1${confluent_s3}/confluent.cloud/confluent-cli-system-test-builds/confluent_SNAPSHOT-${HASH}_linux_amd64\\.tar\\.gz\\"?" ducker/ducker
                                sed -i "s?get_cli .*?& ${confluent_s3}/confluent.cloud/confluent-cli-system-test-builds/confluent_SNAPSHOT-${HASH}_linux_amd64\\.tar\\.gz?g" vagrant/base-ubuntu.sh
                                sed -i "s?get_cli .*?& ${confluent_s3}/confluent.cloud/confluent-cli-system-test-builds/confluent_SNAPSHOT-${HASH}_linux_amd64\\.tar\\.gz?g" vagrant/base-redhat.sh
                                git checkout -b cli_system_test_$HASH
                                git commit -am "System test configuration for CLI build ${HASH}"
                                git push -u origin cli_system_test_$HASH
                            '''
                        }
                    }
                }
            }

            stage('Build & Test Ducker Image') {
                def pem_file = ''
                pem_file = setupSSHKey("vagrant/instance_pem", "pem_file", "${env.WORKSPACE}/vagrant-instance.pem")
                withVaultEnv([["docker_hub/jenkins", "user", "DOCKER_USERNAME"],
                    ["docker_hub/jenkins", "password", "DOCKER_PASSWORD"],
                    ["github/confluent_jenkins", "user", "GIT_USER"],
                    ["github/confluent_jenkins", "access_token", "GIT_TOKEN"]]) {
                    withEnv(["GIT_CREDENTIAL=${env.GIT_USER}:${env.GIT_TOKEN}",
<<<<<<< HEAD
                        "AWS_KEYPAIR_FILE=${pem_file}", "GIT_BRANCH=v3"]) {
                        withVaultFile([["gradle/gradle_properties_maven", "gradle_properties_file",
                            "gradle.properties", "GRADLE_PROPERTIES_FILE"]]) {
=======
                        "AWS_KEYPAIR_FILE=${pem_file}", "GIT_BRANCH=7.3.x"]) {
                        withGradleFile(["gradle/gradle_properties_maven", "gradle_properties_file",
                            "gradle.properties", "GRADLE_PROPERTIES_FILE"]) {
>>>>>>> 24965e3a
                            sh '''#!/usr/bin/env bash
                                export HASH=$(git rev-parse --short=7 HEAD)
                                . extract-iam-credential.sh
                                if [ -z "${TEST_PATH}" ]; then
                                    export TEST_PATH="muckrake/tests/everything_runs_test.py"
                                fi
                                muckrake/ducker/resources/setup-gradle-properties.sh
                                muckrake/ducker/resources/setup-git-credential-store
                                export CHANGE_BRANCH=cli_system_test_$HASH
                                cd muckrake/ducker; ./vagrant-build-ducker.sh --pr true
                            '''
                        }
                    }
                }
            }
        }
    }
}


def post = {
    if (config.isPrJob) {
        stage("Cleanup") {
            def pem_file = ''
            pem_file = setupSSHKey("vagrant/instance_pem", "pem_file", "${env.WORKSPACE}/vagrant-instance.pem")
            withEnv(["AWS_KEYPAIR_FILE=${pem_file}"]) {
                sh '''#!/usr/bin/env bash
                    export HASH=$(git rev-parse --short=7 HEAD)
                    . extract-iam-credential.sh
                    cd muckrake
                    cd ducker
                    . ./resources/aws-iam.sh
                    vagrant destroy -f
                    cd ..
                    git push --delete origin cli_system_test_$HASH
                '''
            }
            withVaultEnv([["aws/prod_cli_team", "key_id", "AWS_ACCESS_KEY_ID"],
                         ["aws/prod_cli_team", "access_key", "AWS_SECRET_ACCESS_KEY"]]){
                sh '''#!/usr/bin/env bash
                    export HASH=$(git rev-parse --short=7 HEAD)
                    aws s3 rm s3://confluent.cloud/confluent-cli-system-test-builds/confluent_SNAPSHOT-${HASH}_linux_amd64.tar.gz
                '''
            }
        }
    }
}

runJob config, job, post<|MERGE_RESOLUTION|>--- conflicted
+++ resolved
@@ -91,15 +91,9 @@
                     ["github/confluent_jenkins", "user", "GIT_USER"],
                     ["github/confluent_jenkins", "access_token", "GIT_TOKEN"]]) {
                     withEnv(["GIT_CREDENTIAL=${env.GIT_USER}:${env.GIT_TOKEN}",
-<<<<<<< HEAD
                         "AWS_KEYPAIR_FILE=${pem_file}", "GIT_BRANCH=v3"]) {
-                        withVaultFile([["gradle/gradle_properties_maven", "gradle_properties_file",
-                            "gradle.properties", "GRADLE_PROPERTIES_FILE"]]) {
-=======
-                        "AWS_KEYPAIR_FILE=${pem_file}", "GIT_BRANCH=7.3.x"]) {
                         withGradleFile(["gradle/gradle_properties_maven", "gradle_properties_file",
                             "gradle.properties", "GRADLE_PROPERTIES_FILE"]) {
->>>>>>> 24965e3a
                             sh '''#!/usr/bin/env bash
                                 export HASH=$(git rev-parse --short=7 HEAD)
                                 . extract-iam-credential.sh
