--- conflicted
+++ resolved
@@ -114,11 +114,7 @@
 	[ "$${OS}" = "Windows_NT" ] && binexe=$${binary}.exe || binexe=$${binary} ; \
 	GO111MODULE=on go test ./cmd/confluent -ldflags="-s -w -X $(RESOLVED_PATH).cliName=ccloud \
 	-X $(RESOLVED_PATH).commit=$(REF) -X $(RESOLVED_PATH).host=$(HOSTNAME) -X $(RESOLVED_PATH).date=$(DATE) \
-<<<<<<< HEAD
-	-X $(RESOLVED_PATH).version=$(VERSION)" -tags testrunmain -coverpkg=./... -c -o $${binexe}
-=======
-	-X $(RESOLVED_PATH).version=$(VERSION) -X $(RESOLVED_PATH).isTest=true" -tags testrunmain -coverpkg=./... -c -o ccloud_test
->>>>>>> bdb43d37
+	-X $(RESOLVED_PATH).version=$(VERSION) -X $(RESOLVED_PATH).isTest=true" -tags testrunmain -coverpkg=./... -c -o $${binexe}
 
 .PHONY: build-integ-confluent-nonrace
 build-integ-confluent-nonrace:
@@ -126,11 +122,7 @@
 	[ "$${OS}" = "Windows_NT" ] && binexe=$${binary}.exe || binexe=$${binary} ; \
 	GO111MODULE=on go test ./cmd/confluent -ldflags="-s -w -X $(RESOLVED_PATH).cliName=confluent \
 		    -X $(RESOLVED_PATH).commit=$(REF) -X $(RESOLVED_PATH).host=$(HOSTNAME) -X $(RESOLVED_PATH).date=$(DATE) \
-<<<<<<< HEAD
-		    -X $(RESOLVED_PATH).version=$(VERSION)" -tags testrunmain -coverpkg=./... -c -o $${binexe}
-=======
-		    -X $(RESOLVED_PATH).version=$(VERSION) -X $(RESOLVED_PATH).isTest=true" -tags testrunmain -coverpkg=./... -c -o confluent_test
->>>>>>> bdb43d37
+		    -X $(RESOLVED_PATH).version=$(VERSION) -X $(RESOLVED_PATH).isTest=true" -tags testrunmain -coverpkg=./... -c -o $${binexe}
 
 .PHONY: build-integ-race
 build-integ-race:
@@ -143,11 +135,7 @@
 	[ "$${OS}" = "Windows_NT" ] && binexe=$${binary}.exe || binexe=$${binary} ; \
 	GO111MODULE=on go test ./cmd/confluent -ldflags="-s -w -X $(RESOLVED_PATH).cliName=ccloud \
 	-X $(RESOLVED_PATH).commit=$(REF) -X $(RESOLVED_PATH).host=$(HOSTNAME) -X $(RESOLVED_PATH).date=$(DATE) \
-<<<<<<< HEAD
-	-X $(RESOLVED_PATH).version=$(VERSION)" -tags testrunmain -coverpkg=./... -c -o $${binexe} -race
-=======
-	-X $(RESOLVED_PATH).version=$(VERSION) -X $(RESOLVED_PATH).isTest=true" -tags testrunmain -coverpkg=./... -c -o ccloud_test_race -race
->>>>>>> bdb43d37
+	-X $(RESOLVED_PATH).version=$(VERSION) -X $(RESOLVED_PATH).isTest=true" -tags testrunmain -coverpkg=./... -c -o $${binexe} -race
 
 .PHONY: build-integ-confluent-race
 build-integ-confluent-race:
@@ -155,23 +143,15 @@
 	[ "$${OS}" = "Windows_NT" ] && binexe=$${binary}.exe || binexe=$${binary} ; \
 	GO111MODULE=on go test ./cmd/confluent -ldflags="-s -w -X $(RESOLVED_PATH).cliName=confluent \
 		    -X $(RESOLVED_PATH).commit=$(REF) -X $(RESOLVED_PATH).host=$(HOSTNAME) -X $(RESOLVED_PATH).date=$(DATE) \
-<<<<<<< HEAD
-		    -X $(RESOLVED_PATH).version=$(VERSION)" -tags testrunmain -coverpkg=./... -c -o $${binexe} -race
-=======
-		    -X $(RESOLVED_PATH).version=$(VERSION) -X $(RESOLVED_PATH).isTest=true" -tags testrunmain -coverpkg=./... -c -o confluent_test_race -race
->>>>>>> bdb43d37
+		    -X $(RESOLVED_PATH).version=$(VERSION) -X $(RESOLVED_PATH).isTest=true" -tags testrunmain -coverpkg=./... -c -o $${binexe} -race
 
 .PHONY: bindata
 bindata: internal/cmd/local/bindata.go
 
-<<<<<<< HEAD
 .PHONY: cp_cli/
 .PHONY: assets/
 .PHONY:
 internal/cmd/local/bindata.go: cp_cli/ assets/
-=======
-internal/cmd/local/bindata.go: cp_cli/
->>>>>>> bdb43d37
 	@go-bindata -pkg local -o internal/cmd/local/bindata.go cp_cli/ assets/
 
 .PHONY: release
