SHELL           := /bin/bash
ALL_SRC         := $(shell find . -name "*.go" | grep -v -e vendor)
GIT_REMOTE_NAME ?= origin
MAIN_BRANCH     ?= main
RELEASE_BRANCH  ?= main

.PHONY: build # compile natively based on the system
build:
ifneq "" "$(findstring NT,$(shell uname))" # build for Windows
	CC=gcc CXX=g++ make cli-builder
else ifneq (,$(findstring Linux,$(shell uname)))
    ifneq (,$(findstring musl,$(shell ldd --version))) # build for musl Linux
		CC=gcc CXX=g++ TAGS=musl make cli-builder
    else # build for glibc Linux
		CC=gcc CXX=g++ make cli-builder
    endif
else # build for Darwin
	make cli-builder
endif

.PHONY: cross-build # cross-compile from Darwin/amd64 machine to Win64, Linux64 and Darwin/arm64
cross-build:
ifeq ($(GOARCH),arm64)
    ifeq ($(GOOS),linux)
		CGO_ENABLED=1 CC=aarch64-linux-musl-gcc CXX=aarch64-linux-musl-g++ CGO_LDFLAGS="-static" TAGS=musl make cli-builder
    else # build for darwin/arm64
		CGO_ENABLED=1 make cli-builder
    endif
else # build for amd64 arch
    ifeq ($(GOOS),windows)
		CGO_ENABLED=1 CC=x86_64-w64-mingw32-gcc CXX=x86_64-w64-mingw32-g++ CGO_LDFLAGS="-static" make cli-builder
    else ifeq ($(GOOS),linux) 
		CGO_ENABLED=1 CC=x86_64-linux-musl-gcc CXX=x86_64-linux-musl-g++ CGO_LDFLAGS="-static" TAGS=musl make cli-builder
    else # build for Darwin/amd64
		CGO_ENABLED=1 make cli-builder
    endif
endif

.PHONY: cli-builder
cli-builder:
	@TAGS=$(TAGS) CGO_ENABLED=$(CGO_ENABLED) CC=$(CC) CXX=$(CXX) CGO_LDFLAGS=$(CGO_LDFLAGS) VERSION=$(VERSION) goreleaser build -f .goreleaser-build.yml --rm-dist --single-target --snapshot

include ./mk-files/dockerhub.mk
include ./mk-files/semver.mk
include ./mk-files/docs.mk
include ./mk-files/release.mk
include ./mk-files/release-test.mk
include ./mk-files/release-notes.mk
include ./mk-files/unrelease.mk
include ./mk-files/usage.mk
include ./mk-files/utils.mk

REF := $(shell [ -d .git ] && git rev-parse --short HEAD || echo "none")
DATE := $(shell date -u +"%Y-%m-%dT%H:%M:%SZ")
RESOLVED_PATH=github.com/confluentinc/cli/cmd/confluent
RDKAFKA_VERSION = 1.9.3-RC3

S3_BUCKET_PATH=s3://confluent.cloud
S3_STAG_FOLDER_NAME=cli-release-stag
S3_STAG_PATH=s3://confluent.cloud/$(S3_STAG_FOLDER_NAME)

.PHONY: clean
clean:
	@for dir in bin dist docs legal release-notes; do \
		[ -d $$dir ] && rm -r $$dir || true ; \
	done

.PHONY: deps
deps:
	go install github.com/golangci/golangci-lint/cmd/golangci-lint@v1.50.1 && \
<<<<<<< HEAD
	go install github.com/google/go-licenses@v1.4.0 && \
=======
	go install github.com/google/go-licenses@v1.5.0 && \
>>>>>>> bc8ccaf2
	go install github.com/goreleaser/goreleaser@v1.14.1 && \
	go install gotest.tools/gotestsum@v1.8.2

show-args:
	@echo "VERSION: $(VERSION)"

.PHONY: build-integ-nonrace
build-integ-nonrace:
	go test ./cmd/confluent -ldflags="-s -w \
		-X $(RESOLVED_PATH).commit=$(REF) \
		-X $(RESOLVED_PATH).date=$(DATE) \
		-X $(RESOLVED_PATH).version=$(VERSION) \
		-X $(RESOLVED_PATH).isTest=true" \
		-tags testrunmain -coverpkg=./... -c -o bin/confluent_test

.PHONY: build-integ-race
build-integ-race:
	go test ./cmd/confluent -ldflags="-s -w \
		-X $(RESOLVED_PATH).commit=$(REF) \
		-X $(RESOLVED_PATH).date=$(DATE) \
		-X $(RESOLVED_PATH).version=$(VERSION) \
		-X $(RESOLVED_PATH).isTest=true" \
		-tags testrunmain -coverpkg=./... -c -o bin/confluent_test_race -race

.PHONY: build-integ-nonrace-windows
build-integ-nonrace-windows:
	go test ./cmd/confluent -ldflags="-s -w \
		-X $(RESOLVED_PATH).commit=12345678 \
		-X $(RESOLVED_PATH).date=2000-01-01T00:00:00Z \
		-X $(RESOLVED_PATH).version=$(VERSION) \
		-X $(RESOLVED_PATH).isTest=true" \
		-tags testrunmain -coverpkg=./... -c -o bin/confluent_test.exe

.PHONY: build-integ-race-windows
build-integ-race-windows:
	go test ./cmd/confluent -ldflags="-s -w \
		-X $(RESOLVED_PATH).commit=12345678 \
		-X $(RESOLVED_PATH).date=2000-01-01T00:00:00Z \
		-X $(RESOLVED_PATH).version=$(VERSION) \
		-X $(RESOLVED_PATH).isTest=true" \
		-tags testrunmain -coverpkg=./... -c -o bin/confluent_test_race.exe -race

# If you setup your laptop following https://github.com/confluentinc/cc-documentation/blob/master/Operations/Laptop%20Setup.md
# then assuming caas.sh lives here should be fine
define aws-authenticate
	source ~/git/go/src/github.com/confluentinc/cc-dotfiles/caas.sh && if ! aws sts get-caller-identity; then eval $$(gimme-aws-creds --output-format export --roles "arn:aws:iam::050879227952:role/administrator"); fi
endef

.PHONY: fmt
fmt:
	@goimports -e -l -local github.com/confluentinc/cli/ -w $(ALL_SRC)

.PHONY: lint
lint:
	make lint-go
	make lint-cli

.PHONY: lint-go
lint-go:
	@golangci-lint run --timeout=10m
	@echo "✅  golangci-lint"

.PHONY: lint-cli
lint-cli: cmd/lint/en_US.aff cmd/lint/en_US.dic
	@go run cmd/lint/main.go -aff-file $(word 1,$^) -dic-file $(word 2,$^) $(ARGS)
	@echo "✅  cmd/lint/main.go"

cmd/lint/en_US.aff:
	curl -s "https://chromium.googlesource.com/chromium/deps/hunspell_dictionaries/+/master/en_US.aff?format=TEXT" | base64 -D > $@

cmd/lint/en_US.dic:
	curl -s "https://chromium.googlesource.com/chromium/deps/hunspell_dictionaries/+/master/en_US.dic?format=TEXT" | base64 -D > $@

.PHONY: lint-licenses
lint-licenses:
	go-licenses report ./...

.PHONY: test-prep
test-prep:
ifdef CI
	@echo "mode: atomic" > coverage.txt
endif

.PHONY: unit-test
unit-test:
ifdef CI
	gotestsum --junitfile unit-test-report.xml -- -v -race $$(go list ./... | grep -v test)
else
	go test -v -race $$(go list ./... | grep -v test) $(UNIT_TEST_ARGS)
endif

.PHONY: int-test
int-test:
ifdef CI
	gotestsum --junitfile integration-test-report.xml -- -v -race $$(go list ./... | grep test)
	cat integration-test-report.xml
else
	go test -v -race $$(go list ./... | grep test) $(INT_TEST_ARGS)
endif

.PHONY: test
test: test-prep unit-test int-test

.PHONY: generate-packaging-patch
generate-packaging-patch:
	diff -u Makefile debian/Makefile | sed "1 s_Makefile_cli/Makefile_" > debian/patches/standard_build_layout.patch<|MERGE_RESOLUTION|>--- conflicted
+++ resolved
@@ -68,11 +68,7 @@
 .PHONY: deps
 deps:
 	go install github.com/golangci/golangci-lint/cmd/golangci-lint@v1.50.1 && \
-<<<<<<< HEAD
-	go install github.com/google/go-licenses@v1.4.0 && \
-=======
 	go install github.com/google/go-licenses@v1.5.0 && \
->>>>>>> bc8ccaf2
 	go install github.com/goreleaser/goreleaser@v1.14.1 && \
 	go install gotest.tools/gotestsum@v1.8.2
 
