--- conflicted
+++ resolved
@@ -89,7 +89,6 @@
 # END DEVELOPMENT HELPERS
 #
 
-<<<<<<< HEAD
 .PHONY: build
 build:
 	make build-ccloud
@@ -119,8 +118,6 @@
 build-confluent:
 	@GOPRIVATE=github.com/confluentinc GONOSUMDB=github.com/confluentinc,github.com/golangci/go-misc VERSION=$(VERSION) HOSTNAME="$(HOSTNAME)" goreleaser release --snapshot --rm-dist -f .goreleaser-confluent$(GORELEASER_SUFFIX)
 
-=======
->>>>>>> 38dab1c6
 .PHONY: build-integ
 build-integ:
 	make build-integ-nonrace
@@ -217,29 +214,20 @@
 coverage-unit:
 ifdef CI
 	@# Run unit tests with coverage.
-<<<<<<< HEAD
   ifeq "$(OS)" "Windows_NT"
 	@GOPRIVATE=github.com/confluentinc go test -v -coverpkg=$$(go list ./... | grep -v test | grep -v mock | tr '\n' ',' | sed 's/,$$//g') -coverprofile=unit_coverage.txt $$(go list ./... | grep -v vendor | grep -v test) $(UNIT_TEST_ARGS) -ldflags '-buildmode=exe'
   else
 	@GOPRIVATE=github.com/confluentinc go test -v -race -coverpkg=$$(go list ./... | grep -v test | grep -v mock | tr '\n' ',' | sed 's/,$$//g') -coverprofile=unit_coverage.txt $$(go list ./... | grep -v vendor | grep -v test) $(UNIT_TEST_ARGS) -ldflags '-buildmode=exe'
   endif
-=======
-	@GOPRIVATE=github.com/confluentinc go test -v -race -coverpkg=$$(go list ./... | grep -v test | grep -v mock | tr '\n' ',' | sed 's/,$$//g') -coverprofile=unit_coverage.txt $$(go list ./... | grep -v vendor | grep -v test) $(UNIT_TEST_ARGS)
->>>>>>> 38dab1c6
 	@grep -h -v "mode: atomic" unit_coverage.txt >> coverage.txt
 else
 	@# Run unit tests.
-<<<<<<< HEAD
   ifeq "$(OS)" "Windows_NT"
 	@GOPRIVATE=github.com/confluentinc go test -coverpkg=./... $$(go list ./... | grep -v vendor | grep -v test) $(UNIT_TEST_ARGS) -ldflags '-buildmode=exe'
   else
 	@GOPRIVATE=github.com/confluentinc go test -race -coverpkg=./... $$(go list ./... | grep -v vendor | grep -v test) $(UNIT_TEST_ARGS) -ldflags '-buildmode=exe'
   endif
 endif
-=======
-	@GOPRIVATE=github.com/confluentinc go test -race -coverpkg=./... $$(go list ./... | grep -v vendor | grep -v test) $(UNIT_TEST_ARGS)
-      endif
->>>>>>> 38dab1c6
 
 .PHONY: coverage-integ
 coverage-integ:
