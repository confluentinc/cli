--- conflicted
+++ resolved
@@ -233,15 +233,11 @@
 	@grep -h -v "mode: atomic" integ_coverage.txt >> coverage.txt
       else
 	@# Run integration tests.
-<<<<<<< HEAD
       ifdef FORMAT
-	@GO111MODULE=on GOPRIVATE=github.com/confluentinc go test -v -race $$(go list ./... | grep cli/test) $(INT_TEST_ARGS) -timeout 20m -ldflags '-buildmode=exe' | go run digest.go $(FORMAT)
-      else
-	@GO111MODULE=on GOPRIVATE=github.com/confluentinc go test -v -race $$(go list ./... | grep cli/test) $(INT_TEST_ARGS) -timeout 20m $(UNIT_TEST_ARGS) -ldflags '-buildmode=exe'
-      endif
-=======
-	@GOPRIVATE=github.com/confluentinc go test -v -race $$(go list ./... | grep cli/test) $(INT_TEST_ARGS) -timeout 45m -ldflags '-buildmode=exe'
->>>>>>> 93645760
+	@GO111MODULE=on GOPRIVATE=github.com/confluentinc go test -v -race $$(go list ./... | grep cli/test) $(INT_TEST_ARGS) -timeout 45m -ldflags '-buildmode=exe' | go run digest.go $(FORMAT)
+      else
+	@GO111MODULE=on GOPRIVATE=github.com/confluentinc go test -v -race $$(go list ./... | grep cli/test) $(INT_TEST_ARGS) -timeout 45m -ldflags '-buildmode=exe'
+      endif
       endif
 
 
