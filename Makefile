SHELL           := /bin/bash
ALL_SRC         := $(shell find . -name "*.go" | grep -v -e vendor)
GIT_REMOTE_NAME ?= origin
MASTER_BRANCH   ?= master
RELEASE_BRANCH  ?= master

DOCS_BRANCH     ?= master

include ./semver.mk

REF := $(shell [ -d .git ] && git rev-parse --short HEAD || echo "none")
DATE := $(shell date -u)
HOSTNAME := $(shell id -u -n)@$(shell hostname)

.PHONY: clean
clean:
	rm -rf $(shell pwd)/dist
	rm -f internal/cmd/local/bindata.go
	rm -f mock/local/shell_runner_mock.go

.PHONY: deps
deps:
	@GO111MODULE=on go get github.com/goreleaser/goreleaser@v0.106.0
	@GO111MODULE=on go get github.com/golangci/golangci-lint/cmd/golangci-lint@v1.16.0
	@GO111MODULE=on go get github.com/mitchellh/golicense@v0.1.1
	@GO111MODULE=on go get github.com/golang/mock/mockgen@v1.2.0
	@GO111MODULE=on go get github.com/kevinburke/go-bindata/...@v3.13.0

build: build-go

ifeq ($(shell uname),Darwin)
GORELEASER_SUFFIX ?= -mac.yml
SHASUM ?= gsha256sum
else ifneq (,$(findstring NT,$(shell uname)))
GORELEASER_SUFFIX ?= -windows.yml
# TODO: I highly doubt this works. Completely untested. The output format is likely very different than expected.
SHASUM ?= CertUtil SHA256 -hashfile 
else
GORELEASER_SUFFIX ?= -linux.yml
SHASUM ?= sha256sum
endif

show-args:
	@echo "VERSION: $(VERSION)"

.PHONY: build-go
build-go: internal/cmd/local/bindata.go
	make build-ccloud
	make build-confluent

.PHONY: build-ccloud
build-ccloud:
	@GO111MODULE=on VERSION=$(VERSION) HOSTNAME=$(HOSTNAME) goreleaser release --snapshot --rm-dist -f .goreleaser-ccloud$(GORELEASER_SUFFIX)

.PHONY: build-confluent
build-confluent:
	@GO111MODULE=on VERSION=$(VERSION) HOSTNAME=$(HOSTNAME) goreleaser release --snapshot --rm-dist -f .goreleaser-confluent$(GORELEASER_SUFFIX)

internal/cmd/local/bindata.go:
	@go-bindata -pkg local -o internal/cmd/local/bindata.go cp_cli/

.PHONY: release
release: get-release-image commit-release tag-release
	make gorelease
	make publish
	make publish-docs

.PHONY: gorelease
gorelease:
	@GO111MODULE=off go get -u github.com/inconshreveable/mousetrap # dep from cobra -- incompatible with go mod
	@GO111MODULE=on VERSION=$(VERSION) HOSTNAME=$(HOSTNAME) goreleaser release --rm-dist -f .goreleaser-ccloud.yml
	@GO111MODULE=on VERSION=$(VERSION) HOSTNAME=$(HOSTNAME) goreleaser release --rm-dist -f .goreleaser-confluent.yml

<<<<<<< HEAD
.PHONY: download-licenses
download-licenses:
	$(eval token := $(shell (grep github.com ~/.netrc -A 2 | grep password || grep github.com ~/.netrc -A 2 | grep login) | head -1 | awk -F' ' '{ print $$2 }'))
	@for binary in ccloud confluent; do \
		echo Downloading third-party licenses for $${binary} binary ; \
		GITHUB_TOKEN=$(token) golicense .golicense.hcl ./dist/$${binary}/$(shell go env GOOS)_$(shell go env GOARCH)/$${binary} | go run cmd/license-downloader/main.go -l legal/$${binary}/licenses -n legal/$${binary}/notices ; \
		[ -z "$$(ls -A legal/$${binary}/licenses)" ] && rmdir legal/$${binary}/licenses ; \
		[ -z "$$(ls -A legal/$${binary}/notices)" ] && rmdir legal/$${binary}/notices ; \
	done

.PHONY: dist
dist: download-licenses
	@# unfortunately goreleaser only supports one archive right now (either tar/zip or binaries): https://github.com/goreleaser/goreleaser/issues/705
	@# we had goreleaser upload binaries (they're uncompressed, so goreleaser's parallel uploads will save more time with binaries than archives)
	@for binary in ccloud confluent; do \
		for os in $$(find dist/$${binary} -type d -mindepth 1 -maxdepth 1 | awk -F'/' '{ print $$3 }' | awk -F'_' '{ print $$1 }'); do \
			for arch in $$(find dist/$${binary} -type d -mindepth 1 -maxdepth 1 -iname $${os}_* | awk -F'/' '{ print $$3 }' | awk -F'_' '{ print $$2 }'); do \
				if [ "$${os}" = "darwin" ] && [ "$${arch}" = "386" ] ; then \
					continue ; \
				fi; \
				[ "$${os}" = "windows" ] && binexe=$${binary}.exe || binexe=$${binary} ; \
				rm -rf /tmp/$${binary} && mkdir /tmp/$${binary} ; \
				cp LICENSE /tmp/${binary} && cp -r legal/$${binary} /tmp/$${binary}/legal ; \
				cp dist/$${binary}/$${os}_$${arch}/$${binexe} /tmp/$${binary} ; \
				suffix="" ; \
				if [ "$${os}" = "windows" ] ; then \
					suffix=zip ; \
					cd /tmp && zip -qr $${binary}.$${suffix} $${binary} && cd - && mv /tmp/$${binary}.$${suffix} dist/$${binary}/$${binary}_$(VERSION)_$${os}_$${arch}.$${suffix}; \
				else \
					suffix=tar.gz ; \
					tar -czf dist/$${binary}/$${binary}_$(VERSION)_$${os}_$${arch}.$${suffix} -C /tmp $${binary} ; \
				fi ; \
				cp dist/$${binary}/$${binary}_$(VERSION)_$${os}_$${arch}.$${suffix} dist/$${binary}/$${binary}_latest_$${os}_$${arch}.$${suffix} ; \
			done ; \
=======
.PHONY: dist-stuff
dist-stuff:
	@# unfortunately goreleaser only supports one archive right now (either tar/zip or binaries): https://github.com/goreleaser/goreleaser/issues/705
	@# we had goreleaser upload binaries (they're uncompressed, so goreleaser's parallel uploads will save more time with binaries than archives)
	@for os in darwin linux windows; do \
		for arch in amd64 386; do \
			if [ "$${os}" = "darwin" ] && [ "$${arch}" = "386" ] ; then \
				continue ; \
			fi; \
			cp LICENSE dist/$(NAME)/$${os}_$${arch}/ ; \
			cp INSTALL.md dist/$(NAME)/$${os}_$${arch}/ ; \
			cd dist/$(NAME)/$${os}_$${arch}/ ; \
			mkdir tmp ; mv LICENSE INSTALL.md $(NAME)* tmp/ ; mv tmp $(NAME) ; \
			suffix="" ; \
			if [ "$${os}" = "windows" ] ; then \
				suffix=zip ; \
				zip -qr ../$(NAME)_$(VERSION)_$${os}_$${arch}.$${suffix} $(NAME) ; \
			else \
				suffix=tar.gz ; \
				tar -czf ../$(NAME)_$(VERSION)_$${os}_$${arch}.$${suffix} $(NAME) ; \
			fi ; \
			cd ../../../ ; \
			cp dist/$(NAME)/$(NAME)_$(VERSION)_$${os}_$${arch}.$${suffix} dist/$(NAME)/$(NAME)_latest_$${os}_$${arch}.$${suffix} ; \
>>>>>>> e60dc5dc
		done ; \
	done
	@cd dist/$(NAME)/ ; \
	  $(SHASUM) $(NAME)_$(VERSION)_* > $(NAME)_$(VERSION)_checksums.txt ; \
	  $(SHASUM) $(NAME)_latest_* > $(NAME)_latest_checksums.txt

.PHONY: dist-ccloud
dist-ccloud:
	make dist-stuff NAME=ccloud

.PHONY: dist-confluent
dist-confluent:
	make dist-stuff NAME=confluent

.PHONY: dist
dist: dist-ccloud dist-confluent

.PHONY: publish-stuff
publish-stuff:
	aws s3 cp dist/$(NAME)/ s3://confluent.cloud/$(NAME)-cli/archives/$(VERSION:v%=%)/ --recursive --exclude "*" --include "*.tar.gz" --include "*.zip" --include "*_checksums.txt" --exclude "*_latest_*" --acl public-read
	aws s3 cp dist/$(NAME)/ s3://confluent.cloud/$(NAME)-cli/archives/latest/ --recursive --exclude "*" --include "*.tar.gz" --include "*.zip" --include "*_checksums.txt" --exclude "*_$(VERSION)_*" --acl public-read

.PHONY: publish-ccloud
publish-ccloud: dist-ccloud
	make publish-stuff NAME=ccloud

.PHONY: publish-confluent
publish-confluent: dist-confluent
	make publish-stuff NAME=confluent

.PHONY: publish
publish: publish-ccloud publish-confluent

.PHONY: publish-installers
## Publish install scripts to S3. You MUST re-run this if/when you update any install script.
publish-installers:
	aws s3 cp install-ccloud.sh s3://confluent.cloud/ccloud-cli/install.sh --acl public-read
	aws s3 cp install-confluent.sh s3://confluent.cloud/confluent-cli/install.sh --acl public-read

.PHONY: docs
docs:
#   TODO: we can't enable auto-docs generation for confluent until we migrate go-basher commands into cobra
#	@GO111MODULE=on go run -ldflags '-X main.cliName=confluent' cmd/docs/main.go
	@GO111MODULE=on go run -ldflags '-X main.cliName=ccloud' cmd/docs/main.go

.PHONY: publish-docs
publish-docs: docs
	@TMP_DIR=$$(mktemp -d)/docs || exit 1; \
		git clone git@github.com:confluentinc/docs.git $${TMP_DIR}; \
		cd $${TMP_DIR} || exit 1; \
		git checkout -b cli-$(VERSION) $(DOCS_BRANCH) || exit 1; \
		cd - || exit 1; \
		make publish-docs-internal BASE_DIR=$${TMP_DIR} CLI_NAME=ccloud || exit 1; \
		cd $${TMP_DIR} || exit 1; \
		sed -i 's/default "confluent_cli_consumer_[^"]*"/default "confluent_cli_consumer_<uuid>"/' cloud/cli/command-reference/ccloud_kafka_topic_consume.rst || exit 1; \
		git add . || exit 1; \
		git diff --cached --exit-code >/dev/null && echo "nothing to update for docs" && exit 0; \
		git commit -m "chore: updating CLI docs for $(VERSION)" || exit 1; \
		git push origin cli-$(VERSION) || exit 1; \
		hub pull-request -b $(DOCS_BRANCH) -m "chore: updating CLI docs for $(VERSION)" || exit 1; \
		cd - || exit 1; \
		rm -rf $${TMP_DIR}
#   TODO: we can't enable auto-docs generation for confluent until we migrate go-basher commands into cobra
#	    make publish-docs-internal BASE_DIR=$${TMP_DIR} CLI_NAME=confluent || exit 1; \

.PHONY: publish-docs-internal
publish-docs-internal:
ifndef BASE_DIR
	$(error BASE_DIR is not set)
endif
ifeq (ccloud,$(CLI_NAME))
	$(eval DOCS_DIR := cloud/cli/command-reference)
else ifeq (confluent,$(CLI_NAME))
	$(eval DOCS_DIR := cli/command-reference)
else
	$(error CLI_NAME is not set correctly - must be one of "confluent" or "ccloud")
endif
	rm $(BASE_DIR)/$(DOCS_DIR)/*.rst
	cp $(GOPATH)/src/github.com/confluentinc/cli/docs/$(CLI_NAME)/*.rst $(BASE_DIR)/$(DOCS_DIR)

.PHONY: clean-docs
clean-docs:
	rm docs/*/*.rst

.PHONY: fmt
fmt:
	@gofmt -e -s -l -w $(ALL_SRC)

.PHONY: release-ci
release-ci:
ifeq ($(SEMAPHORE_GIT_BRANCH),master)
	make release
else
	true
endif

cmd/lint/en_US.aff:
	@curl -s "https://chromium.googlesource.com/chromium/deps/hunspell_dictionaries/+/master/en_US.aff?format=TEXT" | base64 -D > $@

cmd/lint/en_US.dic:
	@curl -s "https://chromium.googlesource.com/chromium/deps/hunspell_dictionaries/+/master/en_US.dic?format=TEXT" | base64 -D > $@

.PHONY: lint-cli
lint-cli: cmd/lint/en_US.aff cmd/lint/en_US.dic
	GO111MODULE=on go run cmd/lint/main.go -aff-file $(word 1,$^) -dic-file $(word 2,$^) $(ARGS)

.PHONY: lint-go
lint-go:
	@GO111MODULE=on golangci-lint run

.PHONY: lint
lint: lint-go lint-installers

.PHONY: lint-installers
## Lints the CLI installation scripts
lint-installers:
	@diff install-c* | grep -v -E "^---|^[0-9c0-9]|PROJECT_NAME|BINARY" && echo "diff between install scripts" && exit 1 || exit 0

.PHONY: lint-licenses
## Scan and validate third-party dependeny licenses
lint-licenses: build
	$(eval token := $(shell (grep github.com ~/.netrc -A 2 | grep password || grep github.com ~/.netrc -A 2 | grep login) | head -1 | awk -F' ' '{ print $$2 }'))
	@echo Licenses for ccloud binary
	@GITHUB_TOKEN=$(token) golicense .golicense.hcl ./dist/ccloud/$(shell go env GOOS)_$(shell go env GOARCH)/ccloud
	@echo Licenses for confluent binary
	@GITHUB_TOKEN=$(token) golicense .golicense.hcl ./dist/confluent/$(shell go env GOOS)_$(shell go env GOARCH)/confluent

.PHONY: coverage
coverage:
      ifdef CI
	@echo "" > coverage.txt
	@for d in $$(go list ./... | grep -v vendor); do \
	  GO111MODULE=on go test -v -race -coverprofile=profile.out -covermode=atomic $$d || exit 2; \
	  if [ -f profile.out ]; then \
	    cat profile.out >> coverage.txt; \
	    rm profile.out; \
	  fi; \
	done
      else
	@GO111MODULE=on go test -race -cover $(TEST_ARGS) $$(go list ./... | grep -v vendor)
      endif

.PHONY: mocks
mocks: mock/local/shell_runner_mock.go

mock/local/shell_runner_mock.go:
	mockgen -source internal/cmd/local/shell_runner.go -destination mock/local/shell_runner_mock.go ShellRunner

.PHONY: test
test: internal/cmd/local/bindata.go mocks lint coverage<|MERGE_RESOLUTION|>--- conflicted
+++ resolved
@@ -34,7 +34,7 @@
 else ifneq (,$(findstring NT,$(shell uname)))
 GORELEASER_SUFFIX ?= -windows.yml
 # TODO: I highly doubt this works. Completely untested. The output format is likely very different than expected.
-SHASUM ?= CertUtil SHA256 -hashfile 
+SHASUM ?= CertUtil SHA256 -hashfile
 else
 GORELEASER_SUFFIX ?= -linux.yml
 SHASUM ?= sha256sum
@@ -71,7 +71,6 @@
 	@GO111MODULE=on VERSION=$(VERSION) HOSTNAME=$(HOSTNAME) goreleaser release --rm-dist -f .goreleaser-ccloud.yml
 	@GO111MODULE=on VERSION=$(VERSION) HOSTNAME=$(HOSTNAME) goreleaser release --rm-dist -f .goreleaser-confluent.yml
 
-<<<<<<< HEAD
 .PHONY: download-licenses
 download-licenses:
 	$(eval token := $(shell (grep github.com ~/.netrc -A 2 | grep password || grep github.com ~/.netrc -A 2 | grep login) | head -1 | awk -F' ' '{ print $$2 }'))
@@ -106,31 +105,6 @@
 				fi ; \
 				cp dist/$${binary}/$${binary}_$(VERSION)_$${os}_$${arch}.$${suffix} dist/$${binary}/$${binary}_latest_$${os}_$${arch}.$${suffix} ; \
 			done ; \
-=======
-.PHONY: dist-stuff
-dist-stuff:
-	@# unfortunately goreleaser only supports one archive right now (either tar/zip or binaries): https://github.com/goreleaser/goreleaser/issues/705
-	@# we had goreleaser upload binaries (they're uncompressed, so goreleaser's parallel uploads will save more time with binaries than archives)
-	@for os in darwin linux windows; do \
-		for arch in amd64 386; do \
-			if [ "$${os}" = "darwin" ] && [ "$${arch}" = "386" ] ; then \
-				continue ; \
-			fi; \
-			cp LICENSE dist/$(NAME)/$${os}_$${arch}/ ; \
-			cp INSTALL.md dist/$(NAME)/$${os}_$${arch}/ ; \
-			cd dist/$(NAME)/$${os}_$${arch}/ ; \
-			mkdir tmp ; mv LICENSE INSTALL.md $(NAME)* tmp/ ; mv tmp $(NAME) ; \
-			suffix="" ; \
-			if [ "$${os}" = "windows" ] ; then \
-				suffix=zip ; \
-				zip -qr ../$(NAME)_$(VERSION)_$${os}_$${arch}.$${suffix} $(NAME) ; \
-			else \
-				suffix=tar.gz ; \
-				tar -czf ../$(NAME)_$(VERSION)_$${os}_$${arch}.$${suffix} $(NAME) ; \
-			fi ; \
-			cd ../../../ ; \
-			cp dist/$(NAME)/$(NAME)_$(VERSION)_$${os}_$${arch}.$${suffix} dist/$(NAME)/$(NAME)_latest_$${os}_$${arch}.$${suffix} ; \
->>>>>>> e60dc5dc
 		done ; \
 	done
 	@cd dist/$(NAME)/ ; \
