--- conflicted
+++ resolved
@@ -22,12 +22,11 @@
 
 ifeq ($(shell uname),Darwin)
 GORELEASER_SUFFIX ?= -mac.yml
-<<<<<<< HEAD
 SHASUM ?= gsha256sum
-=======
 else ifneq (,$(findstring NT,$(shell uname)))
 GORELEASER_SUFFIX ?= -windows.yml
->>>>>>> aa007e63
+# TODO: I highly doubt this works. Completely untested. The output format is likely very different than expected.
+SHASUM ?= CertUtil SHA256 -hashfile 
 else
 GORELEASER_SUFFIX ?= -linux.yml
 SHASUM ?= sha256sum
