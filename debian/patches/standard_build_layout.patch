--- conflicted
+++ resolved
@@ -1,10 +1,5 @@
-<<<<<<< HEAD
---- cli/Makefile	2023-11-29 13:30:29.523846668 -0800
+--- cli/Makefile	2023-11-29 15:15:50.472387832 -0800
 +++ debian/Makefile	2023-11-28 15:13:57.494207032 -0800
-=======
---- cli/Makefile	2023-11-29 13:34:54.000000000 -0800
-+++ debian/Makefile	2023-11-27 16:05:28.000000000 -0800
->>>>>>> 4c79029a
 @@ -1,120 +1,130 @@
 -SHELL := /bin/bash
 -GORELEASER_VERSION := v1.21.2
