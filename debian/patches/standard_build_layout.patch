<<<<<<< HEAD
--- cli/Makefile	2023-08-15 14:53:55.977767685 -0700
=======
--- cli/Makefile	2023-08-16 13:46:18.627164404 -0700
>>>>>>> 80200652
+++ debian/Makefile	2023-07-07 11:26:58.304825004 -0700
@@ -1,120 +1,130 @@
-SHELL := /bin/bash
-GORELEASER_VERSION := v1.17.2
+SHELL=/bin/bash
 
-# Compile natively based on the current system
-.PHONY: build 
-build:
-ifneq "" "$(findstring NT,$(shell uname))" # windows
-	CC=gcc CXX=g++ $(MAKE) cli-builder
-else ifneq (,$(findstring Linux,$(shell uname)))
-    ifneq (,$(findstring musl,$(shell ldd --version))) # linux (musl)
-		CC=gcc CXX=g++ TAGS=musl $(MAKE) cli-builder
-    else # linux (glibc)
-		CC=gcc CXX=g++ $(MAKE) cli-builder
-    endif
-else # darwin
-	$(MAKE) cli-builder
-endif
-
-# Cross-compile from darwin to any of the OS/Arch pairs below
-.PHONY: cross-build
-cross-build:
-ifeq ($(GOARCH),arm64)
-    ifeq ($(GOOS),linux) # linux/arm64
-		CGO_ENABLED=1 CC=aarch64-linux-musl-gcc CXX=aarch64-linux-musl-g++ CGO_LDFLAGS="-static" TAGS=musl $(MAKE) cli-builder
-    else # darwin/arm64
-		CGO_ENABLED=1 $(MAKE) cli-builder
-    endif
+ifndef VERSION
+	VERSION=$(CLI_VERSION)
+endif
+
+export PACKAGE_TITLE=cli
+export FULL_PACKAGE_TITLE=confluent-$(PACKAGE_TITLE)
+export PACKAGE_NAME=$(FULL_PACKAGE_TITLE)-$(VERSION)
+
+# Defaults that are likely to vary by platform. These are cleanly separated so
+# it should be easy to maintain altered values on platform-specific branches
+# when the values aren't overridden by the script invoking the Makefile
+
+APPLY_PATCHES?=yes
+
+# DESTDIR may be overridden by e.g. debian packaging
+ifeq ($(DESTDIR),)
+DESTDIR=$(CURDIR)/BUILD/
+endif
+
+ifeq ($(PACKAGE_TYPE),archive)
+PREFIX=$(PACKAGE_NAME)
+SYSCONFDIR=$(PREFIX)/etc/$(PACKAGE_TITLE)
 else
-    ifeq ($(GOOS),windows) # windows/amd64
-		CGO_ENABLED=1 CC=x86_64-w64-mingw32-gcc CXX=x86_64-w64-mingw32-g++ CGO_LDFLAGS="-static" $(MAKE) cli-builder
-    else ifeq ($(GOOS),linux) # linux/amd64
-		CGO_ENABLED=1 CC=x86_64-linux-musl-gcc CXX=x86_64-linux-musl-g++ CGO_LDFLAGS="-static" TAGS=musl $(MAKE) cli-builder
-    else # darwin/amd64
-		CGO_ENABLED=1 $(MAKE) cli-builder
-    endif
-endif
-
-.PHONY: cli-builder
-cli-builder:
-	GOOS="" GOARCH="" go install github.com/goreleaser/goreleaser@$(GORELEASER_VERSION) && \
-	TAGS=$(TAGS) CGO_ENABLED=$(CGO_ENABLED) CC=$(CC) CXX=$(CXX) CGO_LDFLAGS=$(CGO_LDFLAGS) GOEXPERIMENT=boringcrypto goreleaser build --config .goreleaser-build.yml --clean --single-target --snapshot
-
-include ./mk-files/semver.mk
-include ./mk-files/docs.mk
-include ./mk-files/dry-run.mk
-include ./mk-files/release.mk
-include ./mk-files/release-test.mk
-include ./mk-files/release-notes.mk
-include ./mk-files/unrelease.mk
-include ./mk-files/utils.mk
-
-REF := $(shell [ -d .git ] && git rev-parse --short HEAD || echo "none")
-DATE := $(shell date -u +"%Y-%m-%dT%H:%M:%SZ")
-
-S3_BUCKET_PATH=s3://confluent.cloud
-S3_STAG_FOLDER_NAME=cli-release-stag
-S3_STAG_PATH=s3://confluent.cloud/$(S3_STAG_FOLDER_NAME)
+PREFIX=/usr
+SYSCONFDIR=/etc/$(PACKAGE_TITLE)
+endif
 
-.PHONY: clean
-clean:
-	for dir in bin dist docs legal prebuilt release-notes; do \
-		[ -d $$dir ] && rm -r $$dir || true; \
+all: install
+
+archive: install
+	rm -f $(CURDIR)/$(PACKAGE_NAME).tar.gz && cd $(DESTDIR) && tar -czf $(CURDIR)/$(PACKAGE_NAME).tar.gz $(PREFIX)
+	rm -f $(CURDIR)/$(PACKAGE_NAME).zip && cd $(DESTDIR) && zip -r $(CURDIR)/$(PACKAGE_NAME).zip $(PREFIX)
+
+apply-patches: $(wildcard debian/patches/*)
+ifeq ($(APPLY_PATCHES),yes)
+	git reset --hard HEAD
+	cat debian/patches/series | xargs -iPATCH bash -c 'patch -p1 < debian/patches/PATCH'
+endif
+
+BINPATH=$(PREFIX)/bin
+LIBPATH=$(PREFIX)/libexec/$(PACKAGE_TITLE)
+DOCPATH=$(PREFIX)/share/doc/$(PACKAGE_TITLE)
+
+install: apply-patches
+	rm -rf $(DESTDIR)$(PREFIX)
+	mkdir -p $(DESTDIR)$(PREFIX)
+
+	mkdir -p $(DESTDIR)$(BINPATH)
+	mkdir -p $(DESTDIR)$(LIBPATH)
+	mkdir -p $(DESTDIR)$(DOCPATH)
+	mkdir -p $(DESTDIR)$(SYSCONFDIR)
+
+	cp packaging/confluent.sh $(DESTDIR)$(BINPATH)/confluent
+	chmod 755 $(DESTDIR)$(BINPATH)/confluent
+
+	cd $(DESTDIR)$(LIBPATH); \
+	for dir in darwin_amd64 darwin_arm64 linux_amd64 windows_amd64; do \
+		mkdir -p $${dir}; \
+		ext=""; if [[ $${dir} =~ windows_.+ ]]; then ext=".exe"; fi; \
+		filepath=$${dir}/confluent$${ext}; \
+		curl -f -s https://s3-us-west-2.amazonaws.com/confluent.cloud/confluent-cli/binaries/$(CLI_VERSION)/confluent_$(CLI_VERSION)_$${dir}$${ext} -o $${filepath}; \
+		chmod 755 $${filepath}; \
 	done
 
-.PHONY: lint
-lint: lint-go lint-cli
+	cp LICENSE $(DESTDIR)$(DOCPATH)/COPYRIGHT
+	$(DESTDIR)$(BINPATH)/confluent --version | awk -F' ' '{ print $3 }' > $(DESTDIR)$(DOCPATH)/version.txt
 
-.PHONY: lint-go
-lint-go:
<<<<<<< HEAD
-	go install github.com/golangci/golangci-lint/cmd/golangci-lint@v1.54.1 && \
-	golangci-lint run --timeout=10m
=======
-	go install github.com/golangci/golangci-lint/cmd/golangci-lint@v1.51.1 && \
-	golangci-lint run --timeout 10m
>>>>>>> 80200652
-	@echo "✅  golangci-lint"
-
-.PHONY: lint-cli
-lint-cli: cmd/lint/en_US.aff cmd/lint/en_US.dic
-	go run cmd/lint/main.go -aff-file $(word 1,$^) -dic-file $(word 2,$^) $(ARGS)
-	@echo "✅  cmd/lint/main.go"
-
-cmd/lint/en_US.aff:
-	curl -s "https://chromium.googlesource.com/chromium/deps/hunspell_dictionaries/+/master/en_US.aff?format=TEXT" | base64 -D > $@
-
-cmd/lint/en_US.dic:
-	curl -s "https://chromium.googlesource.com/chromium/deps/hunspell_dictionaries/+/master/en_US.dic?format=TEXT" | base64 -D > $@
-
-.PHONY: unit-test
-unit-test:
-ifdef CI
-	go install gotest.tools/gotestsum@v1.8.2 && \
-	gotestsum --junitfile unit-test-report.xml -- -v -race -coverprofile coverage.out $$(go list ./... | grep -v github.com/confluentinc/cli/v3/test)
-else
-	go test -v $$(go list ./... | grep -v github.com/confluentinc/cli/v3/test) $(UNIT_TEST_ARGS)
-endif
+	chown -R root:root $(DESTDIR)$(PREFIX)
 
-.PHONY: build-for-integration-test
-build-for-integration-test:
-ifdef CI
-	go build -cover -ldflags="-s -w -X main.commit=$(REF) -X main.date=$(DATE) -X main.version=$(VERSION) -X main.isTest=true" -o test/bin/confluent ./cmd/confluent
-else
-	go build -ldflags="-s -w -X main.commit=$(REF) -X main.date=$(DATE) -X main.version=$(VERSION) -X main.isTest=true" -o test/bin/confluent ./cmd/confluent
+clean:
+	rm -rf $(CURDIR)/$(PACKAGE_NAME)*
+	rm -rf $(FULL_PACKAGE_TITLE)-$(RPM_VERSION)*rpm
+	rm -rf RPM_BUILDING
+
+distclean: clean
+ifneq ($(PACKAGE_TYPE),deb)
+	git reset --hard HEAD
+	git status --ignored --porcelain | cut -d ' ' -f 2 | xargs rm -rf
 endif
 
-.PHONY: integration-test
-integration-test:
-ifdef CI
-	go install gotest.tools/gotestsum@v1.8.2 && \
-	export GOCOVERDIR=test/coverage && \
-	if [ -d $${GOCOVERDIR} ]; then rm -r $${GOCOVERDIR}; fi && \
-	mkdir $${GOCOVERDIR} && \
-	gotestsum --junitfile integration-test-report.xml -- -v -race $$(go list ./... | grep github.com/confluentinc/cli/v3/test) && \
-	go tool covdata textfmt -i $${GOCOVERDIR} -o test/coverage.out
+RPM_VERSION=$(shell echo $(VERSION) | sed -e 's/-alpha[0-9]*//' -e 's/-beta[0-9]*//' -e 's/-rc[0-9]*//' -e 's/-SNAPSHOT//' -e 's/-cp[0-9]*//' -e 's/-hotfix[0-9]*//' -e 's/-[0-9]*//')
+
+# Get any -alpha, -beta (preview), -rc (release candidate), -SNAPSHOT (nightly), -cp (confluent patch), -hotfix piece that we need to put into the Release part of
+# the version since RPM versions don't support non-numeric
+# characters. Ultimately, for something like 0.8.2-beta, we want to end up with
+# Version=0.8.2 Release=0.X.beta
+# where X is the RPM release # of 0.8.2-beta (the prefix 0. forces this to be
+# considered earlier than any 0.8.2 final releases since those will start with
+# Version=0.8.2 Release=1)
+RPM_RELEASE_POSTFIX=$(subst -,,$(subst $(RPM_VERSION),,$(VERSION)))
+ifneq ($(RPM_RELEASE_POSTFIX),)
+	RPM_RELEASE_POSTFIX_UNDERSCORE=_$(RPM_RELEASE_POSTFIX)
+	RPM_RELEASE_ID=0.$(REVISION).$(RPM_RELEASE_POSTFIX)
 else
-	go test -v $$(go list ./... | grep github.com/confluentinc/cli/v3/test) $(INTEGRATION_TEST_ARGS)
+	RPM_RELEASE_ID=$(REVISION)
 endif
 
-.PHONY: test
-test: unit-test integration-test
+rpm: RPM_BUILDING/SOURCES/$(FULL_PACKAGE_TITLE)-$(RPM_VERSION).tar.gz
+	echo "Building the RPM"
+	rpmbuild --define="_topdir `pwd`/RPM_BUILDING" --nodebuginfo -tb $< || rpmbuild --define="_topdir `pwd`/RPM_BUILDING" -tb $<
+	find RPM_BUILDING/{,S}RPMS/ -type f | xargs -n1 -iXXX mv XXX .
+	echo
+	echo "================================================="
+	echo "The RPMs have been created and can be found here:"
+	@ls -laF $(FULL_PACKAGE_TITLE)*rpm
+	echo "================================================="
+
+# Unfortunately, because of version naming issues and the way rpmbuild expects
+# the paths in the tar file to be named, we need to rearchive the package. So
+# instead of depending on archive, this target just uses the unarchived,
+# installed version to generate a new archive. Note that we always regenerate
+# the symlink because the RPM_VERSION doesn't include all the version info -- it
+# can leave of things like -beta, -rc1, etc.
+RPM_BUILDING/SOURCES/$(FULL_PACKAGE_TITLE)-$(RPM_VERSION).tar.gz: rpm-build-area install debian/$(FULL_PACKAGE_TITLE).spec.in RELEASE_$(RPM_VERSION)$(RPM_RELEASE_POSTFIX_UNDERSCORE)
+	rm -rf $(FULL_PACKAGE_TITLE)-$(RPM_VERSION)
+	mkdir $(FULL_PACKAGE_TITLE)-$(RPM_VERSION)
+	cp -R $(DESTDIR)/* $(FULL_PACKAGE_TITLE)-$(RPM_VERSION)
+	sed "s/##RPMVERSION##/$(RPM_VERSION)/g; s/##RPMRELEASE##/$(RPM_RELEASE_ID)/g" < debian/$(FULL_PACKAGE_TITLE).spec.in > $(FULL_PACKAGE_TITLE)-$(RPM_VERSION)/$(FULL_PACKAGE_TITLE).spec
+	rm -f $@ && tar -czf $@ $(FULL_PACKAGE_TITLE)-$(RPM_VERSION)
+	rm -rf $(FULL_PACKAGE_TITLE)-$(RPM_VERSION)
+
+rpm-build-area: RPM_BUILDING/BUILD RPM_BUILDING/RPMS RPM_BUILDING/SOURCES RPM_BUILDING/SPECS RPM_BUILDING/SRPMS
+
+RPM_BUILDING/%:
+	mkdir -p $@
 
-.PHONY: generate-packaging-patch
-generate-packaging-patch:
-	diff -u Makefile debian/Makefile | sed "1 s_Makefile_cli/Makefile_" > debian/patches/standard_build_layout.patch
+RELEASE_%:
+	echo 0 > $@<|MERGE_RESOLUTION|>--- conflicted
+++ resolved
@@ -1,8 +1,4 @@
-<<<<<<< HEAD
---- cli/Makefile	2023-08-15 14:53:55.977767685 -0700
-=======
---- cli/Makefile	2023-08-16 13:46:18.627164404 -0700
->>>>>>> 80200652
+--- cli/Makefile	2023-08-17 08:17:03.168828613 -0700
 +++ debian/Makefile	2023-07-07 11:26:58.304825004 -0700
 @@ -1,120 +1,130 @@
 -SHELL := /bin/bash
@@ -137,13 +133,8 @@
  
 -.PHONY: lint-go
 -lint-go:
-<<<<<<< HEAD
 -	go install github.com/golangci/golangci-lint/cmd/golangci-lint@v1.54.1 && \
--	golangci-lint run --timeout=10m
-=======
--	go install github.com/golangci/golangci-lint/cmd/golangci-lint@v1.51.1 && \
 -	golangci-lint run --timeout 10m
->>>>>>> 80200652
 -	@echo "✅  golangci-lint"
 -
 -.PHONY: lint-cli
