<<<<<<< HEAD
--- cli/Makefile	2024-09-11 12:14:11
+++ debian/Makefile	2024-09-11 12:12:00
@@ -1,139 +1,159 @@
=======
--- cli/Makefile	2024-09-11 11:09:22
+++ debian/Makefile	2024-09-11 11:09:39
@@ -1,139 +1,163 @@
>>>>>>> f0756346
-SHELL := /bin/bash
-GORELEASER_VERSION := v1.21.2
+SHELL=/bin/bash
 
-# Compile natively based on the current system
-.PHONY: build
-build:
-ifneq "" "$(findstring NT,$(shell uname))" # windows
-	CC=gcc CXX=g++ $(MAKE) cli-builder
-else ifneq (,$(findstring Linux,$(shell uname)))
-	ifneq (,$(findstring musl,$(shell ldd --version))) # linux (musl)
-		CC=gcc CXX=g++ TAGS=musl $(MAKE) cli-builder
-	else # linux (glibc)
-		CC=gcc CXX=g++ $(MAKE) cli-builder
-	endif
-else # darwin
-	$(MAKE) cli-builder
+ifndef VERSION
+	VERSION=$(CLI_VERSION)
 endif
 
-# Cross-compile from darwin to any of the OS/Arch pairs below
-.PHONY: cross-build
-cross-build:
-ifeq ($(GOARCH),arm64)
-	ifeq ($(GOOS),linux) # linux/arm64
-		CC=aarch64-linux-musl-gcc CXX=aarch64-linux-musl-g++ CGO_LDFLAGS="-static" TAGS=musl $(MAKE) cli-builder
-	else # darwin/arm64
-		$(MAKE) cli-builder
-	endif
+export PACKAGE_TITLE=cli
+export FULL_PACKAGE_TITLE=confluent-$(PACKAGE_TITLE)
+export PACKAGE_NAME=$(FULL_PACKAGE_TITLE)-$(VERSION)
+
+# Defaults that are likely to vary by platform. These are cleanly separated so
+# it should be easy to maintain altered values on platform-specific branches
+# when the values aren't overridden by the script invoking the Makefile
+
+APPLY_PATCHES?=yes
+
+# DESTDIR may be overridden by e.g. debian packaging
+ifeq ($(DESTDIR),)
+DESTDIR=$(CURDIR)/BUILD/
+endif
+
+ifeq ($(PACKAGE_TYPE),archive)
+PREFIX=$(PACKAGE_NAME)
+SYSCONFDIR=$(PREFIX)/etc/$(PACKAGE_TITLE)
 else
-	ifeq ($(GOOS),windows) # windows/amd64
-		CC=x86_64-w64-mingw32-gcc CXX=x86_64-w64-mingw32-g++ CGO_LDFLAGS="-static" $(MAKE) cli-builder
-	else ifeq ($(GOOS),linux) # linux/amd64
-		CC=x86_64-linux-musl-gcc CXX=x86_64-linux-musl-g++ CGO_LDFLAGS="-static" TAGS=musl $(MAKE) cli-builder
-	else # darwin/amd64
-		$(MAKE) cli-builder
-	endif
+PREFIX=/usr
+SYSCONFDIR=/etc/$(PACKAGE_TITLE)
 endif
 
-.PHONY: cli-builder
-cli-builder:
-	GOOS="" GOARCH="" CC="" CXX="" CGO_LDFLAGS="" go install github.com/goreleaser/goreleaser@$(GORELEASER_VERSION)
+_empty :=
+_space := $(_empty) $(empty)
+split_version := $(subst .,$(_space),$(CLI_VERSION))
 
-ifeq ($(GOLANG_FIPS),1)
-	wget "https://go.dev/dl/go$$(cat .go-version).src.tar.gz" && \
-	tar -xf go$$(cat .go-version).src.tar.gz && \
-	git clone --branch go$$(cat .go-version)-1-openssl-fips --depth 1 https://github.com/golang-fips/go.git go-openssl && \
-	cd go/ && \
-	cat ../go-openssl/patches/*.patch | patch -p1 && \
-	sed -i '' 's/linux/darwin/' src/crypto/internal/backend/nobackend.go && \
-	sed -i '' 's/linux/darwin/' src/crypto/internal/backend/openssl.go && \
-	sed -i '' 's/"libcrypto.so.%s"/"libcrypto.%s.dylib"/' src/crypto/internal/backend/openssl.go && \
-	cd src/ && \
-	./make.bash && \
-	cd ../../
-	PATH=$$(pwd)/go/bin:$$PATH GOROOT=$$(pwd)/go TAGS=$(TAGS) CC=$(CC) CXX=$(CXX) CGO_LDFLAGS=$(CGO_LDFLAGS) goreleaser build --clean --single-target --snapshot
-	rm -rf go go-openssl go$$(cat .go-version).src.tar.gz
-else
-	TAGS=$(TAGS) CC=$(CC) CXX=$(CXX) CGO_LDFLAGS=$(CGO_LDFLAGS) goreleaser build --clean --single-target --snapshot
+all: install
+
+archive: install
+	rm -f $(CURDIR)/$(PACKAGE_NAME).tar.gz && cd $(DESTDIR) && tar -czf $(CURDIR)/$(PACKAGE_NAME).tar.gz $(PREFIX)
+	rm -f $(CURDIR)/$(PACKAGE_NAME).zip && cd $(DESTDIR) && zip -r $(CURDIR)/$(PACKAGE_NAME).zip $(PREFIX)
+
+apply-patches: $(wildcard debian/patches/*)
+ifeq ($(APPLY_PATCHES),yes)
+	git reset --hard HEAD
+	cat debian/patches/series | xargs -iPATCH bash -c 'patch -p1 < debian/patches/PATCH'
 endif
 
-include ./mk-files/semver.mk
-include ./mk-files/docs.mk
-include ./mk-files/dry-run.mk
-include ./mk-files/release.mk
-include ./mk-files/release-test.mk
+BINPATH=$(PREFIX)/bin
+LIBPATH=$(PREFIX)/libexec/$(PACKAGE_TITLE)
+DOCPATH=$(PREFIX)/share/doc/$(PACKAGE_TITLE)
 
-S3_DEB_RPM_BUCKET_NAME=confluent-cli-release
-S3_DEB_RPM_PROD_PREFIX=confluent-cli
-S3_DEB_RPM_PROD_PATH=s3://$(S3_DEB_RPM_BUCKET_NAME)/$(S3_DEB_RPM_PROD_PREFIX)
-S3_DEB_RPM_STAG_PATH=s3://$(S3_DEB_RPM_BUCKET_NAME)/confluent-cli-staging
+# Notes on the archive download links:
+# As of v3.0.0, the version number no longer has the 'v' prefix
+# As of v3.43.0, we download the '_disableupdates' variant
+# As of v4.1.0, the base URL is 'packages.confluent.io' and there is no version in the archive/binary name
+install: apply-patches
+	rm -rf $(DESTDIR)$(PREFIX)
+	mkdir -p $(DESTDIR)$(PREFIX)
 
-.PHONY: clean
-clean:
-	for dir in bin dist docs legal prebuilt release-notes; do \
-		[ -d $$dir ] && rm -r $$dir || true; \
-	done
+	mkdir -p $(DESTDIR)$(BINPATH)
+	mkdir -p $(DESTDIR)$(LIBPATH)
+	mkdir -p $(DESTDIR)$(DOCPATH)
+	mkdir -p $(DESTDIR)$(SYSCONFDIR)
 
-.PHONY: lint
-lint: lint-go lint-cli
+	cp packaging/confluent.sh $(DESTDIR)$(BINPATH)/confluent
+	chmod 755 $(DESTDIR)$(BINPATH)/confluent
 
-.PHONY: lint-go
-lint-go:
-	go install github.com/golangci/golangci-lint/cmd/golangci-lint@v1.59.0 && \
-	golangci-lint run --timeout 10m
-	@echo "✅  golangci-lint"
+	cd $(DESTDIR)$(LIBPATH); \
+	v=""; if [[ $(word 1,$(split_version)) -eq 2 ]]; then v="v"; fi; \
+	disableupdates=""; if [[ $(word 1,$(split_version)) -ge 3 && $(word 2,$(split_version)) -ge 43 ]]; then disableupdates="_disableupdates"; fi; \
+	baseurl="s3-us-west-2.amazonaws.com/confluent.cloud"; if [[ $(word 1,$(split_version)) -ge 4 && $(word 2,$(split_version)) -ge 1 ]]; then baseurl="packages.confluent.io"; fi; \
+	version="_$${v}$(CLI_VERSION)"; if [[ $(word 1,$(split_version)) -ge 4 && $(word 2,$(split_version)) -ge 1 ]]; then version=""; fi; \
+	for dir in darwin_amd64 darwin_arm64 linux_amd64 linux_arm64; do \
+		archive=confluent$${version}_$${dir}$${disableupdates}.tar.gz; \
+		curl -fs https://$${baseurl}/confluent-cli/archives/$(CLI_VERSION)/$${archive} -o $${archive}; \
+		mkdir -p $${dir} $${dir}-temp; \
+		tar -xzf $${archive} -C $${dir}-temp confluent/confluent; \
+		mv $${dir}-temp/confluent/confluent $${dir}/confluent; \
+		rm -rf $${archive} $${dir}-temp; \
+		chmod 755 $${dir}/confluent; \
+	done; \
+	mkdir -p windows_amd64; \
+	version="_$(CLI_VERSION)"; if [[ $(word 1,$(split_version)) -ge 4 && $(word 2,$(split_version)) -ge 1 ]]; then version=""; fi; \
+	filepath=windows_amd64/confluent.exe; \
+	curl -fs https://$${baseurl}/confluent-cli/binaries/$(CLI_VERSION)/confluent$${version}_windows_amd64.exe -o $${filepath}; \
+	chmod 755 $${filepath}
 
-.PHONY: lint-cli
-lint-cli: cmd/lint/en_US.aff cmd/lint/en_US.dic
-	go run cmd/lint/main.go -aff-file $(word 1,$^) -dic-file $(word 2,$^) $(ARGS)
-	@echo "✅  cmd/lint/main.go"
+	cp LICENSE $(DESTDIR)$(DOCPATH)/COPYRIGHT
+	$(DESTDIR)$(BINPATH)/confluent --version | awk -F' ' '{ print $3 }' > $(DESTDIR)$(DOCPATH)/version.txt
 
-cmd/lint/en_US.aff:
-	curl -s "https://chromium.googlesource.com/chromium/deps/hunspell_dictionaries/+/master/en_US.aff?format=TEXT" | base64 -D > $@
+	chown -R root:root $(DESTDIR)$(PREFIX)
 
-cmd/lint/en_US.dic:
-	curl -s "https://chromium.googlesource.com/chromium/deps/hunspell_dictionaries/+/master/en_US.dic?format=TEXT" | base64 -D > $@
+clean:
+	rm -rf $(CURDIR)/$(PACKAGE_NAME)*
+	rm -rf $(FULL_PACKAGE_TITLE)-$(RPM_VERSION)*rpm
+	rm -rf RPM_BUILDING
 
-.PHONY: unit-test
-unit-test:
-ifdef CI
-	go install gotest.tools/gotestsum@v1.8.2 && \
-	gotestsum --junitfile unit-test-report.xml -- -timeout 0 -v -race -coverprofile coverage.out $$(go list ./... | grep -v github.com/confluentinc/cli/v3/test)
-else
-	go test -timeout 0 -v $$(go list ./... | grep -v github.com/confluentinc/cli/v3/test) $(UNIT_TEST_ARGS)
+distclean: clean
+ifneq ($(PACKAGE_TYPE),deb)
+	git reset --hard HEAD
+	git status --ignored --porcelain | cut -d ' ' -f 2 | xargs rm -rf
 endif
 
-.PHONY: build-for-integration-test
-build-for-integration-test:
-ifdef CI
-	go build -cover -ldflags="-s -w -X main.commit="00000000" -X main.date="1970-01-01T00:00:00Z" -X main.isTest=true" -o test/bin/confluent ./cmd/confluent
-else
-	go build -ldflags="-s -w -X main.commit="00000000" -X main.date="1970-01-01T00:00:00Z" -X main.isTest=true" -o test/bin/confluent ./cmd/confluent
-endif
+RPM_VERSION=$(shell echo $(VERSION) | sed -e 's/-alpha[0-9]*//' -e 's/-beta[0-9]*//' -e 's/-rc[0-9]*//' -e 's/-SNAPSHOT//' -e 's/-cp[0-9]*//' -e 's/-hotfix[0-9]*//' -e 's/-[0-9]*//')
 
-.PHONY: build-for-integration-test-windows
-build-for-integration-test-windows:
-ifdef CI
-	go build -cover -ldflags="-s -w -X main.commit="00000000" -X main.date="1970-01-01T00:00:00Z" -X main.isTest=true" -o test/bin/confluent.exe ./cmd/confluent
+# Get any -alpha, -beta (preview), -rc (release candidate), -SNAPSHOT (nightly), -cp (confluent patch), -hotfix piece that we need to put into the Release part of
+# the version since RPM versions don't support non-numeric
+# characters. Ultimately, for something like 0.8.2-beta, we want to end up with
+# Version=0.8.2 Release=0.X.beta
+# where X is the RPM release # of 0.8.2-beta (the prefix 0. forces this to be
+# considered earlier than any 0.8.2 final releases since those will start with
+# Version=0.8.2 Release=1)
+RPM_RELEASE_POSTFIX=$(subst -,,$(subst $(RPM_VERSION),,$(VERSION)))
+ifneq ($(RPM_RELEASE_POSTFIX),)
+	RPM_RELEASE_POSTFIX_UNDERSCORE=_$(RPM_RELEASE_POSTFIX)
+	RPM_RELEASE_ID=0.$(REVISION).$(RPM_RELEASE_POSTFIX)
 else
-	go build -ldflags="-s -w -X main.commit="00000000" -X main.date="1970-01-01T00:00:00Z" -X main.isTest=true" -o test/bin/confluent.exe ./cmd/confluent
+	RPM_RELEASE_ID=$(REVISION)
 endif
 
-.PHONY: integration-test
-integration-test:
-ifdef CI
-	go install gotest.tools/gotestsum@v1.8.2 && \
-	export GOCOVERDIR=test/coverage && \
-	rm -rf $${GOCOVERDIR} && mkdir $${GOCOVERDIR} && \
-	gotestsum --junitfile integration-test-report.xml -- -timeout 0 -v -race $$(go list ./... | grep github.com/confluentinc/cli/v3/test) && \
-	go tool covdata textfmt -i $${GOCOVERDIR} -o test/coverage.out
-else
-	go test -timeout 0 -v $$(go list ./... | grep github.com/confluentinc/cli/v3/test) $(INTEGRATION_TEST_ARGS)
-endif
+rpm: rpm-amd64-build rpm-arm64-build
 
-.PHONY: test
-test: unit-test integration-test
+rpm-amd64-build: rpm-amd64-spec
+	echo "Building the amd64 RPM"
+	rpmbuild --define="_topdir `pwd`/RPM_BUILDING" --nodebuginfo -tb RPM_BUILDING/SOURCES/$(FULL_PACKAGE_TITLE)-$(RPM_VERSION).tar.gz || rpmbuild --define="_topdir `pwd`/RPM_BUILDING" -tb RPM_BUILDING/SOURCES/$(FULL_PACKAGE_TITLE)-$(RPM_VERSION).tar.gz
 
-.PHONY: generate-packaging-patch
-generate-packaging-patch:
-	diff -u Makefile debian/Makefile | sed "1 s_Makefile_cli/Makefile_" > debian/patches/standard_build_layout.patch
+rpm-arm64-build: rpm-arm64-spec
+	echo "Building the arm64 RPM"
+	rpmbuild --target=aarch64 --define="_topdir `pwd`/RPM_BUILDING" --nodebuginfo -tb RPM_BUILDING/SOURCES/$(FULL_PACKAGE_TITLE)-$(RPM_VERSION).tar.gz || rpmbuild --target=aarch64 --define="_topdir `pwd`/RPM_BUILDING" -tb RPM_BUILDING/SOURCES/$(FULL_PACKAGE_TITLE)-$(RPM_VERSION).tar.gz
+	find RPM_BUILDING/{,S}RPMS/ -type f | xargs -n1 -iXXX mv XXX .
+	echo
+	echo "================================================="
+	echo "The RPMs have been created and can be found here:"
+	@ls -laF $(FULL_PACKAGE_TITLE)*rpm
+	echo "================================================="
+
+# Unfortunately, because of version naming issues and the way rpmbuild expects
+# the paths in the tar file to be named, we need to rearchive the package. So
+# instead of depending on archive, this target just uses the unarchived,
+# installed version to generate a new archive. Note that we always regenerate
+# the symlink because the RPM_VERSION doesn't include all the version info -- it
+# can leave of things like -beta, -rc1, etc.
+rpm-amd64-spec: rpm-build-area install debian/$(FULL_PACKAGE_TITLE).spec.in RELEASE_$(RPM_VERSION)$(RPM_RELEASE_POSTFIX_UNDERSCORE)
+	rm -rf $(FULL_PACKAGE_TITLE)-$(RPM_VERSION)
+	mkdir $(FULL_PACKAGE_TITLE)-$(RPM_VERSION)
+	cp -R $(DESTDIR)/* $(FULL_PACKAGE_TITLE)-$(RPM_VERSION)
+	sed "s/##RPMVERSION##/$(RPM_VERSION)/g; s/##RPMRELEASE##/$(RPM_RELEASE_ID)/g; s/##EXCLUDEARCH##/arm64/g" < debian/$(FULL_PACKAGE_TITLE).spec.in > $(FULL_PACKAGE_TITLE)-$(RPM_VERSION)/$(FULL_PACKAGE_TITLE).spec
+	rm -f $@ && tar -czf RPM_BUILDING/SOURCES/$(FULL_PACKAGE_TITLE)-$(RPM_VERSION).tar.gz $(FULL_PACKAGE_TITLE)-$(RPM_VERSION)
+	rm -rf $(FULL_PACKAGE_TITLE)-$(RPM_VERSION)
+
+rpm-arm64-spec:
+	rm -rf $(FULL_PACKAGE_TITLE)-$(RPM_VERSION)
+	mkdir $(FULL_PACKAGE_TITLE)-$(RPM_VERSION)
+	cp -R $(DESTDIR)/* $(FULL_PACKAGE_TITLE)-$(RPM_VERSION)
+	sed "s/##RPMVERSION##/$(RPM_VERSION)/g; s/##RPMRELEASE##/$(RPM_RELEASE_ID)/g; s/##EXCLUDEARCH##/amd64/g" < debian/$(FULL_PACKAGE_TITLE).spec.in > $(FULL_PACKAGE_TITLE)-$(RPM_VERSION)/$(FULL_PACKAGE_TITLE).spec
+	rm -f $@ && tar -czf RPM_BUILDING/SOURCES/$(FULL_PACKAGE_TITLE)-$(RPM_VERSION).tar.gz $(FULL_PACKAGE_TITLE)-$(RPM_VERSION)
+	rm -rf $(FULL_PACKAGE_TITLE)-$(RPM_VERSION)
+
+rpm-build-area: RPM_BUILDING/BUILD RPM_BUILDING/RPMS RPM_BUILDING/SOURCES RPM_BUILDING/SPECS RPM_BUILDING/SRPMS
+
+RPM_BUILDING/%:
+	mkdir -p $@
+
+RELEASE_%:
+	echo 0 > $@<|MERGE_RESOLUTION|>--- conflicted
+++ resolved
@@ -1,12 +1,6 @@
-<<<<<<< HEAD
 --- cli/Makefile	2024-09-11 12:14:11
 +++ debian/Makefile	2024-09-11 12:12:00
 @@ -1,139 +1,159 @@
-=======
---- cli/Makefile	2024-09-11 11:09:22
-+++ debian/Makefile	2024-09-11 11:09:39
-@@ -1,139 +1,163 @@
->>>>>>> f0756346
 -SHELL := /bin/bash
 -GORELEASER_VERSION := v1.21.2
 +SHELL=/bin/bash
