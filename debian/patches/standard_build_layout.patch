<<<<<<< HEAD
--- cli/Makefile	2024-01-16 15:39:47.422369888 -0800
+++ debian/Makefile	2024-01-12 08:35:04.157968782 -0800
@@ -1,127 +1,144 @@
=======
--- cli/Makefile	2024-01-11 17:46:53.000000000 -0800
+++ debian/Makefile	2024-01-17 10:17:53.000000000 -0800
@@ -1,132 +1,144 @@
>>>>>>> 6ab1bc05
-SHELL := /bin/bash
-GORELEASER_VERSION := v1.21.2
+SHELL=/bin/bash
 
-# Compile natively based on the current system
-.PHONY: build
-build:
-ifneq "" "$(findstring NT,$(shell uname))" # windows
-	CC=gcc CXX=g++ $(MAKE) cli-builder
-else ifneq (,$(findstring Linux,$(shell uname)))
-    ifneq (,$(findstring musl,$(shell ldd --version))) # linux (musl)
-		CC=gcc CXX=g++ TAGS=musl $(MAKE) cli-builder
-    else # linux (glibc)
-		CC=gcc CXX=g++ $(MAKE) cli-builder
-    endif
-else # darwin
-	$(MAKE) cli-builder
-endif
-
-# Cross-compile from darwin to any of the OS/Arch pairs below
-.PHONY: cross-build
-cross-build:
-ifeq ($(GOARCH),arm64)
-    ifeq ($(GOOS),linux) # linux/arm64
-		CC=aarch64-linux-musl-gcc CXX=aarch64-linux-musl-g++ CGO_LDFLAGS="-static" TAGS=musl $(MAKE) cli-builder
-    else # darwin/arm64
-		$(MAKE) cli-builder
-    endif
-else
-    ifeq ($(GOOS),windows) # windows/amd64
-		CC=x86_64-w64-mingw32-gcc CXX=x86_64-w64-mingw32-g++ CGO_LDFLAGS="-static" $(MAKE) cli-builder
-    else ifeq ($(GOOS),linux) # linux/amd64
-		CC=x86_64-linux-musl-gcc CXX=x86_64-linux-musl-g++ CGO_LDFLAGS="-static" TAGS=musl $(MAKE) cli-builder
-    else # darwin/amd64
-		$(MAKE) cli-builder
-    endif
-endif
-
-.PHONY: cli-builder
-cli-builder:
-	GOOS="" GOARCH="" go install github.com/goreleaser/goreleaser@$(GORELEASER_VERSION) && \
-	TAGS=$(TAGS) CGO_ENABLED=1 CC=$(CC) CXX=$(CXX) CGO_LDFLAGS=$(CGO_LDFLAGS) GOEXPERIMENT=boringcrypto goreleaser build --config .goreleaser-build.yml --clean --single-target --snapshot
-
-include ./mk-files/semver.mk
-include ./mk-files/docs.mk
-include ./mk-files/dry-run.mk
-include ./mk-files/release.mk
-include ./mk-files/release-test.mk
-include ./mk-files/release-notes.mk
-include ./mk-files/unrelease.mk
-include ./mk-files/utils.mk
-
-REF := $(shell [ -d .git ] && git rev-parse --short HEAD || echo "none")
-DATE := $(shell date -u +"%Y-%m-%dT%H:%M:%SZ")
-
-S3_BUCKET_PATH=s3://confluent.cloud
-S3_STAG_FOLDER_NAME=cli-release-stag
-S3_STAG_PATH=s3://confluent.cloud/$(S3_STAG_FOLDER_NAME)
-
-S3_DEB_RPM_BUCKET_NAME=confluent-cli-release
-S3_DEB_RPM_PROD_PREFIX=confluent-cli
-S3_DEB_RPM_PROD_PATH=s3://$(S3_DEB_RPM_BUCKET_NAME)/$(S3_DEB_RPM_PROD_PREFIX)
-S3_DEB_RPM_STAG_PATH=s3://$(S3_DEB_RPM_BUCKET_NAME)/confluent-cli-staging
+ifndef VERSION
+	VERSION=$(CLI_VERSION)
+endif
 
-.PHONY: clean
-clean:
-	for dir in bin dist docs legal prebuilt release-notes; do \
-		[ -d $$dir ] && rm -r $$dir || true; \
-	done
+export PACKAGE_TITLE=cli
+export FULL_PACKAGE_TITLE=confluent-$(PACKAGE_TITLE)
+export PACKAGE_NAME=$(FULL_PACKAGE_TITLE)-$(VERSION)
 
-.PHONY: lint
-lint: lint-go lint-cli
+# Defaults that are likely to vary by platform. These are cleanly separated so
+# it should be easy to maintain altered values on platform-specific branches
+# when the values aren't overridden by the script invoking the Makefile
 
-.PHONY: lint-go
-lint-go:
-	go install github.com/golangci/golangci-lint/cmd/golangci-lint@v1.55.2 && \
-	golangci-lint run --timeout 10m
-	@echo "✅  golangci-lint"
-
-.PHONY: lint-cli
-lint-cli: cmd/lint/en_US.aff cmd/lint/en_US.dic
-	go run cmd/lint/main.go -aff-file $(word 1,$^) -dic-file $(word 2,$^) $(ARGS)
-	@echo "✅  cmd/lint/main.go"
-
-cmd/lint/en_US.aff:
-	curl -s "https://chromium.googlesource.com/chromium/deps/hunspell_dictionaries/+/master/en_US.aff?format=TEXT" | base64 -D > $@
-
-cmd/lint/en_US.dic:
-	curl -s "https://chromium.googlesource.com/chromium/deps/hunspell_dictionaries/+/master/en_US.dic?format=TEXT" | base64 -D > $@
-
-.PHONY: unit-test
-unit-test:
-ifdef CI
-	go install gotest.tools/gotestsum@v1.8.2 && \
-	gotestsum --junitfile unit-test-report.xml -- -timeout 0 -v -race -coverprofile coverage.out $$(go list ./... | grep -v github.com/confluentinc/cli/v3/test)
-else
-	go test -timeout 0 -v $$(go list ./... | grep -v github.com/confluentinc/cli/v3/test) $(UNIT_TEST_ARGS)
+APPLY_PATCHES?=yes
+
+# DESTDIR may be overridden by e.g. debian packaging
+ifeq ($(DESTDIR),)
+DESTDIR=$(CURDIR)/BUILD/
 endif
 
-.PHONY: build-for-integration-test
-build-for-integration-test:
-ifdef CI
-	go build -cover -ldflags="-s -w -X main.commit=$(REF) -X main.date=$(DATE) -X main.version=$(VERSION) -X main.isTest=true" -o test/bin/confluent ./cmd/confluent
+ifeq ($(PACKAGE_TYPE),archive)
+PREFIX=$(PACKAGE_NAME)
+SYSCONFDIR=$(PREFIX)/etc/$(PACKAGE_TITLE)
 else
-	go build -ldflags="-s -w -X main.commit=$(REF) -X main.date=$(DATE) -X main.version=$(VERSION) -X main.isTest=true" -o test/bin/confluent ./cmd/confluent
+PREFIX=/usr
+SYSCONFDIR=/etc/$(PACKAGE_TITLE)
 endif
 
-.PHONY: build-for-integration-test-windows
-build-for-integration-test-windows:
-ifdef CI
-	go build -cover -ldflags="-s -w -X main.commit="0000000" -X main.date="2023-12-07T19:01:49Z" -X main.version=$(VERSION) -X main.isTest=true" -o test/bin/confluent.exe ./cmd/confluent
-else
-	go build -ldflags="-s -w -X main.commit="0000000" -X main.date="2023-12-07T19:01:49Z" -X main.version=$(VERSION) -X main.isTest=true" -o test/bin/confluent.exe ./cmd/confluent
+all: install
+
+archive: install
+	rm -f $(CURDIR)/$(PACKAGE_NAME).tar.gz && cd $(DESTDIR) && tar -czf $(CURDIR)/$(PACKAGE_NAME).tar.gz $(PREFIX)
+	rm -f $(CURDIR)/$(PACKAGE_NAME).zip && cd $(DESTDIR) && zip -r $(CURDIR)/$(PACKAGE_NAME).zip $(PREFIX)
+
+apply-patches: $(wildcard debian/patches/*)
+ifeq ($(APPLY_PATCHES),yes)
+	git reset --hard HEAD
+	cat debian/patches/series | xargs -iPATCH bash -c 'patch -p1 < debian/patches/PATCH'
 endif
 
-.PHONY: integration-test
-integration-test:
-ifdef CI
-	go install gotest.tools/gotestsum@v1.8.2 && \
-	export GOCOVERDIR=test/coverage && \
-	rm -rf $${GOCOVERDIR} && mkdir $${GOCOVERDIR} && \
-	gotestsum --junitfile integration-test-report.xml -- -timeout 0 -v -race $$(go list ./... | grep github.com/confluentinc/cli/v3/test) && \
-	go tool covdata textfmt -i $${GOCOVERDIR} -o test/coverage.out
+BINPATH=$(PREFIX)/bin
+LIBPATH=$(PREFIX)/libexec/$(PACKAGE_TITLE)
+DOCPATH=$(PREFIX)/share/doc/$(PACKAGE_TITLE)
+
+install: apply-patches
+	rm -rf $(DESTDIR)$(PREFIX)
+	mkdir -p $(DESTDIR)$(PREFIX)
+
+	mkdir -p $(DESTDIR)$(BINPATH)
+	mkdir -p $(DESTDIR)$(LIBPATH)
+	mkdir -p $(DESTDIR)$(DOCPATH)
+	mkdir -p $(DESTDIR)$(SYSCONFDIR)
+
+	cp packaging/confluent.sh $(DESTDIR)$(BINPATH)/confluent
+	chmod 755 $(DESTDIR)$(BINPATH)/confluent
+
+	cd $(DESTDIR)$(LIBPATH); \
+	for dir in darwin_amd64 darwin_arm64 linux_amd64 linux_arm64 windows_amd64; do \
+		mkdir -p $${dir}; \
+		ext=""; if [[ $${dir} =~ windows_.+ ]]; then ext=".exe"; fi; \
+		filepath=$${dir}/confluent$${ext}; \
+		curl -f -s https://s3-us-west-2.amazonaws.com/confluent.cloud/confluent-cli/binaries/$(CLI_VERSION)/confluent_$(CLI_VERSION)_$${dir}$${ext} -o $${filepath}; \
+		chmod 755 $${filepath}; \
+	done
+
+	cp LICENSE $(DESTDIR)$(DOCPATH)/COPYRIGHT
+	$(DESTDIR)$(BINPATH)/confluent --version | awk -F' ' '{ print $3 }' > $(DESTDIR)$(DOCPATH)/version.txt
+
+	chown -R root:root $(DESTDIR)$(PREFIX)
+
+clean:
+	rm -rf $(CURDIR)/$(PACKAGE_NAME)*
+	rm -rf $(FULL_PACKAGE_TITLE)-$(RPM_VERSION)*rpm
+	rm -rf RPM_BUILDING
+
+distclean: clean
+ifneq ($(PACKAGE_TYPE),deb)
+	git reset --hard HEAD
+	git status --ignored --porcelain | cut -d ' ' -f 2 | xargs rm -rf
+endif
+
+RPM_VERSION=$(shell echo $(VERSION) | sed -e 's/-alpha[0-9]*//' -e 's/-beta[0-9]*//' -e 's/-rc[0-9]*//' -e 's/-SNAPSHOT//' -e 's/-cp[0-9]*//' -e 's/-hotfix[0-9]*//' -e 's/-[0-9]*//')
+
+# Get any -alpha, -beta (preview), -rc (release candidate), -SNAPSHOT (nightly), -cp (confluent patch), -hotfix piece that we need to put into the Release part of
+# the version since RPM versions don't support non-numeric
+# characters. Ultimately, for something like 0.8.2-beta, we want to end up with
+# Version=0.8.2 Release=0.X.beta
+# where X is the RPM release # of 0.8.2-beta (the prefix 0. forces this to be
+# considered earlier than any 0.8.2 final releases since those will start with
+# Version=0.8.2 Release=1)
+RPM_RELEASE_POSTFIX=$(subst -,,$(subst $(RPM_VERSION),,$(VERSION)))
+ifneq ($(RPM_RELEASE_POSTFIX),)
+	RPM_RELEASE_POSTFIX_UNDERSCORE=_$(RPM_RELEASE_POSTFIX)
+	RPM_RELEASE_ID=0.$(REVISION).$(RPM_RELEASE_POSTFIX)
 else
-	go test -timeout 0 -v $$(go list ./... | grep github.com/confluentinc/cli/v3/test) $(INTEGRATION_TEST_ARGS)
+	RPM_RELEASE_ID=$(REVISION)
 endif
 
-.PHONY: test
-test: unit-test integration-test
+rpm: rpm-amd64-build rpm-arm64-build
+
+rpm-amd64-build: rpm-amd64-spec
+	echo "Building the amd64 RPM"
+	rpmbuild --define="_topdir `pwd`/RPM_BUILDING" --nodebuginfo -tb RPM_BUILDING/SOURCES/$(FULL_PACKAGE_TITLE)-$(RPM_VERSION).tar.gz || rpmbuild --define="_topdir `pwd`/RPM_BUILDING" -tb RPM_BUILDING/SOURCES/$(FULL_PACKAGE_TITLE)-$(RPM_VERSION).tar.gz
+
+rpm-arm64-build: rpm-arm64-spec
+	echo "Building the arm64 RPM"
+	rpmbuild --target=aarch64 --define="_topdir `pwd`/RPM_BUILDING" --nodebuginfo -tb RPM_BUILDING/SOURCES/$(FULL_PACKAGE_TITLE)-$(RPM_VERSION).tar.gz || rpmbuild --target=aarch64 --define="_topdir `pwd`/RPM_BUILDING" -tb RPM_BUILDING/SOURCES/$(FULL_PACKAGE_TITLE)-$(RPM_VERSION).tar.gz
+	find RPM_BUILDING/{,S}RPMS/ -type f | xargs -n1 -iXXX mv XXX .
+	echo
+	echo "================================================="
+	echo "The RPMs have been created and can be found here:"
+	@ls -laF $(FULL_PACKAGE_TITLE)*rpm
+	echo "================================================="
+
+# Unfortunately, because of version naming issues and the way rpmbuild expects
+# the paths in the tar file to be named, we need to rearchive the package. So
+# instead of depending on archive, this target just uses the unarchived,
+# installed version to generate a new archive. Note that we always regenerate
+# the symlink because the RPM_VERSION doesn't include all the version info -- it
+# can leave of things like -beta, -rc1, etc.
+rpm-amd64-spec: rpm-build-area install debian/$(FULL_PACKAGE_TITLE).spec.in RELEASE_$(RPM_VERSION)$(RPM_RELEASE_POSTFIX_UNDERSCORE)
+	rm -rf $(FULL_PACKAGE_TITLE)-$(RPM_VERSION)
+	mkdir $(FULL_PACKAGE_TITLE)-$(RPM_VERSION)
+	cp -R $(DESTDIR)/* $(FULL_PACKAGE_TITLE)-$(RPM_VERSION)
+	sed "s/##RPMVERSION##/$(RPM_VERSION)/g; s/##RPMRELEASE##/$(RPM_RELEASE_ID)/g; s/##EXCLUDEARCH##/arm64/g" < debian/$(FULL_PACKAGE_TITLE).spec.in > $(FULL_PACKAGE_TITLE)-$(RPM_VERSION)/$(FULL_PACKAGE_TITLE).spec
+	rm -f $@ && tar -czf RPM_BUILDING/SOURCES/$(FULL_PACKAGE_TITLE)-$(RPM_VERSION).tar.gz $(FULL_PACKAGE_TITLE)-$(RPM_VERSION)
+	rm -rf $(FULL_PACKAGE_TITLE)-$(RPM_VERSION)
+
+rpm-arm64-spec:
+	rm -rf $(FULL_PACKAGE_TITLE)-$(RPM_VERSION)
+	mkdir $(FULL_PACKAGE_TITLE)-$(RPM_VERSION)
+	cp -R $(DESTDIR)/* $(FULL_PACKAGE_TITLE)-$(RPM_VERSION)
+	sed "s/##RPMVERSION##/$(RPM_VERSION)/g; s/##RPMRELEASE##/$(RPM_RELEASE_ID)/g; s/##EXCLUDEARCH##/amd64/g" < debian/$(FULL_PACKAGE_TITLE).spec.in > $(FULL_PACKAGE_TITLE)-$(RPM_VERSION)/$(FULL_PACKAGE_TITLE).spec
+	rm -f $@ && tar -czf RPM_BUILDING/SOURCES/$(FULL_PACKAGE_TITLE)-$(RPM_VERSION).tar.gz $(FULL_PACKAGE_TITLE)-$(RPM_VERSION)
+	rm -rf $(FULL_PACKAGE_TITLE)-$(RPM_VERSION)
+
+rpm-build-area: RPM_BUILDING/BUILD RPM_BUILDING/RPMS RPM_BUILDING/SOURCES RPM_BUILDING/SPECS RPM_BUILDING/SRPMS
+
+RPM_BUILDING/%:
+	mkdir -p $@
 
-.PHONY: generate-packaging-patch
-generate-packaging-patch:
-	diff -u Makefile debian/Makefile | sed "1 s_Makefile_cli/Makefile_" > debian/patches/standard_build_layout.patch
+RELEASE_%:
+	echo 0 > $@<|MERGE_RESOLUTION|>--- conflicted
+++ resolved
@@ -1,12 +1,6 @@
-<<<<<<< HEAD
---- cli/Makefile	2024-01-16 15:39:47.422369888 -0800
+--- cli/Makefile	2024-01-18 12:24:14.547392364 -0800
 +++ debian/Makefile	2024-01-12 08:35:04.157968782 -0800
-@@ -1,127 +1,144 @@
-=======
---- cli/Makefile	2024-01-11 17:46:53.000000000 -0800
-+++ debian/Makefile	2024-01-17 10:17:53.000000000 -0800
 @@ -1,132 +1,144 @@
->>>>>>> 6ab1bc05
 -SHELL := /bin/bash
 -GORELEASER_VERSION := v1.21.2
 +SHELL=/bin/bash
