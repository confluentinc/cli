<<<<<<< HEAD
--- cli/Makefile	2023-03-01 10:24:20.000000000 -0800
+++ debian/Makefile	2022-12-12 17:29:13.000000000 -0800
@@ -1,140 +1,130 @@
=======
--- cli/Makefile	2023-03-01 11:49:06.000000000 -0800
+++ debian/Makefile	2022-12-12 17:29:13.000000000 -0800
@@ -1,123 +1,130 @@
>>>>>>> 653e8101
-SHELL              := /bin/bash
-ALL_SRC            := $(shell find . -name "*.go" | grep -v -e vendor)
-GORELEASER_VERSION := v1.15.2
-
-GIT_REMOTE_NAME ?= origin
-MAIN_BRANCH     ?= main
-RELEASE_BRANCH  ?= main
-
-.PHONY: build # compile natively based on the system
-build:
-ifneq "" "$(findstring NT,$(shell uname))" # build for Windows
-	CC=gcc CXX=g++ make cli-builder
-else ifneq (,$(findstring Linux,$(shell uname)))
-    ifneq (,$(findstring musl,$(shell ldd --version))) # build for musl Linux
-		CC=gcc CXX=g++ TAGS=musl make cli-builder
-    else # build for glibc Linux
-		CC=gcc CXX=g++ make cli-builder
-    endif
-else # build for Darwin
-	make cli-builder
-endif
-
-.PHONY: cross-build # cross-compile from Darwin/amd64 machine to Win64, Linux64 and Darwin/arm64
-cross-build:
-ifeq ($(GOARCH),arm64)
-    ifeq ($(GOOS),linux)
-		CGO_ENABLED=1 CC=aarch64-linux-musl-gcc CXX=aarch64-linux-musl-g++ CGO_LDFLAGS="-static" TAGS=musl make cli-builder
-    else # build for darwin/arm64
-		CGO_ENABLED=1 make cli-builder
-    endif
-else # build for amd64 arch
-    ifeq ($(GOOS),windows)
-		CGO_ENABLED=1 CC=x86_64-w64-mingw32-gcc CXX=x86_64-w64-mingw32-g++ CGO_LDFLAGS="-static" make cli-builder
-    else ifeq ($(GOOS),linux) 
-		CGO_ENABLED=1 CC=x86_64-linux-musl-gcc CXX=x86_64-linux-musl-g++ CGO_LDFLAGS="-static" TAGS=musl make cli-builder
-    else # build for Darwin/amd64
-		CGO_ENABLED=1 make cli-builder
-    endif
-endif
-
-.PHONY: cli-builder
-cli-builder:
-	go install github.com/goreleaser/goreleaser@$(GORELEASER_VERSION) && \
-	TAGS=$(TAGS) CGO_ENABLED=$(CGO_ENABLED) CC=$(CC) CXX=$(CXX) CGO_LDFLAGS=$(CGO_LDFLAGS) VERSION=$(VERSION) GOEXPERIMENT=boringcrypto goreleaser build -f .goreleaser-build.yml --clean --single-target --snapshot
-
-include ./mk-files/dockerhub.mk
-include ./mk-files/semver.mk
-include ./mk-files/docs.mk
-include ./mk-files/release.mk
-include ./mk-files/release-test.mk
-include ./mk-files/release-notes.mk
-include ./mk-files/unrelease.mk
-include ./mk-files/usage.mk
-include ./mk-files/utils.mk
-
-REF := $(shell [ -d .git ] && git rev-parse --short HEAD || echo "none")
-DATE := $(shell date -u +"%Y-%m-%dT%H:%M:%SZ")
-
-S3_BUCKET_PATH=s3://confluent.cloud
-S3_STAG_FOLDER_NAME=cli-release-stag
-S3_STAG_PATH=s3://confluent.cloud/$(S3_STAG_FOLDER_NAME)
+SHELL=/bin/bash
 
-.PHONY: clean
-clean:
-	@for dir in bin dist docs legal release-notes; do \
-		[ -d $$dir ] && rm -r $$dir || true ; \
-	done
+ifndef VERSION
+	VERSION=$(CLI_VERSION)
+endif
 
-show-args:
-	@echo "VERSION: $(VERSION)"
+export PACKAGE_TITLE=cli
+export FULL_PACKAGE_TITLE=confluent-$(PACKAGE_TITLE)
+export PACKAGE_NAME=$(FULL_PACKAGE_TITLE)-$(VERSION)
+
+# Defaults that are likely to vary by platform. These are cleanly separated so
+# it should be easy to maintain altered values on platform-specific branches
+# when the values aren't overridden by the script invoking the Makefile
+
+APPLY_PATCHES?=yes
+
+# DESTDIR may be overridden by e.g. debian packaging
+ifeq ($(DESTDIR),)
+DESTDIR=$(CURDIR)/BUILD/
+endif
 
-.PHONY: lint
-lint:
-	make lint-go
-	make lint-cli
-
-.PHONY: lint-go
-lint-go:
-	go install github.com/golangci/golangci-lint/cmd/golangci-lint@v1.51.1 && \
-	golangci-lint run --timeout=10m
-	@echo "✅  golangci-lint"
-
-.PHONY: lint-cli
-lint-cli: cmd/lint/en_US.aff cmd/lint/en_US.dic
-	go run cmd/lint/main.go -aff-file $(word 1,$^) -dic-file $(word 2,$^) $(ARGS)
-	@echo "✅  cmd/lint/main.go"
-
-cmd/lint/en_US.aff:
-	curl -s "https://chromium.googlesource.com/chromium/deps/hunspell_dictionaries/+/master/en_US.aff?format=TEXT" | base64 -D > $@
-
-cmd/lint/en_US.dic:
-	curl -s "https://chromium.googlesource.com/chromium/deps/hunspell_dictionaries/+/master/en_US.dic?format=TEXT" | base64 -D > $@
-
-.PHONY: unit-test
-unit-test:
-ifdef CI
-	go install gotest.tools/gotestsum@v1.8.2 && \
-	gotestsum --junitfile unit-test-report.xml -- -v -race -coverprofile coverage.out $$(go list ./... | grep -v test)
+ifeq ($(PACKAGE_TYPE),archive)
+PREFIX=$(PACKAGE_NAME)
+SYSCONFDIR=$(PREFIX)/etc/$(PACKAGE_TITLE)
 else
-	go test -v $$(go list ./... | grep -v test) $(UNIT_TEST_ARGS)
+PREFIX=/usr
+SYSCONFDIR=/etc/$(PACKAGE_TITLE)
 endif
 
-.PHONY: build-for-integration-test
-build-for-integration-test:
-ifdef CI
-	go build -cover -ldflags="-s -w -X main.commit=$(REF) -X main.date=$(DATE) -X main.version=$(VERSION) -X main.isTest=true" -o test/bin/confluent ./cmd/confluent
-else
-	go build -ldflags="-s -w -X main.commit=$(REF) -X main.date=$(DATE) -X main.version=$(VERSION) -X main.isTest=true" -o test/bin/confluent ./cmd/confluent
+all: install
+
+archive: install
+	rm -f $(CURDIR)/$(PACKAGE_NAME).tar.gz && cd $(DESTDIR) && tar -czf $(CURDIR)/$(PACKAGE_NAME).tar.gz $(PREFIX)
+	rm -f $(CURDIR)/$(PACKAGE_NAME).zip && cd $(DESTDIR) && zip -r $(CURDIR)/$(PACKAGE_NAME).zip $(PREFIX)
+
+apply-patches: $(wildcard debian/patches/*)
+ifeq ($(APPLY_PATCHES),yes)
+	git reset --hard HEAD
+	cat debian/patches/series | xargs -iPATCH bash -c 'patch -p1 < debian/patches/PATCH'
 endif
 
+BINPATH=$(PREFIX)/bin
+LIBPATH=$(PREFIX)/libexec/$(PACKAGE_TITLE)
+DOCPATH=$(PREFIX)/share/doc/$(PACKAGE_TITLE)
+
+install: apply-patches
+	rm -rf $(DESTDIR)$(PREFIX)
+	mkdir -p $(DESTDIR)$(PREFIX)
+
+	mkdir -p $(DESTDIR)$(BINPATH)
+	mkdir -p $(DESTDIR)$(LIBPATH)
+	mkdir -p $(DESTDIR)$(DOCPATH)
+	mkdir -p $(DESTDIR)$(SYSCONFDIR)
+
+	cp packaging/confluent.sh $(DESTDIR)$(BINPATH)/confluent
+	chmod 755 $(DESTDIR)$(BINPATH)/confluent
+
+	cd $(DESTDIR)$(LIBPATH) ; \
+	for dir in darwin_amd64 darwin_arm64 linux_amd64 windows_amd64; do \
+		mkdir -p $${dir} ; \
+		ext=""; if [[ $${dir} =~ windows_.+ ]]; then ext=".exe"; fi ; \
+		filepath=$${dir}/confluent$${ext} ; \
+		curl -f -s https://s3-us-west-2.amazonaws.com/confluent.cloud/confluent-cli/binaries/$(CLI_VERSION)/confluent_$(CLI_VERSION)_$${dir}$${ext} -o $${filepath} ; \
+		chmod 755 $${filepath} ; \
+	done
+
+	cp LICENSE $(DESTDIR)$(DOCPATH)/COPYRIGHT
+	$(DESTDIR)$(BINPATH)/confluent --version | awk -F' ' '{ print $3 }' > $(DESTDIR)$(DOCPATH)/version.txt
 
-.PHONY: integration-test
-integration-test:
-ifdef CI
-	go install gotest.tools/gotestsum@v1.8.2 && \
-	export GOCOVERDIR=test/coverage && \
-	if [ -d $${GOCOVERDIR} ]; then rm -r $${GOCOVERDIR}; fi && \
-	mkdir $${GOCOVERDIR} && \
-	gotestsum --junitfile integration-test-report.xml -- -v -race $$(go list ./... | grep test) && \
-	go tool covdata textfmt -i $${GOCOVERDIR} -o test/coverage.out
+	chown -R root:root $(DESTDIR)$(PREFIX)
+
+clean:
+	rm -rf $(CURDIR)/$(PACKAGE_NAME)*
+	rm -rf $(FULL_PACKAGE_TITLE)-$(RPM_VERSION)*rpm
+	rm -rf RPM_BUILDING
+
+distclean: clean
+ifneq ($(PACKAGE_TYPE),deb)
+	git reset --hard HEAD
+	git status --ignored --porcelain | cut -d ' ' -f 2 | xargs rm -rf
+endif
+
+RPM_VERSION=$(shell echo $(VERSION) | sed -e 's/-alpha[0-9]*//' -e 's/-beta[0-9]*//' -e 's/-rc[0-9]*//' -e 's/-SNAPSHOT//' -e 's/-cp[0-9]*//' -e 's/-hotfix[0-9]*//' -e 's/-[0-9]*//')
+
+# Get any -alpha, -beta (preview), -rc (release candidate), -SNAPSHOT (nightly), -cp (confluent patch), -hotfix piece that we need to put into the Release part of
+# the version since RPM versions don't support non-numeric
+# characters. Ultimately, for something like 0.8.2-beta, we want to end up with
+# Version=0.8.2 Release=0.X.beta
+# where X is the RPM release # of 0.8.2-beta (the prefix 0. forces this to be
+# considered earlier than any 0.8.2 final releases since those will start with
+# Version=0.8.2 Release=1)
+RPM_RELEASE_POSTFIX=$(subst -,,$(subst $(RPM_VERSION),,$(VERSION)))
+ifneq ($(RPM_RELEASE_POSTFIX),)
+	RPM_RELEASE_POSTFIX_UNDERSCORE=_$(RPM_RELEASE_POSTFIX)
+	RPM_RELEASE_ID=0.$(REVISION).$(RPM_RELEASE_POSTFIX)
 else
-	go test -v $$(go list ./... | grep test) $(INTEGRATION_TEST_ARGS)
+	RPM_RELEASE_ID=$(REVISION)
 endif
 
-.PHONY: test
-test: unit-test integration-test
+rpm: RPM_BUILDING/SOURCES/$(FULL_PACKAGE_TITLE)-$(RPM_VERSION).tar.gz
+	echo "Building the RPM"
+	rpmbuild --define="_topdir `pwd`/RPM_BUILDING" -tb $<
+	find RPM_BUILDING/{,S}RPMS/ -type f | xargs -n1 -iXXX mv XXX .
+	echo
+	echo "================================================="
+	echo "The RPMs have been created and can be found here:"
+	@ls -laF $(FULL_PACKAGE_TITLE)*rpm
+	echo "================================================="
+
+# Unfortunately, because of version naming issues and the way rpmbuild expects
+# the paths in the tar file to be named, we need to rearchive the package. So
+# instead of depending on archive, this target just uses the unarchived,
+# installed version to generate a new archive. Note that we always regenerate
+# the symlink because the RPM_VERSION doesn't include all the version info -- it
+# can leave of things like -beta, -rc1, etc.
+RPM_BUILDING/SOURCES/$(FULL_PACKAGE_TITLE)-$(RPM_VERSION).tar.gz: rpm-build-area install debian/$(FULL_PACKAGE_TITLE).spec.in RELEASE_$(RPM_VERSION)$(RPM_RELEASE_POSTFIX_UNDERSCORE)
+	rm -rf $(FULL_PACKAGE_TITLE)-$(RPM_VERSION)
+	mkdir $(FULL_PACKAGE_TITLE)-$(RPM_VERSION)
+	cp -R $(DESTDIR)/* $(FULL_PACKAGE_TITLE)-$(RPM_VERSION)
+	sed "s/##RPMVERSION##/$(RPM_VERSION)/g; s/##RPMRELEASE##/$(RPM_RELEASE_ID)/g" < debian/$(FULL_PACKAGE_TITLE).spec.in > $(FULL_PACKAGE_TITLE)-$(RPM_VERSION)/$(FULL_PACKAGE_TITLE).spec
+	rm -f $@ && tar -czf $@ $(FULL_PACKAGE_TITLE)-$(RPM_VERSION)
+	rm -rf $(FULL_PACKAGE_TITLE)-$(RPM_VERSION)
+
+rpm-build-area: RPM_BUILDING/BUILD RPM_BUILDING/RPMS RPM_BUILDING/SOURCES RPM_BUILDING/SPECS RPM_BUILDING/SRPMS
+
+RPM_BUILDING/%:
+	mkdir -p $@
 
-.PHONY: generate-packaging-patch
-generate-packaging-patch:
-	diff -u Makefile debian/Makefile | sed "1 s_Makefile_cli/Makefile_" > debian/patches/standard_build_layout.patch
+RELEASE_%:
+	echo 0 > $@<|MERGE_RESOLUTION|>--- conflicted
+++ resolved
@@ -1,12 +1,6 @@
-<<<<<<< HEAD
---- cli/Makefile	2023-03-01 10:24:20.000000000 -0800
+--- cli/Makefile	2023-03-02 10:53:05.000000000 -0800
 +++ debian/Makefile	2022-12-12 17:29:13.000000000 -0800
-@@ -1,140 +1,130 @@
-=======
---- cli/Makefile	2023-03-01 11:49:06.000000000 -0800
-+++ debian/Makefile	2022-12-12 17:29:13.000000000 -0800
-@@ -1,123 +1,130 @@
->>>>>>> 653e8101
+@@ -1,130 +1,130 @@
 -SHELL              := /bin/bash
 -ALL_SRC            := $(shell find . -name "*.go" | grep -v -e vendor)
 -GORELEASER_VERSION := v1.15.2
