--- conflicted
+++ resolved
@@ -1,12 +1,6 @@
-<<<<<<< HEAD
---- cli/Makefile	2023-11-27 12:52:07.000000000 -0800
-+++ debian/Makefile	2023-11-27 11:39:55.000000000 -0800
+--- cli/Makefile	2023-11-29 14:35:08.000000000 -0800
++++ debian/Makefile	2023-11-27 16:05:28.000000000 -0800
 @@ -1,125 +1,130 @@
-=======
---- cli/Makefile	2023-11-29 13:34:54.000000000 -0800
-+++ debian/Makefile	2023-11-27 16:05:28.000000000 -0800
-@@ -1,120 +1,130 @@
->>>>>>> 4c79029a
 -SHELL := /bin/bash
 -GORELEASER_VERSION := v1.21.2
 +SHELL=/bin/bash
