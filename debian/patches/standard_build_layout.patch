<<<<<<< HEAD
--- cli/Makefile	2021-08-26 00:10:41.000000000 -0700
+++ debian/Makefile	2021-08-26 00:10:35.000000000 -0700
@@ -1,265 +1,130 @@
=======
--- cli/Makefile	2021-09-10 10:38:36.000000000 -0700
+++ debian/Makefile	2021-08-26 16:04:24.000000000 -0700
@@ -1,259 +1,130 @@
>>>>>>> 31baf31a
-SHELL           := /bin/bash
-ALL_SRC         := $(shell find . -name "*.go" | grep -v -e vendor)
-GIT_REMOTE_NAME ?= origin
-MASTER_BRANCH   ?= master
-RELEASE_BRANCH  ?= master
-
-include ./mk-files/dockerhub.mk
-include ./mk-files/semver.mk
-include ./mk-files/docs.mk
-include ./mk-files/release.mk
-include ./mk-files/release-test.mk
-include ./mk-files/release-notes.mk
-include ./mk-files/unrelease.mk
-include ./mk-files/utils.mk
-
-REF := $(shell [ -d .git ] && git rev-parse --short HEAD || echo "none")
-DATE := $(shell date -u +"%Y-%m-%dT%H:%M:%SZ")
-HOSTNAME := $(shell id -u -n)@$(shell hostname)
-RESOLVED_PATH=github.com/confluentinc/cli/cmd/confluent
-
-S3_BUCKET_PATH=s3://confluent.cloud
-S3_STAG_FOLDER_NAME=cli-release-stag
-S3_STAG_PATH=s3://confluent.cloud/$(S3_STAG_FOLDER_NAME)
+SHELL=/bin/bash
 
-
-.PHONY: clean
-clean:
-	rm -rf $(shell pwd)/dist
-
-.PHONY: generate
-generate:
-	@go generate ./...
-
-.PHONY: deps
-deps:
-	export GONOSUMDB=github.com/confluentinc,github.com/golangci/go-misc && \
-	export GOPRIVATE=github.com/confluentinc && \
-	go get github.com/goreleaser/goreleaser@v0.162.1 && \
-	go get github.com/golangci/golangci-lint/cmd/golangci-lint@v1.41.1 && \
-	go get github.com/mitchellh/golicense@v0.2.0
-
-ifeq ($(shell uname),Darwin)
-GORELEASER_SUFFIX ?= -mac.yml
-SHASUM ?= gsha256sum
-else ifneq (,$(findstring NT,$(shell uname)))
-GORELEASER_SUFFIX ?= -windows.yml
-# TODO: I highly doubt this works. Completely untested. The output format is likely very different than expected.
-SHASUM ?= CertUtil SHA256 -hashfile
-else
-GORELEASER_SUFFIX ?= -linux.yml
-SHASUM ?= sha256sum
+ifndef VERSION
+	VERSION=$(CLI_VERSION)
 endif
 
-show-args:
-	@echo "VERSION: $(VERSION)"
+export PACKAGE_TITLE=cli
+export FULL_PACKAGE_TITLE=confluent-$(PACKAGE_TITLE)
+export PACKAGE_NAME=$(FULL_PACKAGE_TITLE)-$(VERSION)
 
-#
-# START DEVELOPMENT HELPERS
-# Usage: make run-ccloud -- version
-#        make run-ccloud -- --version
-#
-
-# If the first argument is "run-ccloud"...
-ifeq (run-ccloud,$(firstword $(MAKECMDGOALS)))
-  # use the rest as arguments for "run-ccloud"
-  RUN_ARGS := $(wordlist 2,$(words $(MAKECMDGOALS)),$(MAKECMDGOALS))
-  # ...and turn them into do-nothing targets
-  $(eval $(RUN_ARGS):;@:)
-endif
+# Defaults that are likely to vary by platform. These are cleanly separated so
+# it should be easy to maintain altered values on platform-specific branches
+# when the values aren't overridden by the script invoking the Makefile
 
-# If the first argument is "run-confluent"...
-ifeq (run-confluent,$(firstword $(MAKECMDGOALS)))
-  # use the rest as arguments for "run-confluent"
-  RUN_ARGS := $(wordlist 2,$(words $(MAKECMDGOALS)),$(MAKECMDGOALS))
-  # ...and turn them into do-nothing targets
-  $(eval $(RUN_ARGS):;@:)
+APPLY_PATCHES?=yes
+
+# DESTDIR may be overridden by e.g. debian packaging
+ifeq ($(DESTDIR),)
+DESTDIR=$(CURDIR)/BUILD/
 endif
 
-.PHONY: run-ccloud
-run-ccloud:
-	 @go run -ldflags '-buildmode=exe -X main.cliName=ccloud' cmd/confluent/main.go $(RUN_ARGS)
-
-.PHONY: run-confluent
-run-confluent:
-	 @go run -ldflags '-buildmode=exe -X main.cliName=confluent' cmd/confluent/main.go $(RUN_ARGS)
-
-#
-# END DEVELOPMENT HELPERS
-#
-
-.PHONY: build
-build:
-	make build-ccloud
-	make build-confluent
-
-.PHONY: build-ccloud
-build-ccloud:
-	@GOPRIVATE=github.com/confluentinc GONOSUMDB=github.com/confluentinc,github.com/golangci/go-misc VERSION=$(VERSION) HOSTNAME="$(HOSTNAME)" goreleaser release --snapshot --rm-dist -f .goreleaser-ccloud$(GORELEASER_SUFFIX)
-
-.PHONY: build-confluent
-build-confluent:
-	@GOPRIVATE=github.com/confluentinc GONOSUMDB=github.com/confluentinc,github.com/golangci/go-misc VERSION=$(VERSION) HOSTNAME="$(HOSTNAME)" goreleaser release --snapshot --rm-dist -f .goreleaser-confluent$(GORELEASER_SUFFIX)
-
-.PHONY: build-integ
-build-integ:
-	make build-integ-nonrace
-	make build-integ-race
-
-.PHONY: build-integ-nonrace
-build-integ-nonrace:
-	make build-integ-ccloud-nonrace
-	make build-integ-confluent-nonrace
-
-.PHONY: build-integ-ccloud-nonrace
-build-integ-ccloud-nonrace:
-	binary="ccloud_test" ; \
-	[ "$${OS}" = "Windows_NT" ] && binexe=$${binary}.exe || binexe=$${binary} ; \
-	go test ./cmd/confluent -ldflags="-buildmode=exe -s -w -X $(RESOLVED_PATH).cliName=ccloud \
-	-X $(RESOLVED_PATH).commit=$(REF) -X $(RESOLVED_PATH).host=$(HOSTNAME) -X $(RESOLVED_PATH).date=$(DATE) \
-	-X $(RESOLVED_PATH).version=$(VERSION) -X $(RESOLVED_PATH).isTest=true" -tags testrunmain -coverpkg=./... -c -o $${binexe}
-
-.PHONY: build-integ-confluent-nonrace
-build-integ-confluent-nonrace:
-	binary="confluent_test" ; \
-	[ "$${OS}" = "Windows_NT" ] && binexe=$${binary}.exe || binexe=$${binary} ; \
-	go test ./cmd/confluent -ldflags="-buildmode=exe -s -w -X $(RESOLVED_PATH).cliName=confluent \
-		    -X $(RESOLVED_PATH).commit=$(REF) -X $(RESOLVED_PATH).host=$(HOSTNAME) -X $(RESOLVED_PATH).date=$(DATE) \
-		    -X $(RESOLVED_PATH).version=$(VERSION) -X $(RESOLVED_PATH).isTest=true" -tags testrunmain -coverpkg=./... -c -o $${binexe}
-
-.PHONY: build-integ-race
-build-integ-race:
-	make build-integ-ccloud-race
-	make build-integ-confluent-race
-
-.PHONY: build-integ-ccloud-race
-build-integ-ccloud-race:
-	binary="ccloud_test_race" ; \
-	[ "$${OS}" = "Windows_NT" ] && binexe=$${binary}.exe || binexe=$${binary} ; \
-	go test ./cmd/confluent -ldflags="-buildmode=exe -s -w -X $(RESOLVED_PATH).cliName=ccloud \
-	-X $(RESOLVED_PATH).commit=$(REF) -X $(RESOLVED_PATH).host=$(HOSTNAME) -X $(RESOLVED_PATH).date=$(DATE) \
-	-X $(RESOLVED_PATH).version=$(VERSION) -X $(RESOLVED_PATH).isTest=true" -tags testrunmain -coverpkg=./... -c -o $${binexe} -race
-
-.PHONY: build-integ-confluent-race
-build-integ-confluent-race:
-	binary="confluent_test_race" ; \
-	[ "$${OS}" = "Windows_NT" ] && binexe=$${binary}.exe || binexe=$${binary} ; \
-	go test ./cmd/confluent -ldflags="-buildmode=exe -s -w -X $(RESOLVED_PATH).cliName=confluent \
-		    -X $(RESOLVED_PATH).commit=$(REF) -X $(RESOLVED_PATH).host=$(HOSTNAME) -X $(RESOLVED_PATH).date=$(DATE) \
-		    -X $(RESOLVED_PATH).version=$(VERSION) -X $(RESOLVED_PATH).isTest=true" -tags testrunmain -coverpkg=./... -c -o $${binexe} -race
-
-# If you setup your laptop following https://github.com/confluentinc/cc-documentation/blob/master/Operations/Laptop%20Setup.md
-# then assuming caas.sh lives here should be fine
-define caasenv-authenticate
-	source $$GOPATH/src/github.com/confluentinc/cc-dotfiles/caas.sh && caasenv prod
-endef
-
-.PHONY: fmt
-fmt:
-	@goimports -e -l -local github.com/confluentinc/cli/ -w $(ALL_SRC)
-
-.PHONY: release-ci
-release-ci:
-ifneq ($(SEMAPHORE_GIT_PR_BRANCH),)
-	true
-else ifeq ($(SEMAPHORE_GIT_BRANCH),master)
-	make release
+ifeq ($(PACKAGE_TYPE),archive)
+PREFIX=$(PACKAGE_NAME)
+SYSCONFDIR=$(PREFIX)/etc/$(PACKAGE_TITLE)
 else
-	true
<<<<<<< HEAD
+PREFIX=/usr
+SYSCONFDIR=/etc/$(PACKAGE_TITLE)
 endif
 
-cmd/lint/en_US.aff:
-	@curl -s "https://chromium.googlesource.com/chromium/deps/hunspell_dictionaries/+/master/en_US.aff?format=TEXT" | base64 -D > $@
+all: install
 
-cmd/lint/en_US.dic:
-	@curl -s "https://chromium.googlesource.com/chromium/deps/hunspell_dictionaries/+/master/en_US.dic?format=TEXT" | base64 -D > $@
+archive: install
+	rm -f $(CURDIR)/$(PACKAGE_NAME).tar.gz && cd $(DESTDIR) && tar -czf $(CURDIR)/$(PACKAGE_NAME).tar.gz $(PREFIX)
+	rm -f $(CURDIR)/$(PACKAGE_NAME).zip && cd $(DESTDIR) && zip -r $(CURDIR)/$(PACKAGE_NAME).zip $(PREFIX)
=======
+	cp LICENSE $(DESTDIR)$(DOCPATH)/COPYRIGHT
+	$(DESTDIR)$(BINPATH)/confluent --version | awk -F' ' '{ print $3 }' > $(DESTDIR)$(DOCPATH)/version.txt
+
+	chown -R root:root $(DESTDIR)$(PREFIX)
+
+clean:
+	rm -rf $(CURDIR)/$(PACKAGE_NAME)*
+	rm -rf $(FULL_PACKAGE_TITLE)-$(RPM_VERSION)*rpm
+	rm -rf RPM_BUILDING
+
+distclean: clean
+ifneq ($(PACKAGE_TYPE),deb)
+	git reset --hard HEAD
+	git status --ignored --porcelain | cut -d ' ' -f 2 | xargs rm -rf
 endif
>>>>>>> 31baf31a
 
-.PHONY: lint
-lint:
-ifeq ($(shell uname),Darwin)
-	true
-else ifneq (,$(findstring NT,$(shell uname)))
-	true
<<<<<<< HEAD
-else
-	make lint-go && \
-	make lint-cli && \
-	make lint-installers
+apply-patches: $(wildcard debian/patches/*)
+ifeq ($(APPLY_PATCHES),yes)
+	git reset --hard HEAD
+	cat debian/patches/series | xargs -iPATCH bash -c 'patch -p1 < debian/patches/PATCH'
=======
+RPM_VERSION=$(shell echo $(VERSION) | sed -e 's/-alpha[0-9]*//' -e 's/-beta[0-9]*//' -e 's/-rc[0-9]*//' -e 's/-SNAPSHOT//' -e 's/-cp[0-9]*//' -e 's/-hotfix[0-9]*//' -e 's/-[0-9]*//')
+
+# Get any -alpha, -beta (preview), -rc (release candidate), -SNAPSHOT (nightly), -cp (confluent patch), -hotfix piece that we need to put into the Release part of
+# the version since RPM versions don't support non-numeric
+# characters. Ultimately, for something like 0.8.2-beta, we want to end up with
+# Version=0.8.2 Release=0.X.beta
+# where X is the RPM release # of 0.8.2-beta (the prefix 0. forces this to be
+# considered earlier than any 0.8.2 final releases since those will start with
+# Version=0.8.2 Release=1)
+RPM_RELEASE_POSTFIX=$(subst -,,$(subst $(RPM_VERSION),,$(VERSION)))
+ifneq ($(RPM_RELEASE_POSTFIX),)
+	RPM_RELEASE_POSTFIX_UNDERSCORE=_$(RPM_RELEASE_POSTFIX)
+	RPM_RELEASE_ID=0.$(REVISION).$(RPM_RELEASE_POSTFIX)
 else
-	@echo "Linting..."
-	@make lint-go
-	@make lint-cli
-	@make lint-installers
+	RPM_RELEASE_ID=$(REVISION)
>>>>>>> 31baf31a
 endif
 
-.PHONY: lint-go
-lint-go:
-	@golangci-lint run --timeout=10m --skip-dirs internal/pkg/analytics
-	@echo "✅  golangci-lint"
-
-.PHONY: lint-cli
-lint-cli: cmd/lint/en_US.aff cmd/lint/en_US.dic
-	@go run cmd/lint/main.go -aff-file $(word 1,$^) -dic-file $(word 2,$^) $(ARGS)
-	@echo "✅  cmd/lint/main.go"
-
-cmd/lint/en_US.aff:
-	curl -s "https://chromium.googlesource.com/chromium/deps/hunspell_dictionaries/+/master/en_US.aff?format=TEXT" | base64 -D > $@
-
-cmd/lint/en_US.dic:
-	curl -s "https://chromium.googlesource.com/chromium/deps/hunspell_dictionaries/+/master/en_US.dic?format=TEXT" | base64 -D > $@
-
-.PHONY: lint-installers
-lint-installers:
-	@diff install-c* | grep -v -E "^---|^[0-9c0-9]|PROJECT_NAME|BINARY" && echo "diff between install scripts" && exit 1 || exit 0
-	@echo "✅  installation script linter"
-
-.PHONY: lint-licenses
-## Scan and validate third-party dependency licenses
-lint-licenses: build
-	$(eval token := $(shell (grep github.com ~/.netrc -A 2 | grep password || grep github.com ~/.netrc -A 2 | grep login) | head -1 | awk -F' ' '{ print $$2 }'))
-	@for binary in ccloud confluent; do \
-		echo Licenses for $${binary} binary ; \
-		[ -t 0 ] && args="" || args="-plain" ; \
-		GITHUB_TOKEN=$(token) golicense $${args} .golicense.hcl ./dist/$${binary}/$(shell go env GOOS)_$(shell go env GOARCH)/$${binary} ; \
-		echo ; \
+BINPATH=$(PREFIX)/bin
+LIBPATH=$(PREFIX)/libexec/$(PACKAGE_TITLE)
+DOCPATH=$(PREFIX)/share/doc/$(PACKAGE_TITLE)
+
+install: apply-patches
+	rm -rf $(DESTDIR)$(PREFIX)
+	mkdir -p $(DESTDIR)$(PREFIX)
+
+	mkdir -p $(DESTDIR)$(BINPATH)
+	mkdir -p $(DESTDIR)$(LIBPATH)
+	mkdir -p $(DESTDIR)$(DOCPATH)
+	mkdir -p $(DESTDIR)$(SYSCONFDIR)
+
+	cp packaging/confluent.sh $(DESTDIR)$(BINPATH)/confluent
+	chmod 755 $(DESTDIR)$(BINPATH)/confluent
+
+	cd $(DESTDIR)$(LIBPATH) ; \
+	for dir in darwin_amd64 darwin_arm64 linux_386 linux_amd64 windows_386 windows_amd64; do \
+		mkdir -p $${dir} ; \
+		ext=""; if [[ $${dir} =~ windows_.+ ]]; then ext=".exe"; fi ; \
+		filepath=$${dir}/confluent$${ext} ; \
+		curl -f -s https://s3-us-west-2.amazonaws.com/confluent.cloud/confluent-cli/binaries/$(CLI_VERSION)/confluent_$(CLI_VERSION)_$${dir}$${ext} -o $${filepath} ; \
+		chmod 755 $${filepath} ; \
 	done
 
-.PHONY: coverage-unit
-coverage-unit:
-ifdef CI
-	@# Run unit tests with coverage.
-  ifeq "$(OS)" "Windows_NT"
-	@GOPRIVATE=github.com/confluentinc go test -v -coverpkg=$$(go list ./... | grep -v test | grep -v mock | tr '\n' ',' | sed 's/,$$//g') -coverprofile=unit_coverage.txt $$(go list ./... | grep -v vendor | grep -v test) $(UNIT_TEST_ARGS) -ldflags '-buildmode=exe'
-  else
-	@GOPRIVATE=github.com/confluentinc go test -v -race -coverpkg=$$(go list ./... | grep -v test | grep -v mock | tr '\n' ',' | sed 's/,$$//g') -coverprofile=unit_coverage.txt $$(go list ./... | grep -v vendor | grep -v test) $(UNIT_TEST_ARGS) -ldflags '-buildmode=exe'
-  endif
-	@grep -h -v "mode: atomic" unit_coverage.txt >> coverage.txt
+	cp LICENSE $(DESTDIR)$(DOCPATH)/COPYRIGHT
+	$(DESTDIR)$(BINPATH)/confluent --version | awk -F' ' '{ print $3 }' > $(DESTDIR)$(DOCPATH)/version.txt
+
+	chown -R root:root $(DESTDIR)$(PREFIX)
+
+clean:
+	rm -rf $(CURDIR)/$(PACKAGE_NAME)*
+	rm -rf $(FULL_PACKAGE_TITLE)-$(RPM_VERSION)*rpm
+	rm -rf RPM_BUILDING
+
+distclean: clean
+ifneq ($(PACKAGE_TYPE),deb)
+	git reset --hard HEAD
+	git status --ignored --porcelain | cut -d ' ' -f 2 | xargs rm -rf
+endif
+
+RPM_VERSION=$(shell echo $(VERSION) | sed -e 's/-alpha[0-9]*//' -e 's/-beta[0-9]*//' -e 's/-rc[0-9]*//' -e 's/-SNAPSHOT//' -e 's/-cp[0-9]*//' -e 's/-hotfix[0-9]*//' -e 's/-[0-9]*//')
+
+# Get any -alpha, -beta (preview), -rc (release candidate), -SNAPSHOT (nightly), -cp (confluent patch), -hotfix piece that we need to put into the Release part of
+# the version since RPM versions don't support non-numeric
+# characters. Ultimately, for something like 0.8.2-beta, we want to end up with
+# Version=0.8.2 Release=0.X.beta
+# where X is the RPM release # of 0.8.2-beta (the prefix 0. forces this to be
+# considered earlier than any 0.8.2 final releases since those will start with
+# Version=0.8.2 Release=1)
+RPM_RELEASE_POSTFIX=$(subst -,,$(subst $(RPM_VERSION),,$(VERSION)))
+ifneq ($(RPM_RELEASE_POSTFIX),)
+	RPM_RELEASE_POSTFIX_UNDERSCORE=_$(RPM_RELEASE_POSTFIX)
+	RPM_RELEASE_ID=0.$(REVISION).$(RPM_RELEASE_POSTFIX)
 else
-	@# Run unit tests.
-  ifeq "$(OS)" "Windows_NT"
-	@GOPRIVATE=github.com/confluentinc go test -coverpkg=./... $$(go list ./... | grep -v vendor | grep -v test) $(UNIT_TEST_ARGS) -ldflags '-buildmode=exe'
-  else
-	@GOPRIVATE=github.com/confluentinc go test -race -coverpkg=./... $$(go list ./... | grep -v vendor | grep -v test) $(UNIT_TEST_ARGS) -ldflags '-buildmode=exe'
-  endif
+	RPM_RELEASE_ID=$(REVISION)
 endif
 
-.PHONY: coverage-integ
-coverage-integ:
-      ifdef CI
-	@# Run integration tests with coverage.
-	@INTEG_COVER=on go test -v $$(go list ./... | grep cli/test) $(INT_TEST_ARGS) -timeout 45m -ldflags '-buildmode=exe'
-	@grep -h -v "mode: atomic" integ_coverage.txt >> coverage.txt
-      else
-	@# Run integration tests.
-	@GOPRIVATE=github.com/confluentinc go test -v -race $$(go list ./... | grep cli/test) $(INT_TEST_ARGS) -timeout 45m -ldflags '-buildmode=exe'
-      endif
-
-.PHONY: test-prep
-test-prep: lint
-      ifdef CI
-    @echo "mode: atomic" > coverage.txt
-      endif
-
-.PHONY: test
-test: test-prep coverage-unit coverage-integ test-installers
-
-.PHONY: unit-test
-unit-test: test-prep coverage-unit
-
-.PHONY: int-test
-int-test: test-prep coverage-integ
-
-.PHONY: doctoc
-doctoc:
-	npx doctoc README.md
-
-.PHONY: generate-packaging-patch
-generate-packaging-patch:
-	diff -u Makefile debian/Makefile | sed "1 s_Makefile_cli/Makefile_" > debian/patches/standard_build_layout.patch
+rpm: RPM_BUILDING/SOURCES/$(FULL_PACKAGE_TITLE)-$(RPM_VERSION).tar.gz
+	echo "Building the RPM"
+	rpmbuild --define="_topdir `pwd`/RPM_BUILDING" -tb $<
+	find RPM_BUILDING/{,S}RPMS/ -type f | xargs -n1 -iXXX mv XXX .
+	echo
+	echo "================================================="
+	echo "The RPMs have been created and can be found here:"
+	@ls -laF $(FULL_PACKAGE_TITLE)*rpm
+	echo "================================================="
+
+# Unfortunately, because of version naming issues and the way rpmbuild expects
+# the paths in the tar file to be named, we need to rearchive the package. So
+# instead of depending on archive, this target just uses the unarchived,
+# installed version to generate a new archive. Note that we always regenerate
+# the symlink because the RPM_VERSION doesn't include all the version info -- it
+# can leave of things like -beta, -rc1, etc.
+RPM_BUILDING/SOURCES/$(FULL_PACKAGE_TITLE)-$(RPM_VERSION).tar.gz: rpm-build-area install debian/$(FULL_PACKAGE_TITLE).spec.in RELEASE_$(RPM_VERSION)$(RPM_RELEASE_POSTFIX_UNDERSCORE)
+	rm -rf $(FULL_PACKAGE_TITLE)-$(RPM_VERSION)
+	mkdir $(FULL_PACKAGE_TITLE)-$(RPM_VERSION)
+	cp -R $(DESTDIR)/* $(FULL_PACKAGE_TITLE)-$(RPM_VERSION)
+	sed "s/##RPMVERSION##/$(RPM_VERSION)/g; s/##RPMRELEASE##/$(RPM_RELEASE_ID)/g" < debian/$(FULL_PACKAGE_TITLE).spec.in > $(FULL_PACKAGE_TITLE)-$(RPM_VERSION)/$(FULL_PACKAGE_TITLE).spec
+	rm -f $@ && tar -czf $@ $(FULL_PACKAGE_TITLE)-$(RPM_VERSION)
+	rm -rf $(FULL_PACKAGE_TITLE)-$(RPM_VERSION)
+
+rpm-build-area: RPM_BUILDING/BUILD RPM_BUILDING/RPMS RPM_BUILDING/SOURCES RPM_BUILDING/SPECS RPM_BUILDING/SRPMS
+
+RPM_BUILDING/%:
+	mkdir -p $@
+
+RELEASE_%:
+	echo 0 > $@<|MERGE_RESOLUTION|>--- conflicted
+++ resolved
@@ -1,12 +1,6 @@
-<<<<<<< HEAD
---- cli/Makefile	2021-08-26 00:10:41.000000000 -0700
-+++ debian/Makefile	2021-08-26 00:10:35.000000000 -0700
-@@ -1,265 +1,130 @@
-=======
 --- cli/Makefile	2021-09-10 10:38:36.000000000 -0700
 +++ debian/Makefile	2021-08-26 16:04:24.000000000 -0700
 @@ -1,259 +1,130 @@
->>>>>>> 31baf31a
 -SHELL           := /bin/bash
 -ALL_SRC         := $(shell find . -name "*.go" | grep -v -e vendor)
 -GIT_REMOTE_NAME ?= origin
@@ -192,21 +186,6 @@
 +SYSCONFDIR=$(PREFIX)/etc/$(PACKAGE_TITLE)
  else
 -	true
-<<<<<<< HEAD
-+PREFIX=/usr
-+SYSCONFDIR=/etc/$(PACKAGE_TITLE)
- endif
- 
--cmd/lint/en_US.aff:
--	@curl -s "https://chromium.googlesource.com/chromium/deps/hunspell_dictionaries/+/master/en_US.aff?format=TEXT" | base64 -D > $@
-+all: install
- 
--cmd/lint/en_US.dic:
--	@curl -s "https://chromium.googlesource.com/chromium/deps/hunspell_dictionaries/+/master/en_US.dic?format=TEXT" | base64 -D > $@
-+archive: install
-+	rm -f $(CURDIR)/$(PACKAGE_NAME).tar.gz && cd $(DESTDIR) && tar -czf $(CURDIR)/$(PACKAGE_NAME).tar.gz $(PREFIX)
-+	rm -f $(CURDIR)/$(PACKAGE_NAME).zip && cd $(DESTDIR) && zip -r $(CURDIR)/$(PACKAGE_NAME).zip $(PREFIX)
-=======
 +	cp LICENSE $(DESTDIR)$(DOCPATH)/COPYRIGHT
 +	$(DESTDIR)$(BINPATH)/confluent --version | awk -F' ' '{ print $3 }' > $(DESTDIR)$(DOCPATH)/version.txt
 +
@@ -222,7 +201,6 @@
 +	git reset --hard HEAD
 +	git status --ignored --porcelain | cut -d ' ' -f 2 | xargs rm -rf
  endif
->>>>>>> 31baf31a
  
 -.PHONY: lint
 -lint:
@@ -230,16 +208,6 @@
 -	true
 -else ifneq (,$(findstring NT,$(shell uname)))
 -	true
-<<<<<<< HEAD
--else
--	make lint-go && \
--	make lint-cli && \
--	make lint-installers
-+apply-patches: $(wildcard debian/patches/*)
-+ifeq ($(APPLY_PATCHES),yes)
-+	git reset --hard HEAD
-+	cat debian/patches/series | xargs -iPATCH bash -c 'patch -p1 < debian/patches/PATCH'
-=======
 +RPM_VERSION=$(shell echo $(VERSION) | sed -e 's/-alpha[0-9]*//' -e 's/-beta[0-9]*//' -e 's/-rc[0-9]*//' -e 's/-SNAPSHOT//' -e 's/-cp[0-9]*//' -e 's/-hotfix[0-9]*//' -e 's/-[0-9]*//')
 +
 +# Get any -alpha, -beta (preview), -rc (release candidate), -SNAPSHOT (nightly), -cp (confluent patch), -hotfix piece that we need to put into the Release part of
@@ -259,7 +227,6 @@
 -	@make lint-cli
 -	@make lint-installers
 +	RPM_RELEASE_ID=$(REVISION)
->>>>>>> 31baf31a
  endif
  
 -.PHONY: lint-go
