--- conflicted
+++ resolved
@@ -1,12 +1,6 @@
-<<<<<<< HEAD
---- cli/Makefile	2022-08-24 16:41:29.000000000 -0700
-+++ debian/Makefile	2022-06-29 16:02:09.000000000 -0700
-@@ -1,257 +1,130 @@
-=======
 --- cli/Makefile	2022-08-24 16:16:05.000000000 -0700
 +++ debian/Makefile	2022-07-12 14:17:45.000000000 -0700
 @@ -1,229 +1,130 @@
->>>>>>> aa2173be
 -SHELL           := /bin/bash
 -ALL_SRC         := $(shell find . -name "*.go" | grep -v -e vendor)
 -GIT_REMOTE_NAME ?= origin
@@ -47,12 +41,6 @@
 -    else # build for Darwin/amd64
 -		CGO_ENABLED=1 make cli-builder
 -    endif
-<<<<<<< HEAD
-+ifndef VERSION
-+	VERSION=$(CLI_VERSION)
- endif
- 
-=======
 -endif
 -
 -.PHONY: build-darwin-arm64
@@ -61,7 +49,6 @@
 -	CGO_ENABLED=1 make cli-builder || true 
 -	make restore-librdkafka-amd64
 -
->>>>>>> aa2173be
 -.PHONY: cli-builder
 -cli-builder:
 -	@GOPRIVATE=github.com/confluentinc TAGS=$(TAGS) CGO_ENABLED=$(CGO_ENABLED) CC=$(CC) CXX=$(CXX) CGO_LDFLAGS=$(CGO_LDFLAGS) VERSION=$(VERSION) HOSTNAME=$(HOSTNAME) goreleaser build -f .goreleaser-build.yml --rm-dist --single-target --snapshot
@@ -80,12 +67,7 @@
 -DATE := $(shell date -u +"%Y-%m-%dT%H:%M:%SZ")
 -HOSTNAME := $(shell id -u -n)@$(shell hostname)
 -RESOLVED_PATH=github.com/confluentinc/cli/cmd/confluent
-<<<<<<< HEAD
--RDKAFKA_VERSION = 1.9.3-RC3
--RDKAFKA_PATH := $(shell find $(GOPATH)/pkg/mod/github.com/confluentinc -name confluent-kafka-go@v$(RDKAFKA_VERSION))/kafka/librdkafka_vendor
-=======
 -RDKAFKA_VERSION = 1.8.2
->>>>>>> aa2173be
 -
 -S3_BUCKET_PATH=s3://confluent.cloud
 -S3_STAG_FOLDER_NAME=cli-release-stag
