--- conflicted
+++ resolved
@@ -1,12 +1,6 @@
-<<<<<<< HEAD
---- cli/Makefile	2022-10-06 14:27:49.000000000 -0700
+--- cli/Makefile	2022-10-06 21:12:55.000000000 -0700
 +++ debian/Makefile	2022-07-12 14:17:45.000000000 -0700
-@@ -1,214 +1,130 @@
-=======
---- cli/Makefile	2022-10-06 18:22:43.000000000 -0700
-+++ debian/Makefile	2022-07-12 14:17:45.000000000 -0700
-@@ -1,207 +1,130 @@
->>>>>>> 32038627
+@@ -1,210 +1,130 @@
 -SHELL           := /bin/bash
 -ALL_SRC         := $(shell find . -name "*.go" | grep -v -e vendor)
 -GIT_REMOTE_NAME ?= origin
