--- conflicted
+++ resolved
@@ -1,12 +1,6 @@
-<<<<<<< HEAD
 --- cli/Makefile	2021-11-23 14:30:39.000000000 -0800
 +++ debian/Makefile	2021-11-22 17:13:36.000000000 -0800
 @@ -1,271 +1,130 @@
-=======
---- cli/Makefile	2021-11-19 13:14:53.000000000 -0800
-+++ debian/Makefile	2021-11-18 10:51:22.000000000 -0800
-@@ -1,267 +1,130 @@
->>>>>>> a0e1658b
 -SHELL           := /bin/bash
 -ALL_SRC         := $(shell find . -name "*.go" | grep -v -e vendor)
 -GIT_REMOTE_NAME ?= origin
