--- conflicted
+++ resolved
@@ -1,9 +1,4 @@
-<<<<<<< HEAD
-* @confluentinc/cli
+*                   @confluentinc/cli
 internal/pkg/flink/ @confluentinc/cloud-surfaces
 go.mod @confluentinc/cli @confluentinc/cloud-surfaces
-go.sum @confluentinc/cli @confluentinc/cloud-surfaces
-=======
-*                   @confluentinc/cli
-internal/pkg/flink/ @confluentinc/cloud-surfaces
->>>>>>> 58de74db
+go.sum @confluentinc/cli @confluentinc/cloud-surfaces