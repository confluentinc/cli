--- conflicted
+++ resolved
@@ -46,24 +46,14 @@
       - amd64
     hooks:
       post:
-<<<<<<< HEAD
-        - cmd: make get-licenses
-=======
         - cmd: make download-licenses
->>>>>>> b5af34a4
           env:
             - LICENSE_BIN=ccloud
             - LICENSE_BIN_PATH=./dist/ccloud/signed_darwin_amd64/ccloud
         - cmd: gon gon_ccloud.hcl
-<<<<<<< HEAD
           env: 
             - GO111MODULE=on
-              
-=======
-          env:
-            - GO111MODULE=on
  
->>>>>>> b5af34a4
 release:
   disable: true
 
