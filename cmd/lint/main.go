--- conflicted
+++ resolved
@@ -35,13 +35,10 @@
 		"config", "configs", "connect", "connect-catalog", "consumer.config", "crn", "csu", "decrypt", "deserializer",
 		"deserializers", "eu", "formatter", "gcp", "geo", "gzip", "iam", "init", "json", "jsonschema", "kafka", "ksql", "lifecycle",
 		"lz4", "multi-zone", "netrc", "pem", "plaintext", "producer.config", "protobuf", "readwrite", "recv",
-<<<<<<< HEAD
+		"rolebinding", "rolebindings", "single-zone", "sso", "stdin", "systest", "tcp", "transactional", "txt", "url",
+		"us", "vpc", "v2", "whitelist", "yaml", "zstd", ||||||| dd28e32
 		"rolebinding", "rolebindings", "single-zone", "sso", "stdin", "systest", "tcp", "transactional", "txt", "url",
 		"us", "vpc", "v2", "whitelist", "yaml", "zstd", "hostname", "https", "rbac", "io", "mds", "tmp", "html",
-=======
-		"rolebinding", "rolebindings", "single-zone", "sr", "sso", "stdin", "systest", "tcp", "transactional", "txt", "url",
-		"us", "vpc", "v2", "whitelist", "yaml", "zstd",
->>>>>>> 18709db7
 	}
 	utilityCommands = []string{
 		"login", "logout", "version", "completion <shell>", "prompt", "update", "init <context-name>",
