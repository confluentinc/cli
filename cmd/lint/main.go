// This is a set of "linters" defining the CLI specification
package main

import (
	"flag"
	"fmt"
	"os"

	"github.com/client9/gospell"
	"github.com/hashicorp/go-multierror"

	"github.com/confluentinc/cli/internal/cmd"
	"github.com/confluentinc/cli/internal/pkg/config"
	linter "github.com/confluentinc/cli/internal/pkg/lint-cli"
	"github.com/confluentinc/cli/internal/pkg/log"
	"github.com/confluentinc/cli/internal/pkg/version"
)

var (
	debug   = flag.Bool("debug", false, "print debug output")
	affFile = flag.String("aff-file", "", "hunspell .aff file")
	dicFile = flag.String("dic-file", "", "hunspell .dic file")

	vocab *gospell.GoSpell

	properNouns = []string{
		"Apache", "Kafka", "CLI", "API", "ACL", "ACLs", "Confluent Cloud", "Confluent Platform", "PS1",
	}
	vocabWords = []string{
<<<<<<< HEAD
		"ccloud", "kafka", "api", "acl", "url", "config", "multizone", "ps1", "transactional",
=======
		"ccloud", "kafka", "api", "acl", "url", "config", "multizone", "transactional", "decrypt",
>>>>>>> 4dbda090
	}
	utilityCommands = []string{
		"login", "logout", "version", "completion <shell>", "ps1", "update",
	}
	nonClusterScopedCommands = []linter.RuleFilter{
		linter.OnlyLeafCommands, linter.ExcludeCommand(utilityCommands...),
		linter.ExcludeUse("local"), linter.ExcludeParentUse("environment", "service-account"),
		// these all require explicit cluster as id/name args
		linter.ExcludeCommandContains("kafka cluster"),
		// this doesn't need a --cluster override since you provide the api key itself to identify it
		linter.ExcludeCommandContains("api-key update", "api-key delete"),
		// this doesn't need a --cluster
		linter.ExcludeCommandContains("secret"),
	}
)

var rules = []linter.Rule{
	linter.Filter(
		linter.RequireNamedArgument(
			linter.NamedArgumentConfig{CreateCommandArg: "<name>", OtherCommandsArg: "<id>"},
			map[string]linter.NamedArgumentConfig{
				"environment": {CreateCommandArg: "<name>", OtherCommandsArg: "<environment-id>"},
				"topic":       {CreateCommandArg: "<topic>", OtherCommandsArg: "<topic>"},
				"api-key":     {CreateCommandArg: "N/A", OtherCommandsArg: "<apikey>"},
			},
		),
		linter.OnlyLeafCommands, linter.ExcludeCommand(utilityCommands...),
		// skip resource container commands
		linter.ExcludeUse("list", "auth"),
		// skip ACLs which don't have an identity (value objects rather than entities)
		linter.ExcludeCommandContains("kafka acl"),
		// skip api-key create since you don't get to choose a name for API keys
		linter.ExcludeCommandContains("api-key create"),
		// skip local which delegates to bash commands
		linter.ExcludeCommandContains("local"),
		// skip for api-key store command since KEY is not last argument
		linter.ExcludeCommand("api-key store <apikey> <secret>"),
		// skip secret commands
		linter.ExcludeCommandContains("secret"),
	),
	// TODO: ensuring --cluster is optional DOES NOT actually ensure that the cluster context is used
	linter.Filter(linter.RequireFlag("cluster", true), nonClusterScopedCommands...),
	linter.Filter(linter.RequireFlagType("cluster", "string"), nonClusterScopedCommands...),
	linter.Filter(linter.RequireFlagDescription("cluster", "Kafka cluster ID."),
		append(nonClusterScopedCommands, linter.ExcludeParentUse("api-key"))...),
	linter.RequireFlagSort(false),
	linter.RequireLowerCase("Use"),
	linter.RequireSingular("Use"),
	linter.Filter(
		linter.RequireSuffix("Short", "This is only available for Confluent Cloud Enterprise users."),
		// only include ACLs as they have a really long suffix/disclaimer that they're CCE only
		linter.IncludeCommandContains("kafka acl"),
		// only include service-accounts as they have a really long suffix/disclaimer that they're CCE only
		linter.IncludeCommandContains("service-account"),
	),
	linter.Filter(
		linter.RequireLengthBetween("Short", 13, 60),
		linter.ExcludeCommandContains("secret"),
		// skip ACLs as they have a really long suffix/disclaimer that they're CCE only
		linter.ExcludeCommandContains("kafka acl"),
		// skip service-accounts as they have a really long suffix/disclaimer that they're CCE only
		linter.ExcludeCommandContains("service-account"),
	),
	linter.RequireStartWithCapital("Short"),
	linter.RequireEndWithPunctuation("Short", false),
	linter.RequireCapitalizeProperNouns("Short", properNouns),
	linter.RequireStartWithCapital("Long"),
	linter.RequireEndWithPunctuation("Long", true),
	linter.RequireCapitalizeProperNouns("Long", properNouns),
	linter.Filter(linter.RequireNotTitleCase("Short", properNouns),
		linter.ExcludeCommandContains("secret")),
	linter.RequireRealWords("Use", '-'),
}

var flagRules = []linter.FlagRule{
	linter.FlagFilter(linter.RequireFlagNameLength(2, 16),
		linter.ExcludeFlag("service-account-id", "replication-factor", "local-secrets-file", "remote-secrets-file")),
	linter.RequireFlagStartWithCapital,
	linter.RequireFlagEndWithPunctuation,
	linter.RequireFlagCharacters('-'),
	linter.FlagFilter(linter.RequireFlagDelimiter('-', 1),
		linter.ExcludeFlag("service-account-id", "local-secrets-file", "remote-secrets-file")),
	linter.RequireFlagRealWords('-'),
}

func main() {
	flag.Parse()

	var err error
	vocab, err = gospell.NewGoSpell(*affFile, *dicFile)
	if err != nil {
		fmt.Println(err)
		os.Exit(1)
	}
	for _, w := range vocabWords {
		vocab.AddWordRaw(w)
	}
	linter.SetVocab(vocab)

	l := linter.Linter{
		Rules:     rules,
		FlagRules: flagRules,
		Vocab:     vocab,
		Debug:     *debug,
	}

	var issues *multierror.Error
	for _, cliName := range []string{"confluent", "ccloud"} {
		cli, err := cmd.NewConfluentCommand(cliName, &config.Config{CLIName: cliName}, &version.Version{Binary: cliName}, log.New())
		if err != nil {
			fmt.Println(err)
			os.Exit(1)
		}
		err = l.Lint(cli)
		if err != nil {
			issues = multierror.Append(issues, err)
		}
	}
	if issues.ErrorOrNil() != nil {
		fmt.Println(issues)
		os.Exit(1)
	}
}<|MERGE_RESOLUTION|>--- conflicted
+++ resolved
@@ -27,11 +27,7 @@
 		"Apache", "Kafka", "CLI", "API", "ACL", "ACLs", "Confluent Cloud", "Confluent Platform", "PS1",
 	}
 	vocabWords = []string{
-<<<<<<< HEAD
-		"ccloud", "kafka", "api", "acl", "url", "config", "multizone", "ps1", "transactional",
-=======
-		"ccloud", "kafka", "api", "acl", "url", "config", "multizone", "transactional", "decrypt",
->>>>>>> 4dbda090
+		"ccloud", "kafka", "api", "acl", "url", "config", "multizone", "ps1", "transactional", "decrypt",
 	}
 	utilityCommands = []string{
 		"login", "logout", "version", "completion <shell>", "ps1", "update",
