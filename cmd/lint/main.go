--- conflicted
+++ resolved
@@ -33,17 +33,11 @@
 	vocabWords = []string{
 		"ack", "acks", "acl", "acls", "apac", "api", "auth", "avro", "aws", "backoff", "ccloud", "cku", "cli", "codec",
 		"config", "configs", "connect", "connect-catalog", "consumer.config", "crn", "csu", "decrypt", "deserializer",
-<<<<<<< HEAD
-		"deserializers", "eu", "formatter", "gcp", "geo", "gzip", "iam", "init", "json", "jsonschema", "kafka", "ksql",
-		"lifecycle", "lz4", "multi-zone", "netrc", "pem", "plaintext", "producer.config", "protobuf", "readwrite",
-		"recv", "rolebinding", "rolebindings", "signup", "single-zone", "sr", "sso", "stdin", "systest", "tcp",
-		"transactional", "txt", "url", "us", "vpc", "v2", "whitelist", "yaml", "zstd",
-=======
-		"deserializers", "eu", "formatter", "gcp", "geo", "gzip", "iam", "init", "json", "jsonschema", "kafka", "ksql", "lifecycle",
-		"lz4", "multi-zone", "netrc", "pem", "plaintext", "producer.config", "protobuf", "readwrite", "recv",
-		"rolebinding", "rolebindings", "single-zone", "sr", "sso", "stdin", "systest", "tcp", "transactional", "txt", "url",
-		"us", "vpc", "v2", "whitelist", "yaml", "zstd", "hostname", "https", "rbac", "io", "mds", "tmp", "html",
->>>>>>> 0ce5091b
+		"deserializers", "eu", "formatter", "gcp", "geo", "gzip", "hostname", "html", "https", "iam", "init", "io",
+		"json", "jsonschema", "kafka", "ksql", "lifecycle", "lz4", "mds", "multi-zone", "netrc", "pem", "plaintext",
+		"producer.config", "protobuf", "rbac", "readwrite", "recv", "rolebinding", "rolebindings", "signup",
+		"single-zone", "sr", "sso", "stdin", "systest", "tcp", "tmp", "transactional", "txt", "url", "us", "v2", "vpc",
+		"whitelist", "yaml", "zstd",
 	}
 	utilityCommands = []string{
 		"login", "logout", "version", "completion <shell>", "prompt", "update", "init <context-name>",
