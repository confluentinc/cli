--- conflicted
+++ resolved
@@ -133,257 +133,4 @@
 		fmt.Println(issues)
 		os.Exit(1)
 	}
-<<<<<<< HEAD
-}
-
-func lint(cmd *cobra.Command) error {
-	var issues *multierror.Error
-
-	err := linters(cmd)
-	if err != nil {
-		issues = multierror.Append(issues, err)
-	}
-
-	for _, c := range cmd.Commands() {
-		if !c.IsAvailableCommand() || c.IsAdditionalHelpTopicCommand() {
-			continue
-		}
-		if err := lint(c); err != nil {
-			issues = multierror.Append(issues, err)
-		}
-	}
-
-	return issues.ErrorOrNil()
-}
-
-func linters(cmd *cobra.Command) *multierror.Error {
-	if *debug {
-		fmt.Println(fullCommand(cmd))
-		fmt.Println(cmd.Short)
-		fmt.Println()
-	}
-
-	var issues *multierror.Error
-
-	// The first set of linters only apply to "leaf" commands
-	if !cmd.HasAvailableSubCommands() {
-
-		// skip special utility commands
-		if cmd.Use != "login" && cmd.Use != "logout" &&
-			cmd.Use != "version" && cmd.Use != "completion SHELL" &&
-			!(cmd.Use == "update" && !cmd.Parent().HasParent()) {
-
-			// check whether an ID/name is consistently provided (like kafka cluster ID, kafka topic name, etc)
-			if cmd.Use != "list" && cmd.Use != "auth" && // skip resource container commands
-				// skip ACLs which don't have an identity (value objects rather than entities)
-				!strings.Contains(fullCommand(cmd), "kafka acl") &&
-				// skip api-key create since you don't get to choose a name for API keys
-				!strings.Contains(fullCommand(cmd), "api-key create") &&
-				// skip local which delegates to bash commands
-				!strings.Contains(fullCommand(cmd), "local") && cmd.Parent().Use != "file" && cmd.Parent().Use != "master-key" {
-
-				// check whether arg parsing is setup correctly
-				if reflect.ValueOf(cmd.Args).Pointer() != reflect.ValueOf(cobra.ExactArgs(1)).Pointer() {
-					issue := fmt.Errorf("missing expected argument on %s", fullCommand(cmd))
-					issues = multierror.Append(issues, issue)
-				}
-
-				// check whether the usage string is setup correctly
-				if cmd.Parent().Use == "topic" {
-					if !strings.HasSuffix(cmd.Use, "TOPIC") {
-						issue := fmt.Errorf("bad usage string: must have TOPIC in %s", fullCommand(cmd))
-						issues = multierror.Append(issues, issue)
-					}
-				} else if cmd.Parent().Use == "api-key" {
-					if !strings.HasSuffix(cmd.Use, "KEY") &&
-						// skip for api-key store command
-						!strings.HasPrefix(cmd.Use, "store") {
-						issue := fmt.Errorf("bad usage string: must have KEY in %s", fullCommand(cmd))
-						issues = multierror.Append(issues, issue)
-					}
-				} else {
-					// check for "create NAME" and "<verb> ID" elsewhere
-					if strings.HasPrefix(cmd.Use, "create ") {
-						if !strings.HasSuffix(cmd.Use, "NAME") {
-							issue := fmt.Errorf("bad usage string: must have NAME in %s", fullCommand(cmd))
-							issues = multierror.Append(issues, issue)
-						}
-					} else if !strings.HasSuffix(cmd.Use, "ID") {
-						issue := fmt.Errorf("bad usage string: must have ID in %s", fullCommand(cmd))
-						issues = multierror.Append(issues, issue)
-					}
-				}
-			}
-
-			// check whether --cluster override flag is available
-			if cmd.Parent().Use != "environment" && cmd.Parent().Use != "service-account" && cmd.Parent().Use != "file" && cmd.Parent().Use != "master-key" && cmd.Use != "local" &&
-				// these all require explicit cluster as id/name args
-				!strings.Contains(fullCommand(cmd), "kafka cluster") &&
-				// this doesn't need a --cluster override since you provide the api key itself to identify it
-				!strings.Contains(fullCommand(cmd), "api-key update") &&
-				!strings.Contains(fullCommand(cmd), "api-key delete") {
-				f := cmd.Flag("cluster")
-				if f == nil {
-					issue := fmt.Errorf("missing --cluster override flag on %s", fullCommand(cmd))
-					issues = multierror.Append(issues, issue)
-				} else {
-					// TODO: ensuring --cluster is optional DOES NOT actually ensure that the cluster context is used
-					if f.Annotations[cobra.BashCompOneRequiredFlag] != nil &&
-						f.Annotations[cobra.BashCompOneRequiredFlag][0] == "true" {
-						issue := fmt.Errorf("required --cluster flag should be optional on %s", fullCommand(cmd))
-						issues = multierror.Append(issues, issue)
-					}
-
-					// check that --cluster has the right type and description (so its not a different meaning)
-					if f.Value.Type() != "string" {
-						issue := fmt.Errorf("standard --cluster flag has the wrong type on %s", fullCommand(cmd))
-						issues = multierror.Append(issues, issue)
-					}
-					if cmd.Parent().Use != "api-key" && f.Usage != "Kafka cluster ID" {
-						issue := fmt.Errorf("bad usage string: expected standard --cluster on %s", fullCommand(cmd))
-						issues = multierror.Append(issues, issue)
-					}
-				}
-			}
-		}
-	}
-
-	// check that flags aren't auto sorted
-	if cmd.Flags().HasFlags() && cmd.Flags().SortFlags == true {
-		issue := fmt.Errorf("flags unexpectedly sorted on %s", fullCommand(cmd))
-		issues = multierror.Append(issues, issue)
-	}
-
-	// check whether commands are all lower case
-	command := strings.Split(cmd.Use, " ")[0]
-	if strings.ToLower(command) != command {
-		issue := fmt.Errorf("commands should be lower case for %s", command)
-		issues = multierror.Append(issues, issue)
-	}
-
-	// check whether resource names are singular
-	if flect.Singularize(cmd.Use) != cmd.Use {
-		issue := fmt.Errorf("resource names should be singular for %s", cmd.Use)
-		issues = multierror.Append(issues, issue)
-	}
-
-	// check that help messages are consistent
-	if len(cmd.Short) < 13 {
-		issue := fmt.Errorf("short description is too short on %s - %s", fullCommand(cmd), cmd.Short)
-		issues = multierror.Append(issues, issue)
-	}
-	if len(cmd.Short) > 55 {
-		issue := fmt.Errorf("short description is too long on %s", fullCommand(cmd))
-		issues = multierror.Append(issues, issue)
-	}
-	if cmd.Short[0] < 'A' || cmd.Short[0] > 'Z' {
-		issue := fmt.Errorf("short description should start with a capital on %s", fullCommand(cmd))
-		issues = multierror.Append(issues, issue)
-	}
-	if cmd.Short[len(cmd.Short)-1] == '.' {
-		issue := fmt.Errorf("short description should not end with punctuation on %s", fullCommand(cmd))
-		issues = multierror.Append(issues, issue)
-	}
-	if strings.Contains(cmd.Short, "kafka") {
-		issue := fmt.Errorf("short description should capitalize Kafka on %s", fullCommand(cmd))
-		issues = multierror.Append(issues, issue)
-	}
-	if cmd.Long != "" && (cmd.Long[0] < 'A' || cmd.Long[0] > 'Z') {
-		issue := fmt.Errorf("long description should start with a capital on %s", fullCommand(cmd))
-		issues = multierror.Append(issues, issue)
-	}
-	chomped := strings.TrimRight(cmd.Long, "\n")
-	lines := strings.Split(cmd.Long, "\n")
-	if cmd.Long != "" && chomped[len(chomped)-1] != '.' {
-		lastLine := len(lines) - 1
-		if lines[len(lines)-1] == "" {
-			lastLine = len(lines) - 2
-		}
-		// ignore rule if last line is code block
-		if !strings.HasPrefix(lines[lastLine], "  ") {
-			issue := fmt.Errorf("long description should end with punctuation on %s", fullCommand(cmd))
-			issues = multierror.Append(issues, issue)
-		}
-	}
-	if strings.Contains(cmd.Long, "kafka") {
-		issue := fmt.Errorf("long description should capitalize Kafka on %s", fullCommand(cmd))
-		issues = multierror.Append(issues, issue)
-	}
-	// TODO: this is an _awful_ IsTitleCase heuristic
-	if words := strings.Split(cmd.Short, " "); len(words) > 1 {
-		for i, word := range words[1:] {
-			word = alnum.ReplaceAllString(word, "") // Remove any punctuation before comparison
-			if word[0] >= 'A' && word[0] <= 'Z' &&
-				word != "Apache" && word != "Kafka" &&
-				word != "CLI" && word != "API" && word != "ACL" && word != "ACLs" && word != "ALL" &&
-				word != "Confluent" && !(words[i] == "Confluent" && word == "Cloud") && !(words[i] == "Confluent" && word == "Platform") {
-				issue := fmt.Errorf("don't title case short description on %s - %s", fullCommand(cmd), cmd.Short)
-				issues = multierror.Append(issues, issue)
-			}
-		}
-	}
-
-	// don't allow smushcasecommands, require dash-separated real words
-	bareCmd := strings.Split(cmd.Use, " ")[0]
-	for _, w := range strings.Split(bareCmd, "-") {
-		if ok := vocab.Spell(w); !ok && !strings.Contains(fullCommand(cmd), "secret file decrypt") {
-			issue := fmt.Errorf("commands should consist of dash-separated real english words for %s on %s", bareCmd, fullCommand(cmd))
-			issues = multierror.Append(issues, issue)
-		}
-	}
-
-	// check that flags are consistent
-	cmd.Flags().VisitAll(func(pf *pflag.Flag) {
-		if len(pf.Name) > 16 && pf.Name != "service-account-id" && pf.Name != "replication-factor" && pf.Name != "local-secrets-file" &&
-			pf.Name != "remote-secrets-file" {
-			issue := fmt.Errorf("flag name is too long for %s on %s", pf.Name, fullCommand(cmd))
-			issues = multierror.Append(issues, issue)
-		}
-		if pf.Usage[0] < 'A' || pf.Usage[0] > 'Z' {
-			issue := fmt.Errorf("flag usage should start with a capital for %s on %s", pf.Name, fullCommand(cmd))
-			issues = multierror.Append(issues, issue)
-		}
-		if pf.Usage[len(pf.Usage)-1] == '.' {
-			issue := fmt.Errorf("flag usage ends with punctuation for %s on %s", pf.Name, fullCommand(cmd))
-			issues = multierror.Append(issues, issue)
-		}
-		nonAlpha := false
-		countDashes := 0
-		for _, l := range pf.Name {
-			if !unicode.IsLetter(l) {
-				if l == '-' {
-					countDashes++
-					// Even 2 is too long... service-account-id is the one exception we'll allow for now
-					if countDashes > 1 && pf.Name != "service-account-id" && pf.Name != "local-secrets-file" && pf.Name != "remote-secrets-file" {
-						issue := fmt.Errorf("flag name must only have one dash for %s on %s", pf.Name, fullCommand(cmd))
-						issues = multierror.Append(issues, issue)
-					}
-				} else {
-					if !nonAlpha {
-						issue := fmt.Errorf("flag name must be letters and dash for %s on %s", pf.Name, fullCommand(cmd))
-						issues = multierror.Append(issues, issue)
-						nonAlpha = true
-					}
-				}
-			}
-		}
-		// don't allow --smushcaseflags, require dash-separated real words
-		for _, w := range strings.Split(pf.Name, "-") {
-			if ok := vocab.Spell(w); !ok {
-				issue := fmt.Errorf("flag name should consist of dash-separated real english words for %s on %s", pf.Name, fullCommand(cmd))
-				issues = multierror.Append(issues, issue)
-			}
-		}
-	})
-	return issues
-}
-
-func fullCommand(cmd *cobra.Command) string {
-	use := []string{cmd.Use}
-	cmd.VisitParents(func(command *cobra.Command) {
-		use = append([]string{command.Use}, use...)
-	})
-	return strings.Join(use, " ")
-=======
->>>>>>> 9888ce4b
 }