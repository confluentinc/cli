// This is a set of "linters" defining the CLI specification
package main

import (
	"flag"
	"fmt"
	"os"
	"strings"

	"github.com/client9/gospell"

	"github.com/confluentinc/cli/internal/cmd"
	v3 "github.com/confluentinc/cli/internal/pkg/config/v3"
	linter "github.com/confluentinc/cli/internal/pkg/lint-cli"
	"github.com/confluentinc/cli/internal/pkg/version"
	testserver "github.com/confluentinc/cli/test/test-server"
)

var (
	debug   = flag.Bool("debug", false, "print debug output")
	affFile = flag.String("aff-file", "", "hunspell .aff file")
	dicFile = flag.String("dic-file", "", "hunspell .dic file")

	vocab *gospell.GoSpell

	properNouns = []string{
		"ACL", "ACLs", "API", "Apache", "CCloud CLI", "CLI", "Confluent Cloud", "Confluent Platform", "Confluent",
		"Connect", "Control Center", "Enterprise", "IAM", "ksqlDB Server", "ksqlDB", "Kafka REST", "Kafka", "RBAC",
		"Schema Registry", "ZooKeeper", "ZooKeeper™", "cku",
	}
	vocabWords = []string{
		"ack", "acks", "acl", "acls", "apac", "api", "auth", "avro", "aws", "backoff", "ccloud", "cku", "cli", "codec",
		"config", "configs", "connect", "connect-catalog", "consumer.config", "crn", "csu", "decrypt", "deserializer",
		"deserializers", "env", "eu", "formatter", "gcp", "geo", "gzip", "hostname", "html", "https", "iam", "init",
		"io", "json", "jsonschema", "kafka", "ksql", "lifecycle", "lz4", "mds", "multi-zone", "netrc", "pem",
		"plaintext", "prem", "producer.config", "protobuf", "rbac", "readwrite", "recv", "rolebinding", "rolebindings",
		"signup", "single-zone", "sr", "sso", "stdin", "systest", "tcp", "tmp", "transactional", "txt", "url", "us",
		"v2", "vpc", "whitelist", "yaml", "zstd",
	}
	utilityCommands = []string{
		"login", "logout", "version", "completion <shell>", "prompt", "update", "init <context-name>", "shell",
	}
	ccloudClusterScopedCommands = []linter.RuleFilter{
		linter.IncludeCommandContains("ccloud kafka acl", "ccloud kafka topic"),
		// only on children of kafka topic commands
		linter.ExcludeCommand("kafka topic"),
		//only on children of kafka acl commands
		linter.ExcludeCommand("kafka acl"),
	}
	resourceScopedCommands = []linter.RuleFilter{
		linter.IncludeCommandContains("api-key use", "api-key create", "api-key store"),
	}
)

var rules = []linter.Rule{
	linter.Filter(
		linter.RequireNamedArgument(
			linter.NamedArgumentConfig{CreateCommandArg: "<name>", OtherCommandsArg: "<id>"},
			map[string]linter.NamedArgumentConfig{
				"environment":    {CreateCommandArg: "<name>", OtherCommandsArg: "<environment-id>"},
				"role":           {CreateCommandArg: "<name>", OtherCommandsArg: "<name>"},
				"topic":          {CreateCommandArg: "<topic>", OtherCommandsArg: "<topic>"},
				"api-key":        {CreateCommandArg: "N/A", OtherCommandsArg: "<apikey>"},
				"consumer-group": {CreateCommandArg: "<consumer-group>", OtherCommandsArg: "<consumer-group>"},
				"lag":            {CreateCommandArg: "N/A", OtherCommandsArg: "<consumer-group>"},
			},
		),
		linter.OnlyLeafCommands, linter.ExcludeCommand(utilityCommands...),
		// skip resource container commands
		linter.ExcludeUse("list", "auth"),
		// skip ACLs which don't have an identity (value objects rather than entities)
		linter.ExcludeCommandContains("kafka acl"),
		linter.ExcludeCommandContains("iam acl"),
		// skip api-key create since you don't get to choose a name for API keys
		linter.ExcludeCommandContains("api-key create"),
		// skip connector create since you don't get to choose id for connector
		linter.ExcludeCommandContains("connector create"),
		// skip local which delegates to external bash scripts
		linter.ExcludeCommandContains("local"),
		// skip for api-key store command since KEY is not last argument
		linter.ExcludeCommand("api-key store <apikey> <secret>"),
		// skip for rolebindings since they don't have names/IDs
		linter.ExcludeCommandContains("iam rolebinding"),
		// skip for register command since they don't have names/IDs
		linter.ExcludeCommandContains("cluster register"),
		// skip for unregister command since they don't have names/IDs
		linter.ExcludeCommandContains("cluster unregister"),
		// skip secret commands
		linter.ExcludeCommandContains("secret"),
		// skip schema-registry commands which do not use names/ID's
		linter.ExcludeCommandContains("schema-registry"),
		// skip ksql configure-acls command as it can take any number of topic arguments
		linter.ExcludeCommandContains("ksql app configure-acls"),
		// skip cluster describe as it takes a URL as a flag instead of a resource identity
		linter.ExcludeCommandContains("cluster describe"),
		// skip connector-catalog describe as it connector plugin name
		linter.ExcludeCommandContains("connector-catalog describe"),
		// skip connector event describe as it shows connector log events configuration for an org
		linter.ExcludeCommandContains("connector event describe"),
		// skip feedback command
		linter.ExcludeCommand("feedback"),
		// skip signup command
		linter.ExcludeCommandContains("signup"),
		// config context commands
		linter.ExcludeCommand("config context current"),
		linter.ExcludeCommandContains("config context get"),
		linter.ExcludeCommandContains("config context set"),
		linter.ExcludeCommandContains("audit-log"),
		// skip admin commands since they have two args
		linter.ExcludeCommandContains("admin"),
		// skip cluster linking commands
		linter.ExcludeCommandContains("kafka link"),
		linter.ExcludeCommandContains("kafka mirror"),
	),
	// TODO: ensuring --cluster is optional DOES NOT actually ensure that the cluster context is used
	linter.Filter(linter.RequireFlag("cluster", true), ccloudClusterScopedCommands...),
	linter.Filter(linter.RequireFlagType("cluster", "string"), ccloudClusterScopedCommands...),
	linter.Filter(linter.RequireFlagDescription("cluster", "Kafka cluster ID."), ccloudClusterScopedCommands...),
	linter.Filter(linter.RequireFlag("resource", false), resourceScopedCommands...),
	linter.Filter(linter.RequireFlag("resource", true), linter.IncludeCommandContains("api-key list")),
	linter.Filter(linter.RequireFlagType("resource", "string"), resourceScopedCommands...),
	linter.Filter(linter.RequireFlagType("resource", "string"), linter.IncludeCommandContains("api-key list")),
	linter.Filter(
		linter.RequireFlagSort(false),
		linter.OnlyLeafCommands,
		linter.ExcludeCommandContains("local"),
	),
	linter.RequireLowerCase("Use"),
	linter.Filter(
		linter.RequireSingular("Use"),
		linter.ExcludeCommandContains("local"),
	),
	linter.Filter(
		linter.RequireLengthBetween("Short", 13, 60),
		linter.ExcludeCommandContains("secret", "mirror"),
	),
	linter.RequireStartWithCapital("Short"),
	linter.RequireEndWithPunctuation("Short", false),
	linter.RequireCapitalizeProperNouns("Short", linter.SetDifferenceIgnoresCase(properNouns, []string{"confluent"})),
	linter.RequireStartWithCapital("Long"),
	linter.RequireEndWithPunctuation("Long", true),
	linter.RequireCapitalizeProperNouns("Long", linter.SetDifferenceIgnoresCase(properNouns, []string{"confluent"})),
	linter.Filter(
		linter.RequireNotTitleCase("Short", properNouns),
		linter.ExcludeCommandContains("secret", "mirror"),
	),
	linter.Filter(
		linter.RequireRealWords("Use", '-'),
		linter.ExcludeCommandContains("unregister"),
		linter.ExcludeCommandContains("audit-log", "failover"),
	),
}

var flagRules = []linter.FlagRule{
	linter.FlagFilter(
		linter.RequireFlagNameLength(2, 16),
		linter.ExcludeFlag(
			"compression-codec", "connect-cluster-id", "consumer-property", "enable-systest-events",
			"local-secrets-file", "max-partition-memory-bytes", "message-send-max-retries", "metadata-expiry-ms",
			"producer-property", "remote-secrets-file", "replication-factor", "request-required-acks", "request-timeout-ms", // TODO: change back if replication-factor is too long
			"schema-registry-cluster-id", "service-account", "skip-message-on-error", "socket-buffer-size",
			"value-deserializer", "bootstrap-servers", "source-bootstrap-server", "source-cluster-id", "source-api-secret",
		),
	),
	linter.FlagFilter(
		linter.RequireFlagUsageMessage,
		linter.ExcludeFlag("key-deserializer", "value-deserializer"),
	),
	linter.FlagFilter(
		linter.RequireFlagUsageStartWithCapital,
		linter.ExcludeFlag("ksql-cluster-id"),
	),
	linter.FlagFilter(
		linter.RequireFlagUsageEndWithPunctuation,
		linter.ExcludeFlag(
			"batch-size", "enable-systest-events", "formatter", "isolation-level", "line-reader", "max-block-ms",
			"max-memory-bytes", "max-partition-memory-bytes", "message-send-max-retries", "metadata-expiry-ms",
			"offset", "property", "request-required-acks", "request-timeout-ms", "retry-backoff-ms",
			"socket-buffer-size", "timeout",
		),
	),
	linter.RequireFlagKebabCase,
	linter.FlagFilter(
		linter.RequireFlagCharacters('-'),
		linter.ExcludeFlag("consumer.config", "producer.config"),
	),
	linter.FlagFilter(
		linter.RequireFlagDelimiter('-', 1),
		linter.ExcludeFlag(
			"ca-cert-path", "connect-cluster-id", "enable-systest-events", "if-not-exists", "kafka-cluster-id",
			"ksql-cluster-id", "local-secrets-file", "max-block-ms", "max-memory-bytes", "max-partition-memory-bytes",
			"message-send-max-retries", "metadata-expiry-ms", "remote-secrets-file", "request-required-acks",
			"request-timeout-ms", "retry-backoff-ms", "schema-registry-cluster-id", "service-account",
			"skip-message-on-error", "socket-buffer-size", "client-cert-path", "client-key-path",
			"source-bootstrap-server", "source-cluster-id", "source-api-secret", "source-api-key",
		),
	),
	linter.RequireFlagRealWords('-'),
	linter.FlagFilter(
		linter.RequireFlagUsageRealWords,
		linter.ExcludeFlag("source-api-key", "source-api-secret"),
	),
}

func main() {
	flag.Parse()

	var err error
	vocab, err = gospell.NewGoSpell(*affFile, *dicFile)
	if err != nil {
		fmt.Println(err)
		os.Exit(1)
	}
	for _, w := range vocabWords {
		vocab.AddWordRaw(strings.ToLower(w))
		vocab.AddWordRaw(strings.ToUpper(w))
	}
	linter.SetVocab(vocab)

	l := linter.Linter{
		Rules:     rules,
		FlagRules: flagRules,
		Vocab:     vocab,
		Debug:     *debug,
	}

	// Lint all three subsets of commands: no context, cloud, and on-prem
	configs := []*v3.Config{
		{
			CurrentContext: "no context",
		},
		{
<<<<<<< HEAD
			Contexts:       map[string]*v3.Context{"cloud": {PlatformName: testserver.TestCloudURL.String()}},
			CurrentContext: "cloud",
			IsTest:         true,
=======
			Contexts:       map[string]*v3.Context{"cloud": {PlatformName: v3.CCloudHostnames[0]}},
			CurrentContext: "cloud",
>>>>>>> 90440c22
		},
		{
			Contexts:       map[string]*v3.Context{"on-prem": {PlatformName: "https://example.com"}},
			CurrentContext: "on-prem",
<<<<<<< HEAD
			IsTest:         true,
=======
>>>>>>> 90440c22
		},
	}

	code := 0
	for _, cfg := range configs {
		cli := cmd.NewConfluentCommand(cfg, true, new(version.Version))
		if err := l.Lint(cli.Command); err != nil {
			fmt.Printf("For context \"%s\", %v", cfg.CurrentContext, err)
			code = 1
		}
	}
	os.Exit(code)
}<|MERGE_RESOLUTION|>--- conflicted
+++ resolved
@@ -13,7 +13,6 @@
 	v3 "github.com/confluentinc/cli/internal/pkg/config/v3"
 	linter "github.com/confluentinc/cli/internal/pkg/lint-cli"
 	"github.com/confluentinc/cli/internal/pkg/version"
-	testserver "github.com/confluentinc/cli/test/test-server"
 )
 
 var (
@@ -230,22 +229,12 @@
 			CurrentContext: "no context",
 		},
 		{
-<<<<<<< HEAD
-			Contexts:       map[string]*v3.Context{"cloud": {PlatformName: testserver.TestCloudURL.String()}},
-			CurrentContext: "cloud",
-			IsTest:         true,
-=======
 			Contexts:       map[string]*v3.Context{"cloud": {PlatformName: v3.CCloudHostnames[0]}},
 			CurrentContext: "cloud",
->>>>>>> 90440c22
 		},
 		{
 			Contexts:       map[string]*v3.Context{"on-prem": {PlatformName: "https://example.com"}},
 			CurrentContext: "on-prem",
-<<<<<<< HEAD
-			IsTest:         true,
-=======
->>>>>>> 90440c22
 		},
 	}
 
