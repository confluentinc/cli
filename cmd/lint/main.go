--- conflicted
+++ resolved
@@ -45,14 +45,6 @@
 	linter.FlagFilter(
 		linter.RequireFlagUsageEndWithPunctuation,
 		linter.ExcludeFlag(
-<<<<<<< HEAD
-			"compression-codec", "connect-cluster-id", "consumer-property", "enable-systest-events",
-			"local-secrets-file", "max-partition-memory-bytes", "message-send-max-retries", "metadata-expiry-ms",
-			"producer-property", "remote-secrets-file", "replication-factor", "request-required-acks",
-			"request-timeout-ms", "schema-registry-cluster-id", "service-account", "skip-message-on-error",
-			"socket-buffer-size", "value-deserializer", "bootstrap-servers", "source-bootstrap-server",
-			"source-cluster-id", "source-api-secret", "destination-bootstrap-server",
-=======
 			"batch-size",
 			"enable-systest-events",
 			"formatter",
@@ -71,7 +63,6 @@
 			"socket-buffer-size",
 			"timeout",
 			"value-format",
->>>>>>> 787a1c4b
 		),
 	),
 
@@ -79,6 +70,7 @@
 	linter.FlagFilter(
 		linter.RequireFlagNameLength(2, 20),
 		linter.ExcludeFlag(
+			"destination-bootstrap-server",
 			"enable-systest-events",
 			"max-partition-memory-bytes",
 			"message-send-max-retries",
@@ -91,18 +83,11 @@
 	linter.FlagFilter(
 		linter.RequireFlagDelimiter('-', 1),
 		linter.ExcludeFlag(
-<<<<<<< HEAD
-			"ca-cert-path", "connect-cluster-id", "enable-systest-events", "if-not-exists", "kafka-cluster-id",
-			"ksql-cluster-id", "local-secrets-file", "max-block-ms", "max-memory-bytes", "max-partition-memory-bytes",
-			"message-send-max-retries", "metadata-expiry-ms", "remote-secrets-file", "request-required-acks",
-			"request-timeout-ms", "retry-backoff-ms", "schema-registry-cluster-id", "skip-message-on-error",
-			"socket-buffer-size", "client-cert-path", "client-key-path", "source-bootstrap-server", "source-cluster-id",
-			"source-api-secret", "source-api-key", "destination-bootstrap-server",
-=======
 			"ca-cert-path",
 			"client-cert-path",
 			"client-key-path",
 			"connect-cluster-id",
+			"destination-bootstrap-server",
 			"enable-systest-events",
 			"if-not-exists",
 			"kafka-cluster-id",
@@ -124,7 +109,6 @@
 			"source-api-secret",
 			"source-bootstrap-server",
 			"source-cluster-id",
->>>>>>> 787a1c4b
 		),
 	),
 }
