package main

import (
	"flag"
	"fmt"
	"os"
	"strings"

	"github.com/client9/gospell"

	"github.com/confluentinc/cli/v3/internal"
	"github.com/confluentinc/cli/v3/pkg/config"
	"github.com/confluentinc/cli/v3/pkg/linter"
	pversion "github.com/confluentinc/cli/v3/pkg/version"
)

var commandRules = []linter.CommandRule{
	// Hard Requirements
	linter.RequireLowerCase("Use"),
	linter.RequireRealWords("Use", '-'),
	linter.Filter(linter.RequireSingular("Name"),
		linter.ExcludeCommandContains("local services"),
		linter.ExcludeCommand("kafka client-config create nodejs")),

	linter.Filter(linter.RequireCapitalizeProperNouns("Short", properNouns), linter.ExcludeCommand("local current")),
	linter.RequireEndWithPunctuation("Short", false),
	linter.Filter(linter.RequireNotTitleCase("Short", properNouns)),
	linter.RequireStartWithCapital("Short"),

	linter.Filter(linter.RequireEndWithPunctuation("Long", true), linter.ExcludeCommand("prompt")),
	linter.Filter(linter.RequireCapitalizeProperNouns("Long", properNouns),
		linter.ExcludeCommand("plugin"),
		linter.ExcludeCommand("completion"),
		linter.ExcludeCommandContains("kafka client-config create"),
		linter.ExcludeCommandContains("local services kafka start"),
		linter.ExcludeCommand("local current")),
	linter.RequireStartWithCapital("Long"),

	linter.RequireListRequiredFlagsFirst(),
	linter.Filter(linter.RequireValidExamples(), linter.ExcludeCommand("pipeline update")),

	// Soft Requirements
	linter.Filter(linter.RequireLengthBetween("Short", 10, 60),
		linter.ExcludeCommand("audit-log config edit"),
		linter.ExcludeCommand("audit-log config update")),
}

var flagRules = []linter.FlagRule{
	// Hard Requirements
	linter.FlagFilter(linter.RequireFlagKebabCase, linter.ExcludeFlag("producer.config", "consumer.config")),
	linter.RequireFlagRealWords('-'),
	linter.FlagFilter(linter.RequireFlagCharacters('-'), linter.ExcludeFlag("consumer.config", "producer.config")),
	linter.FlagFilter(linter.RequireStringSlicePrefix, linter.ExcludeFlag("property")),

	linter.FlagFilter(linter.RequireFlagUsageMessage, linter.ExcludeFlag("key-deserializer", "value-deserializer")),
	linter.RequireFlagUsageRealWords(properNouns),
	linter.RequireFlagUsageCapitalized(properNouns),
	linter.FlagFilter(
		linter.RequireFlagUsageEndWithPunctuation,
		linter.ExcludeFlag(
			"batch-size",
			"config",
			"enable-systest-events",
			"formatter",
			"isolation-level",
			"key-deserializer",
			"line-reader",
			"max-block-ms",
			"max-memory-bytes",
			"max-partition-memory-bytes",
			"message-send-max-retries",
			"metadata-expiry-ms",
			"offset",
			"property",
			"request-required-acks",
			"request-timeout-ms",
			"retry-backoff-ms",
			"socket-buffer-size",
			"timeout",
			"value-deserializer",
			"value-format",
		),
	),

	// Soft Requirements
	linter.FlagFilter(
		linter.RequireFlagNameLength(2, 20),
		linter.ExcludeFlag(
<<<<<<< HEAD
			"azure-subscription",
=======
			"accepted-environments",
			"azure-subscription-id",
>>>>>>> bc0785ff
			"destination-api-key",
			"destination-api-secret",
			"destination-bootstrap-server",
			"destination-cluster",
			"remote-api-key",
			"remote-api-secret",
			"remote-bootstrap-server",
			"remote-cluster",
			"enable-systest-events",
			"encrypted-key-material",
			"max-partition-memory-bytes",
			"message-send-max-retries",
			"private-link-access-point",
			"request-required-acks",
			"schema-registry-api-key",
			"schema-registry-api-secret",
			"schema-registry-cluster",
			"schema-registry-context",
			"schema-registry-endpoint",
			"schema-registry-subjects",
			"skip-message-on-error",
			"source-bootstrap-server",
			"update-schema-registry",
			"worker-configurations",
		),
	),
	linter.FlagFilter(
		linter.RequireFlagDelimiter('-', 2),
		linter.ExcludeFlag(
			"aws-ram-share-arn",
			"max-partition-memory-bytes",
			"message-send-max-retries",
			"private-link-access-point",
			"schema-registry-api-key",
			"schema-registry-api-secret",
			"skip-message-on-error",
		),
	),
}

// properNouns are words that don't obey normal capitalization rules
var properNouns = []string{
	"ACLs",
	"Apache",
	"Async",
	"AsyncAPI",
	"Avro",
	"C#",
	"C/C++",
	"CIDR",
	"CFU",
	"Clients",
	"Clojure",
	"Confluent Cloud",
	"Confluent Local",
	"Confluent Platform",
	"Confluent",
	"Connect",
	"Control Center",
	"Data Encryption Key",
	"DEK",
	"Flink",
	"Go",
	"Groovy",
	"Java",
	"Kafka",
	"Key Encryption Key",
	"KEK",
	"Kotlin",
	"Ktor",
	"Node.js",
	"Python",
	"Ruby",
	"Rust",
	"Scala",
	"Schema Registry",
	"Spring Boot",
	"Stream Designer",
	"ZooKeeper™",
	"ksqlDB Server",
	"ksqlDB",
}

// vocabWords are words that don't appear in the US dictionary, but are Confluent-related words.
var vocabWords = []string{
	"ack",
	"acks",
	"acl",
	"acls",
	"apac",
	"api",
	"arn",
	"asyncapi",
	"auth",
	"avro",
	"aws",
	"backoff",
	"byok",
	"cel",
	"cfu",
	"cidr",
	"cku",
	"cli",
	"clojure",
	"codec",
	"config",
	"configs",
	"consumer.config",
	"cpp",
	"crn",
	"csharp",
	"csu",
	"decrypt",
	"dek",
	"deserializer",
	"deserializers",
	"dns",
	"env",
	"eu",
	"failover",
	"filepath",
	"flink",
	"formatter",
	"gcm",
	"gcp",
	"geo",
	"gzip",
	"hostname",
	"https",
	"html",
	"iam",
	"io",
	"ip",
	"ips",
	"json",
	"jit",
	"jsonschema",
	"jwks",
	"kafka",
	"kek",
	"keychain",
	"kms",
	"kotlin",
	"ksql",
	"ksqldb",
	"ktor",
	"librdkafka",
	"lifecycle",
	"lkc",
	"lz4",
	"md",
	"mds",
	"netrc",
	"nodejs",
	"pem",
	"plaintext",
	"prem",
	"privatelink",
	"producer.config",
	"protobuf",
	"rbac",
	"readonly",
	"readwrite",
	"recv",
	"restapi",
	"ruleset",
	"sasl",
	"scala",
	"schemas",
	"signup",
	"siv",
	"springboot",
	"sql",
	"ssl",
	"sso",
	"stdin",
	"systest",
	"tcp",
	"transactional",
	"transitgateway",
	"txt",
	"undelete",
	"undeleted",
	"unregister",
	"uri",
	"url",
	"us",
	"v2",
	"vv",
	"vvv",
	"vvvv",
	"vnet",
	"vpc",
	"whitelist",
	"yaml",
	"zstd",
}

var (
	affFile string
	dicFile string
	debug   bool
)

func init() {
	flag.StringVar(&affFile, "aff-file", "", "hunspell .aff file")
	flag.StringVar(&dicFile, "dic-file", "", "hunspell .dic file")
	flag.BoolVar(&debug, "debug", false, "print debug output")
}

func main() {
	flag.Parse()

	vocab, err := gospell.NewGoSpell(affFile, dicFile)
	if err != nil {
		panic(err)
	}
	for _, word := range vocabWords {
		vocab.AddWordRaw(strings.ToLower(word))
		vocab.AddWordRaw(strings.ToUpper(word))
	}
	linter.SetVocab(vocab)

	l := linter.Linter{
		Rules:     commandRules,
		FlagRules: flagRules,
		Debug:     debug,
	}

	// Lint all three subsets of commands: no context, cloud, and on-prem
	configs := []*config.Config{
		{CurrentContext: "No Context"},
		{CurrentContext: "Cloud", Contexts: map[string]*config.Context{"Cloud": {PlatformName: "https://confluent.cloud"}}},
		{CurrentContext: "On-Prem", Contexts: map[string]*config.Context{"On-Prem": {PlatformName: "https://example.com"}}},
	}

	code := 0
	for _, cfg := range configs {
		cfg.IsTest = true
		cfg.Version = new(pversion.Version)

		cmd := internal.NewConfluentCommand(cfg)
		if err := l.Lint(cmd); err != nil {
			fmt.Printf(`For context "%s", %v`, cfg.CurrentContext, err)
			code = 1
		}
	}
	os.Exit(code)
}<|MERGE_RESOLUTION|>--- conflicted
+++ resolved
@@ -86,12 +86,8 @@
 	linter.FlagFilter(
 		linter.RequireFlagNameLength(2, 20),
 		linter.ExcludeFlag(
-<<<<<<< HEAD
+			"accepted-environments",
 			"azure-subscription",
-=======
-			"accepted-environments",
-			"azure-subscription-id",
->>>>>>> bc0785ff
 			"destination-api-key",
 			"destination-api-secret",
 			"destination-bootstrap-server",
