--- conflicted
+++ resolved
@@ -130,11 +130,7 @@
 
 	var issues *multierror.Error
 	for _, cliName := range []string{"confluent", "ccloud"} {
-<<<<<<< HEAD
-		cli, err := cmd.NewConfluentCommand(cliName, &config.Config{}, &version.Version{Binary: cliName}, log.New())
-=======
 		cli, err := cmd.NewConfluentCommand(cliName, &config.Config{CLIName: cliName}, &version.Version{Binary: cliName}, log.New())
->>>>>>> 6a834c8d
 		if err != nil {
 			fmt.Println(err)
 			os.Exit(1)
