--- conflicted
+++ resolved
@@ -64,13 +64,9 @@
 		// skip local which delegates to bash commands
 		linter.ExcludeCommandContains("local"),
 		// skip for api-key store command since KEY is not last argument
-<<<<<<< HEAD
-		linter.ExcludeCommand("api-key store KEY SECRET"),
+  	linter.ExcludeCommand("api-key store <apikey> <secret>"),
 		// skip secret commands
 		linter.ExcludeCommandContains("secret"),
-=======
-		linter.ExcludeCommand("api-key store <apikey> <secret>"),
->>>>>>> c7aa3d0c
 	),
 	// TODO: ensuring --cluster is optional DOES NOT actually ensure that the cluster context is used
 	linter.Filter(linter.RequireFlag("cluster", true), nonClusterScopedCommands...),
@@ -80,12 +76,6 @@
 	linter.RequireFlagSort(false),
 	linter.RequireLowerCase("Use"),
 	linter.RequireSingular("Use"),
-<<<<<<< HEAD
-	linter.Filter(linter.RequireLengthBetween("Short", 13, 55),
-		linter.ExcludeCommandContains("secret"),),
-	linter.RequireStartWithCapital("Short"),
-	//linter.RequireNotEndWithPunctuation("Short"),
-=======
 	linter.Filter(
 		linter.RequireSuffix("Short", "This is only available for Confluent Cloud Enterprise users."),
 		// only include ACLs as they have a really long suffix/disclaimer that they're CCE only
@@ -95,6 +85,7 @@
 	),
 	linter.Filter(
 		linter.RequireLengthBetween("Short", 13, 60),
+    linter.ExcludeCommandContains("secret"),
 		// skip ACLs as they have a really long suffix/disclaimer that they're CCE only
 		linter.ExcludeCommandContains("kafka acl"),
 		// skip service-accounts as they have a really long suffix/disclaimer that they're CCE only
@@ -102,7 +93,6 @@
 	),
 	linter.RequireStartWithCapital("Short"),
 	linter.RequireEndWithPunctuation("Short", false),
->>>>>>> c7aa3d0c
 	linter.RequireCapitalizeProperNouns("Short", properNouns),
 	linter.RequireStartWithCapital("Long"),
 	linter.RequireEndWithPunctuation("Long", true),
@@ -116,11 +106,7 @@
 	linter.FlagFilter(linter.RequireFlagNameLength(2, 16),
 		linter.ExcludeFlag("service-account-id", "replication-factor", "local-secrets-file", "remote-secrets-file", "rotate-master-key"), ),
 	linter.RequireFlagStartWithCapital,
-<<<<<<< HEAD
-	//linter.RequireFlagNotEndWithPunctuation,
-=======
 	linter.RequireFlagEndWithPunctuation,
->>>>>>> c7aa3d0c
 	linter.RequireFlagCharacters('-'),
 	linter.FlagFilter(linter.RequireFlagDelimiter('-', 1),
 		linter.ExcludeFlag("service-account-id", "local-secrets-file", "remote-secrets-file", "rotate-master-key", "rotate-data-key")),
