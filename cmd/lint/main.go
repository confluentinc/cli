// This is a set of "linters" defining the CLI specification
package main

import (
	"flag"
	"fmt"
	"os"
	"strings"

	"github.com/client9/gospell"
	"github.com/hashicorp/go-multierror"

	"github.com/confluentinc/cli/internal/cmd"
	linter "github.com/confluentinc/cli/internal/pkg/lint-cli"
	"github.com/confluentinc/cli/internal/pkg/version"
)

var (
	debug   = flag.Bool("debug", false, "print debug output")
	affFile = flag.String("aff-file", "", "hunspell .aff file")
	dicFile = flag.String("dic-file", "", "hunspell .dic file")

	vocab *gospell.GoSpell

	cliNames = []string{"confluent", "ccloud"}

	properNouns = []string{
		"ACL", "ACLs", "API", "Apache", "CCloud CLI", "CLI", "Confluent Cloud", "Confluent Platform", "Confluent",
		"Connect", "Control Center", "Enterprise", "IAM", "ksqlDB Server", "ksqlDB", "Kafka REST", "Kafka", "RBAC",
		"Schema Registry", "ZooKeeper", "ZooKeeper™", "cku",
	}
	vocabWords = []string{
		"ack", "acks", "acl", "acls", "apac", "api", "apikey", "apisecret", "auth", "avro", "aws", "backoff", "ccloud", "cku", "cli", "codec",
		"config", "configs", "connect", "connect-catalog", "consumer.config", "crn", "csu", "decrypt", "deserializer",
		"deserializers", "env", "eu", "formatter", "gcp", "geo", "gzip", "hostname", "html", "https", "iam", "init", "io",
		"json", "jsonschema", "kafka", "ksql", "lifecycle", "lz4", "mds", "multi-zone", "netrc", "pem", "plaintext",
		"producer.config", "protobuf", "rbac", "readwrite", "recv", "rolebinding", "rolebindings", "signup",
		"single-zone", "sr", "sso", "stdin", "systest", "tcp", "tmp", "transactional", "txt", "url", "us", "v2", "vpc",
		"whitelist", "yaml", "zstd",
	}
	utilityCommands = []string{
		"login", "logout", "version", "completion <shell>", "prompt", "update", "init <context-name>", "shell",
	}
	ccloudClusterScopedCommands = []linter.RuleFilter{
		linter.IncludeCommandContains("ccloud kafka acl", "ccloud kafka topic"),
		// only on children of kafka topic commands
		linter.ExcludeCommand("kafka topic"),
		//only on children of kafka acl commands
		linter.ExcludeCommand("kafka acl"),
	}
	confluentClusterScopedCommands = []linter.RuleFilter{
		linter.IncludeCommandContains("confluent kafka topic"),
		linter.ExcludeCommand("kafka topic"),
	}
	resourceScopedCommands = []linter.RuleFilter{
		linter.IncludeCommandContains("api-key use", "api-key create", "api-key store"),
	}
)

var rules = []linter.Rule{
	linter.Filter(
		linter.RequireNamedArgument(
			linter.NamedArgumentConfig{CreateCommandArg: "<name>", OtherCommandsArg: "<id>"},
			map[string]linter.NamedArgumentConfig{
				"environment":    {CreateCommandArg: "<name>", OtherCommandsArg: "<environment-id>"},
				"role":           {CreateCommandArg: "<name>", OtherCommandsArg: "<name>"},
				"topic":          {CreateCommandArg: "<topic>", OtherCommandsArg: "<topic>"},
				"api-key":        {CreateCommandArg: "N/A", OtherCommandsArg: "<api-key>"},
				"consumer-group": {CreateCommandArg: "<consumer-group>", OtherCommandsArg: "<consumer-group>"},
				"lag":            {CreateCommandArg: "N/A", OtherCommandsArg: "<consumer-group>"},
			},
		),
		linter.OnlyLeafCommands, linter.ExcludeCommand(utilityCommands...),
		// skip resource container commands
		linter.ExcludeUse("list", "auth"),
<<<<<<< HEAD
		// skip partition get-reassignments since it takes an optional param [id]
		linter.ExcludeCommand("kafka partition get-reassignments [id]"),
=======
		// skip broker commands which take an optional id in format [id]
		linter.ExcludeCommandContains("kafka broker"),
>>>>>>> 4897837c
		// skip ACLs which don't have an identity (value objects rather than entities)
		linter.ExcludeCommandContains("kafka acl"),
		linter.ExcludeCommandContains("iam acl"),
		// skip api-key create since you don't get to choose a name for API keys
		linter.ExcludeCommandContains("api-key create"),
		// skip connector create since you don't get to choose id for connector
		linter.ExcludeCommandContains("connector create"),
		// skip local which delegates to external bash scripts
		linter.ExcludeCommandContains("local"),
		// skip for api-key store command since KEY is not last argument
		linter.ExcludeCommand("api-key store <api-key> <secret>"),
		// skip for rolebindings since they don't have names/IDs
		linter.ExcludeCommandContains("iam rolebinding"),
		// skip for register command since they don't have names/IDs
		linter.ExcludeCommandContains("cluster register"),
		// skip for unregister command since they don't have names/IDs
		linter.ExcludeCommandContains("cluster unregister"),
		// skip secret commands
		linter.ExcludeCommandContains("secret"),
		// skip schema-registry commands which do not use names/ID's
		linter.ExcludeCommandContains("schema-registry"),
		// skip ksql configure-acls command as it can take any number of topic arguments
		linter.ExcludeCommandContains("ksql app configure-acls"),
		// skip cluster describe as it takes a URL as a flag instead of a resource identity
		linter.ExcludeCommandContains("cluster describe"),
		// skip connector-catalog describe as it connector plugin name
		linter.ExcludeCommandContains("connector-catalog describe"),
		// skip connector event describe as it shows connector log events configuration for an org
		linter.ExcludeCommandContains("connector event describe"),
		// skip feedback command
		linter.ExcludeCommand("feedback"),
		// skip signup command
		linter.ExcludeCommandContains("signup"),
		// config context commands
		linter.ExcludeCommand("config context current"),
		linter.ExcludeCommandContains("config context get"),
		linter.ExcludeCommandContains("config context set"),
		linter.ExcludeCommandContains("audit-log"),
		// skip admin commands since they have two args
		linter.ExcludeCommandContains("admin"),
		// skip cluster linking commands
		linter.ExcludeCommandContains("kafka link"),
		linter.ExcludeCommandContains("kafka mirror"),
	),
	// TODO: ensuring --cluster is optional DOES NOT actually ensure that the cluster context is used
	linter.Filter(linter.RequireFlag("cluster", true), ccloudClusterScopedCommands...),
	linter.Filter(linter.RequireFlagType("cluster", "string"), ccloudClusterScopedCommands...),
	linter.Filter(linter.RequireFlagDescription("cluster", "Kafka cluster ID."), ccloudClusterScopedCommands...),
	// Require on-prem kafka topic commands to have required --url flag to specify rest API endpoint.
	linter.Filter(linter.RequireFlag("url", true), confluentClusterScopedCommands...),
	linter.Filter(linter.RequireFlagType("url", "string"), confluentClusterScopedCommands...),
	linter.Filter(linter.RequireFlagDescription("url", "Base URL of REST Proxy Endpoint of Kafka Cluster (include /kafka for embedded Rest Proxy). Must set flag or CONFLUENT_REST_URL."), confluentClusterScopedCommands...),
	linter.Filter(linter.RequireFlag("resource", false), resourceScopedCommands...),
	linter.Filter(linter.RequireFlag("resource", true), linter.IncludeCommandContains("api-key list")),
	linter.Filter(linter.RequireFlagType("resource", "string"), resourceScopedCommands...),
	linter.Filter(linter.RequireFlagType("resource", "string"), linter.IncludeCommandContains("api-key list")),
	linter.Filter(
		linter.RequireFlagSort(false),
		linter.OnlyLeafCommands,
		linter.ExcludeCommandContains("local"),
	),
	linter.RequireLowerCase("Use"),
	linter.Filter(
		linter.RequireSingular("Use"),
		linter.ExcludeCommandContains("local"),
	),
	linter.Filter(
		linter.RequireLengthBetween("Short", 13, 60),
		linter.ExcludeCommandContains("secret", "mirror"),
	),
	linter.RequireStartWithCapital("Short"),
	linter.RequireEndWithPunctuation("Short", false),
	linter.RequireCapitalizeProperNouns("Short", linter.SetDifferenceIgnoresCase(properNouns, cliNames)),
	linter.RequireStartWithCapital("Long"),
	linter.RequireEndWithPunctuation("Long", true),
	linter.RequireCapitalizeProperNouns("Long", linter.SetDifferenceIgnoresCase(properNouns, cliNames)),
	linter.Filter(
		linter.RequireNotTitleCase("Short", properNouns),
		linter.ExcludeCommandContains("secret", "mirror"),
	),
	linter.Filter(
		linter.RequireRealWords("Use", '-'),
		linter.ExcludeCommandContains("unregister"),
		linter.ExcludeCommandContains("audit-log", "failover"),
	),
}

var flagRules = []linter.FlagRule{
	linter.FlagFilter(
		linter.RequireFlagNameLength(2, 16),
		linter.ExcludeFlag(
			"compression-codec", "connect-cluster-id", "consumer-property", "enable-systest-events",
			"local-secrets-file", "max-partition-memory-bytes", "message-send-max-retries", "metadata-expiry-ms",
			"producer-property", "remote-secrets-file", "replication-factor", "request-required-acks", "request-timeout-ms", // TODO: change back if replication-factor is too long
			"schema-registry-cluster-id", "service-account", "skip-message-on-error", "socket-buffer-size",
			"value-deserializer", "bootstrap-servers", "source-bootstrap-server", "source-cluster-id", "source-api-secret",
		),
	),
	linter.FlagFilter(
		linter.RequireFlagUsageMessage,
		linter.ExcludeFlag("key-deserializer", "value-deserializer"),
	),
	linter.FlagFilter(
		linter.RequireFlagUsageStartWithCapital,
		linter.ExcludeFlag("ksql-cluster-id"),
	),
	linter.FlagFilter(
		linter.RequireFlagUsageEndWithPunctuation,
		linter.ExcludeFlag(
			"batch-size", "enable-systest-events", "formatter", "isolation-level", "line-reader", "max-block-ms",
			"max-memory-bytes", "max-partition-memory-bytes", "message-send-max-retries", "metadata-expiry-ms",
			"offset", "property", "request-required-acks", "request-timeout-ms", "retry-backoff-ms",
			"socket-buffer-size", "timeout",
		),
	),
	linter.RequireFlagKebabCase,
	linter.FlagFilter(
		linter.RequireFlagCharacters('-'),
		linter.ExcludeFlag("consumer.config", "producer.config"),
	),
	linter.FlagFilter(
		linter.RequireFlagDelimiter('-', 1),
		linter.ExcludeFlag(
			"ca-cert-path", "connect-cluster-id", "enable-systest-events", "if-not-exists", "kafka-cluster-id",
			"ksql-cluster-id", "local-secrets-file", "max-block-ms", "max-memory-bytes", "max-partition-memory-bytes",
			"message-send-max-retries", "metadata-expiry-ms", "remote-secrets-file", "request-required-acks",
			"request-timeout-ms", "retry-backoff-ms", "schema-registry-cluster-id", "service-account",
			"skip-message-on-error", "socket-buffer-size", "client-cert-path", "client-key-path",
			"source-bootstrap-server", "source-cluster-id", "source-api-secret", "source-api-key",
		),
	),
	linter.RequireFlagRealWords('-'),
	linter.FlagFilter(
		linter.RequireFlagUsageRealWords,
		linter.ExcludeFlag("source-api-key", "source-api-secret"),
	),
}

func main() {
	flag.Parse()

	var err error
	vocab, err = gospell.NewGoSpell(*affFile, *dicFile)
	if err != nil {
		fmt.Println(err)
		os.Exit(1)
	}
	for _, w := range vocabWords {
		vocab.AddWordRaw(strings.ToLower(w))
		vocab.AddWordRaw(strings.ToUpper(w))
	}
	linter.SetVocab(vocab)

	l := linter.Linter{
		Rules:     rules,
		FlagRules: flagRules,
		Vocab:     vocab,
		Debug:     *debug,
	}

	var issues *multierror.Error
	for _, cliName := range cliNames {
		cli := cmd.NewConfluentCommand(cliName, true, &version.Version{Binary: cliName})
		if err := l.Lint(cli.Command); err != nil {
			issues = multierror.Append(issues, err)
		}
	}
	if issues.ErrorOrNil() != nil {
		fmt.Println(issues)
		os.Exit(1)
	}
}<|MERGE_RESOLUTION|>--- conflicted
+++ resolved
@@ -73,13 +73,10 @@
 		linter.OnlyLeafCommands, linter.ExcludeCommand(utilityCommands...),
 		// skip resource container commands
 		linter.ExcludeUse("list", "auth"),
-<<<<<<< HEAD
 		// skip partition get-reassignments since it takes an optional param [id]
 		linter.ExcludeCommand("kafka partition get-reassignments [id]"),
-=======
 		// skip broker commands which take an optional id in format [id]
 		linter.ExcludeCommandContains("kafka broker"),
->>>>>>> 4897837c
 		// skip ACLs which don't have an identity (value objects rather than entities)
 		linter.ExcludeCommandContains("kafka acl"),
 		linter.ExcludeCommandContains("iam acl"),
