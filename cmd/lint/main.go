--- conflicted
+++ resolved
@@ -291,11 +291,8 @@
 	"readonly",
 	"readwrite",
 	"recv",
-<<<<<<< HEAD
+	"rescale",
 	"rest",
-=======
-	"rescale",
->>>>>>> df675691
 	"restapi",
 	"ruleset",
 	"s3",
