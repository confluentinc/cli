--- conflicted
+++ resolved
@@ -32,7 +32,7 @@
 	}
 	vocabWords = []string{
 		"ccloud", "kafka", "api", "url", "config", "configs", "multizone", "transactional", "ksql", "KSQL", "stdin",
-		"connect", "connect-catalog", "JSON",
+		"connect", "connect-catalog", "JSON", "plaintext",
 		// security
 		"iam", "acl", "acls", "ACL", "rolebinding", "rolebindings", "PEM", "auth", "init", "decrypt", "READWRITE",
 		"txt", // this is because @file.txt -> file txt
@@ -170,18 +170,12 @@
 	}
 
 	var issues *multierror.Error
-<<<<<<< HEAD
-	for _, cliName := range []string{"confluent", "ccloud"} {
+	for _, cliName := range cliNames {
 		cfg := config.New(&config.Config{
 			CLIName: cliName,
 			Logger:  log.New(),
 		})
-		ver := version.NewVersion("", "", "", "", "", "", "")
-		cli, err := cmd.NewConfluentCommand(cliName, cfg, cfg.Logger, ver)
-=======
-	for _, cliName := range cliNames {
-		cli, err := cmd.NewConfluentCommand(cliName, &config.Config{CLIName: cliName}, &version.Version{Binary: cliName}, log.New(), mock.NewDummyAnalyticsMock())
->>>>>>> 175e4b6e
+		cli, err := cmd.NewConfluentCommand(cliName, cfg, cfg.Logger, &version.Version{Binary: cliName}, mock.NewDummyAnalyticsMock())
 		if err != nil {
 			fmt.Println(err)
 			os.Exit(1)
