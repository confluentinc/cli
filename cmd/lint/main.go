--- conflicted
+++ resolved
@@ -95,12 +95,7 @@
 		// skip connector-catalog describe as it connector plugin name
 		linter.ExcludeCommandContains("connect plugin describe"),
 		// skip connector event describe as it shows connector log events configuration for an org
-<<<<<<< HEAD
-		linter.ExcludeCommandContains("connector event describe"),
-=======
 		linter.ExcludeCommandContains("connect event describe"),
-		// skip feedback command
->>>>>>> 4720a667
 		linter.ExcludeCommand("feedback"),
 		linter.ExcludeCommandContains("cloud-signup"),
 		// config context commands
