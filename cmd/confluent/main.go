--- conflicted
+++ resolved
@@ -16,31 +16,19 @@
 	"github.com/confluentinc/cli/internal/pkg/config"
 	"github.com/confluentinc/cli/internal/pkg/log"
 	"github.com/confluentinc/cli/internal/pkg/metric"
-<<<<<<< HEAD
 	pversion "github.com/confluentinc/cli/internal/pkg/version"
-=======
-	cliVersion "github.com/confluentinc/cli/internal/pkg/version"
 	"github.com/confluentinc/cli/mock"
->>>>>>> 175e4b6e
 )
 
 var (
 	// Injected from linker flags like `go build -ldflags "-X main.version=$VERSION" -X ...`
-<<<<<<< HEAD
-	version = "v0.0.0"
-	commit  = ""
-	date    = ""
-	host    = ""
-	cliName = "ccloud"
-=======
 	version    = "v0.0.0"
 	commit     = ""
 	date       = ""
 	host       = ""
-	cliName    = "confluent"
+	cliName    = "ccloud"
 	segmentKey = "KDsYPLPBNVB1IPJIN5oqrXnxQT9iKezo"
 	isTest     = "false"
->>>>>>> 175e4b6e
 )
 
 func main() {
@@ -55,22 +43,6 @@
 	metricSink := metric.NewSink()
 
 	var cfg *config.Config
-<<<<<<< HEAD
-	{
-		cfg = config.New(&config.Config{
-			CLIName:    cliName,
-			MetricSink: metricSink,
-			Logger:     logger,
-		})
-		err := cfg.Load()
-		if err != nil {
-			logger.Errorf("unable to load config: %v", err)
-			os.Exit(1)
-		}
-	}
-	version := pversion.NewVersion(cfg.CLIName, cfg.Name(), cfg.Support(), version, commit, date, host)
-	cli, err := cmd.NewConfluentCommand(cliName, cfg, logger, version)
-=======
 
 	cfg = config.New(&config.Config{
 		CLIName:    cliName,
@@ -82,7 +54,7 @@
 		logger.Errorf("unable to load config: %v", err)
 	}
 
-	version := cliVersion.NewVersion(cfg.CLIName, cfg.Name(), cfg.Support(), version, commit, date, host)
+	version := pversion.NewVersion(cfg.CLIName, cfg.Name(), cfg.Support(), version, commit, date, host)
 
 	var analyticsClient analytics.Client
 	if !isTest && cfg.CLIName == "ccloud" {
@@ -95,8 +67,7 @@
 		analyticsClient = mock.NewDummyAnalyticsMock()
 	}
 
-	cli, err := cmd.NewConfluentCommand(cliName, cfg, version, logger, analyticsClient)
->>>>>>> 175e4b6e
+	cli, err := cmd.NewConfluentCommand(cliName, cfg, logger, version, analyticsClient)
 	if err != nil {
 		if cli == nil {
 			fmt.Fprintln(os.Stderr, err)
