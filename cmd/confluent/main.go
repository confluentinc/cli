package main

import (
	"os"
	"strconv"

	"github.com/confluentinc/bincover"
	"github.com/spf13/cobra"

	"github.com/confluentinc/cli/internal/cmd"
	"github.com/confluentinc/cli/internal/pkg/config/load"
	v1 "github.com/confluentinc/cli/internal/pkg/config/v1"
	pversion "github.com/confluentinc/cli/internal/pkg/version"
)

// Injected from linker flags like `go build -ldflags "-X main.version=$VERSION" -X ...`
var (
	version = "v0.0.0"
	commit  = ""
	date    = ""
	host    = ""
	isTest  = "false"
)

func main() {
	cfg, err := load.LoadAndMigrate(v1.New())
	cobra.CheckErr(err)

	ver := pversion.NewVersion(version, commit, date, host)

	isTest, err := strconv.ParseBool(isTest)
	cobra.CheckErr(err)
	cfg.IsTest = isTest

	cli := cmd.NewConfluentCommand(cfg, ver, isTest)

<<<<<<< HEAD
	if err := cli.Execute(os.Args[1:], cfg); err != nil {
=======
	if err := cmd.Execute(cli, cfg, ver, isTest); err != nil {
>>>>>>> 14d0c2bc
		if isTest {
			bincover.ExitCode = 1
		} else {
			os.Exit(1)
		}
	}
}<|MERGE_RESOLUTION|>--- conflicted
+++ resolved
@@ -34,11 +34,7 @@
 
 	cli := cmd.NewConfluentCommand(cfg, ver, isTest)
 
-<<<<<<< HEAD
-	if err := cli.Execute(os.Args[1:], cfg); err != nil {
-=======
-	if err := cmd.Execute(cli, cfg, ver, isTest); err != nil {
->>>>>>> 14d0c2bc
+	if err := cmd.Execute(cli, os.Args[1:], cfg, ver, isTest); err != nil {
 		if isTest {
 			bincover.ExitCode = 1
 		} else {
