package main

import (
	"fmt"
	"os"
	"strconv"

	"github.com/jonboulle/clockwork"
	segment "github.com/segmentio/analytics-go"
	"github.com/spf13/viper"

	"github.com/confluentinc/cli/internal/cmd"
	"github.com/confluentinc/cli/internal/pkg/analytics"
	pcmd "github.com/confluentinc/cli/internal/pkg/cmd"
	"github.com/confluentinc/cli/internal/pkg/config"
	"github.com/confluentinc/cli/internal/pkg/log"
	"github.com/confluentinc/cli/internal/pkg/metric"
	"github.com/confluentinc/cli/internal/pkg/test-integ"
	cliVersion "github.com/confluentinc/cli/internal/pkg/version"
)

var (
	// Injected from linker flags like `go build -ldflags "-X main.version=$VERSION" -X ...`
<<<<<<< HEAD
	version    = "v0.0.0"
	commit     = ""
	date       = ""
	host       = ""
	cliName    = "confluent"
	segmentKey = "KDsYPLPBNVB1IPJIN5oqrXnxQT9iKezo"
=======
	version = "v0.0.0"
	commit  = ""
	date    = ""
	host    = ""
	cliName = "confluent"
	isTest  = "false"
>>>>>>> 72606008
)

func main() {
	isTest, err := strconv.ParseBool(isTest)
	if err != nil {
		panic(err)
	}
	viper.AutomaticEnv()

	logger := log.New()

	metricSink := metric.NewSink()

	var cfg *config.Config

	cfg = config.New(&config.Config{
		CLIName:    cliName,
		MetricSink: metricSink,
		Logger:     logger,
	})
	err = cfg.Load()
	if err != nil {
		logger.Errorf("unable to load config: %v", err)
	}

	version := cliVersion.NewVersion(cfg.CLIName, cfg.Name(), cfg.Support(), version, commit, date, host)

	segmentClient, _ := segment.NewWithConfig(segmentKey, segment.Config{
		Logger:  analytics.NewLogger(logger),
	})

	analyticsClient := analytics.NewAnalyticsClient(cfg.CLIName, cfg, version.Version, segmentClient, clockwork.NewRealClock())

	cli, err := cmd.NewConfluentCommand(cliName, cfg, version, logger, analyticsClient)
	if err != nil {
		if cli == nil {
			fmt.Fprintln(os.Stderr, err)
		} else {
			pcmd.ErrPrintln(cli.Command, err)
		}
		if isTest {
			test_integ.ExitCode = 1
		} else {
			os.Exit(1)
		}
	}
	err = cli.Execute()

	closeErr := analyticsClient.Close()
	if closeErr != nil {
		logger.Debug(closeErr)
	}
	if err != nil {
		if isTest {
			test_integ.ExitCode = 1
		} else {
			os.Exit(1)
		}
	}

}<|MERGE_RESOLUTION|>--- conflicted
+++ resolved
@@ -21,21 +21,13 @@
 
 var (
 	// Injected from linker flags like `go build -ldflags "-X main.version=$VERSION" -X ...`
-<<<<<<< HEAD
 	version    = "v0.0.0"
 	commit     = ""
 	date       = ""
 	host       = ""
 	cliName    = "confluent"
 	segmentKey = "KDsYPLPBNVB1IPJIN5oqrXnxQT9iKezo"
-=======
-	version = "v0.0.0"
-	commit  = ""
-	date    = ""
-	host    = ""
-	cliName = "confluent"
 	isTest  = "false"
->>>>>>> 72606008
 )
 
 func main() {
