//go:generate go run github.com/travisjeffery/mocker/cmd/mocker --prefix "" --dst ../mock/launch_darkly.go --pkg mock --selfpkg github.com/confluentinc/cli/v3 launch_darkly.go LaunchDarklyManager

package featureflags

import (
	"encoding/base64"
	"fmt"
	"net/http"
	"slices"
	"time"

	"github.com/dghubble/sling"
	"github.com/google/uuid"
	"github.com/spf13/cobra"
	"gopkg.in/launchdarkly/go-sdk-common.v2/lduser"
	"gopkg.in/launchdarkly/go-sdk-common.v2/ldvalue"

	"github.com/confluentinc/cli/v3/pkg/auth"
	"github.com/confluentinc/cli/v3/pkg/config"
	dynamicconfig "github.com/confluentinc/cli/v3/pkg/dynamic-config"
	"github.com/confluentinc/cli/v3/pkg/errors"
	"github.com/confluentinc/cli/v3/pkg/log"
	"github.com/confluentinc/cli/v3/pkg/output"
	ppanic "github.com/confluentinc/cli/v3/pkg/panic-recovery"
	"github.com/confluentinc/cli/v3/pkg/version"
	testserver "github.com/confluentinc/cli/v3/test/test-server"
)

const (
	baseURL  = "%s/ldapi/sdk/eval/%s/"
	userPath = "users/%s"
)

const (
	devel = "devel.cpdev.cloud"
	stag  = "stag.cpdev.cloud"
)

const (
	cliProdEnvClientId     = "61af57740127630ce47de5be"
	cliTestEnvClientId     = "61af57740127630ce47de5bd"
	ccloudProdEnvClientId  = "5c636508aa445d32c86f26b1"
	ccloudStagEnvClientId  = "5c63651f1df21432a45fc773"
	ccloudDevelEnvClientId = "5c63653912b6db32db950445"
)

// Manager is a global feature flag manager
var Manager launchDarklyManager

var attributes = []string{"user.resource_id", "org.resource_id", "environment.id", "cli.version", "cluster.id", "cluster.physicalClusterId", "cli.command", "cli.flags"}

type launchDarklyManager struct {
	cliClient             *sling.Sling
	ccloudClient          *sling.Sling
	Command               *cobra.Command
	flags                 []string
	hideTimeoutWarning    bool
	isDisabled            bool
	timeoutWarningPrinted bool
	version               *version.Version
}

func Init(cfg *config.Config) {
	cliBasePath := fmt.Sprintf(baseURL, auth.CCloudURL, cliTestEnvClientId)
	ccloudBasePath := fmt.Sprintf(baseURL, auth.CCloudURL, ccloudProdEnvClientId)
	if cfg.IsTest {
		cliBasePath = fmt.Sprintf(baseURL, testserver.TestCloudUrl.String(), "1234")
		ccloudBasePath = cliBasePath
	} else {
		switch cfg.Context().GetPlatform().GetName() {
		case devel:
			ccloudBasePath = fmt.Sprintf(baseURL, auth.CCloudURL, ccloudDevelEnvClientId)
		case stag:
			ccloudBasePath = fmt.Sprintf(baseURL, auth.CCloudURL, ccloudStagEnvClientId)
		default:
			cliBasePath = fmt.Sprintf(baseURL, auth.CCloudURL, cliProdEnvClientId)
		}
	}

	Manager = launchDarklyManager{
		cliClient:             sling.New().Base(cliBasePath),
		ccloudClient:          sling.New().Base(ccloudBasePath),
		hideTimeoutWarning:    cfg.IsTest,
		isDisabled:            cfg.DisableFeatureFlags,
		timeoutWarningPrinted: false,
		version:               cfg.Version,
	}
}

// GetCcloudLaunchDarklyClient resolves to a LaunchDarkly client based on the string platform name that is passed in.
func GetCcloudLaunchDarklyClient(platformName string) config.LaunchDarklyClient {
	switch platformName {
	case "stag.cpdev.cloud":
		return config.CcloudStagLaunchDarklyClient
	case "devel.cpdev.cloud":
		return config.CcloudDevelLaunchDarklyClient
	default:
		return config.CcloudProdLaunchDarklyClient
	}
}

func (ld *launchDarklyManager) SetCommandAndFlags(cmd *cobra.Command, args []string) {
	fullCmd, flagsAndArgs, _ := cmd.Find(args)
	flags := ppanic.ParseFlags(fullCmd, flagsAndArgs)
	ld.Command = fullCmd
	ld.flags = flags
}

func (ld *launchDarklyManager) BoolVariation(key string, ctx *dynamicconfig.DynamicContext, client config.LaunchDarklyClient, shouldCache, defaultVal bool) bool {
	flagValInterface := ld.generalVariation(key, ctx, client, shouldCache, defaultVal)
	flagVal, ok := flagValInterface.(bool)
	if !ok {
		logUnexpectedValueTypeMsg(key, flagValInterface, "bool")
		return defaultVal
	}
	return flagVal
}

func (ld *launchDarklyManager) StringVariation(key string, ctx *dynamicconfig.DynamicContext, client config.LaunchDarklyClient, shouldCache bool, defaultVal string) string {
	flagValInterface := ld.generalVariation(key, ctx, client, shouldCache, defaultVal)
	if flagVal, ok := flagValInterface.(string); ok {
		return flagVal
	}
	logUnexpectedValueTypeMsg(key, flagValInterface, "int")
	return defaultVal
}

func (ld *launchDarklyManager) IntVariation(key string, ctx *dynamicconfig.DynamicContext, client config.LaunchDarklyClient, shouldCache bool, defaultVal int) int {
	flagValInterface := ld.generalVariation(key, ctx, client, shouldCache, defaultVal)
	if val, ok := flagValInterface.(int); ok {
		return val
	}
	if val, ok := flagValInterface.(float64); ok { // for test since Unmarshal uses float64
		return int(val)
	}
	logUnexpectedValueTypeMsg(key, flagValInterface, "int")
	return defaultVal
}

func (ld *launchDarklyManager) JsonVariation(key string, ctx *dynamicconfig.DynamicContext, client config.LaunchDarklyClient, shouldCache bool, defaultVal any) any {
	return ld.generalVariation(key, ctx, client, shouldCache, defaultVal)
}

func (ld *launchDarklyManager) generalVariation(key string, ctx *dynamicconfig.DynamicContext, client config.LaunchDarklyClient, shouldCache bool, defaultVal any) any {
	if ld.isDisabled {
		return defaultVal
	}

	user := ld.contextToLDUser(ctx)
	// Check if cached flags are available
	// Check if cached flags are for same auth status (anon or not anon) as current ctx so that we know the values are valid based on targeting
	var flagVals map[string]any
	var err error
	if !areCachedFlagsAvailable(ctx, user, client, key) {
		flagVals, err = ld.fetchFlags(user, client)
		if err != nil {
			log.CliLogger.Debug(err.Error())
			return defaultVal
		}
		if shouldCache {
			writeFlagsToConfig(ctx, key, flagVals, user, client)
		}
	} else {
		flagVals = ctx.GetLDFlags(client)
	}
	if _, ok := flagVals[key]; ok {
		return flagVals[key]
	} else {
		log.CliLogger.Debugf("unable to find value for requested flag \"%s\"", key)
		return defaultVal
	}
}

func logUnexpectedValueTypeMsg(key string, value any, expectedType string) {
	log.CliLogger.Debugf(`value for flag \"%s\" was expected to be type %s but was type %T`, key, expectedType, value)
}

func (ld *launchDarklyManager) fetchFlags(user lduser.User, client config.LaunchDarklyClient) (map[string]any, error) {
	userEnc, err := getBase64EncodedUser(user)
	if err != nil {
		return nil, fmt.Errorf("error encoding user: %w", err)
	}
	var resp *http.Response
	var flagVals map[string]any
	switch client {
	case config.CcloudProdLaunchDarklyClient, config.CcloudStagLaunchDarklyClient, config.CcloudDevelLaunchDarklyClient:
		resp, err = ld.ccloudClient.New().Get(fmt.Sprintf(userPath, userEnc)).Receive(&flagVals, err)
	// default is "cli" client
	default:
		resp, err = ld.cliClient.New().Get(fmt.Sprintf(userPath, userEnc)).Receive(&flagVals, err)
	}
	if err != nil {
		log.CliLogger.Debug(resp)
		if !ld.hideTimeoutWarning && !ld.timeoutWarningPrinted {
<<<<<<< HEAD
			output.ErrPrintln(false, "WARNING: Failed to fetch feature flags.")
			output.ErrPrintln(false, errors.ComposeSuggestionsMessage(`Check connectivity to https://confluent.cloud or set "disable_feature_flags": true in ~/.confluent/config.json.`))
=======
			output.ErrPrintln("WARNING: Failed to fetch feature flags.")
			output.ErrPrintln(errors.ComposeSuggestionsMessage("Check connectivity to https://confluent.cloud or disable feature flags using `confluent configuration update disable_feature_flags true`."))
>>>>>>> ce7daf4d
			ld.timeoutWarningPrinted = true
		}

		return flagVals, fmt.Errorf("error fetching feature flags: %w", err)
	}
	return flagVals, nil
}

func areCachedFlagsAvailable(ctx *dynamicconfig.DynamicContext, user lduser.User, client config.LaunchDarklyClient, key string) bool {
	if ctx == nil || ctx.Context == nil || ctx.FeatureFlags == nil {
		return false
	}

	flags := ctx.FeatureFlags

	// only use cached flags if they were fetched for the same LD User
	if !flags.User.Equal(user) {
		return false
	}

	switch client {
	case config.CcloudDevelLaunchDarklyClient, config.CcloudStagLaunchDarklyClient, config.CcloudProdLaunchDarklyClient:
		// for ccloud only single keys are stored, so we need to check if the specific flag is present
		if _, ok := flags.CcloudValues[key]; !ok {
			return false
		}
	default:
		if _, ok := flags.CliValues[key]; !ok {
			return false
		}
	}

	return cacheExpired(flags)
}

func cacheExpired(flags *config.FeatureFlags) bool {
	return flags.LastUpdateTime+int64(time.Hour.Seconds()) > time.Now().Unix()
}

func getBase64EncodedUser(user lduser.User) (string, error) {
	userBytes, err := user.MarshalJSON()
	if err != nil {
		return "", err
	}
	return base64.URLEncoding.EncodeToString(userBytes), nil
}

func (ld *launchDarklyManager) contextToLDUser(ctx *dynamicconfig.DynamicContext) lduser.User {
	var userBuilder lduser.UserBuilder
	custom := ldvalue.ValueMapBuild()

	if ld.version != nil && ld.version.Version != "" {
		setCustomAttribute(custom, "cli.version", ldvalue.String(ld.version.Version))
	}

	if ld.Command != nil {
		setCustomAttribute(custom, "cli.command", ldvalue.String(ld.Command.CommandPath()))
	}

	if ld.flags != nil {
		setCustomAttribute(custom, "cli.flags", ldvalue.CopyArbitraryValue(ld.flags))
	}

	if ctx == nil || ctx.Context == nil {
		key := uuid.New().String()
		userBuilder = lduser.NewUserBuilder(key).Anonymous(true)
		customValueMap := custom.Build()
		if customValueMap.Count() > 0 {
			userBuilder.CustomAll(customValueMap)
		}
		userBuilder.Key(key).Anonymous(true)
		return userBuilder.Build()
	}
	// Basic user info
	if id := ctx.GetUser().GetResourceId(); id != "" {
		userBuilder = lduser.NewUserBuilder(id)
		setCustomAttribute(custom, "user.resource_id", ldvalue.String(id))
	} else {
		key := uuid.New().String()
		userBuilder = lduser.NewUserBuilder(key).Anonymous(true)
	}
	// org info
	if id := ctx.GetCurrentOrganization(); id != "" {
		setCustomAttribute(custom, "org.resource_id", ldvalue.String(id))
	}
	// environment (account) info
	if id := ctx.GetCurrentEnvironment(); id != "" {
		setCustomAttribute(custom, "environment.id", ldvalue.String(id))
	}
	customValueMap := custom.Build()
	if customValueMap.Count() > 0 {
		userBuilder.CustomAll(customValueMap)
	}
	return userBuilder.Build()
}

func setCustomAttribute(custom ldvalue.ValueMapBuilder, key string, value ldvalue.Value) {
	if !slices.Contains(attributes, key) {
		panic(fmt.Sprintf(errors.UnsupportedCustomAttributeErrorMsg, key))
	}
	custom.Set(key, value)
}

func writeFlagsToConfig(ctx *dynamicconfig.DynamicContext, key string, vals map[string]any, user lduser.User, client config.LaunchDarklyClient) {
	if ctx == nil {
		return
	}

	if ctx.FeatureFlags == nil {
		ctx.FeatureFlags = new(config.FeatureFlags)
	}

	switch client {
	case config.CcloudDevelLaunchDarklyClient, config.CcloudStagLaunchDarklyClient, config.CcloudProdLaunchDarklyClient:
		// only store the target feature flag for ccloud clients
		if ctx.FeatureFlags.CcloudValues == nil {
			ctx.FeatureFlags.CcloudValues = make(map[string]any)
		}
		if v, ok := vals[key]; ok {
			ctx.FeatureFlags.CcloudValues[key] = v
		}
	default:
		ctx.FeatureFlags.CliValues = vals
	}

	ctx.FeatureFlags.LastUpdateTime = time.Now().Unix()
	ctx.FeatureFlags.User = user

	_ = ctx.Save()
}<|MERGE_RESOLUTION|>--- conflicted
+++ resolved
@@ -192,13 +192,8 @@
 	if err != nil {
 		log.CliLogger.Debug(resp)
 		if !ld.hideTimeoutWarning && !ld.timeoutWarningPrinted {
-<<<<<<< HEAD
 			output.ErrPrintln(false, "WARNING: Failed to fetch feature flags.")
-			output.ErrPrintln(false, errors.ComposeSuggestionsMessage(`Check connectivity to https://confluent.cloud or set "disable_feature_flags": true in ~/.confluent/config.json.`))
-=======
-			output.ErrPrintln("WARNING: Failed to fetch feature flags.")
-			output.ErrPrintln(errors.ComposeSuggestionsMessage("Check connectivity to https://confluent.cloud or disable feature flags using `confluent configuration update disable_feature_flags true`."))
->>>>>>> ce7daf4d
+			output.ErrPrintln(false, errors.ComposeSuggestionsMessage("Check connectivity to https://confluent.cloud or disable feature flags using `confluent configuration update disable_feature_flags true`."))
 			ld.timeoutWarningPrinted = true
 		}
 
