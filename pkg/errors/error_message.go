package errors

/*
	Error message and suggestions message associated with them
*/

const (
	ApiKeyNotFoundSuggestions         = "Ensure the API key exists and has not been deleted, or create a new API key via `confluent api-key create`."
	BadServiceAccountIdErrorMsg       = `failed to parse service account id: ensure service account id begins with "sa-"`
	ByokKeyNotFoundSuggestions        = "Ensure the self-managed key exists and has not been deleted, or register a new key via `confluent byok register`."
	DeleteResourceErrorMsg            = `failed to delete %s "%s": %v`
	EndOfFreeTrialErrorMsg            = `organization "%s" has been suspended because your free trial has ended`
	EndOfFreeTrialSuggestions         = "To continue using Confluent Cloud, please enter a credit card with `confluent admin payment update` or claim a promo code with `confluent admin promo add`. To enter payment via the UI, please go to https://confluent.cloud/login."
	EnsureCpSixPlusSuggestions        = "Ensure that you are running against MDS with CP 6.0+."
	ExactlyOneSetErrorMsg             = "exactly one of %v must be set"
	ListResourceSuggestions           = "List available %ss with `%s list`."
	MoreThanOneNonKafkaErrorMsg       = "cannot specify more than one non-Kafka cluster ID for a scope"
	MustSetAllowOrDenyErrorMsg        = "`--allow` or `--deny` must be set when adding or deleting an ACL"
	MustSetResourceTypeErrorMsg       = "exactly one resource type (%s) must be set"
	ServiceAccountNotFoundErrorMsg    = `service account "%s" not found`
	ServiceAccountNotFoundSuggestions = "List service accounts with `confluent service-account list`."
	SpecifyKafkaIdErrorMsg            = "must specify `--kafka-cluster` to uniquely identify the scope"
	UnknownConnectorIdErrorMsg        = `unknown connector ID "%s"`

	// kafka cluster commands
	CkuMoreThanZeroErrorMsg                          = "`--cku` value must be greater than 0"
	TopicDoesNotExistOrMissingPermissionsErrorMsg    = `topic "%s" does not exist or user does not have the ACLs or role bindings required to describe it`
	TopicDoesNotExistOrMissingPermissionsSuggestions = "To list topics for Kafka cluster \"%s\", use `confluent kafka topic list --cluster %s`.\nTo list ACLs use `confluent kafka acl list --cluster %s`.\nTo list role bindings use `confluent iam rbac role-binding list`."
	KafkaClusterNotFoundErrorMsg                     = `Kafka cluster "%s" not found`
	ChooseRightEnvironmentSuggestions                = "Ensure the cluster ID you entered is valid.\n" +
		"Ensure the cluster you are specifying belongs to the currently selected environment with `confluent kafka cluster list`, `confluent environment list`, and `confluent environment use`."
	UnknownTopicErrorMsg              = `unknown topic "%s"`
	KafkaClusterMissingPrefixErrorMsg = `Kafka cluster "%s" is missing required prefix "lkc-"`

	// kafka topic commands
<<<<<<< HEAD
	FailedToCreateProducerErrorMsg       = "failed to create producer: %v"
	FailedToCreateConsumerErrorMsg       = "failed to create consumer: %v"
	FailedToCreateAdminClientErrorMsg    = "failed to create confluent-kafka-go admin client: %v"
	InvalidOffsetErrorMsg                = "offset value must be a non-negative integer"
	InvalidSecurityProtocolErrorMsg      = "security protocol not supported: %v"
	TopicExistsOnPremErrorMsg            = `topic "%s" already exists for the Kafka cluster`
	TopicExistsOnPremSuggestions         = "To list topics for the cluster, use `confluent kafka topic list --url <url>`."
	FailedToProduceErrorMsg              = "failed to produce offset %d: %s\n"
	UnknownValueFormatErrorMsg           = "unknown value schema format"
	TopicExistsErrorMsg                  = `topic "%s" already exists for Kafka cluster "%s"`
	TopicExistsSuggestions               = ListTopicSuggestions
	NoAPISecretStoredOrPassedErrorMsg    = `no API secret for API key "%s" of resource "%s" passed via flag or stored in local CLI state`
	NoAPISecretStoredOrPassedSuggestions = "Pass the API secret with flag `--api-secret` or store with `confluent api-key store %s --resource %s`."
	PassedSecretButNotKeyErrorMsg        = "no API key specified"
	PassedSecretButNotKeySuggestions     = "Use the `--api-key` flag to specify an API key."
	ProducingToCompactedTopicErrorMsg    = "producer has detected an INVALID_RECORD error for topic %s"
	ProducingToCompactedTopicSuggestions = "If the topic has schema validation enabled, ensure you are producing with a schema-enabled producer.\n" +
		"If your topic is compacted, ensure you are producing a record with a key."
	ExceedPartitionLimitSuggestions = "The total partition limit for a dedicated cluster may be increased by expanding its CKU count using `confluent kafka cluster update <id> --cku <count>`."
=======
	FailedToCreateProducerErrorMsg    = "failed to create producer: %v"
	FailedToCreateConsumerErrorMsg    = "failed to create consumer: %v"
	FailedToCreateAdminClientErrorMsg = "failed to create confluent-kafka-go admin client: %v"
	FailedToProduceErrorMsg           = "failed to produce offset %d: %s\n"
	UnknownValueFormatErrorMsg        = "unknown value schema format"
	ExceedPartitionLimitSuggestions   = "The total partition limit for a dedicated cluster may be increased by expanding its CKU count using `confluent kafka cluster update <id> --cku <count>`."
>>>>>>> 62d620f6

	// serialization/deserialization commands
	JsonDocumentInvalidErrorMsg       = "the JSON document is invalid"
	AvroReferenceNotSupportedErrorMsg = "avro reference not supported in cloud CLI"
	ProtoSchemaInvalidErrorMsg        = "the protobuf schema is invalid"
	ProtoDocumentInvalidErrorMsg      = "the protobuf document is invalid"

	// ksql commands
	KsqldbNoServiceAccountErrorMsg = `ACLs do not need to be configured for the ksqlDB cluster, "%s", because it was created with user-level access to the Kafka cluster`

	// local commands
	FailedToStartErrorMsg        = "%s failed to start"
	FailedToReadPortsErrorMsg    = "failed to read local ports from config"
	FailedToReadPortsSuggestions = "Restart Confluent Local with `confluent local kafka stop` and `confluent local kafka start`"

	// schema-registry commands
	CompatibilityOrModeErrorMsg = "must pass either `--compatibility` or `--mode` flag"

	// auth package
	WriteToNetrcFileErrorMsg         = `unable to write to netrc file "%s"`
	NetrcCredentialsNotFoundErrorMsg = `login credentials not found in netrc file "%s"`
	NoCredentialsFoundErrorMsg       = "no credentials found"
	NoUrlEnvVarErrorMsg              = "no URL env var"
	InvalidInputFormatErrorMsg       = `"%s" is not of valid format for field "%s"`

	// config package
	UnableToReadConfigurationFileErrorMsg = `unable to read configuration file "%s"`
	NoNameContextErrorMsg                 = "one of the existing contexts has no name"
	ContextDoesNotExistErrorMsg           = `context "%s" does not exist`
	ContextAlreadyExistsErrorMsg          = `context "%s" already exists`
	UnspecifiedPlatformErrorMsg           = `context "%s" has corrupted platform`
	UnspecifiedCredentialErrorMsg         = `context "%s" has corrupted credentials`

	// secret package
	ConfigNotInJaasErrorMsg         = `the configuration "%s" not present in JAAS configuration`
	InvalidJaasConfigErrorMsg       = "invalid JAAS configuration: %s"
	ExpectedConfigNameErrorMsg      = `expected a configuration name but received "%s"`
	LoginModuleControlFlagErrorMsg  = "login module control flag is not specified"
	EmptyPassphraseErrorMsg         = "master key passphrase cannot be empty"
	InvalidConfigFilePathErrorMsg   = `invalid config file path "%s"`
	UnwrapDataKeyErrorMsg           = "failed to unwrap the data key: invalid master key or corrupted data key"
	DecryptConfigErrorMsg           = `failed to decrypt config "%s": corrupted data`
	IncorrectPassphraseErrorMsg     = "authentication failure: incorrect master key passphrase"
	SamePassphraseErrorMsg          = "new master key passphrase may not be the same as the previous passphrase"
	ConfigKeyNotEncryptedErrorMsg   = `configuration key "%s" is not encrypted`
	ConfigKeyNotInJsonErrorMsg      = `configuration key "%s" not present in JSON configuration file`
	MasterKeyNotExportedErrorMsg    = "master key is not exported in `%s` environment variable"
	MasterKeyNotExportedSuggestions = "Set the environment variable `%s` to the master key and execute this command again."
	ConfigKeyNotPresentErrorMsg     = `configuration key "%s" not present in the configuration file`
	InvalidJsonFileFormatErrorMsg   = "invalid json file format"
	InvalidFilePathErrorMsg         = `invalid file path "%s"`
	UnsupportedFileFormatErrorMsg   = `unsupported file format for file "%s"`
	IncorrectNonceLengthErrorMsg    = `incorrect nonce length from ~/.confluent/config.json passed into encryption`

	// sso package
	BrowserAuthTimedOutErrorMsg    = "timed out while waiting for browser authentication to occur"
	BrowserAuthTimedOutSuggestions = "Try logging in again."
	FmtMissingOauthFieldErrorMsg   = `oauth token response body did not contain field "%s"`

	// update package
	ParseVersionErrorMsg      = "unable to parse %s version %s"
	NoVersionsErrorMsg        = "no versions found"
	GetBinaryVersionsErrorMsg = "unable to get available binary versions"

	// plugin package
	NoVersionFoundErrorMsg = "no version found in plugin manifest"

	// catcher
	ResourceNotFoundErrorMsg    = `resource "%s" not found`
	ResourceNotFoundSuggestions = "Check that the resource \"%s\" exists.\n" +
		"To list Kafka clusters, use `confluent kafka cluster list`.\n" +
		"To check Schema Registry cluster information, use `confluent schema-registry cluster describe`.\n" +
		"To list KSQL clusters, use `confluent ksql cluster list`."
	NoKafkaSelectedErrorMsg       = "no Kafka cluster selected"
	NoKafkaSelectedSuggestions    = "You must pass `--cluster` with the command or set an active Kafka cluster in your context with `confluent kafka cluster use`."
	NoKafkaForDescribeSuggestions = "You must provide the cluster ID argument or set an active Kafka cluster in your context with `confluent kafka cluster use`."
	NoAPISecretStoredErrorMsg     = `no API secret for API key "%s" of resource "%s" stored in local CLI state`
	NoAPISecretStoredSuggestions  = "Store the API secret with `confluent api-key store %s --resource %s`."

	// Kafka REST Proxy errors
	InternalServerErrorMsg            = "internal server error"
	UnknownErrorMsg                   = "unknown error"
	InternalServerErrorSuggestions    = "Please check the status of your Kafka cluster or submit a support ticket."
	EmptyResponseErrorMsg             = "empty server response"
	KafkaRestErrorMsg                 = "Kafka REST request failed: %s %s: %s"
	KafkaRestConnectionErrorMsg       = "unable to establish Kafka REST connection: %s: %s"
	KafkaRestCertErrorSuggestions     = "To specify a CA certificate, please use the `--ca-cert-path` flag or set `CONFLUENT_PLATFORM_CA_CERT_PATH`."
	KafkaRestUrlNotFoundErrorMsg      = "Kafka REST URL not found"
	KafkaRestUrlNotFoundSuggestions   = "Use the `--url` flag or set `CONFLUENT_REST_URL`."
	KafkaRestProvisioningErrorMsg     = `Kafka REST unavailable: Kafka cluster "%s" is still provisioning`
	NoClustersFoundErrorMsg           = "no clusters found"
	NoClustersFoundSuggestions        = "Please check the status of your cluster and the Kafka REST bootstrap.servers configuration."
	NeedClientCertAndKeyPathsErrorMsg = "must set `--client-cert-path` and `--client-key-path` flags together"
	InvalidMDSTokenErrorMsg           = "Invalid MDS token"
	InvalidMDSTokenSuggestions        = "Re-login with `confluent login`."

	// Special error handling
	AvoidTimeoutSuggestions = "To avoid session timeouts, non-SSO users can save their credentials with `confluent login --save`."
	NotLoggedInErrorMsg     = "not logged in"
	AuthTokenSuggestions    = "You must be logged in to retrieve an oauthbearer token.\n" +
		"An oauthbearer token is required to authenticate OAUTHBEARER mechanism and Schema Registry."
	OnPremConfigGuideSuggestions   = "See configuration and produce/consume command guide: https://docs.confluent.io/confluent-cli/current/cp-produce-consume.html ."
	SRNotAuthenticatedErrorMsg     = "not logged in, or no Schema Registry endpoint specified"
	SREndpointNotSpecifiedErrorMsg = "no Schema Registry endpoint specified"
	SRClientNotValidatedErrorMsg   = "failed to validate Schema Registry client with token"
	CorruptedTokenErrorMsg         = "corrupted auth token"
	CorruptedTokenSuggestions      = "Please log in again.\n" +
		AvoidTimeoutSuggestions
	ExpiredTokenErrorMsg    = "expired token"
	ExpiredTokenSuggestions = "Your session has timed out, you need to log in again.\n" +
		AvoidTimeoutSuggestions
	InvalidLoginURLErrorMsg      = "invalid URL value, see structure: http(s)://<domain/hostname/ip>:<port>/"
	InvalidLoginErrorMsg         = "incorrect email, password, or organization ID"
	InvalidLoginErrorSuggestions = "To log into an organization other than the default organization, use the `--organization-id` flag.\n" +
		AvoidTimeoutSuggestions
	SuspendedOrganizationSuggestions = "Your organization has been suspended, please contact support if you want to unsuspend it."
	FailedToReadInputErrorMsg        = "failed to read input"

	// Special error types
	GenericOpenApiErrorMsg       = "metadata service backend error: %s: %s"
	ParsedGenericOpenApiErrorMsg = "metadata service backend error: %s"
)<|MERGE_RESOLUTION|>--- conflicted
+++ resolved
@@ -33,34 +33,12 @@
 	KafkaClusterMissingPrefixErrorMsg = `Kafka cluster "%s" is missing required prefix "lkc-"`
 
 	// kafka topic commands
-<<<<<<< HEAD
-	FailedToCreateProducerErrorMsg       = "failed to create producer: %v"
-	FailedToCreateConsumerErrorMsg       = "failed to create consumer: %v"
-	FailedToCreateAdminClientErrorMsg    = "failed to create confluent-kafka-go admin client: %v"
-	InvalidOffsetErrorMsg                = "offset value must be a non-negative integer"
-	InvalidSecurityProtocolErrorMsg      = "security protocol not supported: %v"
-	TopicExistsOnPremErrorMsg            = `topic "%s" already exists for the Kafka cluster`
-	TopicExistsOnPremSuggestions         = "To list topics for the cluster, use `confluent kafka topic list --url <url>`."
-	FailedToProduceErrorMsg              = "failed to produce offset %d: %s\n"
-	UnknownValueFormatErrorMsg           = "unknown value schema format"
-	TopicExistsErrorMsg                  = `topic "%s" already exists for Kafka cluster "%s"`
-	TopicExistsSuggestions               = ListTopicSuggestions
-	NoAPISecretStoredOrPassedErrorMsg    = `no API secret for API key "%s" of resource "%s" passed via flag or stored in local CLI state`
-	NoAPISecretStoredOrPassedSuggestions = "Pass the API secret with flag `--api-secret` or store with `confluent api-key store %s --resource %s`."
-	PassedSecretButNotKeyErrorMsg        = "no API key specified"
-	PassedSecretButNotKeySuggestions     = "Use the `--api-key` flag to specify an API key."
-	ProducingToCompactedTopicErrorMsg    = "producer has detected an INVALID_RECORD error for topic %s"
-	ProducingToCompactedTopicSuggestions = "If the topic has schema validation enabled, ensure you are producing with a schema-enabled producer.\n" +
-		"If your topic is compacted, ensure you are producing a record with a key."
-	ExceedPartitionLimitSuggestions = "The total partition limit for a dedicated cluster may be increased by expanding its CKU count using `confluent kafka cluster update <id> --cku <count>`."
-=======
 	FailedToCreateProducerErrorMsg    = "failed to create producer: %v"
 	FailedToCreateConsumerErrorMsg    = "failed to create consumer: %v"
 	FailedToCreateAdminClientErrorMsg = "failed to create confluent-kafka-go admin client: %v"
 	FailedToProduceErrorMsg           = "failed to produce offset %d: %s\n"
 	UnknownValueFormatErrorMsg        = "unknown value schema format"
 	ExceedPartitionLimitSuggestions   = "The total partition limit for a dedicated cluster may be increased by expanding its CKU count using `confluent kafka cluster update <id> --cku <count>`."
->>>>>>> 62d620f6
 
 	// serialization/deserialization commands
 	JsonDocumentInvalidErrorMsg       = "the JSON document is invalid"
