package errors

/*
	Error message and suggestions message associated with them
*/

const (
	ApiKeyNotFoundSuggestions         = "Ensure the API key exists and has not been deleted, or create a new API key via `confluent api-key create`."
	BadServiceAccountIdErrorMsg       = `failed to parse service account id: ensure service account id begins with "sa-"`
	ByokKeyNotFoundSuggestions        = "Ensure the self-managed key exists and has not been deleted, or register a new key via `confluent byok register`."
	DeleteResourceErrorMsg            = `failed to delete %s "%s": %w`
	EndOfFreeTrialErrorMsg            = `organization "%s" has been suspended because your free trial has ended`
	EndOfFreeTrialSuggestions         = "To continue using Confluent Cloud, please enter a credit card with `confluent admin payment update` or claim a promo code with `confluent admin promo add`. To enter payment via the UI, please go to https://confluent.cloud/login."
	EnsureCpSixPlusSuggestions        = "Ensure that you are running against MDS with CP 6.0+."
	ExactlyOneSetErrorMsg             = "exactly one of %v must be set"
	ListResourceSuggestions           = "List available %ss with `%s list`."
	MoreThanOneNonKafkaErrorMsg       = "cannot specify more than one non-Kafka cluster ID for a scope"
	MustSetAllowOrDenyErrorMsg        = "`--allow` or `--deny` must be set when adding or deleting an ACL"
	MustSetResourceTypeErrorMsg       = "exactly one resource type (%s) must be set"
	ServiceAccountNotFoundErrorMsg    = `service account "%s" not found`
	ServiceAccountNotFoundSuggestions = "List service accounts with `confluent service-account list`."
	SpecifyKafkaIdErrorMsg            = "must specify `--kafka-cluster` to uniquely identify the scope"
	UnknownConnectorIdErrorMsg        = `unknown connector ID "%s"`
	InvalidApiKeyErrorMsg             = `invalid API key "%s" for resource "%s"`
	InvalidApiKeySuggestions          = "To list API keys that belong to resource \"%[1]s\", use `confluent api-key list --resource %[1]s`.\nTo create new API key for resource \"%[1]s\", use `confluent api-key create --resource %[1]s`."

	// kafka cluster commands
	CkuMoreThanZeroErrorMsg                          = "`--cku` value must be greater than 0"
	TopicDoesNotExistOrMissingPermissionsErrorMsg    = `topic "%s" does not exist or user does not have the ACLs or role bindings required to describe it`
	TopicDoesNotExistOrMissingPermissionsSuggestions = "To list topics for Kafka cluster \"%[1]s\", use `confluent kafka topic list --cluster %[1]s`.\nTo list ACLs use `confluent kafka acl list --cluster %[1]s`.\nTo list role bindings use `confluent iam rbac role-binding list`."
	KafkaClusterNotFoundErrorMsg                     = `Kafka cluster "%s" not found`
	ChooseRightEnvironmentSuggestions                = "Ensure the cluster ID you entered is valid.\n" +
		"Ensure the cluster you are specifying belongs to the currently selected environment with `confluent kafka cluster list`, `confluent environment list`, and `confluent environment use`."
	UnknownTopicErrorMsg              = `unknown topic "%s"`
	KafkaClusterMissingPrefixErrorMsg = `Kafka cluster "%s" is missing required prefix "lkc-"`

	// kafka topic commands
	FailedToCreateProducerErrorMsg    = "failed to create producer: %v"
	FailedToCreateConsumerErrorMsg    = "failed to create consumer: %v"
	FailedToCreateAdminClientErrorMsg = "failed to create confluent-kafka-go admin client: %w"
	FailedToProduceErrorMsg           = "failed to produce offset %d: %s\n"
	UnknownValueFormatErrorMsg        = "unknown value schema format"
	ExceedPartitionLimitSuggestions   = "The total partition limit for a dedicated cluster may be increased by expanding its CKU count using `confluent kafka cluster update <id> --cku <count>`."

	// serialization/deserialization commands
	JsonDocumentInvalidErrorMsg       = "the JSON document is invalid"
	AvroReferenceNotSupportedErrorMsg = "avro reference not supported in cloud CLI"
	ProtoSchemaInvalidErrorMsg        = "the protobuf schema is invalid"
	ProtoDocumentInvalidErrorMsg      = "the protobuf document is invalid"

	// ksql commands
	KsqldbNoServiceAccountErrorMsg = `ACLs do not need to be configured for the ksqlDB cluster, "%s", because it was created with user-level access to the Kafka cluster`

	// local commands
	FailedToStartErrorMsg        = "%s failed to start"
	FailedToReadPortsErrorMsg    = "failed to read local ports from config"
	FailedToReadPortsSuggestions = "Restart Confluent Local with `confluent local kafka stop` and `confluent local kafka start`"

	// schema-registry commands
	CompatibilityOrModeErrorMsg = "must pass either `--compatibility` or `--mode` flag"

	// auth package
	NoCredentialsFoundErrorMsg = "no credentials found"
	NoUrlEnvVarErrorMsg        = "no URL env var"
	InvalidInputFormatErrorMsg = `"%s" is not of valid format for field "%s"`

	// config package
	UnableToReadConfigurationFileErrorMsg = `unable to read configuration file "%s": %w`
	NoNameContextErrorMsg                 = "one of the existing contexts has no name"
	ContextDoesNotExistErrorMsg           = `context "%s" does not exist`
	ContextAlreadyExistsErrorMsg          = `context "%s" already exists`
	UnspecifiedPlatformErrorMsg           = `context "%s" has corrupted platform`
	UnspecifiedCredentialErrorMsg         = `context "%s" has corrupted credentials`

	// secret package
	ConfigNotInJaasErrorMsg         = `the configuration "%s" not present in JAAS configuration`
	InvalidJaasConfigErrorMsg       = "invalid JAAS configuration: %s"
	ExpectedConfigNameErrorMsg      = `expected a configuration name but received "%s"`
	LoginModuleControlFlagErrorMsg  = "login module control flag is not specified"
	EmptyPassphraseErrorMsg         = "master key passphrase cannot be empty"
	InvalidConfigFilePathErrorMsg   = `invalid config file path "%s"`
	UnwrapDataKeyErrorMsg           = "failed to unwrap the data key: invalid master key or corrupted data key"
	DecryptConfigErrorMsg           = `failed to decrypt config "%s": corrupted data`
	IncorrectPassphraseErrorMsg     = "authentication failure: incorrect master key passphrase"
	SamePassphraseErrorMsg          = "new master key passphrase may not be the same as the previous passphrase"
	ConfigKeyNotEncryptedErrorMsg   = `configuration key "%s" is not encrypted`
	ConfigKeyNotInJsonErrorMsg      = `configuration key "%s" not present in JSON configuration file`
	MasterKeyNotExportedErrorMsg    = "master key is not exported in `%s` environment variable"
	MasterKeyNotExportedSuggestions = "Set the environment variable `%s` to the master key and execute this command again."
	ConfigKeyNotPresentErrorMsg     = `configuration key "%s" not present in the configuration file`
	InvalidJsonFileFormatErrorMsg   = "invalid json file format"
	InvalidFilePathErrorMsg         = `invalid file path "%s"`
	UnsupportedFileFormatErrorMsg   = `unsupported file format for file "%s"`
	IncorrectNonceLengthErrorMsg    = `incorrect nonce length from ~/.confluent/config.json passed into encryption`

	// sso package
	BrowserAuthTimedOutErrorMsg    = "timed out while waiting for browser authentication to occur"
	BrowserAuthTimedOutSuggestions = "Try logging in again."
	FmtMissingOauthFieldErrorMsg   = `oauth token response body did not contain field "%s"`

	// update package
	ParseVersionErrorMsg      = "unable to parse %s version %s"
	NoVersionsErrorMsg        = "no versions found"
	GetBinaryVersionsErrorMsg = "unable to get available binary versions"

	// plugin package
	NoVersionFoundErrorMsg = "no version found in plugin manifest"

	// catcher
	ResourceNotFoundErrorMsg    = `resource "%s" not found`
	ResourceNotFoundSuggestions = "Check that the resource \"%s\" exists.\n" +
		"To list Kafka clusters, use `confluent kafka cluster list`.\n" +
		"To check Schema Registry cluster information, use `confluent schema-registry cluster describe`.\n" +
		"To list KSQL clusters, use `confluent ksql cluster list`."
	NoKafkaSelectedErrorMsg       = "no Kafka cluster selected"
	NoKafkaSelectedSuggestions    = "You must pass `--cluster` with the command or set an active Kafka cluster in your context with `confluent kafka cluster use`."
	NoKafkaForDescribeSuggestions = "You must provide the cluster ID argument or set an active Kafka cluster in your context with `confluent kafka cluster use`."
	NoAPISecretStoredErrorMsg     = `no API secret for API key "%s" of resource "%s" stored in local CLI state`
	NoAPISecretStoredSuggestions  = "Store the API secret with `confluent api-key store %s --resource %s`."

	// Kafka REST Proxy errors
	InternalServerErrorMsg            = "internal server error"
	UnknownErrorMsg                   = "unknown error"
	InternalServerErrorSuggestions    = "Please check the status of your Kafka cluster or submit a support ticket."
	EmptyResponseErrorMsg             = "empty server response"
	KafkaRestErrorMsg                 = "Kafka REST request failed: %s %s: %s"
	KafkaRestConnectionErrorMsg       = "unable to establish Kafka REST connection: %s: %s"
	KafkaRestCertErrorSuggestions     = "To specify a CA certificate, please use the `--ca-cert-path` flag or set `CONFLUENT_PLATFORM_CA_CERT_PATH`."
	KafkaRestUrlNotFoundErrorMsg      = "Kafka REST URL not found"
	KafkaRestUrlNotFoundSuggestions   = "Use the `--url` flag or set `CONFLUENT_REST_URL`."
	KafkaRestProvisioningErrorMsg     = `Kafka REST unavailable: Kafka cluster "%s" is still provisioning`
	NoClustersFoundErrorMsg           = "no clusters found"
	NoClustersFoundSuggestions        = "Please check the status of your cluster and the Kafka REST bootstrap.servers configuration."
	NeedClientCertAndKeyPathsErrorMsg = "must set `--client-cert-path` and `--client-key-path` flags together"
	InvalidMDSTokenErrorMsg           = "Invalid MDS token"
	InvalidMDSTokenSuggestions        = "Re-login with `confluent login`."

	// Special error handling
	AvoidTimeoutSuggestions = "To avoid session timeouts, non-SSO users can save their credentials with `confluent login --save`."
	NotLoggedInErrorMsg     = "not logged in"
	AuthTokenSuggestions    = "You must be logged in to retrieve an oauthbearer token.\n" +
		"An oauthbearer token is required to authenticate OAUTHBEARER mechanism and Schema Registry."
	OnPremConfigGuideSuggestions   = "See configuration and produce/consume command guide: https://docs.confluent.io/confluent-cli/current/cp-produce-consume.html ."
	SRNotAuthenticatedErrorMsg     = "not logged in, or no Schema Registry endpoint specified"
	SREndpointNotSpecifiedErrorMsg = "no Schema Registry endpoint specified"
	SRClientNotValidatedErrorMsg   = "failed to validate Schema Registry client with token"
	CorruptedTokenErrorMsg         = "corrupted auth token"
	CorruptedTokenSuggestions      = "Please log in again.\n" +
		AvoidTimeoutSuggestions
	ExpiredTokenErrorMsg    = "expired token"
	ExpiredTokenSuggestions = "Your session has timed out, you need to log in again.\n" +
		AvoidTimeoutSuggestions
	InvalidLoginURLErrorMsg      = "invalid URL value, see structure: http(s)://<domain/hostname/ip>:<port>/"
	InvalidLoginErrorMsg         = "incorrect email, password, or organization ID"
	InvalidLoginErrorSuggestions = "To log into an organization other than the default organization, use the `--organization-id` flag.\n" +
		AvoidTimeoutSuggestions
	SuspendedOrganizationSuggestions = "Your organization has been suspended, please contact support if you want to unsuspend it."
	FailedToReadInputErrorMsg        = "failed to read input"

	// Special error types
<<<<<<< HEAD
	GenericOpenAPIErrorMsg       = "metadata service backend error: %s: %s"
	ParsedGenericOpenAPIErrorMsg = "metadata service backend error: %s"

	// FeatureFlags errors
	UnsupportedCustomAttributeErrorMsg = `attribute "%s" is not one of the supported FeatureFlags targeting values`

	// Network commands
	CorruptedNetworkResponseErrorMsg = "corrupted %s in response"

	// General
	DeleteResourceErrorMsg  = `failed to delete %s "%s": %v`
	ListResourceSuggestions = "List available %ss with `%s list`."
	UpdateResourceErrorMsg  = `failed to update %s "%s": %v`
=======
	GenericOpenApiErrorMsg = "metadata service backend error: %s: %s"
>>>>>>> b25be73d
)<|MERGE_RESOLUTION|>--- conflicted
+++ resolved
@@ -158,21 +158,8 @@
 	FailedToReadInputErrorMsg        = "failed to read input"
 
 	// Special error types
-<<<<<<< HEAD
-	GenericOpenAPIErrorMsg       = "metadata service backend error: %s: %s"
-	ParsedGenericOpenAPIErrorMsg = "metadata service backend error: %s"
-
-	// FeatureFlags errors
-	UnsupportedCustomAttributeErrorMsg = `attribute "%s" is not one of the supported FeatureFlags targeting values`
+	GenericOpenApiErrorMsg = "metadata service backend error: %s: %s"
 
 	// Network commands
 	CorruptedNetworkResponseErrorMsg = "corrupted %s in response"
-
-	// General
-	DeleteResourceErrorMsg  = `failed to delete %s "%s": %v`
-	ListResourceSuggestions = "List available %ss with `%s list`."
-	UpdateResourceErrorMsg  = `failed to update %s "%s": %v`
-=======
-	GenericOpenApiErrorMsg = "metadata service backend error: %s: %s"
->>>>>>> b25be73d
 )