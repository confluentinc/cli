package spinner

import (
	"time"

	"github.com/confluentinc/cli/v4/pkg/output"
)

var frames = []string{"|", "/", "-", "\\"}

type Spinner struct {
	stop chan bool
	wait chan bool
}

func New() *Spinner {
	return &Spinner{
		stop: make(chan bool),
		wait: make(chan bool),
	}
}

func (s *Spinner) Start() {
	go s.run()
}

func (s *Spinner) Stop() {
	close(s.stop)
	<-s.wait
}

func (s *Spinner) run() {
	ticker := time.NewTicker(time.Second / 3)
	defer ticker.Stop()

	i := 0

	for {
		select {
		case <-s.stop:
<<<<<<< HEAD
			output.ErrPrint(false, "\033[1D")
			close(s.wait)
			return
		case <-ticker.C:
			output.ErrPrint(false, "\033[1D")
=======
			clearTicker()
			close(s.wait)
			return
		case <-ticker.C:
			clearTicker()
>>>>>>> c7690753
			output.ErrPrint(false, frames[i])
			i = (i + 1) % len(frames)
		}
	}
<<<<<<< HEAD
=======
}

func clearTicker() {
	output.ErrPrint(false, "\033[1D")
>>>>>>> c7690753
}<|MERGE_RESOLUTION|>--- conflicted
+++ resolved
@@ -38,28 +38,17 @@
 	for {
 		select {
 		case <-s.stop:
-<<<<<<< HEAD
-			output.ErrPrint(false, "\033[1D")
-			close(s.wait)
-			return
-		case <-ticker.C:
-			output.ErrPrint(false, "\033[1D")
-=======
 			clearTicker()
 			close(s.wait)
 			return
 		case <-ticker.C:
 			clearTicker()
->>>>>>> c7690753
 			output.ErrPrint(false, frames[i])
 			i = (i + 1) % len(frames)
 		}
 	}
-<<<<<<< HEAD
-=======
 }
 
 func clearTicker() {
 	output.ErrPrint(false, "\033[1D")
->>>>>>> c7690753
 }