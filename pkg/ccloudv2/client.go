package ccloudv2

import (
	apikeysv2 "github.com/confluentinc/ccloud-sdk-go-v2/apikeys/v2"
	billingv1 "github.com/confluentinc/ccloud-sdk-go-v2/billing/v1"
	byokv1 "github.com/confluentinc/ccloud-sdk-go-v2/byok/v1"
	cdxv1 "github.com/confluentinc/ccloud-sdk-go-v2/cdx/v1"
	cliv1 "github.com/confluentinc/ccloud-sdk-go-v2/cli/v1"
	cmkv2 "github.com/confluentinc/ccloud-sdk-go-v2/cmk/v2"
	connectcustompluginv1 "github.com/confluentinc/ccloud-sdk-go-v2/connect-custom-plugin/v1"
	connectv1 "github.com/confluentinc/ccloud-sdk-go-v2/connect/v1"
	flinkv2 "github.com/confluentinc/ccloud-sdk-go-v2/flink/v2"
	iamv2 "github.com/confluentinc/ccloud-sdk-go-v2/iam/v2"
	identityproviderv2 "github.com/confluentinc/ccloud-sdk-go-v2/identity-provider/v2"
	kafkaquotasv1 "github.com/confluentinc/ccloud-sdk-go-v2/kafka-quotas/v1"
	ksqlv2 "github.com/confluentinc/ccloud-sdk-go-v2/ksql/v2"
	mdsv2 "github.com/confluentinc/ccloud-sdk-go-v2/mds/v2"
	networkingipv1 "github.com/confluentinc/ccloud-sdk-go-v2/networking-ip/v1"
	networkingprivatelinkv1 "github.com/confluentinc/ccloud-sdk-go-v2/networking-privatelink/v1"
	networkingv1 "github.com/confluentinc/ccloud-sdk-go-v2/networking/v1"
	orgv2 "github.com/confluentinc/ccloud-sdk-go-v2/org/v2"
	servicequotav1 "github.com/confluentinc/ccloud-sdk-go-v2/service-quota/v1"
	srcmv2 "github.com/confluentinc/ccloud-sdk-go-v2/srcm/v2"
	ssov2 "github.com/confluentinc/ccloud-sdk-go-v2/sso/v2"
	streamdesignerv1 "github.com/confluentinc/ccloud-sdk-go-v2/stream-designer/v1"

	testserver "github.com/confluentinc/cli/v3/test/test-server"
)

// Client represents a Confluent Cloud Client as defined by ccloud-sdk-go-v2
type Client struct {
	AuthToken string

<<<<<<< HEAD
	ApiKeysClient               *apikeysv2.APIClient
	BillingClient               *billingv1.APIClient
	ByokClient                  *byokv1.APIClient
	CdxClient                   *cdxv1.APIClient
	CliClient                   *cliv1.APIClient
	CmkClient                   *cmkv2.APIClient
	ConnectClient               *connectv1.APIClient
	FlinkClient                 *flinkv2.APIClient
	IamClient                   *iamv2.APIClient
	IdentityProviderClient      *identityproviderv2.APIClient
	KsqlClient                  *ksqlv2.APIClient
	KafkaQuotasClient           *kafkaquotasv1.APIClient
	MdsClient                   *mdsv2.APIClient
	NetworkingClient            *networkingv1.APIClient
	NetworkingIpClient          *networkingipv1.APIClient
	NetworkingPrivateLinkClient *networkingprivatelinkv1.APIClient
	OrgClient                   *orgv2.APIClient
	SchemaRegistryClient        *srcmv2.APIClient
	SsoClient                   *ssov2.APIClient
	StreamDesignerClient        *streamdesignerv1.APIClient
	ServiceQuotaClient          *servicequotav1.APIClient
=======
	ApiKeysClient          *apikeysv2.APIClient
	BillingClient          *billingv1.APIClient
	ByokClient             *byokv1.APIClient
	CcpClient              *connectcustompluginv1.APIClient
	CdxClient              *cdxv1.APIClient
	CliClient              *cliv1.APIClient
	CmkClient              *cmkv2.APIClient
	ConnectClient          *connectv1.APIClient
	FlinkClient            *flinkv2.APIClient
	IamClient              *iamv2.APIClient
	IdentityProviderClient *identityproviderv2.APIClient
	KsqlClient             *ksqlv2.APIClient
	KafkaQuotasClient      *kafkaquotasv1.APIClient
	MdsClient              *mdsv2.APIClient
	OrgClient              *orgv2.APIClient
	SchemaRegistryClient   *srcmv2.APIClient
	SsoClient              *ssov2.APIClient
	StreamDesignerClient   *streamdesignerv1.APIClient
	ServiceQuotaClient     *servicequotav1.APIClient
>>>>>>> 1761a2a3
}

func NewClient(baseUrl string, isTest bool, authToken, userAgent string, unsafeTrace bool) *Client {
	url := getServerUrl(baseUrl)
	if isTest {
		url = testserver.TestV2CloudUrl.String()
	}

	return &Client{
		AuthToken: authToken,

<<<<<<< HEAD
		ApiKeysClient:               newApiKeysClient(url, userAgent, unsafeTrace),
		BillingClient:               newBillingClient(url, userAgent, unsafeTrace),
		ByokClient:                  newByokV1Client(url, userAgent, unsafeTrace),
		CdxClient:                   newCdxClient(url, userAgent, unsafeTrace),
		CliClient:                   newCliClient(url, userAgent, unsafeTrace),
		CmkClient:                   newCmkClient(url, userAgent, unsafeTrace),
		ConnectClient:               newConnectClient(url, userAgent, unsafeTrace),
		FlinkClient:                 newFlinkClient(url, userAgent, unsafeTrace),
		IamClient:                   newIamClient(url, userAgent, unsafeTrace),
		IdentityProviderClient:      newIdentityProviderClient(url, userAgent, unsafeTrace),
		KsqlClient:                  newKsqlClient(url, userAgent, unsafeTrace),
		KafkaQuotasClient:           newKafkaQuotasClient(url, userAgent, unsafeTrace),
		MdsClient:                   newMdsClient(url, userAgent, unsafeTrace),
		NetworkingClient:            newNetworkingClient(url, userAgent, unsafeTrace),
		NetworkingIpClient:          newNetworkingIpClient(url, userAgent, unsafeTrace),
		NetworkingPrivateLinkClient: newNetworkingPrivateLinkClient(url, userAgent, unsafeTrace),
		OrgClient:                   newOrgClient(url, userAgent, unsafeTrace),
		SchemaRegistryClient:        newSchemaRegistryClient(url, userAgent, unsafeTrace),
		SsoClient:                   newSsoClient(url, userAgent, unsafeTrace),
		StreamDesignerClient:        newStreamDesignerClient(url, userAgent, unsafeTrace),
		ServiceQuotaClient:          newServiceQuotaClient(url, userAgent, unsafeTrace),
=======
		ApiKeysClient:          newApiKeysClient(url, userAgent, unsafeTrace),
		BillingClient:          newBillingClient(url, userAgent, unsafeTrace),
		ByokClient:             newByokV1Client(url, userAgent, unsafeTrace),
		CcpClient:              newConnectCustomPluginClient(url, userAgent, unsafeTrace),
		CdxClient:              newCdxClient(url, userAgent, unsafeTrace),
		CliClient:              newCliClient(url, userAgent, unsafeTrace),
		CmkClient:              newCmkClient(url, userAgent, unsafeTrace),
		ConnectClient:          newConnectClient(url, userAgent, unsafeTrace),
		FlinkClient:            newFlinkClient(url, userAgent, unsafeTrace),
		IamClient:              newIamClient(url, userAgent, unsafeTrace),
		IdentityProviderClient: newIdentityProviderClient(url, userAgent, unsafeTrace),
		KsqlClient:             newKsqlClient(url, userAgent, unsafeTrace),
		KafkaQuotasClient:      newKafkaQuotasClient(url, userAgent, unsafeTrace),
		MdsClient:              newMdsClient(url, userAgent, unsafeTrace),
		OrgClient:              newOrgClient(url, userAgent, unsafeTrace),
		SchemaRegistryClient:   newSchemaRegistryClient(url, userAgent, unsafeTrace),
		SsoClient:              newSsoClient(url, userAgent, unsafeTrace),
		StreamDesignerClient:   newStreamDesignerClient(url, userAgent, unsafeTrace),
		ServiceQuotaClient:     newServiceQuotaClient(url, userAgent, unsafeTrace),
>>>>>>> 1761a2a3
	}
}<|MERGE_RESOLUTION|>--- conflicted
+++ resolved
@@ -31,10 +31,10 @@
 type Client struct {
 	AuthToken string
 
-<<<<<<< HEAD
 	ApiKeysClient               *apikeysv2.APIClient
 	BillingClient               *billingv1.APIClient
 	ByokClient                  *byokv1.APIClient
+	CcpClient                   *connectcustompluginv1.APIClient
 	CdxClient                   *cdxv1.APIClient
 	CliClient                   *cliv1.APIClient
 	CmkClient                   *cmkv2.APIClient
@@ -53,27 +53,6 @@
 	SsoClient                   *ssov2.APIClient
 	StreamDesignerClient        *streamdesignerv1.APIClient
 	ServiceQuotaClient          *servicequotav1.APIClient
-=======
-	ApiKeysClient          *apikeysv2.APIClient
-	BillingClient          *billingv1.APIClient
-	ByokClient             *byokv1.APIClient
-	CcpClient              *connectcustompluginv1.APIClient
-	CdxClient              *cdxv1.APIClient
-	CliClient              *cliv1.APIClient
-	CmkClient              *cmkv2.APIClient
-	ConnectClient          *connectv1.APIClient
-	FlinkClient            *flinkv2.APIClient
-	IamClient              *iamv2.APIClient
-	IdentityProviderClient *identityproviderv2.APIClient
-	KsqlClient             *ksqlv2.APIClient
-	KafkaQuotasClient      *kafkaquotasv1.APIClient
-	MdsClient              *mdsv2.APIClient
-	OrgClient              *orgv2.APIClient
-	SchemaRegistryClient   *srcmv2.APIClient
-	SsoClient              *ssov2.APIClient
-	StreamDesignerClient   *streamdesignerv1.APIClient
-	ServiceQuotaClient     *servicequotav1.APIClient
->>>>>>> 1761a2a3
 }
 
 func NewClient(baseUrl string, isTest bool, authToken, userAgent string, unsafeTrace bool) *Client {
@@ -85,10 +64,10 @@
 	return &Client{
 		AuthToken: authToken,
 
-<<<<<<< HEAD
 		ApiKeysClient:               newApiKeysClient(url, userAgent, unsafeTrace),
 		BillingClient:               newBillingClient(url, userAgent, unsafeTrace),
 		ByokClient:                  newByokV1Client(url, userAgent, unsafeTrace),
+		CcpClient:                   newConnectCustomPluginClient(url, userAgent, unsafeTrace),
 		CdxClient:                   newCdxClient(url, userAgent, unsafeTrace),
 		CliClient:                   newCliClient(url, userAgent, unsafeTrace),
 		CmkClient:                   newCmkClient(url, userAgent, unsafeTrace),
@@ -107,26 +86,5 @@
 		SsoClient:                   newSsoClient(url, userAgent, unsafeTrace),
 		StreamDesignerClient:        newStreamDesignerClient(url, userAgent, unsafeTrace),
 		ServiceQuotaClient:          newServiceQuotaClient(url, userAgent, unsafeTrace),
-=======
-		ApiKeysClient:          newApiKeysClient(url, userAgent, unsafeTrace),
-		BillingClient:          newBillingClient(url, userAgent, unsafeTrace),
-		ByokClient:             newByokV1Client(url, userAgent, unsafeTrace),
-		CcpClient:              newConnectCustomPluginClient(url, userAgent, unsafeTrace),
-		CdxClient:              newCdxClient(url, userAgent, unsafeTrace),
-		CliClient:              newCliClient(url, userAgent, unsafeTrace),
-		CmkClient:              newCmkClient(url, userAgent, unsafeTrace),
-		ConnectClient:          newConnectClient(url, userAgent, unsafeTrace),
-		FlinkClient:            newFlinkClient(url, userAgent, unsafeTrace),
-		IamClient:              newIamClient(url, userAgent, unsafeTrace),
-		IdentityProviderClient: newIdentityProviderClient(url, userAgent, unsafeTrace),
-		KsqlClient:             newKsqlClient(url, userAgent, unsafeTrace),
-		KafkaQuotasClient:      newKafkaQuotasClient(url, userAgent, unsafeTrace),
-		MdsClient:              newMdsClient(url, userAgent, unsafeTrace),
-		OrgClient:              newOrgClient(url, userAgent, unsafeTrace),
-		SchemaRegistryClient:   newSchemaRegistryClient(url, userAgent, unsafeTrace),
-		SsoClient:              newSsoClient(url, userAgent, unsafeTrace),
-		StreamDesignerClient:   newStreamDesignerClient(url, userAgent, unsafeTrace),
-		ServiceQuotaClient:     newServiceQuotaClient(url, userAgent, unsafeTrace),
->>>>>>> 1761a2a3
 	}
 }