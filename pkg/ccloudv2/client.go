package ccloudv2

import (
	aiv1 "github.com/confluentinc/ccloud-sdk-go-v2-internal/ai/v1"
	apikeysv2 "github.com/confluentinc/ccloud-sdk-go-v2/apikeys/v2"
	billingv1 "github.com/confluentinc/ccloud-sdk-go-v2/billing/v1"
	byokv1 "github.com/confluentinc/ccloud-sdk-go-v2/byok/v1"
	cdxv1 "github.com/confluentinc/ccloud-sdk-go-v2/cdx/v1"
	cliv1 "github.com/confluentinc/ccloud-sdk-go-v2/cli/v1"
	cmkv2 "github.com/confluentinc/ccloud-sdk-go-v2/cmk/v2"
	connectcustompluginv1 "github.com/confluentinc/ccloud-sdk-go-v2/connect-custom-plugin/v1"
	connectv1 "github.com/confluentinc/ccloud-sdk-go-v2/connect/v1"
	flinkv2 "github.com/confluentinc/ccloud-sdk-go-v2/flink/v2"
	iamv2 "github.com/confluentinc/ccloud-sdk-go-v2/iam/v2"
	identityproviderv2 "github.com/confluentinc/ccloud-sdk-go-v2/identity-provider/v2"
	kafkaquotasv1 "github.com/confluentinc/ccloud-sdk-go-v2/kafka-quotas/v1"
	ksqlv2 "github.com/confluentinc/ccloud-sdk-go-v2/ksql/v2"
	mdsv2 "github.com/confluentinc/ccloud-sdk-go-v2/mds/v2"
	networkingipv1 "github.com/confluentinc/ccloud-sdk-go-v2/networking-ip/v1"
	networkingprivatelinkv1 "github.com/confluentinc/ccloud-sdk-go-v2/networking-privatelink/v1"
	networkingv1 "github.com/confluentinc/ccloud-sdk-go-v2/networking/v1"
	orgv2 "github.com/confluentinc/ccloud-sdk-go-v2/org/v2"
	servicequotav1 "github.com/confluentinc/ccloud-sdk-go-v2/service-quota/v1"
	srcmv2 "github.com/confluentinc/ccloud-sdk-go-v2/srcm/v2"
	ssov2 "github.com/confluentinc/ccloud-sdk-go-v2/sso/v2"
	streamdesignerv1 "github.com/confluentinc/ccloud-sdk-go-v2/stream-designer/v1"

	"github.com/confluentinc/cli/v3/pkg/config"
	testserver "github.com/confluentinc/cli/v3/test/test-server"
)

// Client represents a Confluent Cloud Client as defined by ccloud-sdk-go-v2
type Client struct {
	cfg *config.Config

<<<<<<< HEAD
	ApiKeysClient          *apikeysv2.APIClient
	AiClient               *aiv1.APIClient
	BillingClient          *billingv1.APIClient
	ByokClient             *byokv1.APIClient
	CdxClient              *cdxv1.APIClient
	CliClient              *cliv1.APIClient
	CmkClient              *cmkv2.APIClient
	ConnectClient          *connectv1.APIClient
	FlinkClient            *flinkv2.APIClient
	IamClient              *iamv2.APIClient
	IdentityProviderClient *identityproviderv2.APIClient
	KsqlClient             *ksqlv2.APIClient
	KafkaQuotasClient      *kafkaquotasv1.APIClient
	MdsClient              *mdsv2.APIClient
	OrgClient              *orgv2.APIClient
	SchemaRegistryClient   *srcmv2.APIClient
	SsoClient              *ssov2.APIClient
	StreamDesignerClient   *streamdesignerv1.APIClient
	ServiceQuotaClient     *servicequotav1.APIClient
=======
	ApiKeysClient               *apikeysv2.APIClient
	BillingClient               *billingv1.APIClient
	ByokClient                  *byokv1.APIClient
	CdxClient                   *cdxv1.APIClient
	CliClient                   *cliv1.APIClient
	CmkClient                   *cmkv2.APIClient
	ConnectClient               *connectv1.APIClient
	ConnectCustomPluginClient   *connectcustompluginv1.APIClient
	FlinkClient                 *flinkv2.APIClient
	IamClient                   *iamv2.APIClient
	IdentityProviderClient      *identityproviderv2.APIClient
	KafkaQuotasClient           *kafkaquotasv1.APIClient
	KsqlClient                  *ksqlv2.APIClient
	MdsClient                   *mdsv2.APIClient
	NetworkingClient            *networkingv1.APIClient
	NetworkingIpClient          *networkingipv1.APIClient
	NetworkingPrivateLinkClient *networkingprivatelinkv1.APIClient
	OrgClient                   *orgv2.APIClient
	ServiceQuotaClient          *servicequotav1.APIClient
	SrcmClient                  *srcmv2.APIClient
	SsoClient                   *ssov2.APIClient
	StreamDesignerClient        *streamdesignerv1.APIClient
>>>>>>> 3722af66
}

func NewClient(cfg *config.Config, unsafeTrace bool) *Client {
	httpClient := NewRetryableHttpClient(cfg, unsafeTrace)

	url := getServerUrl(cfg.Context().GetPlatformServer())
	if cfg.IsTest {
		url = testserver.TestV2CloudUrl.String()
	}

	userAgent := cfg.Version.UserAgent

	return &Client{
		cfg: cfg,

<<<<<<< HEAD
		ApiKeysClient:          newApiKeysClient(url, userAgent, unsafeTrace),
		AiClient:               newAiClient(url, userAgent, unsafeTrace),
		BillingClient:          newBillingClient(url, userAgent, unsafeTrace),
		ByokClient:             newByokV1Client(url, userAgent, unsafeTrace),
		CdxClient:              newCdxClient(url, userAgent, unsafeTrace),
		CliClient:              newCliClient(url, userAgent, unsafeTrace),
		CmkClient:              newCmkClient(url, userAgent, unsafeTrace),
		ConnectClient:          newConnectClient(url, userAgent, unsafeTrace),
		FlinkClient:            newFlinkClient(url, userAgent, unsafeTrace),
		IamClient:              newIamClient(url, userAgent, unsafeTrace),
		IdentityProviderClient: newIdentityProviderClient(url, userAgent, unsafeTrace),
		KsqlClient:             newKsqlClient(url, userAgent, unsafeTrace),
		KafkaQuotasClient:      newKafkaQuotasClient(url, userAgent, unsafeTrace),
		MdsClient:              newMdsClient(url, userAgent, unsafeTrace),
		OrgClient:              newOrgClient(url, userAgent, unsafeTrace),
		SchemaRegistryClient:   newSchemaRegistryClient(url, userAgent, unsafeTrace),
		SsoClient:              newSsoClient(url, userAgent, unsafeTrace),
		StreamDesignerClient:   newStreamDesignerClient(url, userAgent, unsafeTrace),
		ServiceQuotaClient:     newServiceQuotaClient(url, userAgent, unsafeTrace),
=======
		ApiKeysClient:               newApiKeysClient(httpClient, url, userAgent, unsafeTrace),
		BillingClient:               newBillingClient(httpClient, url, userAgent, unsafeTrace),
		ByokClient:                  newByokV1Client(httpClient, url, userAgent, unsafeTrace),
		CdxClient:                   newCdxClient(httpClient, url, userAgent, unsafeTrace),
		CliClient:                   newCliClient(url, userAgent, unsafeTrace),
		CmkClient:                   newCmkClient(httpClient, url, userAgent, unsafeTrace),
		ConnectClient:               newConnectClient(httpClient, url, userAgent, unsafeTrace),
		ConnectCustomPluginClient:   newConnectCustomPluginClient(httpClient, url, userAgent, unsafeTrace),
		FlinkClient:                 newFlinkClient(httpClient, url, userAgent, unsafeTrace),
		IamClient:                   newIamClient(httpClient, url, userAgent, unsafeTrace),
		IdentityProviderClient:      newIdentityProviderClient(httpClient, url, userAgent, unsafeTrace),
		KafkaQuotasClient:           newKafkaQuotasClient(httpClient, url, userAgent, unsafeTrace),
		KsqlClient:                  newKsqlClient(httpClient, url, userAgent, unsafeTrace),
		MdsClient:                   newMdsClient(httpClient, url, userAgent, unsafeTrace),
		NetworkingClient:            newNetworkingClient(httpClient, url, userAgent, unsafeTrace),
		NetworkingIpClient:          newNetworkingIpClient(httpClient, url, userAgent, unsafeTrace),
		NetworkingPrivateLinkClient: newNetworkingPrivateLinkClient(httpClient, url, userAgent, unsafeTrace),
		OrgClient:                   newOrgClient(httpClient, url, userAgent, unsafeTrace),
		ServiceQuotaClient:          newServiceQuotaClient(httpClient, url, userAgent, unsafeTrace),
		SrcmClient:                  newSrcmClient(httpClient, url, userAgent, unsafeTrace),
		SsoClient:                   newSsoClient(httpClient, url, userAgent, unsafeTrace),
		StreamDesignerClient:        newStreamDesignerClient(httpClient, url, userAgent, unsafeTrace),
>>>>>>> 3722af66
	}
}<|MERGE_RESOLUTION|>--- conflicted
+++ resolved
@@ -33,27 +33,7 @@
 type Client struct {
 	cfg *config.Config
 
-<<<<<<< HEAD
-	ApiKeysClient          *apikeysv2.APIClient
-	AiClient               *aiv1.APIClient
-	BillingClient          *billingv1.APIClient
-	ByokClient             *byokv1.APIClient
-	CdxClient              *cdxv1.APIClient
-	CliClient              *cliv1.APIClient
-	CmkClient              *cmkv2.APIClient
-	ConnectClient          *connectv1.APIClient
-	FlinkClient            *flinkv2.APIClient
-	IamClient              *iamv2.APIClient
-	IdentityProviderClient *identityproviderv2.APIClient
-	KsqlClient             *ksqlv2.APIClient
-	KafkaQuotasClient      *kafkaquotasv1.APIClient
-	MdsClient              *mdsv2.APIClient
-	OrgClient              *orgv2.APIClient
-	SchemaRegistryClient   *srcmv2.APIClient
-	SsoClient              *ssov2.APIClient
-	StreamDesignerClient   *streamdesignerv1.APIClient
-	ServiceQuotaClient     *servicequotav1.APIClient
-=======
+	AiClient                    *aiv1.APIClient
 	ApiKeysClient               *apikeysv2.APIClient
 	BillingClient               *billingv1.APIClient
 	ByokClient                  *byokv1.APIClient
@@ -76,7 +56,6 @@
 	SrcmClient                  *srcmv2.APIClient
 	SsoClient                   *ssov2.APIClient
 	StreamDesignerClient        *streamdesignerv1.APIClient
->>>>>>> 3722af66
 }
 
 func NewClient(cfg *config.Config, unsafeTrace bool) *Client {
@@ -92,27 +71,7 @@
 	return &Client{
 		cfg: cfg,
 
-<<<<<<< HEAD
-		ApiKeysClient:          newApiKeysClient(url, userAgent, unsafeTrace),
-		AiClient:               newAiClient(url, userAgent, unsafeTrace),
-		BillingClient:          newBillingClient(url, userAgent, unsafeTrace),
-		ByokClient:             newByokV1Client(url, userAgent, unsafeTrace),
-		CdxClient:              newCdxClient(url, userAgent, unsafeTrace),
-		CliClient:              newCliClient(url, userAgent, unsafeTrace),
-		CmkClient:              newCmkClient(url, userAgent, unsafeTrace),
-		ConnectClient:          newConnectClient(url, userAgent, unsafeTrace),
-		FlinkClient:            newFlinkClient(url, userAgent, unsafeTrace),
-		IamClient:              newIamClient(url, userAgent, unsafeTrace),
-		IdentityProviderClient: newIdentityProviderClient(url, userAgent, unsafeTrace),
-		KsqlClient:             newKsqlClient(url, userAgent, unsafeTrace),
-		KafkaQuotasClient:      newKafkaQuotasClient(url, userAgent, unsafeTrace),
-		MdsClient:              newMdsClient(url, userAgent, unsafeTrace),
-		OrgClient:              newOrgClient(url, userAgent, unsafeTrace),
-		SchemaRegistryClient:   newSchemaRegistryClient(url, userAgent, unsafeTrace),
-		SsoClient:              newSsoClient(url, userAgent, unsafeTrace),
-		StreamDesignerClient:   newStreamDesignerClient(url, userAgent, unsafeTrace),
-		ServiceQuotaClient:     newServiceQuotaClient(url, userAgent, unsafeTrace),
-=======
+		AiClient:                    newAiClient(httpClient, url, userAgent, unsafeTrace),
 		ApiKeysClient:               newApiKeysClient(httpClient, url, userAgent, unsafeTrace),
 		BillingClient:               newBillingClient(httpClient, url, userAgent, unsafeTrace),
 		ByokClient:                  newByokV1Client(httpClient, url, userAgent, unsafeTrace),
@@ -135,6 +94,5 @@
 		SrcmClient:                  newSrcmClient(httpClient, url, userAgent, unsafeTrace),
 		SsoClient:                   newSsoClient(httpClient, url, userAgent, unsafeTrace),
 		StreamDesignerClient:        newStreamDesignerClient(httpClient, url, userAgent, unsafeTrace),
->>>>>>> 3722af66
 	}
 }