--- conflicted
+++ resolved
@@ -33,30 +33,6 @@
 type Client struct {
 	cfg *config.Config
 
-<<<<<<< HEAD
-	ApiKeysClient               *apikeysv2.APIClient
-	BillingClient               *billingv1.APIClient
-	ByokClient                  *byokv1.APIClient
-	CdxClient                   *cdxv1.APIClient
-	CliClient                   *cliv1.APIClient
-	CmkClient                   *cmkv2.APIClient
-	ConnectClient               *connectv1.APIClient
-	ConnectCustomPluginClient   *connectcustompluginv1.APIClient
-	FlinkClient                 *flinkv2.APIClient
-	IamClient                   *iamv2.APIClient
-	IdentityProviderClient      *identityproviderv2.APIClient
-	KafkaQuotasClient           *kafkaquotasv1.APIClient
-	KsqlClient                  *ksqlv2.APIClient
-	MdsClient                   *mdsv2.APIClient
-	NetworkingClient            *networkingv1.APIClient
-	NetworkingIpClient          *networkingipv1.APIClient
-	NetworkingPrivateLinkClient *networkingprivatelinkv1.APIClient
-	OrgClient                   *orgv2.APIClient
-	ServiceQuotaClient          *servicequotav1.APIClient
-	SrcmClient                  *srcmv3.APIClient
-	SsoClient                   *ssov2.APIClient
-	StreamDesignerClient        *streamdesignerv1.APIClient
-=======
 	ApiKeysClient                *apikeysv2.APIClient
 	BillingClient                *billingv1.APIClient
 	ByokClient                   *byokv1.APIClient
@@ -77,10 +53,9 @@
 	NetworkingPrivateLinkClient  *networkingprivatelinkv1.APIClient
 	OrgClient                    *orgv2.APIClient
 	ServiceQuotaClient           *servicequotav1.APIClient
-	SrcmClient                   *srcmv2.APIClient
+	SrcmClient                   *srcmv3.APIClient
 	SsoClient                    *ssov2.APIClient
 	StreamDesignerClient         *streamdesignerv1.APIClient
->>>>>>> d1869620
 }
 
 func NewClient(cfg *config.Config, unsafeTrace bool) *Client {
