package ccloudv2

import (
	apikeysv2 "github.com/confluentinc/ccloud-sdk-go-v2/apikeys/v2"
	billingv1 "github.com/confluentinc/ccloud-sdk-go-v2/billing/v1"
	byokv1 "github.com/confluentinc/ccloud-sdk-go-v2/byok/v1"
	cdxv1 "github.com/confluentinc/ccloud-sdk-go-v2/cdx/v1"
	cliv1 "github.com/confluentinc/ccloud-sdk-go-v2/cli/v1"
	cmkv2 "github.com/confluentinc/ccloud-sdk-go-v2/cmk/v2"
	connectcustompluginv1 "github.com/confluentinc/ccloud-sdk-go-v2/connect-custom-plugin/v1"
	connectv1 "github.com/confluentinc/ccloud-sdk-go-v2/connect/v1"
	flinkv2 "github.com/confluentinc/ccloud-sdk-go-v2/flink/v2"
	iamv2 "github.com/confluentinc/ccloud-sdk-go-v2/iam/v2"
	identityproviderv2 "github.com/confluentinc/ccloud-sdk-go-v2/identity-provider/v2"
	kafkaquotasv1 "github.com/confluentinc/ccloud-sdk-go-v2/kafka-quotas/v1"
	ksqlv2 "github.com/confluentinc/ccloud-sdk-go-v2/ksql/v2"
	mdsv2 "github.com/confluentinc/ccloud-sdk-go-v2/mds/v2"
	networkingipv1 "github.com/confluentinc/ccloud-sdk-go-v2/networking-ip/v1"
	networkingprivatelinkv1 "github.com/confluentinc/ccloud-sdk-go-v2/networking-privatelink/v1"
	networkingv1 "github.com/confluentinc/ccloud-sdk-go-v2/networking/v1"
	orgv2 "github.com/confluentinc/ccloud-sdk-go-v2/org/v2"
	servicequotav1 "github.com/confluentinc/ccloud-sdk-go-v2/service-quota/v1"
	srcmv2 "github.com/confluentinc/ccloud-sdk-go-v2/srcm/v2"
	ssov2 "github.com/confluentinc/ccloud-sdk-go-v2/sso/v2"
	streamdesignerv1 "github.com/confluentinc/ccloud-sdk-go-v2/stream-designer/v1"

	"github.com/confluentinc/cli/v3/pkg/config"
	testserver "github.com/confluentinc/cli/v3/test/test-server"
)

// Client represents a Confluent Cloud Client as defined by ccloud-sdk-go-v2
type Client struct {
	cfg *config.Config

	ApiKeysClient               *apikeysv2.APIClient
	BillingClient               *billingv1.APIClient
	ByokClient                  *byokv1.APIClient
<<<<<<< HEAD
	ConnectCustomPluginClient   *connectcustompluginv1.APIClient
=======
>>>>>>> dde7aa0f
	CdxClient                   *cdxv1.APIClient
	CliClient                   *cliv1.APIClient
	CmkClient                   *cmkv2.APIClient
	ConnectClient               *connectv1.APIClient
<<<<<<< HEAD
=======
	ConnectCustomPluginClient   *connectcustompluginv1.APIClient
>>>>>>> dde7aa0f
	FlinkClient                 *flinkv2.APIClient
	IamClient                   *iamv2.APIClient
	IdentityProviderClient      *identityproviderv2.APIClient
	KafkaQuotasClient           *kafkaquotasv1.APIClient
	KsqlClient                  *ksqlv2.APIClient
	MdsClient                   *mdsv2.APIClient
	NetworkingClient            *networkingv1.APIClient
	NetworkingIpClient          *networkingipv1.APIClient
	NetworkingPrivateLinkClient *networkingprivatelinkv1.APIClient
	OrgClient                   *orgv2.APIClient
<<<<<<< HEAD
	SrcmClient                  *srcmv2.APIClient
	ServiceQuotaClient          *servicequotav1.APIClient
=======
	ServiceQuotaClient          *servicequotav1.APIClient
	SrcmClient                  *srcmv2.APIClient
>>>>>>> dde7aa0f
	SsoClient                   *ssov2.APIClient
	StreamDesignerClient        *streamdesignerv1.APIClient
}

func NewClient(cfg *config.Config, unsafeTrace bool) *Client {
	httpClient := NewRetryableHttpClient(cfg, unsafeTrace)

	url := getServerUrl(cfg.Context().GetPlatformServer())
	if cfg.IsTest {
		url = testserver.TestV2CloudUrl.String()
	}

	userAgent := cfg.Version.UserAgent

	return &Client{
		cfg: cfg,

		ApiKeysClient:               newApiKeysClient(httpClient, url, userAgent, unsafeTrace),
		BillingClient:               newBillingClient(httpClient, url, userAgent, unsafeTrace),
		ByokClient:                  newByokV1Client(httpClient, url, userAgent, unsafeTrace),
		CdxClient:                   newCdxClient(httpClient, url, userAgent, unsafeTrace),
		CliClient:                   newCliClient(url, userAgent, unsafeTrace),
		CmkClient:                   newCmkClient(httpClient, url, userAgent, unsafeTrace),
		ConnectClient:               newConnectClient(httpClient, url, userAgent, unsafeTrace),
		ConnectCustomPluginClient:   newConnectCustomPluginClient(httpClient, url, userAgent, unsafeTrace),
		FlinkClient:                 newFlinkClient(httpClient, url, userAgent, unsafeTrace),
		IamClient:                   newIamClient(httpClient, url, userAgent, unsafeTrace),
		IdentityProviderClient:      newIdentityProviderClient(httpClient, url, userAgent, unsafeTrace),
		KafkaQuotasClient:           newKafkaQuotasClient(httpClient, url, userAgent, unsafeTrace),
		KsqlClient:                  newKsqlClient(httpClient, url, userAgent, unsafeTrace),
		MdsClient:                   newMdsClient(httpClient, url, userAgent, unsafeTrace),
		NetworkingClient:            newNetworkingClient(httpClient, url, userAgent, unsafeTrace),
		NetworkingIpClient:          newNetworkingIpClient(httpClient, url, userAgent, unsafeTrace),
		NetworkingPrivateLinkClient: newNetworkingPrivateLinkClient(httpClient, url, userAgent, unsafeTrace),
		OrgClient:                   newOrgClient(httpClient, url, userAgent, unsafeTrace),
		ServiceQuotaClient:          newServiceQuotaClient(httpClient, url, userAgent, unsafeTrace),
		SrcmClient:                  newSrcmClient(httpClient, url, userAgent, unsafeTrace),
		SsoClient:                   newSsoClient(httpClient, url, userAgent, unsafeTrace),
		StreamDesignerClient:        newStreamDesignerClient(httpClient, url, userAgent, unsafeTrace),
	}
}<|MERGE_RESOLUTION|>--- conflicted
+++ resolved
@@ -35,18 +35,11 @@
 	ApiKeysClient               *apikeysv2.APIClient
 	BillingClient               *billingv1.APIClient
 	ByokClient                  *byokv1.APIClient
-<<<<<<< HEAD
-	ConnectCustomPluginClient   *connectcustompluginv1.APIClient
-=======
->>>>>>> dde7aa0f
 	CdxClient                   *cdxv1.APIClient
 	CliClient                   *cliv1.APIClient
 	CmkClient                   *cmkv2.APIClient
 	ConnectClient               *connectv1.APIClient
-<<<<<<< HEAD
-=======
 	ConnectCustomPluginClient   *connectcustompluginv1.APIClient
->>>>>>> dde7aa0f
 	FlinkClient                 *flinkv2.APIClient
 	IamClient                   *iamv2.APIClient
 	IdentityProviderClient      *identityproviderv2.APIClient
@@ -57,13 +50,8 @@
 	NetworkingIpClient          *networkingipv1.APIClient
 	NetworkingPrivateLinkClient *networkingprivatelinkv1.APIClient
 	OrgClient                   *orgv2.APIClient
-<<<<<<< HEAD
-	SrcmClient                  *srcmv2.APIClient
-	ServiceQuotaClient          *servicequotav1.APIClient
-=======
 	ServiceQuotaClient          *servicequotav1.APIClient
 	SrcmClient                  *srcmv2.APIClient
->>>>>>> dde7aa0f
 	SsoClient                   *ssov2.APIClient
 	StreamDesignerClient        *streamdesignerv1.APIClient
 }
