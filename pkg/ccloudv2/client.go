--- conflicted
+++ resolved
@@ -31,11 +31,10 @@
 type Client struct {
 	AuthToken string
 
-<<<<<<< HEAD
 	ApiKeysClient               *apikeysv2.APIClient
 	BillingClient               *billingv1.APIClient
 	ByokClient                  *byokv1.APIClient
-	CcpClient                   *connectcustompluginv1.APIClient
+	ConnectCustomPluginClient   *connectcustompluginv1.APIClient
 	CdxClient                   *cdxv1.APIClient
 	CliClient                   *cliv1.APIClient
 	CmkClient                   *cmkv2.APIClient
@@ -43,38 +42,17 @@
 	FlinkClient                 *flinkv2.APIClient
 	IamClient                   *iamv2.APIClient
 	IdentityProviderClient      *identityproviderv2.APIClient
+	KafkaQuotasClient           *kafkaquotasv1.APIClient
 	KsqlClient                  *ksqlv2.APIClient
-	KafkaQuotasClient           *kafkaquotasv1.APIClient
 	MdsClient                   *mdsv2.APIClient
 	NetworkingClient            *networkingv1.APIClient
 	NetworkingIpClient          *networkingipv1.APIClient
 	NetworkingPrivateLinkClient *networkingprivatelinkv1.APIClient
 	OrgClient                   *orgv2.APIClient
-	SchemaRegistryClient        *srcmv2.APIClient
+	SrcmClient                  *srcmv2.APIClient
+	ServiceQuotaClient          *servicequotav1.APIClient
 	SsoClient                   *ssov2.APIClient
 	StreamDesignerClient        *streamdesignerv1.APIClient
-	ServiceQuotaClient          *servicequotav1.APIClient
-=======
-	ApiKeysClient             *apikeysv2.APIClient
-	BillingClient             *billingv1.APIClient
-	ByokClient                *byokv1.APIClient
-	ConnectCustomPluginClient *connectcustompluginv1.APIClient
-	CdxClient                 *cdxv1.APIClient
-	CliClient                 *cliv1.APIClient
-	CmkClient                 *cmkv2.APIClient
-	ConnectClient             *connectv1.APIClient
-	FlinkClient               *flinkv2.APIClient
-	IamClient                 *iamv2.APIClient
-	IdentityProviderClient    *identityproviderv2.APIClient
-	KafkaQuotasClient         *kafkaquotasv1.APIClient
-	KsqlClient                *ksqlv2.APIClient
-	MdsClient                 *mdsv2.APIClient
-	OrgClient                 *orgv2.APIClient
-	SrcmClient                *srcmv2.APIClient
-	ServiceQuotaClient        *servicequotav1.APIClient
-	SsoClient                 *ssov2.APIClient
-	StreamDesignerClient      *streamdesignerv1.APIClient
->>>>>>> b25be73d
 }
 
 func NewClient(baseUrl string, isTest bool, authToken, userAgent string, unsafeTrace bool) *Client {
@@ -86,11 +64,10 @@
 	return &Client{
 		AuthToken: authToken,
 
-<<<<<<< HEAD
 		ApiKeysClient:               newApiKeysClient(url, userAgent, unsafeTrace),
 		BillingClient:               newBillingClient(url, userAgent, unsafeTrace),
 		ByokClient:                  newByokV1Client(url, userAgent, unsafeTrace),
-		CcpClient:                   newConnectCustomPluginClient(url, userAgent, unsafeTrace),
+		ConnectCustomPluginClient:   newConnectCustomPluginClient(url, userAgent, unsafeTrace),
 		CdxClient:                   newCdxClient(url, userAgent, unsafeTrace),
 		CliClient:                   newCliClient(url, userAgent, unsafeTrace),
 		CmkClient:                   newCmkClient(url, userAgent, unsafeTrace),
@@ -98,37 +75,16 @@
 		FlinkClient:                 newFlinkClient(url, userAgent, unsafeTrace),
 		IamClient:                   newIamClient(url, userAgent, unsafeTrace),
 		IdentityProviderClient:      newIdentityProviderClient(url, userAgent, unsafeTrace),
+		KafkaQuotasClient:           newKafkaQuotasClient(url, userAgent, unsafeTrace),
 		KsqlClient:                  newKsqlClient(url, userAgent, unsafeTrace),
-		KafkaQuotasClient:           newKafkaQuotasClient(url, userAgent, unsafeTrace),
 		MdsClient:                   newMdsClient(url, userAgent, unsafeTrace),
 		NetworkingClient:            newNetworkingClient(url, userAgent, unsafeTrace),
 		NetworkingIpClient:          newNetworkingIpClient(url, userAgent, unsafeTrace),
 		NetworkingPrivateLinkClient: newNetworkingPrivateLinkClient(url, userAgent, unsafeTrace),
 		OrgClient:                   newOrgClient(url, userAgent, unsafeTrace),
-		SchemaRegistryClient:        newSchemaRegistryClient(url, userAgent, unsafeTrace),
+		SrcmClient:                  newSrcmClient(url, userAgent, unsafeTrace),
+		ServiceQuotaClient:          newServiceQuotaClient(url, userAgent, unsafeTrace),
 		SsoClient:                   newSsoClient(url, userAgent, unsafeTrace),
 		StreamDesignerClient:        newStreamDesignerClient(url, userAgent, unsafeTrace),
-		ServiceQuotaClient:          newServiceQuotaClient(url, userAgent, unsafeTrace),
-=======
-		ApiKeysClient:             newApiKeysClient(url, userAgent, unsafeTrace),
-		BillingClient:             newBillingClient(url, userAgent, unsafeTrace),
-		ByokClient:                newByokV1Client(url, userAgent, unsafeTrace),
-		ConnectCustomPluginClient: newConnectCustomPluginClient(url, userAgent, unsafeTrace),
-		CdxClient:                 newCdxClient(url, userAgent, unsafeTrace),
-		CliClient:                 newCliClient(url, userAgent, unsafeTrace),
-		CmkClient:                 newCmkClient(url, userAgent, unsafeTrace),
-		ConnectClient:             newConnectClient(url, userAgent, unsafeTrace),
-		FlinkClient:               newFlinkClient(url, userAgent, unsafeTrace),
-		IamClient:                 newIamClient(url, userAgent, unsafeTrace),
-		IdentityProviderClient:    newIdentityProviderClient(url, userAgent, unsafeTrace),
-		KafkaQuotasClient:         newKafkaQuotasClient(url, userAgent, unsafeTrace),
-		KsqlClient:                newKsqlClient(url, userAgent, unsafeTrace),
-		MdsClient:                 newMdsClient(url, userAgent, unsafeTrace),
-		OrgClient:                 newOrgClient(url, userAgent, unsafeTrace),
-		SrcmClient:                newSrcmClient(url, userAgent, unsafeTrace),
-		ServiceQuotaClient:        newServiceQuotaClient(url, userAgent, unsafeTrace),
-		SsoClient:                 newSsoClient(url, userAgent, unsafeTrace),
-		StreamDesignerClient:      newStreamDesignerClient(url, userAgent, unsafeTrace),
->>>>>>> b25be73d
 	}
 }