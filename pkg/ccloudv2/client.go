package ccloudv2

import (
	aiv1 "github.com/confluentinc/ccloud-sdk-go-v2-internal/ai/v1"
	apikeysv2 "github.com/confluentinc/ccloud-sdk-go-v2/apikeys/v2"
	billingv1 "github.com/confluentinc/ccloud-sdk-go-v2/billing/v1"
	byokv1 "github.com/confluentinc/ccloud-sdk-go-v2/byok/v1"
	cdxv1 "github.com/confluentinc/ccloud-sdk-go-v2/cdx/v1"
	cliv1 "github.com/confluentinc/ccloud-sdk-go-v2/cli/v1"
	cmkv2 "github.com/confluentinc/ccloud-sdk-go-v2/cmk/v2"
	connectcustompluginv1 "github.com/confluentinc/ccloud-sdk-go-v2/connect-custom-plugin/v1"
	connectv1 "github.com/confluentinc/ccloud-sdk-go-v2/connect/v1"
	flinkv2 "github.com/confluentinc/ccloud-sdk-go-v2/flink/v2"
	iamv2 "github.com/confluentinc/ccloud-sdk-go-v2/iam/v2"
	identityproviderv2 "github.com/confluentinc/ccloud-sdk-go-v2/identity-provider/v2"
	kafkaquotasv1 "github.com/confluentinc/ccloud-sdk-go-v2/kafka-quotas/v1"
	ksqlv2 "github.com/confluentinc/ccloud-sdk-go-v2/ksql/v2"
	mdsv2 "github.com/confluentinc/ccloud-sdk-go-v2/mds/v2"
	networkingaccesspointv1 "github.com/confluentinc/ccloud-sdk-go-v2/networking-access-point/v1"
	networkingdnsforwarderv1 "github.com/confluentinc/ccloud-sdk-go-v2/networking-dnsforwarder/v1"
	networkingipv1 "github.com/confluentinc/ccloud-sdk-go-v2/networking-ip/v1"
	networkingprivatelinkv1 "github.com/confluentinc/ccloud-sdk-go-v2/networking-privatelink/v1"
	networkingv1 "github.com/confluentinc/ccloud-sdk-go-v2/networking/v1"
	orgv2 "github.com/confluentinc/ccloud-sdk-go-v2/org/v2"
	servicequotav1 "github.com/confluentinc/ccloud-sdk-go-v2/service-quota/v1"
	srcmv2 "github.com/confluentinc/ccloud-sdk-go-v2/srcm/v2"
	ssov2 "github.com/confluentinc/ccloud-sdk-go-v2/sso/v2"
	streamdesignerv1 "github.com/confluentinc/ccloud-sdk-go-v2/stream-designer/v1"

	"github.com/confluentinc/cli/v3/pkg/config"
	testserver "github.com/confluentinc/cli/v3/test/test-server"
)

// Client represents a Confluent Cloud Client as defined by ccloud-sdk-go-v2
type Client struct {
	cfg *config.Config

<<<<<<< HEAD
	ApiKeysClient                *apikeysv2.APIClient
	BillingClient                *billingv1.APIClient
	ByokClient                   *byokv1.APIClient
	CdxClient                    *cdxv1.APIClient
	CliClient                    *cliv1.APIClient
	CmkClient                    *cmkv2.APIClient
	ConnectClient                *connectv1.APIClient
	ConnectCustomPluginClient    *connectcustompluginv1.APIClient
	FlinkClient                  *flinkv2.APIClient
	IamClient                    *iamv2.APIClient
	IdentityProviderClient       *identityproviderv2.APIClient
	KafkaQuotasClient            *kafkaquotasv1.APIClient
	KsqlClient                   *ksqlv2.APIClient
	MdsClient                    *mdsv2.APIClient
	NetworkingClient             *networkingv1.APIClient
	NetworkingDnsForwarderClient *networkingdnsforwarderv1.APIClient
	NetworkingIpClient           *networkingipv1.APIClient
	NetworkingAccessPointClient  *networkingaccesspointv1.APIClient
	NetworkingPrivateLinkClient  *networkingprivatelinkv1.APIClient
	OrgClient                    *orgv2.APIClient
	ServiceQuotaClient           *servicequotav1.APIClient
	SrcmClient                   *srcmv2.APIClient
	SsoClient                    *ssov2.APIClient
	StreamDesignerClient         *streamdesignerv1.APIClient
=======
	AiClient                    *aiv1.APIClient
	ApiKeysClient               *apikeysv2.APIClient
	BillingClient               *billingv1.APIClient
	ByokClient                  *byokv1.APIClient
	CdxClient                   *cdxv1.APIClient
	CliClient                   *cliv1.APIClient
	CmkClient                   *cmkv2.APIClient
	ConnectClient               *connectv1.APIClient
	ConnectCustomPluginClient   *connectcustompluginv1.APIClient
	FlinkClient                 *flinkv2.APIClient
	IamClient                   *iamv2.APIClient
	IdentityProviderClient      *identityproviderv2.APIClient
	KafkaQuotasClient           *kafkaquotasv1.APIClient
	KsqlClient                  *ksqlv2.APIClient
	MdsClient                   *mdsv2.APIClient
	NetworkingClient            *networkingv1.APIClient
	NetworkingIpClient          *networkingipv1.APIClient
	NetworkingPrivateLinkClient *networkingprivatelinkv1.APIClient
	OrgClient                   *orgv2.APIClient
	ServiceQuotaClient          *servicequotav1.APIClient
	SrcmClient                  *srcmv2.APIClient
	SsoClient                   *ssov2.APIClient
	StreamDesignerClient        *streamdesignerv1.APIClient
>>>>>>> c61acde9
}

func NewClient(cfg *config.Config, unsafeTrace bool) *Client {
	httpClient := NewRetryableHttpClient(cfg, unsafeTrace)

	url := getServerUrl(cfg.Context().GetPlatformServer())
	if cfg.IsTest {
		url = testserver.TestV2CloudUrl.String()
	}

	userAgent := cfg.Version.UserAgent

	return &Client{
		cfg: cfg,

<<<<<<< HEAD
		ApiKeysClient:                newApiKeysClient(httpClient, url, userAgent, unsafeTrace),
		BillingClient:                newBillingClient(httpClient, url, userAgent, unsafeTrace),
		ByokClient:                   newByokV1Client(httpClient, url, userAgent, unsafeTrace),
		CdxClient:                    newCdxClient(httpClient, url, userAgent, unsafeTrace),
		CliClient:                    newCliClient(url, userAgent, unsafeTrace),
		CmkClient:                    newCmkClient(httpClient, url, userAgent, unsafeTrace),
		ConnectClient:                newConnectClient(httpClient, url, userAgent, unsafeTrace),
		ConnectCustomPluginClient:    newConnectCustomPluginClient(httpClient, url, userAgent, unsafeTrace),
		FlinkClient:                  newFlinkClient(httpClient, url, userAgent, unsafeTrace),
		IamClient:                    newIamClient(httpClient, url, userAgent, unsafeTrace),
		IdentityProviderClient:       newIdentityProviderClient(httpClient, url, userAgent, unsafeTrace),
		KafkaQuotasClient:            newKafkaQuotasClient(httpClient, url, userAgent, unsafeTrace),
		KsqlClient:                   newKsqlClient(httpClient, url, userAgent, unsafeTrace),
		MdsClient:                    newMdsClient(httpClient, url, userAgent, unsafeTrace),
		NetworkingClient:             newNetworkingClient(httpClient, url, userAgent, unsafeTrace),
		NetworkingDnsForwarderClient: newNetworkingDnsForwarderClient(httpClient, url, userAgent, unsafeTrace),
		NetworkingIpClient:           newNetworkingIpClient(httpClient, url, userAgent, unsafeTrace),
		NetworkingAccessPointClient:  newNetworkingAccessPointClient(httpClient, url, userAgent, unsafeTrace),
		NetworkingPrivateLinkClient:  newNetworkingPrivateLinkClient(httpClient, url, userAgent, unsafeTrace),
		OrgClient:                    newOrgClient(httpClient, url, userAgent, unsafeTrace),
		ServiceQuotaClient:           newServiceQuotaClient(httpClient, url, userAgent, unsafeTrace),
		SrcmClient:                   newSrcmClient(httpClient, url, userAgent, unsafeTrace),
		SsoClient:                    newSsoClient(httpClient, url, userAgent, unsafeTrace),
		StreamDesignerClient:         newStreamDesignerClient(httpClient, url, userAgent, unsafeTrace),
=======
		AiClient:                    newAiClient(httpClient, url, userAgent, unsafeTrace),
		ApiKeysClient:               newApiKeysClient(httpClient, url, userAgent, unsafeTrace),
		BillingClient:               newBillingClient(httpClient, url, userAgent, unsafeTrace),
		ByokClient:                  newByokV1Client(httpClient, url, userAgent, unsafeTrace),
		CdxClient:                   newCdxClient(httpClient, url, userAgent, unsafeTrace),
		CliClient:                   newCliClient(url, userAgent, unsafeTrace),
		CmkClient:                   newCmkClient(httpClient, url, userAgent, unsafeTrace),
		ConnectClient:               newConnectClient(httpClient, url, userAgent, unsafeTrace),
		ConnectCustomPluginClient:   newConnectCustomPluginClient(httpClient, url, userAgent, unsafeTrace),
		FlinkClient:                 newFlinkClient(httpClient, url, userAgent, unsafeTrace),
		IamClient:                   newIamClient(httpClient, url, userAgent, unsafeTrace),
		IdentityProviderClient:      newIdentityProviderClient(httpClient, url, userAgent, unsafeTrace),
		KafkaQuotasClient:           newKafkaQuotasClient(httpClient, url, userAgent, unsafeTrace),
		KsqlClient:                  newKsqlClient(httpClient, url, userAgent, unsafeTrace),
		MdsClient:                   newMdsClient(httpClient, url, userAgent, unsafeTrace),
		NetworkingClient:            newNetworkingClient(httpClient, url, userAgent, unsafeTrace),
		NetworkingIpClient:          newNetworkingIpClient(httpClient, url, userAgent, unsafeTrace),
		NetworkingPrivateLinkClient: newNetworkingPrivateLinkClient(httpClient, url, userAgent, unsafeTrace),
		OrgClient:                   newOrgClient(httpClient, url, userAgent, unsafeTrace),
		ServiceQuotaClient:          newServiceQuotaClient(httpClient, url, userAgent, unsafeTrace),
		SrcmClient:                  newSrcmClient(httpClient, url, userAgent, unsafeTrace),
		SsoClient:                   newSsoClient(httpClient, url, userAgent, unsafeTrace),
		StreamDesignerClient:        newStreamDesignerClient(httpClient, url, userAgent, unsafeTrace),
>>>>>>> c61acde9
	}
}<|MERGE_RESOLUTION|>--- conflicted
+++ resolved
@@ -35,7 +35,7 @@
 type Client struct {
 	cfg *config.Config
 
-<<<<<<< HEAD
+	AiClient                     *aiv1.APIClient
 	ApiKeysClient                *apikeysv2.APIClient
 	BillingClient                *billingv1.APIClient
 	ByokClient                   *byokv1.APIClient
@@ -60,31 +60,6 @@
 	SrcmClient                   *srcmv2.APIClient
 	SsoClient                    *ssov2.APIClient
 	StreamDesignerClient         *streamdesignerv1.APIClient
-=======
-	AiClient                    *aiv1.APIClient
-	ApiKeysClient               *apikeysv2.APIClient
-	BillingClient               *billingv1.APIClient
-	ByokClient                  *byokv1.APIClient
-	CdxClient                   *cdxv1.APIClient
-	CliClient                   *cliv1.APIClient
-	CmkClient                   *cmkv2.APIClient
-	ConnectClient               *connectv1.APIClient
-	ConnectCustomPluginClient   *connectcustompluginv1.APIClient
-	FlinkClient                 *flinkv2.APIClient
-	IamClient                   *iamv2.APIClient
-	IdentityProviderClient      *identityproviderv2.APIClient
-	KafkaQuotasClient           *kafkaquotasv1.APIClient
-	KsqlClient                  *ksqlv2.APIClient
-	MdsClient                   *mdsv2.APIClient
-	NetworkingClient            *networkingv1.APIClient
-	NetworkingIpClient          *networkingipv1.APIClient
-	NetworkingPrivateLinkClient *networkingprivatelinkv1.APIClient
-	OrgClient                   *orgv2.APIClient
-	ServiceQuotaClient          *servicequotav1.APIClient
-	SrcmClient                  *srcmv2.APIClient
-	SsoClient                   *ssov2.APIClient
-	StreamDesignerClient        *streamdesignerv1.APIClient
->>>>>>> c61acde9
 }
 
 func NewClient(cfg *config.Config, unsafeTrace bool) *Client {
@@ -100,7 +75,7 @@
 	return &Client{
 		cfg: cfg,
 
-<<<<<<< HEAD
+		AiClient:                     newAiClient(httpClient, url, userAgent, unsafeTrace),
 		ApiKeysClient:                newApiKeysClient(httpClient, url, userAgent, unsafeTrace),
 		BillingClient:                newBillingClient(httpClient, url, userAgent, unsafeTrace),
 		ByokClient:                   newByokV1Client(httpClient, url, userAgent, unsafeTrace),
@@ -125,30 +100,5 @@
 		SrcmClient:                   newSrcmClient(httpClient, url, userAgent, unsafeTrace),
 		SsoClient:                    newSsoClient(httpClient, url, userAgent, unsafeTrace),
 		StreamDesignerClient:         newStreamDesignerClient(httpClient, url, userAgent, unsafeTrace),
-=======
-		AiClient:                    newAiClient(httpClient, url, userAgent, unsafeTrace),
-		ApiKeysClient:               newApiKeysClient(httpClient, url, userAgent, unsafeTrace),
-		BillingClient:               newBillingClient(httpClient, url, userAgent, unsafeTrace),
-		ByokClient:                  newByokV1Client(httpClient, url, userAgent, unsafeTrace),
-		CdxClient:                   newCdxClient(httpClient, url, userAgent, unsafeTrace),
-		CliClient:                   newCliClient(url, userAgent, unsafeTrace),
-		CmkClient:                   newCmkClient(httpClient, url, userAgent, unsafeTrace),
-		ConnectClient:               newConnectClient(httpClient, url, userAgent, unsafeTrace),
-		ConnectCustomPluginClient:   newConnectCustomPluginClient(httpClient, url, userAgent, unsafeTrace),
-		FlinkClient:                 newFlinkClient(httpClient, url, userAgent, unsafeTrace),
-		IamClient:                   newIamClient(httpClient, url, userAgent, unsafeTrace),
-		IdentityProviderClient:      newIdentityProviderClient(httpClient, url, userAgent, unsafeTrace),
-		KafkaQuotasClient:           newKafkaQuotasClient(httpClient, url, userAgent, unsafeTrace),
-		KsqlClient:                  newKsqlClient(httpClient, url, userAgent, unsafeTrace),
-		MdsClient:                   newMdsClient(httpClient, url, userAgent, unsafeTrace),
-		NetworkingClient:            newNetworkingClient(httpClient, url, userAgent, unsafeTrace),
-		NetworkingIpClient:          newNetworkingIpClient(httpClient, url, userAgent, unsafeTrace),
-		NetworkingPrivateLinkClient: newNetworkingPrivateLinkClient(httpClient, url, userAgent, unsafeTrace),
-		OrgClient:                   newOrgClient(httpClient, url, userAgent, unsafeTrace),
-		ServiceQuotaClient:          newServiceQuotaClient(httpClient, url, userAgent, unsafeTrace),
-		SrcmClient:                  newSrcmClient(httpClient, url, userAgent, unsafeTrace),
-		SsoClient:                   newSsoClient(httpClient, url, userAgent, unsafeTrace),
-		StreamDesignerClient:        newStreamDesignerClient(httpClient, url, userAgent, unsafeTrace),
->>>>>>> c61acde9
 	}
 }