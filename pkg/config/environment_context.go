--- conflicted
+++ resolved
@@ -1,16 +1,6 @@
 package config
 
 type EnvironmentContext struct {
-<<<<<<< HEAD
-	CurrentFlinkCatalog       string `json:"current_flink_catalog,omitempty"`
-	CurrentFlinkCloudProvider string `json:"current_flink_cloud_provider,omitempty"`
-	CurrentFlinkComputePool   string `json:"current_flink_compute_pool,omitempty"`
-	CurrentFlinkDatabase      string `json:"current_flink_database,omitempty"`
-	CurrentFlinkRegion        string `json:"current_flink_region,omitempty"`
-	CurrentServiceAccount     string `json:"current_service_account,omitempty"`
-	CurrentFlinkAccessType    string `json:"current_flink_access_type,omitempty"`
-	CurrentFlinkEndpoint      string `json:"current_flink_endpoint,omitempty"`
-=======
 	CurrentFlinkCatalog           string `json:"current_flink_catalog,omitempty"`
 	CurrentFlinkCloudProvider     string `json:"current_flink_cloud_provider,omitempty"`
 	CurrentFlinkComputePool       string `json:"current_flink_compute_pool,omitempty"`
@@ -18,6 +8,6 @@
 	CurrentFlinkRegion            string `json:"current_flink_region,omitempty"`
 	CurrentServiceAccount         string `json:"current_service_account,omitempty"`
 	CurrentFlinkAccessType        string `json:"current_flink_access_type,omitempty"`
+	CurrentFlinkEndpoint          string `json:"current_flink_endpoint,omitempty"`
 	CurrentSchemaRegistryEndpoint string `json:"current_schema_registry_endpoint,omitempty"`
->>>>>>> 483d3427
 }