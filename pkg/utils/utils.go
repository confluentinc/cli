package utils

import (
	"bytes"
	"fmt"
	"io"
	"mime/multipart"
	"net/http"
	"os"
	"path/filepath"
	"strings"
	"time"

	"github.com/confluentinc/properties"

	"github.com/confluentinc/cli/v4/pkg/errors"
)

const (
	maxFileSize     = 1024 * 1024 * 1024 // 1GB
	maxFileSizeInGB = 1
)

func DoesPathExist(path string) bool {
	if path == "" {
		return false
	}

	_, err := os.Stat(path)
	return !os.IsNotExist(err)
}

func FileExists(filename string) bool {
	info, err := os.Stat(filename)
	if os.IsNotExist(err) {
		return false
	}
	return info != nil && !info.IsDir()
}

func LoadPropertiesFile(path string) (*properties.Properties, error) {
	if !DoesPathExist(path) {
		return nil, fmt.Errorf(errors.InvalidFilePathErrorMsg, path)
	}

	loader := new(properties.Loader)
	loader.Encoding = properties.UTF8
	loader.PreserveFormatting = true

	data, err := os.ReadFile(path)
	if err != nil {
		return nil, err
	}
	data = NormalizeByteArrayNewLines(data)

	property, err := loader.LoadBytes(data)
	if err != nil {
		return nil, err
	}
	property.DisableExpansion = true

	return property, nil
}

// NormalizeNewLines replaces \r\n and \r newline sequences with \n
func NormalizeNewLines(raw string) string {
	return string(NormalizeByteArrayNewLines([]byte(raw)))
}

func NormalizeByteArrayNewLines(raw []byte) []byte {
	normalized := bytes.ReplaceAll(raw, []byte{13, 10}, []byte{10})
	normalized = bytes.ReplaceAll(normalized, []byte{13}, []byte{10})
	return normalized
}

func Abbreviate(s string, maxLength int) string {
	if len(s) <= maxLength {
		return s
	}
	return s[0:maxLength] + "..."
}

func CropString(s string, n int) string {
	const suffix = "..."
	if n-len(suffix) < len(s) {
		cropped := s[:n-len(suffix)] + suffix
		if len(cropped) < len(s) {
			return cropped
		}
	}
	return s
}

func FormatUnixTime(timeMs int64) string {
	time := time.Unix(0, timeMs*int64(time.Millisecond))
	return time.UTC().Format("2006-01-02 15:04:05 MST")
}

func ArrayToCommaDelimitedString(arr []string, conjunction string) string {
	size := len(arr)
	switch size {
	case 0:
		return ""
	case 1:
		return fmt.Sprintf(`"%s"`, arr[0])
	case 2:
		return fmt.Sprintf(`"%s" %s "%s"`, arr[0], conjunction, arr[1])
	}

	var delimitedStr strings.Builder
	for _, v := range arr[:size-1] {
		delimitedStr.WriteString(fmt.Sprintf(`"%s", `, v))
	}
	delimitedStr.WriteString(fmt.Sprintf(`%s "%s"`, conjunction, arr[size-1]))

	return delimitedStr.String()
}

func Int32Ptr(x int32) *int32 {
	return &x
}

func AddDryRunPrefix(msg string) string {
	return fmt.Sprintf("[DRY RUN] %s", msg)
}

func UploadFile(url, filePath string, formFields map[string]any) error {
	buffer := new(bytes.Buffer)
	writer := multipart.NewWriter(buffer)

	fileInfo, err := os.Stat(filePath)
	if err != nil {
		return err
	}

	if fileInfo.Size() > maxFileSize {
		return fmt.Errorf("file size %d exceeds the %dGB limit", fileInfo.Size(), maxFileSizeInGB)
	}

	for key, value := range formFields {
		if strValue, ok := value.(string); ok {
			err := writer.WriteField(key, strValue)
			if err != nil {
				return err
			}
		}
	}

	file, err := os.Open(filePath)
	if err != nil {
		return err
	}
	defer file.Close()

	part, err := writer.CreateFormFile("file", filepath.Base(filePath))
	if err != nil {
		return err
	}
	if _, err := io.Copy(part, file); err != nil {
		return err
	}

	if err := writer.Close(); err != nil {
		return err
	}

	client := &http.Client{Timeout: 20 * time.Minute}
	request, err := http.NewRequest(http.MethodPost, url, buffer)
	if err != nil {
		return err
	}
	request.Header.Set("Content-Type", writer.FormDataContentType())
	response, err := client.Do(request)
	if err != nil {
		return err
	}
	defer response.Body.Close()

	if response.StatusCode >= 400 {
		responseBody, err := io.ReadAll(response.Body)
		if err != nil {
			return err
		}
		return fmt.Errorf("%s", string(responseBody))
	}

	return nil
}

func uploadFileInternal(url, filePath string, headers map[string]string) error {
	fileInfo, err := os.Stat(filePath)
	if err != nil {
		return err
	}

	if fileInfo.Size() > maxFileSize {
		return fmt.Errorf("file size %d exceeds the %dGB limit", fileInfo.Size(), maxFileSizeInGB)
	}

	file, err := os.Open(filePath)
	if err != nil {
		return err
	}
	defer file.Close()

	client := &http.Client{Timeout: 20 * time.Minute}
	request, err := http.NewRequest(http.MethodPut, url, file)
	if err != nil {
		return err
	}

	for key, value := range headers {
		request.Header.Set(key, value)
	}
	request.ContentLength = fileInfo.Size()
	response, err := client.Do(request)
	if err != nil {
		return err
	}
	defer response.Body.Close()

	if response.StatusCode >= 400 {
		responseBody, err := io.ReadAll(response.Body)
		if err != nil {
			return err
		}
		return fmt.Errorf("%s", string(responseBody))
	}

	return nil
}

<<<<<<< HEAD
func UploadFileToGoogleCloudStorage(url, filePath, contentFormat string) error {
	fileInfo, err := os.Stat(filePath)
	if err != nil {
		return err
	}

	if fileInfo.Size() > maxFileSize {
		return fmt.Errorf("file size %d exceeds the %dGB limit", fileInfo.Size(), maxFileSizeInGB)
	}

	file, err := os.Open(filePath)
	if err != nil {
		return err
	}
	defer file.Close()

	client := &http.Client{Timeout: 20 * time.Minute}
	request, err := http.NewRequest(http.MethodPut, url, file)
	if err != nil {
		return err
	}
	switch contentFormat {
	case "zip":
		request.Header.Set("Content-Type", "application/zip")
	case "jar":
		request.Header.Set("Content-Type", "application/java-archive")
	}
	request.ContentLength = fileInfo.Size()
	response, err := client.Do(request)
	if err != nil {
		return err
	}
	defer response.Body.Close()

	if response.StatusCode >= 400 {
		responseBody, err := io.ReadAll(response.Body)
		if err != nil {
			return err
		}
		return fmt.Errorf("%s", string(responseBody))
	}

	return nil
=======
func UploadFileToAzureBlob(url, filePath, contentFormat string) error {
	headers := map[string]string{
		"x-ms-blob-type": "BlockBlob",
	}
	setContentType(headers, contentFormat)
	return uploadFileInternal(url, filePath, headers)
}

func UploadFileToGoogleCloudStorage(url, filePath, contentFormat string) error {
	headers := map[string]string{}
	setContentType(headers, contentFormat)
	return uploadFileInternal(url, filePath, headers)
}

func setContentType(headers map[string]string, contentFormat string) {
	switch contentFormat {
	case "zip":
		headers["Content-Type"] = "application/zip"
	case "jar":
		headers["Content-Type"] = "application/java-archive"
	}
>>>>>>> 3b1b680b
}<|MERGE_RESOLUTION|>--- conflicted
+++ resolved
@@ -208,50 +208,7 @@
 	if err != nil {
 		return err
 	}
-
-	for key, value := range headers {
-		request.Header.Set(key, value)
-	}
-	request.ContentLength = fileInfo.Size()
-	response, err := client.Do(request)
-	if err != nil {
-		return err
-	}
-	defer response.Body.Close()
-
-	if response.StatusCode >= 400 {
-		responseBody, err := io.ReadAll(response.Body)
-		if err != nil {
-			return err
-		}
-		return fmt.Errorf("%s", string(responseBody))
-	}
-
-	return nil
-}
-
-<<<<<<< HEAD
-func UploadFileToGoogleCloudStorage(url, filePath, contentFormat string) error {
-	fileInfo, err := os.Stat(filePath)
-	if err != nil {
-		return err
-	}
-
-	if fileInfo.Size() > maxFileSize {
-		return fmt.Errorf("file size %d exceeds the %dGB limit", fileInfo.Size(), maxFileSizeInGB)
-	}
-
-	file, err := os.Open(filePath)
-	if err != nil {
-		return err
-	}
-	defer file.Close()
-
-	client := &http.Client{Timeout: 20 * time.Minute}
-	request, err := http.NewRequest(http.MethodPut, url, file)
-	if err != nil {
-		return err
-	}
+	request.Header.Set("x-ms-blob-type", "BlockBlob")
 	switch contentFormat {
 	case "zip":
 		request.Header.Set("Content-Type", "application/zip")
@@ -274,7 +231,8 @@
 	}
 
 	return nil
-=======
+}
+
 func UploadFileToAzureBlob(url, filePath, contentFormat string) error {
 	headers := map[string]string{
 		"x-ms-blob-type": "BlockBlob",
@@ -296,5 +254,49 @@
 	case "jar":
 		headers["Content-Type"] = "application/java-archive"
 	}
->>>>>>> 3b1b680b
+}
+
+func UploadFileToGoogleCloudStorage(url, filePath, contentFormat string) error {
+	fileInfo, err := os.Stat(filePath)
+	if err != nil {
+		return err
+	}
+
+	if fileInfo.Size() > maxFileSize {
+		return fmt.Errorf("file size %d exceeds the %dGB limit", fileInfo.Size(), maxFileSizeInGB)
+	}
+
+	file, err := os.Open(filePath)
+	if err != nil {
+		return err
+	}
+	defer file.Close()
+
+	client := &http.Client{Timeout: 20 * time.Minute}
+	request, err := http.NewRequest(http.MethodPut, url, file)
+	if err != nil {
+		return err
+	}
+	switch contentFormat {
+	case "zip":
+		request.Header.Set("Content-Type", "application/zip")
+	case "jar":
+		request.Header.Set("Content-Type", "application/java-archive")
+	}
+	request.ContentLength = fileInfo.Size()
+	response, err := client.Do(request)
+	if err != nil {
+		return err
+	}
+	defer response.Body.Close()
+
+	if response.StatusCode >= 400 {
+		responseBody, err := io.ReadAll(response.Body)
+		if err != nil {
+			return err
+		}
+		return fmt.Errorf("%s", string(responseBody))
+	}
+
+	return nil
 }