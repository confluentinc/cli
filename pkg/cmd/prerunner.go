--- conflicted
+++ resolved
@@ -436,13 +436,8 @@
 	return nil
 }
 
-<<<<<<< HEAD
 func (r *PreRun) confluentAutoLogin(cmd *cobra.Command) error {
-	token, credentials, err := r.getConfluentTokenAndCredentials(cmd)
-=======
-func (r *PreRun) confluentAutoLogin(cmd *cobra.Command, netrcMachineName string) error {
-	token, refreshToken, credentials, err := r.getConfluentTokenAndCredentials(cmd, netrcMachineName)
->>>>>>> 931f4aea
+	token, refreshToken, credentials, err := r.getConfluentTokenAndCredentials(cmd)
 	if err != nil {
 		return err
 	}
@@ -458,21 +453,12 @@
 	return nil
 }
 
-<<<<<<< HEAD
-func (r *PreRun) getConfluentTokenAndCredentials(cmd *cobra.Command) (string, *pauth.Credentials, error) {
-=======
-func (r *PreRun) getConfluentTokenAndCredentials(cmd *cobra.Command, netrcMachineName string) (string, string, *pauth.Credentials, error) {
+func (r *PreRun) getConfluentTokenAndCredentials(cmd *cobra.Command) (string, string, *pauth.Credentials, error) {
 	if pauth.IsOnPremSSOEnv() {
 		// Skip auto-login when CONFLUENT_PLATFORM_SSO=true
 		return "", "", nil, nil
 	}
 
-	filterParams := netrc.NetrcMachineParams{
-		Name:    netrcMachineName,
-		IsCloud: false,
-	}
-
->>>>>>> 931f4aea
 	credentials, err := pauth.GetLoginCredentials(
 		r.LoginCredentialsManager.GetOnPremPrerunCredentialsFromEnvVar(),
 	)
@@ -708,11 +694,7 @@
 		credentials, err := pauth.GetLoginCredentials(
 			r.LoginCredentialsManager.GetOnPremCredentialsFromEnvVar(),
 			r.LoginCredentialsManager.GetCredentialsFromKeychain(false, ctx.Name, ctx.GetPlatformServer()),
-<<<<<<< HEAD
 			r.LoginCredentialsManager.GetPrerunCredentialsFromConfig(r.Config),
-=======
-			r.LoginCredentialsManager.GetCredentialsFromNetrc(filterParams),
->>>>>>> 931f4aea
 			r.LoginCredentialsManager.GetCredentialsFromConfig(r.Config, filterParams),
 			r.LoginCredentialsManager.GetOnPremSsoCredentialsFromConfig(r.Config, unsafeTrace),
 		)
