--- conflicted
+++ resolved
@@ -204,7 +204,7 @@
 	c.schemaRegistryClient = schemaregistry.NewClientWithApiKey(configuration, schemaRegistryApiKey, schemaRegistryApiSecret)
 
 	if err := c.schemaRegistryClient.Get(); err != nil {
-		return fmt.Errorf(errors.SRClientNotValidatedErrorMsg)
+		return fmt.Errorf(errors.SRClientNotValidatedErrorMsg, err)
 	}
 
 	return nil
@@ -246,33 +246,7 @@
 				c.schemaRegistryClient = schemaregistry.NewClientWithToken(configuration, dataplaneToken)
 			} else if c.getSchemaRegistryClientByFlags(cmd, unsafeTrace) != nil {
 				// Used by `asyncapi export`, `asyncapi import`, `kafka client-config create`, `kafka topic consume`, and `kafka topic produce`
-<<<<<<< HEAD
-				schemaRegistryEndpoint, err := cmd.Flags().GetString("schema-registry-endpoint")
-				if err != nil {
-					return nil, err
-				}
-				if schemaRegistryEndpoint == "" {
-					return nil, fmt.Errorf(errors.SREndpointNotSpecifiedErrorMsg)
-				}
-				configuration.BasePath = schemaRegistryEndpoint
-
-				schemaRegistryApiKey, err := cmd.Flags().GetString("schema-registry-api-key")
-				if err != nil {
-					return nil, err
-				}
-				schemaRegistryApiSecret, err := cmd.Flags().GetString("schema-registry-api-secret")
-				if err != nil {
-					return nil, err
-				}
-
-				c.schemaRegistryClient = schemaregistry.NewClientWithApiKey(configuration, schemaRegistryApiKey, schemaRegistryApiSecret)
-
-				if err := c.schemaRegistryClient.Get(); err != nil {
-					return nil, fmt.Errorf(errors.SRClientNotValidatedErrorMsg, err)
-				}
-=======
-				return nil, err
->>>>>>> b5f177d9
+				return nil, err
 			}
 		} else {
 			schemaRegistryEndpoint, err := cmd.Flags().GetString("schema-registry-endpoint")
