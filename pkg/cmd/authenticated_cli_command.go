package cmd

import (
	"fmt"
	purl "net/url"
	"os"
	"strings"

	"github.com/spf13/cobra"

	ccloudv1 "github.com/confluentinc/ccloud-sdk-go-v1-public"
	metricsv2 "github.com/confluentinc/ccloud-sdk-go-v2/metrics/v2"
	srcmv3 "github.com/confluentinc/ccloud-sdk-go-v2/srcm/v3"
	"github.com/confluentinc/mds-sdk-go-public/mdsv1"
	"github.com/confluentinc/mds-sdk-go-public/mdsv2alpha1"
	srsdk "github.com/confluentinc/schema-registry-sdk-go"

	"github.com/confluentinc/cli/v4/pkg/auth"
	"github.com/confluentinc/cli/v4/pkg/ccloudv2"
	"github.com/confluentinc/cli/v4/pkg/config"
	"github.com/confluentinc/cli/v4/pkg/errors"
	"github.com/confluentinc/cli/v4/pkg/log"
	"github.com/confluentinc/cli/v4/pkg/output"
	"github.com/confluentinc/cli/v4/pkg/schemaregistry"
	"github.com/confluentinc/cli/v4/pkg/utils"
	testserver "github.com/confluentinc/cli/v4/test/test-server"
)

type AuthenticatedCLICommand struct {
	*CLICommand

	Client            *ccloudv1.Client
	KafkaRESTProvider *KafkaRESTProvider
	MDSClient         *mdsv1.APIClient
	MDSv2Client       *mdsv2alpha1.APIClient
	V2Client          *ccloudv2.Client

	flinkGatewayClient   *ccloudv2.FlinkGatewayClient
	metricsClient        *ccloudv2.MetricsClient
	schemaRegistryClient *schemaregistry.Client

	Context *config.Context
}

func NewAuthenticatedCLICommand(cmd *cobra.Command, prerunner PreRunner) *AuthenticatedCLICommand {
	c := &AuthenticatedCLICommand{CLICommand: NewCLICommand(cmd)}
	cmd.PersistentPreRunE = chain(prerunner.Authenticated(c), prerunner.ParseFlagsIntoContext(c.CLICommand))
	return c
}

func NewAuthenticatedWithMDSCLICommand(cmd *cobra.Command, prerunner PreRunner) *AuthenticatedCLICommand {
	c := &AuthenticatedCLICommand{CLICommand: NewCLICommand(cmd)}
	cmd.PersistentPreRunE = chain(prerunner.AuthenticatedWithMDS(c), prerunner.ParseFlagsIntoContext(c.CLICommand))
	return c
}

func (c *AuthenticatedCLICommand) GetFlinkGatewayClient(computePoolOnly bool) (*ccloudv2.FlinkGatewayClient, error) {
	if c.flinkGatewayClient == nil {
		var url string
		var err error

		if c.Context.GetCurrentFlinkEndpoint() != "" {
			url = c.Context.GetCurrentFlinkEndpoint()
		} else if computePoolOnly {
			if computePoolId := c.Context.GetCurrentFlinkComputePool(); computePoolId != "" {
				url, err = c.getGatewayUrlForComputePool(c.Context.GetCurrentFlinkAccessType(), computePoolId)
				if err != nil {
					return nil, err
				}
			} else {
				return nil, errors.NewErrorWithSuggestions("no compute pool selected", "Select a compute pool with `confluent flink compute-pool use` or `--compute-pool`.")
			}
		} else if c.Context.GetCurrentFlinkRegion() != "" && c.Context.GetCurrentFlinkCloudProvider() != "" {
			url, err = c.getGatewayUrlForRegion(c.Context.GetCurrentFlinkAccessType(), c.Context.GetCurrentFlinkCloudProvider(), c.Context.GetCurrentFlinkRegion())
			if err != nil {
				return nil, err
			}
		} else {
			return nil, errors.NewErrorWithSuggestions("no cloud provider and region selected", "Select a cloud provider and region with `confluent flink region use` or `--cloud` and `--region`.")
		}

		unsafeTrace, err := c.Flags().GetBool("unsafe-trace")
		if err != nil {
			return nil, err
		}

		dataplaneToken, err := auth.GetDataplaneToken(c.Context)
		if err != nil {
			return nil, err
		}

		log.CliLogger.Debugf("The final url used for setting up Flink dataplane client is: %s\n", url)
		c.flinkGatewayClient = ccloudv2.NewFlinkGatewayClient(url, c.Version.UserAgent, unsafeTrace, dataplaneToken)
	}

	return c.flinkGatewayClient, nil
}

func (c *AuthenticatedCLICommand) getGatewayUrlForComputePool(access, id string) (string, error) {
	if c.Config.IsTest {
		return testserver.TestFlinkGatewayUrl.String(), nil
	}

	computePool, err := c.V2Client.DescribeFlinkComputePool(id, c.Context.GetCurrentEnvironment())
	if err != nil {
		return "", err
	}

	u, err := purl.Parse(c.Context.GetPlatformServer())
	if err != nil {
		return "", err
	}

	privateURL := fmt.Sprintf("https://flink.%s.%s.private.%s", computePool.Spec.GetRegion(), strings.ToLower(computePool.Spec.GetCloud()), u.Host)
	publicURL := fmt.Sprintf("https://flink.%s.%s.%s", computePool.Spec.GetRegion(), strings.ToLower(computePool.Spec.GetCloud()), u.Host)

	if access == "private" {
		return privateURL, nil
	}
	if access == "" {
		output.Printf(c.Config.EnableColor, "No Flink endpoint is specified, defaulting to public endpoint: `%s`\n", publicURL)
	}
	return publicURL, nil
}

func (c *AuthenticatedCLICommand) getGatewayUrlForRegion(accessType, provider, region string) (string, error) {
	regions, err := c.V2Client.ListFlinkRegions(provider, region)
	if err != nil {
		return "", err
	}

	var hostUrl string
	for _, flinkRegion := range regions {
		if flinkRegion.GetRegionName() == region {
			if accessType == "private" {
				hostUrl = flinkRegion.GetPrivateHttpEndpoint()
			} else {
				hostUrl = flinkRegion.GetHttpEndpoint()
			}
			break
		}
	}
	if hostUrl == "" {
		return "", errors.NewErrorWithSuggestions("invalid region", "Please select a valid region - use `confluent flink region list` to see available regions")
	}
	if accessType == "" {
		output.Printf(c.Config.EnableColor, "No Flink endpoint is specified, defaulting to public endpoint: `%s`\n", hostUrl)
	}

	u, err := purl.Parse(hostUrl)
	if err != nil {
		return "", err
	}
	u.Path = ""

	return u.String(), nil
}

func (c *AuthenticatedCLICommand) GetKafkaREST() (*KafkaREST, error) {
	return (*c.KafkaRESTProvider)()
}

func (c *AuthenticatedCLICommand) GetMetricsClient() (*ccloudv2.MetricsClient, error) {
	if c.metricsClient == nil {
		unsafeTrace, err := c.Flags().GetBool("unsafe-trace")
		if err != nil {
			return nil, err
		}

		url := "https://api.telemetry.confluent.cloud"
		if c.Config.IsTest {
			url = testserver.TestV2CloudUrl.String()
		} else if strings.Contains(c.Context.GetPlatformServer(), "devel") {
			url = "https://devel-sandbox-api.telemetry.aws.confluent.cloud"
		} else if strings.Contains(c.Context.GetPlatformServer(), "stag") {
			url = "https://stag-sandbox-api.telemetry.aws.confluent.cloud"
		}

		configuration := metricsv2.NewConfiguration()
		configuration.Debug = unsafeTrace
		configuration.HTTPClient = ccloudv2.NewRetryableHttpClient(c.Config, unsafeTrace)
		configuration.Servers = metricsv2.ServerConfigurations{{URL: url}}
		configuration.UserAgent = c.Config.Version.UserAgent

		c.metricsClient = ccloudv2.NewMetricsClient(configuration, c.Config)
	}

	return c.metricsClient, nil
}

func (c *AuthenticatedCLICommand) GetSchemaRegistryClient(cmd *cobra.Command) (*schemaregistry.Client, error) {
	if c.schemaRegistryClient == nil {
		unsafeTrace, err := cmd.Flags().GetBool("unsafe-trace")
		if err != nil {
			return nil, err
		}

		configuration := srsdk.NewConfiguration()
		configuration.UserAgent = c.Config.Version.UserAgent
		configuration.Debug = unsafeTrace
		configuration.HTTPClient = ccloudv2.NewRetryableHttpClient(c.Config, unsafeTrace)

		schemaRegistryEndpoint, _ := cmd.Flags().GetString("schema-registry-endpoint")
		schemaRegistryApiKey, _ := cmd.Flags().GetString("schema-registry-api-key")
		schemaRegistryApiSecret, _ := cmd.Flags().GetString("schema-registry-api-secret")
		isCloudEndpointAutoFound := false
		if c.Config.IsCloudLogin() {
			if schemaRegistryEndpoint != "" {
				clusters, err := c.V2Client.GetSchemaRegistryClustersByEnvironment(c.Context.GetCurrentEnvironment())
				if err != nil {
					return nil, err
				}
				if len(clusters) == 0 {
					return nil, schemaregistry.ErrNotEnabled
				}
				u, err := purl.Parse(schemaRegistryEndpoint)
				if err != nil {
					return nil, err
				}
				if u.Scheme != "http" && u.Scheme != "https" {
					u.Scheme = "https"
				}
				configuration.Servers = srsdk.ServerConfigurations{{URL: u.String()}}
				configuration.DefaultHeader = map[string]string{"target-sr-cluster": clusters[0].GetId()}
			} else if c.Context.GetSchemaRegistryEndpoint() != "" {
				configuration.Servers = srsdk.ServerConfigurations{{URL: c.Context.GetSchemaRegistryEndpoint()}}
				clusters, err := c.V2Client.GetSchemaRegistryClustersByEnvironment(c.Context.GetCurrentEnvironment())
				if err != nil {
					return nil, err
				}
				if len(clusters) == 0 {
					return nil, schemaregistry.ErrNotEnabled
				}
				configuration.DefaultHeader = map[string]string{"target-sr-cluster": clusters[0].GetId()}
			} else {
				clusters, err := c.V2Client.GetSchemaRegistryClustersByEnvironment(c.Context.GetCurrentEnvironment())
				if err != nil {
					return nil, err
				}
				if len(clusters) == 0 {
					return nil, schemaregistry.ErrNotEnabled
				}
				for _, urlPrivate := range clusters[0].Spec.PrivateNetworkingConfig.GetRegionalEndpoints() {
					isCloudEndpointAutoFound = c.validateSchemaRegistryEndpointAndSetClient(clusters[0], schemaRegistryApiKey, schemaRegistryApiSecret, urlPrivate, *configuration)
					if isCloudEndpointAutoFound {
						err := c.saveToConfig(urlPrivate)
						if err != nil {
							return nil, err
						}
						break
					}
				}
				if !isCloudEndpointAutoFound {
					isCloudEndpointAutoFound = c.validateSchemaRegistryEndpointAndSetClient(clusters[0], schemaRegistryApiKey, schemaRegistryApiSecret, clusters[0].Spec.GetHttpEndpoint(), *configuration)
					if isCloudEndpointAutoFound {
						err := c.saveToConfig(clusters[0].Spec.GetHttpEndpoint())
						if err != nil {
							return nil, err
						}
					}
				}
				if !isCloudEndpointAutoFound {
					return nil, errors.NewErrorWithSuggestions(
						"Schema Registry could not be reached. Check if Schema Registry is accessible.",
						"If Schema Registry is accessible, supply a Schema Registry endpoint with `--schema-registry-endpoint`.",
					)
				}
			}
		} else { //this is the on-prem case
			if schemaRegistryEndpoint != "" {
				u, err := purl.Parse(schemaRegistryEndpoint)
				if err != nil {
					return nil, err
				}
				if u.Scheme != "http" && u.Scheme != "https" {
					u.Scheme = "https"
				}
				configuration.Servers = srsdk.ServerConfigurations{{URL: u.String()}}

<<<<<<< HEAD
			certificateAuthorityPath, err := cmd.Flags().GetString("certificate-authority-path")
			if err != nil {
				return nil, err
			}
			clientCertificatePath, err := cmd.Flags().GetString("client-cert-path")
			if err != nil {
				return nil, err
			}
			clientKeyPath, err := cmd.Flags().GetString("client-key-path")
			if err != nil {
				return nil, err
			}
			if certificateAuthorityPath == "" {
				certificateAuthorityPath = os.Getenv(auth.ConfluentPlatformCertificateAuthorityPath)
			}
			if certificateAuthorityPath != "" {
				client, err := utils.GetCAAndClientCertClient(certificateAuthorityPath, clientCertificatePath, clientKeyPath)
				if err != nil {
					return nil, err
				}
				configuration.HTTPClient = client
			}
		} else if c.Config.IsCloudLogin() {
			clusters, err := c.V2Client.GetSchemaRegistryClustersByEnvironment(c.Context.GetCurrentEnvironment())
			if err != nil {
				return nil, err
			}
			if len(clusters) == 0 {
				return nil, schemaregistry.ErrNotEnabled
			}
			if clusters[0].Spec.GetHttpEndpoint() != "" {
				configuration.Servers = srsdk.ServerConfigurations{{URL: clusters[0].Spec.GetHttpEndpoint()}}
=======
				certificateAuthorityPath, err := cmd.Flags().GetString("certificate-authority-path")
				if err != nil {
					return nil, err
				}
				clientCertificatePath, err := cmd.Flags().GetString("client-cert-path")
				if err != nil {
					return nil, err
				}
				clientKeyPath, err := cmd.Flags().GetString("client-key-path")
				if err != nil {
					return nil, err
				}
				if certificateAuthorityPath == "" {
					certificateAuthorityPath = os.Getenv(auth.ConfluentPlatformCertificateAuthorityPath)
				}
				if certificateAuthorityPath != "" {
					client, err := utils.GetCAAndClientCertClient(certificateAuthorityPath, clientCertificatePath, clientKeyPath)
					if err != nil {
						return nil, err
					}
					configuration.HTTPClient = client
				}
>>>>>>> dff49e6b
			} else {
				return nil, errors.NewErrorWithSuggestions(
					"Schema Registry endpoint not found",
					"Log in to Confluent Cloud with `confluent login`.\nSupply a Schema Registry endpoint with `--schema-registry-endpoint`.",
				)
			}
		}

		if !isCloudEndpointAutoFound {
			if schemaRegistryApiKey != "" && schemaRegistryApiSecret != "" {
				apiKey := srsdk.BasicAuth{
					UserName: schemaRegistryApiKey,
					Password: schemaRegistryApiSecret,
				}
				c.schemaRegistryClient = schemaregistry.NewClientWithApiKey(configuration, apiKey)
			} else {
				c.schemaRegistryClient = schemaregistry.NewClient(configuration, c.Config)
			}
		}

		if err := c.schemaRegistryClient.Get(); err != nil {
			return nil, fmt.Errorf("failed to validate Schema Registry client: %w", err)
		}
	}

	return c.schemaRegistryClient, nil
}

func (c *AuthenticatedCLICommand) validateSchemaRegistryEndpointAndSetClient(cluster srcmv3.SrcmV3Cluster, schemaRegistryApiKey, schemaRegistryApiSecret, url string, configuration srsdk.Configuration) bool {
	configuration.Servers = srsdk.ServerConfigurations{{URL: url}}
	configuration.DefaultHeader = map[string]string{"target-sr-cluster": cluster.GetId()}

	if schemaRegistryApiKey != "" && schemaRegistryApiSecret != "" {
		apiKey := srsdk.BasicAuth{
			UserName: schemaRegistryApiKey,
			Password: schemaRegistryApiSecret,
		}
		c.schemaRegistryClient = schemaregistry.NewClientWithApiKey(&configuration, apiKey)
	} else {
		c.schemaRegistryClient = schemaregistry.NewClient(&configuration, c.Config)
	}
	_, err := c.schemaRegistryClient.GetTopLevelConfig()
	if err == nil {
		return true
	}
	log.CliLogger.Infof("Trying endpoint: %s : Failed\n", url)

	return false
}

func (c *AuthenticatedCLICommand) GetCurrentSchemaRegistryClusterIdAndEndpoint(cmd *cobra.Command) (string, string, error) {
	clusters, err := c.V2Client.GetSchemaRegistryClustersByEnvironment(c.Context.GetCurrentEnvironment())
	if err != nil {
		return "", "", err
	}
	if len(clusters) == 0 {
		return "", "", schemaregistry.ErrNotEnabled
	}
	cluster := clusters[0]
	var endpoint string
	if c.Context.GetSchemaRegistryEndpoint() != "" {
		endpoint = c.Context.GetSchemaRegistryEndpoint()
	} else {
		endpoint, err = c.GetValidSchemaRegistryClusterEndpoint(cmd, cluster)
		if err != nil {
			return "", "", err
		}
	}
	return cluster.GetId(), endpoint, nil
}

func (c *AuthenticatedCLICommand) GetMDSClient(cmd *cobra.Command) (*mdsv1.APIClient, error) {
	if c.MDSClient == nil {
		unsafeTrace, err := cmd.Flags().GetBool("unsafe-trace")
		if err != nil {
			return nil, err
		}

		clientCertPath, clientKeyPath, err := GetClientCertAndKeyPaths(cmd)
		if err != nil {
			return nil, err
		}

		configuration := mdsv1.NewConfiguration()
		configuration.HTTPClient = utils.DefaultClient()
		configuration.Debug = unsafeTrace
		if c.Context == nil {
			c.MDSClient = mdsv1.NewAPIClient(configuration)
		}
		configuration.BasePath = c.Context.GetPlatformServer()
		configuration.UserAgent = c.Config.Version.UserAgent
		if c.Context.Platform.CaCertPath == "" {
			c.MDSClient = mdsv1.NewAPIClient(configuration)
		}

		caCertPath := c.Context.Platform.CaCertPath
		// Try to load certs. On failure, warn, but don't error out because this may be an auth command, so there may
		// be a --certificate-authority-path flag on the cmd line that'll fix whatever issue there is with the cert file in the config
		client, err := utils.CustomCAAndClientCertClient(caCertPath, clientCertPath, clientKeyPath)
		if err != nil {
			log.CliLogger.Warnf("Unable to load certificate from %s. %s. Resulting SSL errors will be fixed by logging in with the --certificate-authority-path flag.", caCertPath, err.Error())
		} else {
			configuration.HTTPClient = client
		}
		c.MDSClient = mdsv1.NewAPIClient(configuration)
	}

	return c.MDSClient, nil
}

func GetClientCertAndKeyPaths(cmd *cobra.Command) (string, string, error) {
	// Order of precedence: flags > env vars
	clientCertPath, err := cmd.Flags().GetString("client-cert-path")
	if err != nil {
		return "", "", err
	}
	if clientCertPath != "" {
		clientKeyPath, err := cmd.Flags().GetString("client-key-path")
		if err != nil {
			return "", "", err
		}

		return clientCertPath, clientKeyPath, nil
	}

	return os.Getenv(auth.ConfluentPlatformClientCertPath), os.Getenv(auth.ConfluentPlatformClientKeyPath), nil
}

func (c *AuthenticatedCLICommand) GetValidSchemaRegistryClusterEndpoint(cmd *cobra.Command, cluster srcmv3.SrcmV3Cluster) (string, error) {
	unsafeTrace, _ := cmd.Flags().GetBool("unsafe-trace")
	configuration := srsdk.NewConfiguration()
	configuration.UserAgent = c.Config.Version.UserAgent
	configuration.Debug = unsafeTrace
	configuration.HTTPClient = ccloudv2.NewRetryableHttpClient(c.Config, unsafeTrace)

	schemaRegistryApiKey, _ := cmd.Flags().GetString("schema-registry-api-key")
	schemaRegistryApiSecret, _ := cmd.Flags().GetString("schema-registry-api-secret")
	isCloudEndpointAutoFound := false
	var endpoint string
	for _, urlPrivate := range cluster.Spec.PrivateNetworkingConfig.GetRegionalEndpoints() {
		isCloudEndpointAutoFound = c.validateSchemaRegistryEndpointAndSetClient(cluster, schemaRegistryApiKey, schemaRegistryApiSecret, urlPrivate, *configuration)
		if isCloudEndpointAutoFound {
			endpoint = urlPrivate
			err := c.saveToConfig(urlPrivate)
			if err != nil {
				return "", err
			}
			break
		}
	}
	if !isCloudEndpointAutoFound {
		isCloudEndpointAutoFound = c.validateSchemaRegistryEndpointAndSetClient(cluster, schemaRegistryApiKey, schemaRegistryApiSecret, cluster.Spec.GetHttpEndpoint(), *configuration)
		if isCloudEndpointAutoFound {
			endpoint = cluster.Spec.GetHttpEndpoint()
			err := c.saveToConfig(cluster.Spec.GetHttpEndpoint())
			if err != nil {
				return "", err
			}
		}
	}
	if !isCloudEndpointAutoFound {
		return "", errors.NewErrorWithSuggestions(
			"Schema Registry endpoint not found",
			"Log in to Confluent Cloud with `confluent login`.\nSupply a Schema Registry endpoint with `--schema-registry-endpoint`.",
		)
	}
	return endpoint, nil
}

func (c *AuthenticatedCLICommand) saveToConfig(url string) error {
	err := c.Context.SetSchemaRegistryEndpoint(url)
	if err != nil {
		return err
	}
	if err := c.Config.Save(); err != nil {
		return err
	}
	return nil
}<|MERGE_RESOLUTION|>--- conflicted
+++ resolved
@@ -277,40 +277,6 @@
 				}
 				configuration.Servers = srsdk.ServerConfigurations{{URL: u.String()}}
 
-<<<<<<< HEAD
-			certificateAuthorityPath, err := cmd.Flags().GetString("certificate-authority-path")
-			if err != nil {
-				return nil, err
-			}
-			clientCertificatePath, err := cmd.Flags().GetString("client-cert-path")
-			if err != nil {
-				return nil, err
-			}
-			clientKeyPath, err := cmd.Flags().GetString("client-key-path")
-			if err != nil {
-				return nil, err
-			}
-			if certificateAuthorityPath == "" {
-				certificateAuthorityPath = os.Getenv(auth.ConfluentPlatformCertificateAuthorityPath)
-			}
-			if certificateAuthorityPath != "" {
-				client, err := utils.GetCAAndClientCertClient(certificateAuthorityPath, clientCertificatePath, clientKeyPath)
-				if err != nil {
-					return nil, err
-				}
-				configuration.HTTPClient = client
-			}
-		} else if c.Config.IsCloudLogin() {
-			clusters, err := c.V2Client.GetSchemaRegistryClustersByEnvironment(c.Context.GetCurrentEnvironment())
-			if err != nil {
-				return nil, err
-			}
-			if len(clusters) == 0 {
-				return nil, schemaregistry.ErrNotEnabled
-			}
-			if clusters[0].Spec.GetHttpEndpoint() != "" {
-				configuration.Servers = srsdk.ServerConfigurations{{URL: clusters[0].Spec.GetHttpEndpoint()}}
-=======
 				certificateAuthorityPath, err := cmd.Flags().GetString("certificate-authority-path")
 				if err != nil {
 					return nil, err
@@ -333,7 +299,6 @@
 					}
 					configuration.HTTPClient = client
 				}
->>>>>>> dff49e6b
 			} else {
 				return nil, errors.NewErrorWithSuggestions(
 					"Schema Registry endpoint not found",
