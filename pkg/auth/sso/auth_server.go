package sso

import (
	"context"
	_ "embed"
	"fmt"
	"net"
	"net/http"
	"time"

	"github.com/confluentinc/cli/v3/pkg/errors"
	"github.com/confluentinc/cli/v3/pkg/output"
)

//go:embed sso_callback.html
var ssoCallbackHTML string

// Ideally we would randomize this value, but Auth0 requires that we hardcode a single port.
const port = 26635

/*
authServer is an HTTP server embedded in the CLI to serve callback requests for SSO logins.
The server runs in a goroutine / in the background.
*/
type authServer struct {
	server *http.Server
	wait   chan bool
	bgErr  error
	State  *authState
}

func newServer(state *authState) *authServer {
	return &authServer{
		wait:  make(chan bool),
		State: state,
	}
}

// Start begins the server including attempting to bind the desired TCP port
func (s *authServer) startServer() error {
	mux := http.NewServeMux()
	mux.HandleFunc("/cli_callback", s.callbackHandler)

	// A process can intercept the Auth0 callback by listening to 0.0.0.0:<port>. Verify that this is not the case.
	lis, err := net.ListenTCP("tcp", &net.TCPAddr{Port: port})
	if err != nil {
		return err
	}
	_ = lis.Close()

	lis, err = net.ListenTCP("tcp4", &net.TCPAddr{IP: net.IPv4(127, 0, 0, 1), Port: port})
	if err != nil {
		return err
	}

	s.server = &http.Server{Handler: mux}

	go func() {
		serverErr := s.server.Serve(lis)
		// Serve returns ErrServerClosed when the server is gracefully, intentionally closed:
		// https://go.googlesource.com/go/+/master/src/net/http/server.go#2854
		// So don't surface that error to the user.
		if serverErr != nil && serverErr.Error() != "http: Server closed" {
<<<<<<< HEAD
			output.ErrPrintf(false, errors.AuthServerRunningErrorMsg, serverErr.Error())
=======
			output.ErrPrintf("CLI HTTP auth server encountered error while running: %v\n", serverErr.Error())
>>>>>>> b5a49c08
		}
	}()

	return nil
}

// GetAuthorizationCode takes the code verifier/challenge and gets an authorization code from the SSO provider
func (s *authServer) awaitAuthorizationCode(timeout time.Duration) error {
	// Wait until flow is finished / callback is called (or timeout...)
	go func() {
		time.Sleep(timeout)
		s.bgErr = errors.NewErrorWithSuggestions(errors.BrowserAuthTimedOutErrorMsg, errors.BrowserAuthTimedOutSuggestions)
		s.server.Close()
		s.wait <- true
	}()
	<-s.wait

	defer func() {
<<<<<<< HEAD
		serverErr := s.server.Shutdown(context.Background())
		if serverErr != nil {
			output.ErrPrintf(false, errors.AuthServerShutdownErrorMsg, serverErr.Error())
=======
		if err := s.server.Shutdown(context.Background()); err != nil {
			output.ErrPrintf("CLI HTTP auth server encountered error while shutting down: %v\n", err)
>>>>>>> b5a49c08
		}
	}()

	return s.bgErr
}

// callbackHandler serves the route /callback
func (s *authServer) callbackHandler(w http.ResponseWriter, r *http.Request) {
	states, ok := r.URL.Query()["state"]
	if !(ok && states[0] == s.State.SSOProviderState) {
		s.bgErr = errors.New("authentication callback URL either did not contain a state parameter in query string, or the state parameter was invalid; login will fail")
	}

	fmt.Fprintln(w, ssoCallbackHTML)

	codes, ok := r.URL.Query()["code"]
	if ok {
		s.State.SSOProviderAuthenticationCode = codes[0]
	} else {
		s.bgErr = errors.New("authentication callback URL did not contain code parameter in query string; login will fail")
	}

	s.wait <- true
}<|MERGE_RESOLUTION|>--- conflicted
+++ resolved
@@ -61,11 +61,7 @@
 		// https://go.googlesource.com/go/+/master/src/net/http/server.go#2854
 		// So don't surface that error to the user.
 		if serverErr != nil && serverErr.Error() != "http: Server closed" {
-<<<<<<< HEAD
-			output.ErrPrintf(false, errors.AuthServerRunningErrorMsg, serverErr.Error())
-=======
-			output.ErrPrintf("CLI HTTP auth server encountered error while running: %v\n", serverErr.Error())
->>>>>>> b5a49c08
+			output.ErrPrintf(false, "CLI HTTP auth server encountered error while running: %v\n", serverErr.Error())
 		}
 	}()
 
@@ -84,14 +80,8 @@
 	<-s.wait
 
 	defer func() {
-<<<<<<< HEAD
-		serverErr := s.server.Shutdown(context.Background())
-		if serverErr != nil {
-			output.ErrPrintf(false, errors.AuthServerShutdownErrorMsg, serverErr.Error())
-=======
 		if err := s.server.Shutdown(context.Background()); err != nil {
-			output.ErrPrintf("CLI HTTP auth server encountered error while shutting down: %v\n", err)
->>>>>>> b5a49c08
+			output.ErrPrintf(false, "CLI HTTP auth server encountered error while shutting down: %v\n", err)
 		}
 	}()
 
