//go:generate mocker --dst ../../mock/login_credentials_manager.go --pkg mock --selfpkg github.com/confluentinc/cli/v3 login_credentials_manager.go LoginCredentialsManager --prefix ""
package auth

import (
	"context"
	"fmt"
	"os"
	"runtime"
	"slices"
	"strings"

	ccloudv1 "github.com/confluentinc/ccloud-sdk-go-v1-public"

	"github.com/confluentinc/cli/v3/pkg/auth/sso"
	"github.com/confluentinc/cli/v3/pkg/config"
	"github.com/confluentinc/cli/v3/pkg/errors"
	"github.com/confluentinc/cli/v3/pkg/form"
	"github.com/confluentinc/cli/v3/pkg/jwt"
	"github.com/confluentinc/cli/v3/pkg/keychain"
	"github.com/confluentinc/cli/v3/pkg/log"
	"github.com/confluentinc/cli/v3/pkg/output"
	"github.com/confluentinc/cli/v3/pkg/secret"
)

const stopNonInteractiveMsg = "remove these credentials or use the `--prompt` flag to bypass non-interactive login"

type Credentials struct {
	Username string
	Password string
	IsSSO    bool
	Salt     []byte
	Nonce    []byte

	AuthToken        string
	AuthRefreshToken string

	// Only for Confluent Prerun login
	PrerunLoginURL        string
	PrerunLoginCaCertPath string
}

func (c *Credentials) IsFullSet() bool {
	return c.Username != "" && (c.IsSSO || c.Password != "" || c.AuthRefreshToken != "")
}

type environmentVariables struct {
	username           string
	password           string
	deprecatedUsername string
	deprecatedPassword string
}

// Get login credentials using the functions from LoginCredentialsManager
// Functions are called in order and credentials are returned right away if found from a function without attempting the other functions
func GetLoginCredentials(credentialsFuncs ...func() (*Credentials, error)) (*Credentials, error) {
	var credentials *Credentials
	var err error
	for _, credentialsFunc := range credentialsFuncs {
		credentials, err = credentialsFunc()
		if err == nil && credentials != nil && credentials.IsFullSet() {
			return credentials, nil
		}
	}
	if err != nil {
		return nil, err
	}
	return nil, fmt.Errorf(errors.NoCredentialsFoundErrorMsg)
}

type LoginCredentialsManager interface {
	GetCloudCredentialsFromEnvVar(string) func() (*Credentials, error)
	GetOnPremCredentialsFromEnvVar() func() (*Credentials, error)
	GetSsoCredentialsFromConfig(*config.Config, string) func() (*Credentials, error)
	GetCredentialsFromConfig(*config.Config, config.MachineParams) func() (*Credentials, error)
	GetCredentialsFromKeychain(bool, string, string) func() (*Credentials, error)
<<<<<<< HEAD
=======
	GetCredentialsFromNetrc(netrc.NetrcMachineParams) func() (*Credentials, error)
	GetOnPremSsoCredentials(url, caCertPath string, unsafeTrace bool) func() (*Credentials, error)
	GetOnPremSsoCredentialsFromConfig(*config.Config, bool) func() (*Credentials, error)
>>>>>>> 931f4aea
	GetCloudCredentialsFromPrompt(string) func() (*Credentials, error)
	GetOnPremCredentialsFromPrompt() func() (*Credentials, error)

	GetPrerunCredentialsFromConfig(*config.Config) func() (*Credentials, error)
	GetOnPremPrerunCredentialsFromEnvVar() func() (*Credentials, error)

	// Needed SSO login for non-prod accounts
	SetCloudClient(*ccloudv1.Client)
}

type LoginCredentialsManagerImpl struct {
	prompt form.Prompt
	client *ccloudv1.Client
}

func NewLoginCredentialsManager(prompt form.Prompt, client *ccloudv1.Client) LoginCredentialsManager {
	return &LoginCredentialsManagerImpl{
		prompt: prompt,
		client: client,
	}
}

func (h *LoginCredentialsManagerImpl) GetCloudCredentialsFromEnvVar(organizationId string) func() (*Credentials, error) {
	envVars := environmentVariables{
		username:           ConfluentCloudEmail,
		password:           ConfluentCloudPassword,
		deprecatedUsername: DeprecatedConfluentCloudEmail,
		deprecatedPassword: DeprecatedConfluentCloudPassword,
	}
	return h.getCredentialsFromEnvVarFunc(envVars, organizationId)
}

func (h *LoginCredentialsManagerImpl) getCredentialsFromEnvVarFunc(envVars environmentVariables, organizationId string) func() (*Credentials, error) {
	return func() (*Credentials, error) {
		email, password := h.getEnvVarCredentials(envVars.username, envVars.password)
		if h.isSSOUser(email, organizationId) {
			log.CliLogger.Debugf("%s=%s belongs to an SSO user.", ConfluentCloudEmail, email)
			return &Credentials{Username: email, IsSSO: true}, nil
		}

		if email == "" {
			email, password = h.getEnvVarCredentials(envVars.deprecatedUsername, envVars.deprecatedPassword)
			if email != "" {
				output.ErrPrintf(false, errors.DeprecatedEnvVarWarningMsg, envVars.deprecatedUsername, envVars.username)
			}
			if password != "" {
				output.ErrPrintf(false, errors.DeprecatedEnvVarWarningMsg, envVars.deprecatedPassword, envVars.password)
			}
		}

		if password == "" {
			log.CliLogger.Debug("Did not find full credential set from environment variables")
			return nil, nil
		}

		return &Credentials{Username: email, Password: password}, nil
	}
}

func (h *LoginCredentialsManagerImpl) getEnvVarCredentials(userEnvVar, passwordEnvVar string) (string, string) {
	username := os.Getenv(userEnvVar)
	if username == "" {
		return "", ""
	}
	password := os.Getenv(passwordEnvVar)
	if password == "" {
		return username, ""
	}
	log.CliLogger.Warnf(`Found credentials for user "%s" from environment variables "%s" and "%s" (%s)`, username, userEnvVar, passwordEnvVar, stopNonInteractiveMsg)
	return username, password
}

func (h *LoginCredentialsManagerImpl) GetOnPremCredentialsFromEnvVar() func() (*Credentials, error) {
	envVars := environmentVariables{
		username:           ConfluentPlatformUsername,
		password:           ConfluentPlatformPassword,
		deprecatedUsername: DeprecatedConfluentPlatformUsername,
		deprecatedPassword: DeprecatedConfluentPlatformPassword,
	}
	return h.getCredentialsFromEnvVarFunc(envVars, "")
}

func (h *LoginCredentialsManagerImpl) GetCredentialsFromConfig(cfg *config.Config, filterParams config.MachineParams) func() (*Credentials, error) {
	return func() (*Credentials, error) {
		var loginCredential *config.LoginCredential
		ctx := cfg.Context()
		if ctx == nil {
			for _, item := range cfg.SavedCredentials {
				if matchLoginCredentialWithFilter(item, filterParams) {
					loginCredential = item
				}
			}
		} else if matchLoginCredentialWithFilter(cfg.SavedCredentials[ctx.Name], filterParams) {
			loginCredential = cfg.SavedCredentials[ctx.Name]
		}

		if loginCredential == nil {
			return nil, nil
		}

		password, err := secret.Decrypt(loginCredential.Username, loginCredential.EncryptedPassword, loginCredential.Salt, loginCredential.Nonce)
		if err != nil {
			return nil, err
		}

		credentials := &Credentials{
			Username: loginCredential.Username,
			Password: password,
			Salt:     loginCredential.Salt,
			Nonce:    loginCredential.Nonce,
		}
		return credentials, nil
	}
}

func (h *LoginCredentialsManagerImpl) GetSsoCredentialsFromConfig(cfg *config.Config, url string) func() (*Credentials, error) {
	return func() (*Credentials, error) {
		ctx := cfg.Context()

		if ctx.GetPlatformServer() != url {
			return nil, nil
		}

		credentials := &Credentials{
			IsSSO:            ctx.IsSso(),
			Username:         ctx.GetUser().GetEmail(),
			AuthToken:        ctx.GetAuthToken(),
			AuthRefreshToken: ctx.GetAuthRefreshToken(),
		}

		if credentials.IsSSO {
			return credentials, nil
		}

		return nil, nil
	}
}

func (h *LoginCredentialsManagerImpl) GetPrerunCredentialsFromConfig(cfg *config.Config) func() (*Credentials, error) {
	return func() (*Credentials, error) {
		ctx := cfg.Context()
		if ctx == nil {
			return nil, nil
		}

		credentials := &Credentials{
			IsSSO:            ctx.GetUser().GetAuthType() == ccloudv1.AuthType_AUTH_TYPE_SSO || ctx.GetUser().GetSocialConnection() != "",
			Username:         ctx.GetUser().GetEmail(),
			AuthToken:        ctx.GetAuthToken(),
			AuthRefreshToken: ctx.GetAuthRefreshToken(),
		}
		log.CliLogger.Tracef("credentials: %#v", credentials)

		return credentials, nil
	}
}

<<<<<<< HEAD
=======
func (h *LoginCredentialsManagerImpl) GetOnPremSsoCredentialsFromConfig(cfg *config.Config, unsafeTrace bool) func() (*Credentials, error) {
	return func() (*Credentials, error) {
		ctx := cfg.Context()
		if ctx == nil {
			return nil, nil
		}

		url := ctx.GetPlatform().GetServer()
		caCertPath := ctx.GetPlatform().GetCaCertPath()

		// on-prem SSO login does not use a username or email
		// the sub claim is used in place of a username since it is a unique identifier
		subClaim, err := jwt.GetClaim(ctx.GetAuthToken(), "sub")
		if err != nil {
			return nil, nil
		}

		sub, ok := subClaim.(string)
		if !ok {
			return nil, nil
		}

		if GenerateContextName(sub, url, caCertPath) == ctx.Name {
			return &Credentials{
				Username:         sub,
				IsSSO:            h.isOnPremSSOUser(url, caCertPath, unsafeTrace),
				AuthToken:        ctx.GetAuthToken(),
				AuthRefreshToken: ctx.GetAuthRefreshToken(),
			}, nil
		}

		return nil, nil
	}
}

func (h *LoginCredentialsManagerImpl) GetCredentialsFromNetrc(filterParams netrc.NetrcMachineParams) func() (*Credentials, error) {
	return func() (*Credentials, error) {
		netrcMachine, err := h.getNetrcMachine(filterParams)
		if err != nil {
			log.CliLogger.Debugf("Get netrc machine error: %s", err.Error())
			return nil, err
		}

		log.CliLogger.Debugf(foundCredentialsForUserFromKeychainMessage, netrcMachine.User, h.netrcHandler.GetFileName())
		return &Credentials{Username: netrcMachine.User, Password: netrcMachine.Password}, nil
	}
}

func (h *LoginCredentialsManagerImpl) getNetrcMachine(filterParams netrc.NetrcMachineParams) (*netrc.Machine, error) {
	log.CliLogger.Debugf("Searching for netrc machine with filter: %+v", filterParams)
	netrcMachine, err := h.netrcHandler.GetMatchingNetrcMachine(filterParams)
	if err != nil {
		return nil, err
	}
	if netrcMachine == nil {
		return nil, fmt.Errorf("found no netrc machine using the filter: %+v", filterParams)
	}
	return netrcMachine, err
}

func (h *LoginCredentialsManagerImpl) GetOnPremSsoCredentials(url, caCertPath string, unsafeTrace bool) func() (*Credentials, error) {
	return func() (*Credentials, error) {
		// For on-prem SSO logins, the sub claim of the Confluent Token is used in place of the Username
		// A placeholder is used here since we don't have the token yet
		return &Credentials{
			Username: "placeholder",
			IsSSO:    h.isOnPremSSOUser(url, caCertPath, unsafeTrace),
		}, nil
	}
}

>>>>>>> 931f4aea
func (h *LoginCredentialsManagerImpl) GetCloudCredentialsFromPrompt(organizationId string) func() (*Credentials, error) {
	return func() (*Credentials, error) {
		output.Println(false, "Enter your Confluent Cloud credentials:")
		email := h.promptForUser("Email")
		if h.isSSOUser(email, organizationId) {
			log.CliLogger.Debug("Entered email belongs to an SSO user.")
			return &Credentials{Username: email, IsSSO: true}, nil
		}
		password := h.promptForPassword()
		return &Credentials{Username: email, Password: password}, nil
	}
}

func (h *LoginCredentialsManagerImpl) GetOnPremCredentialsFromPrompt() func() (*Credentials, error) {
	return func() (*Credentials, error) {
		output.Println(false, "Enter your Confluent credentials:")
		username := h.promptForUser("Username")
		password := h.promptForPassword()
		return &Credentials{Username: username, Password: password}, nil
	}
}

func (h *LoginCredentialsManagerImpl) promptForUser(userField string) string {
	f := form.New(form.Field{ID: userField, Prompt: userField})
	if err := f.Prompt(h.prompt); err != nil {
		return ""
	}

	return f.Responses[userField].(string)
}

func (h *LoginCredentialsManagerImpl) promptForPassword() string {
	passwordField := "Password"
	f := form.New(form.Field{ID: passwordField, Prompt: passwordField, IsHidden: true})
	if err := f.Prompt(h.prompt); err != nil {
		return ""
	}
	return f.Responses[passwordField].(string)
}

func (h *LoginCredentialsManagerImpl) isSSOUser(email, organizationId string) bool {
	if h.client == nil {
		return false
	}

	if email != "" && slices.Contains([]string{"prod-us-gov", "devel-us-gov", "infra-us-gov"}, sso.GetCCloudEnvFromBaseUrl(h.client.BaseURL)) {
		return true
	}

	auth0ClientId := sso.GetAuth0CCloudClientIdFromBaseUrl(h.client.BaseURL)
	log.CliLogger.Tracef("h.client.BaseURL: %s", h.client.BaseURL)
	log.CliLogger.Tracef("auth0ClientId: %s", auth0ClientId)
	req := &ccloudv1.GetLoginRealmRequest{
		Email:         email,
		ClientId:      auth0ClientId,
		OrgResourceId: organizationId,
	}
	res, err := h.client.User.LoginRealm(req)
	// Fine to ignore non-nil err for this request: e.g. what if this fails due to invalid/malicious
	// email, we want to silently continue and give the illusion of password prompt.
	return err == nil && res.GetIsSso()
}

func (h *LoginCredentialsManagerImpl) isOnPremSSOUser(url, caCertPath string, unsafeTrace bool) bool {
	clientManager := &MDSClientManagerImpl{}
	client, err := clientManager.GetMDSClient(url, caCertPath, unsafeTrace)
	if err != nil {
		return false
	}

	featuresInfo, _, err := client.MetadataServiceOperationsApi.Features(context.Background())
	if err != nil {
		return false
	}
	return featuresInfo.Features["oidc.login.device.1.enabled"]
}

// Prerun login for Confluent has two extra environment variables settings: CONFLUENT_MDS_URL (required), CONFLUNET_CA_CERT_PATH (optional)
// Those two variables are passed as flags for login command, but for prerun logins they are required as environment variables.
// URL and ca-cert-path (if exists) are returned in addition to username and password
func (h *LoginCredentialsManagerImpl) GetOnPremPrerunCredentialsFromEnvVar() func() (*Credentials, error) {
	return func() (*Credentials, error) {
		url := GetEnvWithFallback(ConfluentPlatformMDSURL, DeprecatedConfluentPlatformMDSURL)
		if url == "" {
			return nil, fmt.Errorf(errors.NoUrlEnvVarErrorMsg)
		}

		envVars := environmentVariables{
			username:           ConfluentPlatformUsername,
			password:           ConfluentPlatformPassword,
			deprecatedUsername: DeprecatedConfluentPlatformUsername,
			deprecatedPassword: DeprecatedConfluentPlatformPassword,
		}

		creds, _ := h.getCredentialsFromEnvVarFunc(envVars, "")()
		if creds == nil {
			return nil, fmt.Errorf(errors.NoCredentialsFoundErrorMsg)
		}
		creds.PrerunLoginURL = url
		creds.PrerunLoginCaCertPath = GetEnvWithFallback(ConfluentPlatformCACertPath, DeprecatedConfluentPlatformCACertPath)

		return creds, nil
	}
}

func (h *LoginCredentialsManagerImpl) GetCredentialsFromKeychain(isCloud bool, ctxName string, url string) func() (*Credentials, error) {
	return func() (*Credentials, error) {
		if runtime.GOOS == "darwin" {
			username, password, err := keychain.Read(isCloud, ctxName, url)
			if err == nil && password != "" {
				log.CliLogger.Debugf(`Found credentials for user "%s" from keychain (%s)`, username, stopNonInteractiveMsg)
				return &Credentials{Username: username, Password: password}, nil
			}
			return nil, fmt.Errorf("no matching credentials found in keychain")
		}
		return nil, fmt.Errorf("keychain not available on platforms other than darwin")
	}
}

func (h *LoginCredentialsManagerImpl) SetCloudClient(client *ccloudv1.Client) {
	h.client = client
}

func matchLoginCredentialWithFilter(loginCredential *config.LoginCredential, filterParams config.MachineParams) bool {
	if loginCredential == nil {
		return false
	}
	if loginCredential.Url != filterParams.URL {
		return false
	}
	if loginCredential.IsCloud != filterParams.IsCloud {
		return false
	}
	if filterParams.Name != "" && !strings.Contains(filterParams.Name, loginCredential.Username) {
		return false
	}
	return true
}<|MERGE_RESOLUTION|>--- conflicted
+++ resolved
@@ -73,12 +73,8 @@
 	GetSsoCredentialsFromConfig(*config.Config, string) func() (*Credentials, error)
 	GetCredentialsFromConfig(*config.Config, config.MachineParams) func() (*Credentials, error)
 	GetCredentialsFromKeychain(bool, string, string) func() (*Credentials, error)
-<<<<<<< HEAD
-=======
-	GetCredentialsFromNetrc(netrc.NetrcMachineParams) func() (*Credentials, error)
 	GetOnPremSsoCredentials(url, caCertPath string, unsafeTrace bool) func() (*Credentials, error)
 	GetOnPremSsoCredentialsFromConfig(*config.Config, bool) func() (*Credentials, error)
->>>>>>> 931f4aea
 	GetCloudCredentialsFromPrompt(string) func() (*Credentials, error)
 	GetOnPremCredentialsFromPrompt() func() (*Credentials, error)
 
@@ -236,8 +232,6 @@
 	}
 }
 
-<<<<<<< HEAD
-=======
 func (h *LoginCredentialsManagerImpl) GetOnPremSsoCredentialsFromConfig(cfg *config.Config, unsafeTrace bool) func() (*Credentials, error) {
 	return func() (*Credentials, error) {
 		ctx := cfg.Context()
@@ -273,31 +267,6 @@
 	}
 }
 
-func (h *LoginCredentialsManagerImpl) GetCredentialsFromNetrc(filterParams netrc.NetrcMachineParams) func() (*Credentials, error) {
-	return func() (*Credentials, error) {
-		netrcMachine, err := h.getNetrcMachine(filterParams)
-		if err != nil {
-			log.CliLogger.Debugf("Get netrc machine error: %s", err.Error())
-			return nil, err
-		}
-
-		log.CliLogger.Debugf(foundCredentialsForUserFromKeychainMessage, netrcMachine.User, h.netrcHandler.GetFileName())
-		return &Credentials{Username: netrcMachine.User, Password: netrcMachine.Password}, nil
-	}
-}
-
-func (h *LoginCredentialsManagerImpl) getNetrcMachine(filterParams netrc.NetrcMachineParams) (*netrc.Machine, error) {
-	log.CliLogger.Debugf("Searching for netrc machine with filter: %+v", filterParams)
-	netrcMachine, err := h.netrcHandler.GetMatchingNetrcMachine(filterParams)
-	if err != nil {
-		return nil, err
-	}
-	if netrcMachine == nil {
-		return nil, fmt.Errorf("found no netrc machine using the filter: %+v", filterParams)
-	}
-	return netrcMachine, err
-}
-
 func (h *LoginCredentialsManagerImpl) GetOnPremSsoCredentials(url, caCertPath string, unsafeTrace bool) func() (*Credentials, error) {
 	return func() (*Credentials, error) {
 		// For on-prem SSO logins, the sub claim of the Confluent Token is used in place of the Username
@@ -309,7 +278,6 @@
 	}
 }
 
->>>>>>> 931f4aea
 func (h *LoginCredentialsManagerImpl) GetCloudCredentialsFromPrompt(organizationId string) func() (*Credentials, error) {
 	return func() (*Credentials, error) {
 		output.Println(false, "Enter your Confluent Cloud credentials:")
