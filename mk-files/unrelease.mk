UNRELEASE_TARGET ?= $(S3_BUCKET_PATH)

.PHONY: unrelease
unrelease: unrelease-warn
	make unrelease-s3
	git checkout master
	git pull
	git diff-index --quiet HEAD # ensures git status is clean
	git tag -d v$(CLEAN_VERSION) # delete local tag
	git push --delete origin v$(CLEAN_VERSION) # delete remote tag
	git reset --hard HEAD~1 # warning: assumes "chore" version bump was last commit
	git push origin HEAD --force
	make restore-latest-archives

.PHONY: unrelease-warn
unrelease-warn:
	@echo "Latest tag:"
	@git describe --tags `git rev-list --tags --max-count=1`
	@echo "Latest commits:"
	@git --no-pager log --decorate=short --pretty=oneline -n10
	@echo -n "Warning: Ensure a git version bump (new commit and new tag) has occurred before continuing, else you will remove the prior version. Continue? (y/n): "
	@read line; if [ $$line = "n" ] || [ $$line = "N" ]; then echo aborting; exit 1; fi

.PHONY: unrelease-s3
unrelease-s3:
	@echo "If you are going to reattempt the release again without the need to edit the release notes, there is no need to delete the release notes from S3."
	@echo -n "Do you want to delete the release notes from S3? (y/n): "
	@read line; if [ $$line = "y" ] || [ $$line = "Y" ]; then make delete-binaries-archives-and-release-notes; else make delete-binaries-and-archives; fi

.PHONY: delete-binaries-and-archives
delete-binaries-and-archives:
	$(caasenv-authenticate); \
	$(delete-binaries); \
	$(delete-archives)

.PHONY: delete-binaries-archives-and-release-notes
delete-binaries-archives-and-release-notes:
	$(caasenv-authenticate); \
	$(delete-binaries); \
	$(delete-archives); \
	$(delete-release-notes)

define delete-binaries
	aws s3 rm $(UNRELEASE_TARGET)/ccloud-cli/binaries/$(CLEAN_VERSION) --recursive; \
	aws s3 rm $(UNRELEASE_TARGET)/confluent-cli/binaries/$(CLEAN_VERSION) --recursive
endef

define delete-archives
	aws s3 rm $(UNRELEASE_TARGET)/ccloud-cli/archives/$(CLEAN_VERSION) --recursive; \
	aws s3 rm $(UNRELEASE_TARGET)/confluent-cli/archives/$(CLEAN_VERSION) --recursive
endef

define delete-release-notes
	aws s3 rm $(UNRELEASE_TARGET)/ccloud-cli/release-notes/$(CLEAN_VERSION) --recursive; \
	aws s3 rm $(UNRELEASE_TARGET)/confluent-cli/release-notes/$(CLEAN_VERSION) --recursive
endef

.PHONY: restore-latest-archives
restore-latest-archives: restore-latest-archives-warn
<<<<<<< HEAD
	$(eval TEMP_DIR=$(shell mktemp -d))
	$(caasenv-authenticate); \
	for binary in ccloud confluent; do \
		aws s3 cp $(UNRELEASE_TARGET)/$${binary}-cli/archives/$(CLEAN_VERSION) $(TEMP_DIR)/$${binary}-cli --recursive ; \
		cd $(TEMP_DIR)/$${binary}-cli ; \
		for fname in $${binary}_v$(CLEAN_VERSION)_*; do \
			newname=`echo "$$fname" | sed 's/_v$(CLEAN_VERSION)/_latest/g'`; \
			mv $$fname $$newname; \
		done ; \
		rm *checksums.txt; \
		$(SHASUM) $${binary}_latest_* > $${binary}_latest_checksums.txt ; \
		aws s3 cp ./ $(UNRELEASE_TARGET)/$${binary}-cli/archives/latest --acl public-read --recursive ; \
	done
	rm -rf $(TEMP_DIR)
=======
	make copy-archives-to-latest
>>>>>>> 35b150b6
	@echo "Verifying latest archives with: make test-installers"
	make test-installers

.PHONY: restore-latest-archives-warn
restore-latest-archives-warn:
	@echo -n "Warning: Overriding archives in the latest folder with archives from version v$(CLEAN_VERSION). Continue? (y/n): "
	@read line; if [ $$line = "n" ] || [ $$line = "N" ]; then echo aborting; exit 1; fi<|MERGE_RESOLUTION|>--- conflicted
+++ resolved
@@ -57,24 +57,7 @@
 
 .PHONY: restore-latest-archives
 restore-latest-archives: restore-latest-archives-warn
-<<<<<<< HEAD
-	$(eval TEMP_DIR=$(shell mktemp -d))
-	$(caasenv-authenticate); \
-	for binary in ccloud confluent; do \
-		aws s3 cp $(UNRELEASE_TARGET)/$${binary}-cli/archives/$(CLEAN_VERSION) $(TEMP_DIR)/$${binary}-cli --recursive ; \
-		cd $(TEMP_DIR)/$${binary}-cli ; \
-		for fname in $${binary}_v$(CLEAN_VERSION)_*; do \
-			newname=`echo "$$fname" | sed 's/_v$(CLEAN_VERSION)/_latest/g'`; \
-			mv $$fname $$newname; \
-		done ; \
-		rm *checksums.txt; \
-		$(SHASUM) $${binary}_latest_* > $${binary}_latest_checksums.txt ; \
-		aws s3 cp ./ $(UNRELEASE_TARGET)/$${binary}-cli/archives/latest --acl public-read --recursive ; \
-	done
-	rm -rf $(TEMP_DIR)
-=======
 	make copy-archives-to-latest
->>>>>>> 35b150b6
 	@echo "Verifying latest archives with: make test-installers"
 	make test-installers
 
