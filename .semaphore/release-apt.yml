version: v1.0
name: Release to APT

agent:
  machine:
    type: s1-prod-ubuntu20-04-amd64-1

execution_time_limit:
  hours: 1

blocks:
  - name: linux/amd64
    task:
      jobs:
        - name: linux/amd64
          commands:
            - sudo apt update
            - sudo apt install -y debhelper devscripts git-buildpackage

            - checkout
<<<<<<< HEAD
            - git checkout -b tmp-debian main
            - git merge --no-edit origin/debian
=======
            - git checkout -b tmp-debian
>>>>>>> 5167add6

            - export DEBEMAIL="Confluent Packaging <packages@confluent.io>"
            - export VERSION=$(git describe --tags --abbrev=0)
            - dch --newversion ${VERSION#v}-1 "Release version $VERSION" --urgency low && dch --release --distribution unstable ""

            - git config user.email "bstrauch@confluent.io"
            - git config user.name "Brian Strauch"
            - git commit -am "Tag Debian release $VERSION."

            - gbp buildpackage -us -uc --git-debian-branch=tmp-debian --git-upstream-tree=main --git-verbose --git-builder="debuild --set-envvar=APPLY_PATCHES=yes --set-envvar=PACKAGE_TYPE=deb --set-envvar=CLI_VERSION=${VERSION#v} --set-envvar=SKIP_TESTS=yes -i -I"
            - echo $SIGN
            - if [ "x$SIGN" == "xyes" ]; then sudo --login debsign $(readlink -f confluent_*.changes); fi
            - ls<|MERGE_RESOLUTION|>--- conflicted
+++ resolved
@@ -18,12 +18,7 @@
             - sudo apt install -y debhelper devscripts git-buildpackage
 
             - checkout
-<<<<<<< HEAD
-            - git checkout -b tmp-debian main
-            - git merge --no-edit origin/debian
-=======
             - git checkout -b tmp-debian
->>>>>>> 5167add6
 
             - export DEBEMAIL="Confluent Packaging <packages@confluent.io>"
             - export VERSION=$(git describe --tags --abbrev=0)
