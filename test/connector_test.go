--- conflicted
+++ resolved
@@ -18,15 +18,9 @@
 		{args: "connector-catalog list --cluster lkc-123", fixture: "connector-catalog-list.golden", wantErrCode: 0},
 		{args: "connector-catalog list --cluster lkc-123 -o json", fixture: "connector-catalog-list-json.golden", wantErrCode: 0},
 		{args: "connector-catalog list --cluster lkc-123 -o yaml", fixture: "connector-catalog-list-yaml.golden", wantErrCode: 0},
-<<<<<<< HEAD
-		{args: "connector-catalog describe AzureBlobSink --cluster lkc-123", fixture: "connector-catalog-describe.golden", wantErrCode: 0},
-		{args: "connector-catalog describe AzureBlobSink --cluster lkc-123 -o json", fixture: "connector-catalog-describe-json.golden", wantErrCode: 0},
-		{args: "connector-catalog describe AzureBlobSink --cluster lkc-123 -o yaml", fixture: "connector-catalog-describe-yaml.golden", wantErrCode: 0},
-=======
 		{args: "connector-catalog describe GcsSink --cluster lkc-123", fixture: "connector-catalog-describe.golden", wantErrCode: 0},
 		{args: "connector-catalog describe GcsSink --cluster lkc-123 -o json", fixture: "connector-catalog-describe-json.golden", wantErrCode: 0},
 		{args: "connector-catalog describe GcsSink --cluster lkc-123 -o yaml", fixture: "connector-catalog-describe-yaml.golden", wantErrCode: 0},
->>>>>>> c9e693ff
 	}
 	resetConfiguration(s.T(), "ccloud")
 	for _, tt := range tests {
