--- conflicted
+++ resolved
@@ -15,13 +15,8 @@
 		{args: "ksql app create test_ksql --storage 101 --cluster lkc-12345", fixture: "ksql-app-create-result.golden"},
 		{args: "ksql app describe lksqlc-12345", fixture: "ksql-app-describe-result.golden"},
 		{args: "ksql app list", fixture: "ksql-app-list-result.golden"},
-<<<<<<< HEAD
-		{args: "ksql app list -o json", fixture: "ksql-app-list-json-result.golden"},
-		{args: "ksql app list -o yaml", fixture: "ksql-app-list-yaml-result.golden"},
-=======
 		{args: "ksql app list -o json", fixture: "ksql-app-list-result-json.golden"},
 		{args: "ksql app list -o yaml", fixture: "ksql-app-list-result-yaml.golden"},
->>>>>>> 3f10bbd2
 		{args: "ksql app delete lksqlc-12345", fixture: "ksql-app-delete-result.golden"},
 	}
 	resetConfiguration(s.T(), "ccloud")
