package test

func (s *CLITestSuite) TestFlinkComputePool() {
	tests := []CLITest{
		{args: "flink compute-pool create my-compute-pool --cloud aws --region us-west-2", fixture: "flink/compute-pool/create.golden"},
		{args: "flink compute-pool delete lfcp-123456 --force", fixture: "flink/compute-pool/delete.golden"},
		{args: "flink compute-pool describe lfcp-123456", fixture: "flink/compute-pool/describe.golden"},
		{args: "flink compute-pool list", fixture: "flink/compute-pool/list.golden"},
		{args: "flink compute-pool list --region us-west-2", fixture: "flink/compute-pool/list-region.golden"},
		{args: "flink compute-pool update lfcp-123456 --cfu 2", fixture: "flink/compute-pool/update.golden"},
	}

	for _, test := range tests {
		test.login = "cloud"
		s.runIntegrationTest(test)
	}
}

func (s *CLITestSuite) TestFlinkComputePoolUse() {
	tests := []CLITest{
		{args: "flink compute-pool use lfcp-123456", login: "cloud", fixture: "flink/compute-pool/use.golden"},
		{args: "flink compute-pool describe", fixture: "flink/compute-pool/describe-after-use.golden"},
		{args: "flink compute-pool list", fixture: "flink/compute-pool/list-after-use.golden"},
		{args: "flink compute-pool update --cfu 2", fixture: "flink/compute-pool/update-after-use.golden"},
	}

	for _, test := range tests {
		test.workflow = true
		s.runIntegrationTest(test)
	}
}

func (s *CLITestSuite) TestFlinkRegion() {
	tests := []CLITest{
		{args: "flink region list", fixture: "flink/region/list.golden"},
		{args: "flink region use aws.eu-west-1", fixture: "flink/region/use.golden"},
		{args: "flink region use aws", fixture: "flink/region/use-missing-region.golden", exitCode: 1},
		{args: "flink region use eu-west-2", fixture: "flink/region/use-missing-cloud.golden", exitCode: 1},
		{args: "flink region list -o json", fixture: "flink/region/list-json.golden"},
		{args: "flink region list --cloud aws", fixture: "flink/region/list-cloud.golden"},
	}

	for _, test := range tests {
		test.login = "cloud"
		s.runIntegrationTest(test)
	}
}

func (s *CLITestSuite) TestFlinkStatement() {
	tests := []CLITest{
		{args: "flink statement delete my-statement --force --region eu-west-1 --cloud aws", fixture: "flink/statement/delete.golden"},
		{args: "flink statement list --compute-pool lfcp-123456", fixture: "flink/statement/list.golden"},
<<<<<<< HEAD
		{args: "flink statement describe my-statement --compute-pool lfcp-123456", fixture: "flink/statement/describe.golden"},
		{args: "flink statement exception list my-statement --compute-pool lfcp-123456", fixture: "flink/statement/exception/list.golden"},
		{args: `flink statement create "CREATE TABLE test;" --name my-statement --database my-cluster --compute-pool lfcp-123456 --identity-pool pool-1234`, fixture: "flink/statement/create.golden"},
=======
		{args: "flink statement describe my-statement --region eu-west-1 --cloud aws", fixture: "flink/statement/describe.golden"},
		{args: "flink statement exception list my-statement --region eu-west-1 --cloud aws", fixture: "flink/statement/exception/list.golden"},
>>>>>>> 0bfef41f
	}

	for _, test := range tests {
		test.login = "cloud"
		s.runIntegrationTest(test)
	}
}

func (s *CLITestSuite) TestFlinkIamBinding() {
	tests := []CLITest{
		{args: "flink iam-binding create --cloud aws --region us-west-2 --identity-pool pool-1234", fixture: "flink/iam-binding/create.golden"},
		{args: "flink iam-binding create --cloud aws --region us-west-2 --identity-pool pool-1234 --environment env-123", fixture: "flink/iam-binding/create-environment.golden"},
		{args: "flink iam-binding delete fiam-123 --force", fixture: "flink/iam-binding/delete.golden"},
		{args: "flink iam-binding list", fixture: "flink/iam-binding/list.golden"},
		{args: "flink iam-binding list --cloud aws", fixture: "flink/iam-binding/list-cloud.golden"},
		{args: "flink iam-binding list --region us-west-1", fixture: "flink/iam-binding/list-region.golden"},
		{args: "flink iam-binding list --identity-pool pool-123", fixture: "flink/iam-binding/list-identity-pool.golden"},
	}

	for _, test := range tests {
		test.login = "cloud"
		s.runIntegrationTest(test)
	}
}<|MERGE_RESOLUTION|>--- conflicted
+++ resolved
@@ -50,14 +50,9 @@
 	tests := []CLITest{
 		{args: "flink statement delete my-statement --force --region eu-west-1 --cloud aws", fixture: "flink/statement/delete.golden"},
 		{args: "flink statement list --compute-pool lfcp-123456", fixture: "flink/statement/list.golden"},
-<<<<<<< HEAD
-		{args: "flink statement describe my-statement --compute-pool lfcp-123456", fixture: "flink/statement/describe.golden"},
-		{args: "flink statement exception list my-statement --compute-pool lfcp-123456", fixture: "flink/statement/exception/list.golden"},
-		{args: `flink statement create "CREATE TABLE test;" --name my-statement --database my-cluster --compute-pool lfcp-123456 --identity-pool pool-1234`, fixture: "flink/statement/create.golden"},
-=======
 		{args: "flink statement describe my-statement --region eu-west-1 --cloud aws", fixture: "flink/statement/describe.golden"},
 		{args: "flink statement exception list my-statement --region eu-west-1 --cloud aws", fixture: "flink/statement/exception/list.golden"},
->>>>>>> 0bfef41f
+		{args: `flink statement create "CREATE TABLE test;" --name my-statement --database my-cluster --compute-pool lfcp-123456 --identity-pool pool-1234`, fixture: "flink/statement/create.golden"},
 	}
 
 	for _, test := range tests {
