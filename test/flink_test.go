--- conflicted
+++ resolved
@@ -1,8 +1,6 @@
 package test
 
-<<<<<<< HEAD
-func (s *CLITestSuite) TestFlinkArtifact() {
-=======
+
 import (
 	"bufio"
 	"fmt"
@@ -35,8 +33,7 @@
 	goldenFile string
 }
 
-func (s *CLITestSuite) TestFlinkArtifactList() {
->>>>>>> 0c59e811
+func (s *CLITestSuite) TestFlinkArtifact() {
 	tests := []CLITest{
 		{args: "flink artifact create my-flink-artifact --artifact-file test/fixtures/input/flink/java-udf-examples-3.0.jar", fixture: "flink/artifact/create.golden"},
 		{args: "flink artifact create my-flink-artifact --artifact-file test/fixtures/input/flink/java-udf-examples-3.0.jar --description cliPluginTest", fixture: "flink/artifact/create.golden"},
