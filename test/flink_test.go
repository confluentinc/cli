package test

func (s *CLITestSuite) TestFlinkComputePool() {
	tests := []CLITest{
		{args: "flink compute-pool create my-compute-pool --cloud aws --region us-west-2", fixture: "flink/compute-pool/create.golden"},
		{args: "flink compute-pool describe lfcp-123456", fixture: "flink/compute-pool/describe.golden"},
		{args: "flink compute-pool list", fixture: "flink/compute-pool/list.golden"},
		{args: "flink compute-pool list --region us-west-2", fixture: "flink/compute-pool/list-region.golden"},
		{args: "flink compute-pool update lfcp-123456 --max-cfu 5", fixture: "flink/compute-pool/update.golden"},
	}

	for _, test := range tests {
		test.login = "cloud"
		s.runIntegrationTest(test)
	}
}

func (s *CLITestSuite) TestFlinkComputePoolDelete() {
	tests := []CLITest{
		{args: "flink compute-pool delete lfcp-123456 --force", fixture: "flink/compute-pool/delete.golden"},
		{args: "flink compute-pool delete lfcp-123456 lfcp-222222", input: "n\n", fixture: "flink/compute-pool/delete-multiple-refuse.golden"},
		{args: "flink compute-pool delete lfcp-123456 lfcp-222222", input: "y\n", fixture: "flink/compute-pool/delete-multiple-success.golden"},
		{args: "flink compute-pool delete lfcp-123456 lfcp-654321", fixture: "flink/compute-pool/delete-multiple-fail.golden", exitCode: 1},
	}

	for _, test := range tests {
		test.login = "cloud"
		s.runIntegrationTest(test)
	}
}

func (s *CLITestSuite) TestFlinkComputePoolUse() {
	tests := []CLITest{
		{args: "flink compute-pool use lfcp-999999", login: "cloud", fixture: "flink/compute-pool/use-fail.golden", exitCode: 1},
		{args: "flink compute-pool use lfcp-123456", login: "cloud", fixture: "flink/compute-pool/use.golden"},
		{args: "flink compute-pool describe", fixture: "flink/compute-pool/describe-after-use.golden"},
		{args: "flink compute-pool list", fixture: "flink/compute-pool/list-after-use.golden"},
		{args: "flink compute-pool update --max-cfu 5", fixture: "flink/compute-pool/update-after-use.golden"},
	}

	for _, test := range tests {
		test.workflow = true
		s.runIntegrationTest(test)
	}
}

func (s *CLITestSuite) TestFlinkRegion() {
	tests := []CLITest{
		{args: "flink region list", fixture: "flink/region/list.golden"},
		{args: "flink region use aws.eu-west-1", fixture: "flink/region/use.golden"},
		{args: "flink region use aws", fixture: "flink/region/use-missing-region.golden", exitCode: 1},
		{args: "flink region use eu-west-2", fixture: "flink/region/use-missing-cloud.golden", exitCode: 1},
		{args: "flink region list -o json", fixture: "flink/region/list-json.golden"},
		{args: "flink region list --cloud aws", fixture: "flink/region/list-cloud.golden"},
	}

	for _, test := range tests {
		test.login = "cloud"
		s.runIntegrationTest(test)
	}
}

func (s *CLITestSuite) TestFlinkStatement() {
	tests := []CLITest{
<<<<<<< HEAD
		{args: `flink statement create my-statement --sql "INSERT * INTO table;" --cloud aws --region eu-west-1 --service-account sa-123456`, fixture: "flink/statement/create.golden"},
		{args: `flink statement create --sql "INSERT * INTO table;" --cloud aws --region eu-west-1 --service-account sa-123456 -o yaml`, fixture: "flink/statement/create-no-name-yaml.golden", regex: true},
		{args: `flink statement create my-statement --sql "INSERT * INTO table;" --cloud aws --region eu-west-1`, fixture: "flink/statement/create-service-account-warning.golden"},
		{args: "flink statement delete my-statement --force --cloud aws --region eu-west-1", fixture: "flink/statement/delete.golden"},
		{args: "flink statement list --compute-pool lfcp-123456", fixture: "flink/statement/list.golden"},
		{args: "flink statement list --compute-pool lfcp-123456 -o yaml", fixture: "flink/statement/list-yaml.golden"},
		{args: "flink statement describe my-statement --cloud aws --region eu-west-1", fixture: "flink/statement/describe.golden"},
		{args: "flink statement describe my-statement --cloud aws --region eu-west-1 -o yaml", fixture: "flink/statement/describe-yaml.golden"},
		{args: "flink statement exception list my-statement --cloud aws --region eu-west-1", fixture: "flink/statement/exception/list.golden"},
		{args: "flink statement exception list my-statement --cloud aws --region eu-west-1 -o yaml", fixture: "flink/statement/exception/list-yaml.golden"},
=======
		{args: "flink statement delete my-statement --force --region eu-west-1 --cloud aws", fixture: "flink/statement/delete.golden"},
		{args: "flink statement describe my-statement --region eu-west-1 --cloud aws", fixture: "flink/statement/describe.golden"},
		{args: "flink statement describe my-statement --region eu-west-1 --cloud aws -o yaml", fixture: "flink/statement/describe-yaml.golden"},
		{args: "flink statement exception list my-statement --region eu-west-1 --cloud aws", fixture: "flink/statement/exception/list.golden"},
		{args: "flink statement exception list my-statement --region eu-west-1 --cloud aws -o yaml", fixture: "flink/statement/exception/list-yaml.golden"},
		{args: "flink statement list --compute-pool lfcp-123456", fixture: "flink/statement/list.golden"},
		{args: "flink statement list --compute-pool lfcp-123456 -o yaml", fixture: "flink/statement/list-yaml.golden"},
		{args: "flink statement stop my-statement --region eu-west-1 --cloud aws", fixture: "flink/statement/stop.golden"},
>>>>>>> ce7daf4d
	}

	for _, test := range tests {
		test.login = "cloud"
		s.runIntegrationTest(test)
	}
}<|MERGE_RESOLUTION|>--- conflicted
+++ resolved
@@ -62,7 +62,6 @@
 
 func (s *CLITestSuite) TestFlinkStatement() {
 	tests := []CLITest{
-<<<<<<< HEAD
 		{args: `flink statement create my-statement --sql "INSERT * INTO table;" --cloud aws --region eu-west-1 --service-account sa-123456`, fixture: "flink/statement/create.golden"},
 		{args: `flink statement create --sql "INSERT * INTO table;" --cloud aws --region eu-west-1 --service-account sa-123456 -o yaml`, fixture: "flink/statement/create-no-name-yaml.golden", regex: true},
 		{args: `flink statement create my-statement --sql "INSERT * INTO table;" --cloud aws --region eu-west-1`, fixture: "flink/statement/create-service-account-warning.golden"},
@@ -71,18 +70,9 @@
 		{args: "flink statement list --compute-pool lfcp-123456 -o yaml", fixture: "flink/statement/list-yaml.golden"},
 		{args: "flink statement describe my-statement --cloud aws --region eu-west-1", fixture: "flink/statement/describe.golden"},
 		{args: "flink statement describe my-statement --cloud aws --region eu-west-1 -o yaml", fixture: "flink/statement/describe-yaml.golden"},
+		{args: "flink statement stop my-statement --region eu-west-1 --cloud aws", fixture: "flink/statement/stop.golden"},
 		{args: "flink statement exception list my-statement --cloud aws --region eu-west-1", fixture: "flink/statement/exception/list.golden"},
 		{args: "flink statement exception list my-statement --cloud aws --region eu-west-1 -o yaml", fixture: "flink/statement/exception/list-yaml.golden"},
-=======
-		{args: "flink statement delete my-statement --force --region eu-west-1 --cloud aws", fixture: "flink/statement/delete.golden"},
-		{args: "flink statement describe my-statement --region eu-west-1 --cloud aws", fixture: "flink/statement/describe.golden"},
-		{args: "flink statement describe my-statement --region eu-west-1 --cloud aws -o yaml", fixture: "flink/statement/describe-yaml.golden"},
-		{args: "flink statement exception list my-statement --region eu-west-1 --cloud aws", fixture: "flink/statement/exception/list.golden"},
-		{args: "flink statement exception list my-statement --region eu-west-1 --cloud aws -o yaml", fixture: "flink/statement/exception/list-yaml.golden"},
-		{args: "flink statement list --compute-pool lfcp-123456", fixture: "flink/statement/list.golden"},
-		{args: "flink statement list --compute-pool lfcp-123456 -o yaml", fixture: "flink/statement/list-yaml.golden"},
-		{args: "flink statement stop my-statement --region eu-west-1 --cloud aws", fixture: "flink/statement/stop.golden"},
->>>>>>> ce7daf4d
 	}
 
 	for _, test := range tests {
