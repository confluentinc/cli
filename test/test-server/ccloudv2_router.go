--- conflicted
+++ resolved
@@ -33,13 +33,10 @@
 	"/service-quota/v1/applied-quotas":                             handleAppliedQuotas,
 	"/service-quota/v2/applied-quotas":                             handleAppliedQuotas,
 	"/v2/metrics/cloud/query":                                      handleMetricsQuery,
-<<<<<<< HEAD
 	"/kafka-quotas/v1/client-quotas/{id}":                          handleKafkaClientQuota,
 	"/kafka-quotas/v1/client-quotas":                               handleKafkaClientQuotas,
-=======
-	"/cdx/v1/provider-shares":          handleStreamSharingProviderShares,
-	"/cdx/v1/provider-shares/{id}":     handleStreamSharingProviderShare,
->>>>>>> 9b43a97b
+	"/cdx/v1/provider-shares":                                      handleStreamSharingProviderShares,
+	"/cdx/v1/provider-shares/{id}":                                 handleStreamSharingProviderShare,
 }
 
 type V2Router struct {
