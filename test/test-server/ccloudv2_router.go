--- conflicted
+++ resolved
@@ -30,23 +30,10 @@
 	"/org/v2/environments":                                         handleOrgEnvironments,
 	"/connect/v1/environments/{env}/clusters/{clusters}/connector-plugins":                          handlePlugins,
 	"/connect/v1/environments/{env}/clusters/{clusters}/connector-plugins/{plugin}/config/validate": handlePluginValidate,
-<<<<<<< HEAD
-	"/iam/v2/api-keys/{id}":            handleIamApiKey,
-	"/iam/v2/api-keys":                 handleIamApiKeys,
-	"/iam/v2/users/{id}":               handleIamUser,
-	"/iam/v2/users":                    handleIamUsers,
-	"/iam/v2/service-accounts/{id}":    handleIamServiceAccount,
-	"/iam/v2/service-accounts":         handleIamServiceAccounts,
-	"/org/v2/environments/{id}":        handleOrgEnvironment,
-	"/org/v2/environments":             handleOrgEnvironments,
-	"/service-quota/v1/applied-quotas": handleAppliedQuotas,
-	"/v2/metrics/cloud/query":          handleMetricsQuery,
+	"/service-quota/v1/applied-quotas":                                                              handleAppliedQuotas,
+	"/v2/metrics/cloud/query":                                                                       handleMetricsQuery,
 	"/cdx/v1/provider-shares":          handleStreamSharingProviderShares,
 	"/cdx/v1/provider-shares/{id}":     handleStreamSharingProviderShare,
-=======
-	"/service-quota/v1/applied-quotas":                                                              handleAppliedQuotas,
-	"/v2/metrics/cloud/query":                                                                       handleMetricsQuery,
->>>>>>> 7f6f0b51
 }
 
 type V2Router struct {
