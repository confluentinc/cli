package testserver

import (
	"testing"

	"github.com/gorilla/mux"
)

<<<<<<< HEAD
// Schema Registry URLs
const (
	get                  = "/"
	updateTopLevelConfig = "/config"
	updateTopLevelMode   = "/mode"
	compatibility        = "/compatibility/subjects/{subject}/versions/{version}"
	subjectVersions      = "/subjects/{subject}/versions"
	subject              = "/subjects/{subject}"
	subjectVersion       = "/subjects/{subject}/versions/{version}"
	schemas              = "/schemas"
	schemaById           = "/schemas/ids/{id}"
	subjects             = "/subjects"
	exporters            = "/exporters"
	exporter             = "/exporters/{name}"
	exporterStatus       = "/exporters/{name}/status"
	exporterConfig       = "/exporters/{name}/config"
	exporterPause        = "/exporters/{name}/pause"
	exporterResume       = "/exporters/{name}/resume"
	exporterReset        = "/exporters/{name}/reset"
	subjectLevelConfig   = "/config/{subject}"
	modeSubject          = "/mode/{subject}"
	asyncApi             = "/asyncapi"
	asyncApiParse        = "/asyncapi/parse"
	tagDefs              = "/catalog/v1/types/tagdefs"
	catalogTags          = "/catalog/v1/entity/tags"
	uniqueAttributes     = "/catalog/v1/entity"
)

type SRRouter struct {
	*mux.Router
=======
var schemaRegistryRoutes = []route{
	{"/", handleSRGet},
	{"/config", handleSRUpdateTopLevelConfig},
	{"/mode", handleSRUpdateTopLevelMode},
	{"/compatibility/subjects/{subject}/versions/{version}", handleSRCompatibility},
	{"/subjects/{subject}/versions", handleSRSubjectVersions},
	{"/subjects/{subject}", handleSRSubject},
	{"/subjects/{subject}/versions/{version}", handleSRSubjectVersion},
	{"/schemas", handleSRSchemas},
	{"/schemas/ids/{id}", handleSRById},
	{"/subjects", handleSRSubjects},
	{"/exporters", handleSRExporters},
	{"/exporters/{name}", handleSRExporter},
	{"/exporters/{name}/status", handleSRExporterStatus},
	{"/exporters/{name}/config", handleSRExporterConfig},
	{"/exporters/{name}/pause", handleSRExporterPause},
	{"/exporters/{name}/resume", handleSRExporterResume},
	{"/exporters/{name}/reset", handleSRExporterReset},
	{"/config/{subject}", handleSRSubjectConfig},
	{"/mode/{subject}", handleSRSubjectMode},
	{"/asyncapi", handleSRAsyncApi},
>>>>>>> 3fc90b15
}

func NewSRRouter(t *testing.T) *mux.Router {
	router := mux.NewRouter()
	router.Use(defaultHeaderMiddleware)

	for _, route := range schemaRegistryRoutes {
		router.HandleFunc(route.path, route.handler(t))
	}

<<<<<<< HEAD
func (s *SRRouter) buildSRHandler(t *testing.T) {
	s.HandleFunc(get, s.HandleSRGet(t))
	s.HandleFunc(updateTopLevelConfig, s.HandleSRUpdateTopLevelConfig(t))
	s.HandleFunc(updateTopLevelMode, s.HandleSRUpdateTopLevelMode(t))
	s.HandleFunc(compatibility, s.HandleSRCompatibility(t))
	s.HandleFunc(subjectVersions, s.HandleSRSubjectVersions(t))
	s.HandleFunc(subject, s.HandleSRSubject(t))
	s.HandleFunc(subjectVersion, s.HandleSRSubjectVersion(t))
	s.HandleFunc(schemas, s.HandleSRSchemas(t))
	s.HandleFunc(schemaById, s.HandleSRById(t))
	s.HandleFunc(subjects, s.HandleSRSubjects(t))
	s.HandleFunc(exporters, s.HandleSRExporters(t))
	s.HandleFunc(exporter, s.HandleSRExporter(t))
	s.HandleFunc(exporterStatus, s.HandleSRExporterStatus(t))
	s.HandleFunc(exporterConfig, s.HandleSRExporterConfig(t))
	s.HandleFunc(exporterPause, s.HandleSRExporterPause(t))
	s.HandleFunc(exporterResume, s.HandleSRExporterResume(t))
	s.HandleFunc(exporterReset, s.HandleSRExporterReset(t))
	s.HandleFunc(subjectLevelConfig, s.HandleSRSubjectConfig(t))
	s.HandleFunc(modeSubject, s.HandleSRSubjectMode(t))
	s.HandleFunc(asyncApi, s.HandleSRAsyncApi(t))
	s.HandleFunc(asyncApiParse, s.HandleSRAsyncApi(t))
	s.HandleFunc(tagDefs, s.HandleSRTagDefs(t))
	s.HandleFunc(catalogTags, s.HandleSRCatalogEntity(t))
	s.HandleFunc(uniqueAttributes, s.HandleSRUniqueAttributes(t))
=======
	return router
>>>>>>> 3fc90b15
}<|MERGE_RESOLUTION|>--- conflicted
+++ resolved
@@ -6,38 +6,6 @@
 	"github.com/gorilla/mux"
 )
 
-<<<<<<< HEAD
-// Schema Registry URLs
-const (
-	get                  = "/"
-	updateTopLevelConfig = "/config"
-	updateTopLevelMode   = "/mode"
-	compatibility        = "/compatibility/subjects/{subject}/versions/{version}"
-	subjectVersions      = "/subjects/{subject}/versions"
-	subject              = "/subjects/{subject}"
-	subjectVersion       = "/subjects/{subject}/versions/{version}"
-	schemas              = "/schemas"
-	schemaById           = "/schemas/ids/{id}"
-	subjects             = "/subjects"
-	exporters            = "/exporters"
-	exporter             = "/exporters/{name}"
-	exporterStatus       = "/exporters/{name}/status"
-	exporterConfig       = "/exporters/{name}/config"
-	exporterPause        = "/exporters/{name}/pause"
-	exporterResume       = "/exporters/{name}/resume"
-	exporterReset        = "/exporters/{name}/reset"
-	subjectLevelConfig   = "/config/{subject}"
-	modeSubject          = "/mode/{subject}"
-	asyncApi             = "/asyncapi"
-	asyncApiParse        = "/asyncapi/parse"
-	tagDefs              = "/catalog/v1/types/tagdefs"
-	catalogTags          = "/catalog/v1/entity/tags"
-	uniqueAttributes     = "/catalog/v1/entity"
-)
-
-type SRRouter struct {
-	*mux.Router
-=======
 var schemaRegistryRoutes = []route{
 	{"/", handleSRGet},
 	{"/config", handleSRUpdateTopLevelConfig},
@@ -59,7 +27,9 @@
 	{"/config/{subject}", handleSRSubjectConfig},
 	{"/mode/{subject}", handleSRSubjectMode},
 	{"/asyncapi", handleSRAsyncApi},
->>>>>>> 3fc90b15
+	{"/catalog/v1/types/tagdefs", handleSRTagDefs},
+	{"/catalog/v1/entity/tags", handleSRTags},
+	{"/catalog/v1/entity", handleSRUniqueAttributes},
 }
 
 func NewSRRouter(t *testing.T) *mux.Router {
@@ -70,33 +40,5 @@
 		router.HandleFunc(route.path, route.handler(t))
 	}
 
-<<<<<<< HEAD
-func (s *SRRouter) buildSRHandler(t *testing.T) {
-	s.HandleFunc(get, s.HandleSRGet(t))
-	s.HandleFunc(updateTopLevelConfig, s.HandleSRUpdateTopLevelConfig(t))
-	s.HandleFunc(updateTopLevelMode, s.HandleSRUpdateTopLevelMode(t))
-	s.HandleFunc(compatibility, s.HandleSRCompatibility(t))
-	s.HandleFunc(subjectVersions, s.HandleSRSubjectVersions(t))
-	s.HandleFunc(subject, s.HandleSRSubject(t))
-	s.HandleFunc(subjectVersion, s.HandleSRSubjectVersion(t))
-	s.HandleFunc(schemas, s.HandleSRSchemas(t))
-	s.HandleFunc(schemaById, s.HandleSRById(t))
-	s.HandleFunc(subjects, s.HandleSRSubjects(t))
-	s.HandleFunc(exporters, s.HandleSRExporters(t))
-	s.HandleFunc(exporter, s.HandleSRExporter(t))
-	s.HandleFunc(exporterStatus, s.HandleSRExporterStatus(t))
-	s.HandleFunc(exporterConfig, s.HandleSRExporterConfig(t))
-	s.HandleFunc(exporterPause, s.HandleSRExporterPause(t))
-	s.HandleFunc(exporterResume, s.HandleSRExporterResume(t))
-	s.HandleFunc(exporterReset, s.HandleSRExporterReset(t))
-	s.HandleFunc(subjectLevelConfig, s.HandleSRSubjectConfig(t))
-	s.HandleFunc(modeSubject, s.HandleSRSubjectMode(t))
-	s.HandleFunc(asyncApi, s.HandleSRAsyncApi(t))
-	s.HandleFunc(asyncApiParse, s.HandleSRAsyncApi(t))
-	s.HandleFunc(tagDefs, s.HandleSRTagDefs(t))
-	s.HandleFunc(catalogTags, s.HandleSRCatalogEntity(t))
-	s.HandleFunc(uniqueAttributes, s.HandleSRUniqueAttributes(t))
-=======
 	return router
->>>>>>> 3fc90b15
 }