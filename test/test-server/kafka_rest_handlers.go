package test_server

import (
	"encoding/json"
	"fmt"
	"io"
	"io/ioutil"
	"net/http"
	"strconv"
	"testing"

	"github.com/confluentinc/kafka-rest-sdk-go/kafkarestv3"
	"github.com/gorilla/mux"
	"github.com/stretchr/testify/require"
)

// Handler for: "/kafka/v3/clusters"
func (r KafkaRestProxyRouter) HandleKafkaRPClusters(t *testing.T) func(http.ResponseWriter, *http.Request) {
	return func(w http.ResponseWriter, r *http.Request) {
		// List Clusters
		if r.Method == http.MethodGet {
			w.Header().Set("Content-Type", "application/json")
			// Response jsons are created by editting examples from the Kafka REST Proxy OpenApi Spec
			response := `{
				"kind": "KafkaClusterList",
				"metadata": { "self": "http://localhost:8082/v3/clusters", "next": null},
				"data": [
				  {
					"kind": "KafkaCluster","metadata": {"self": "http://localhost:8082/v3/clusters/cluster-1","resource_name": "crn:///kafka=cluster-1"},
					"cluster_id": "cluster-1",
					"controller": {"related": "http://localhost:8082/v3/clusters/cluster-1/brokers/1"},
					"acls": {"related": "http://localhost:8082/v3/clusters/cluster-1/acls"},
					"brokers": {"related": "http://localhost:8082/v3/clusters/cluster-1/brokers"},
					"broker_configs": {"related": "http://localhost:8082/v3/clusters/cluster-1/broker-configs"},
					"consumer_groups": {"related": "http://localhost:8082/v3/clusters/cluster-1/consumer-groups"},
					"topics": {"related": "http://localhost:8082/v3/clusters/cluster-1/topics"},
					"partition_reassignments": {"related": "http://localhost:8082/v3/clusters/cluster-1/topics/-/partitions/-/reassignment"}
				  }
				]
			}`
			_, err := io.WriteString(w, response)
			require.NoError(t, err)
		}
	}
}

// Handler for: "/kafka/v3/clusters/{cluster}/acls"
func (r KafkaRestProxyRouter) HandleKafkaRPACLs(t *testing.T) func(http.ResponseWriter, *http.Request) {
	return func(w http.ResponseWriter, r *http.Request) {
		switch r.Method {
		case "GET":
			w.Header().Set("Content-Type", "application/json")
			vars := mux.Vars(r)
			err := json.NewEncoder(w).Encode(kafkarestv3.AclDataList{Data: []kafkarestv3.AclData{{
				Kind:         "",
				Metadata:     kafkarestv3.ResourceMetadata{},
				ClusterId:    vars["cluster"],
				ResourceType: "TOPIC",
				ResourceName: "test-rest-proxy-topic",
				Operation:    "READ",
				Permission:   "ALLOW",
			}}})
			require.NoError(t, err)
		case "POST":
			w.WriteHeader(http.StatusCreated)
			w.Header().Set("Content-Type", "application/json")
			var req kafkarestv3.ClustersClusterIdAclsPostOpts
			err := json.NewDecoder(r.Body).Decode(&req)
			require.NoError(t, err)
			err = json.NewEncoder(w).Encode(kafkarestv3.ClustersClusterIdAclsPostOpts{})
			require.NoError(t, err)
		case "DELETE":
			w.Header().Set("Content-Type", "application/json")
			err := json.NewEncoder(w).Encode(kafkarestv3.InlineResponse200{Data: []kafkarestv3.AclData{{ResourceName: "topic-1"}}})
			require.NoError(t, err)
		}
	}
}

// Handler for: "/kafka/v3/clusters/{cluster}/topics"
func (r KafkaRestProxyRouter) HandleKafkaRPTopics(t *testing.T) func(http.ResponseWriter, *http.Request) {
	return func(w http.ResponseWriter, r *http.Request) {
		switch r.Method {
		case "GET":
			w.Header().Set("Content-Type", "application/json")
			response := `{
				"kind": "KafkaTopicList",
				"metadata": {"self": "http://localhost:9391/v3/clusters/cluster-1/topics","next": null},
				"data": [
				  {
					"kind": "KafkaTopic",
					"metadata": {"self": "http://localhost:9391/v3/clusters/cluster-1/topics/topic-1","resource_name": "crn:///kafka=cluster-1/topic=topic-1"},
					"cluster_id": "cluster-1",
					"topic_name": "topic-1",
					"is_internal": false,
					"replication_factor": 3,
					"partitions": {"related": "http://localhost:9391/v3/clusters/cluster-1/topics/topic-1/partitions"},
					"configs": {"related": "http://localhost:9391/v3/clusters/cluster-1/topics/topic-1/configs"},
					"partition_reassignments": {"related": "http://localhost:9391/v3/clusters/cluster-1/topics/topic-1/partitions/-/reassignments"}
				  },
				  {
					"kind": "KafkaTopic",
					"metadata": {"self": "http://localhost:9391/v3/clusters/cluster-1/topics/topic-2","resource_name": "crn:///kafka=cluster-1/topic=topic-2"},
					"cluster_id": "cluster-1",
					"topic_name": "topic-2",
					"is_internal": true,
					"replication_factor": 4,
					"partitions": {"related": "http://localhost:9391/v3/clusters/cluster-1/topics/topic-2/partitions"},
					"configs": {"related": "http://localhost:9391/v3/clusters/cluster-1/topics/topic-2/configs"},
					"partition_reassignments": {"related": "http://localhost:9391/v3/clusters/cluster-1/topics/topic-2/partitions/-/reassignments"}
				  }
				]
			}`
			_, err := io.WriteString(w, response)
			require.NoError(t, err)
		case "POST":
			// Parse Create Args
			reqBody, _ := ioutil.ReadAll(r.Body)
			var requestData kafkarestv3.CreateTopicRequestData
			err := json.Unmarshal(reqBody, &requestData)
			require.NoError(t, err)
			if requestData.TopicName == "topic-exist" { // check topic
				require.NoError(t, writeErrorResponse(w, http.StatusBadRequest, 40002, "Topic 'topic-exist' already exists."))
				return
			} else if requestData.PartitionsCount < -1 || requestData.PartitionsCount == 0 { // check partition
				require.NoError(t, writeErrorResponse(w, http.StatusBadRequest, 40002, "Number of partitions must be larger than 0."))
				return
			} else if requestData.ReplicationFactor < -1 || requestData.ReplicationFactor == 0 { // check replication factor
				require.NoError(t, writeErrorResponse(w, http.StatusBadRequest, 40002, "Replication factor must be larger than 0."))
				return
			} else if requestData.ReplicationFactor > 3 {
				require.NoError(t, writeErrorResponse(w, http.StatusBadRequest, 40002, "Replication factor: 4 larger than available brokers: 3."))
				return
			}
			// check configs
			for _, config := range requestData.Configs {
				if config.Name != "retention.ms" && config.Name != "compression.type" {
					require.NoError(t, writeErrorResponse(w, http.StatusBadRequest, 40002, fmt.Sprintf("Unknown topic config name: %s", config.Name)))
					return
				} else if config.Name == "retention.ms" {
					if config.Value == nil { // if retention.ms but value null
						require.NoError(t, writeErrorResponse(w, http.StatusBadRequest, 40002, "Null value not supported for topic configs : retention.ms"))
						return
					} else if _, err := strconv.Atoi(*config.Value); err != nil { // if retention.ms but value invalid
						require.NoError(t, writeErrorResponse(w, http.StatusBadRequest, 40002, fmt.Sprintf("Invalid value %s for configuration retention.ms: Not a number of type LONG", *config.Value)))
						return
					}
				}
				// TODO: check for compression.type
			}
			// no errors = successfully created
			w.Header().Set("Content-Type", "application/json")
			w.WriteHeader(http.StatusCreated)
			response := fmt.Sprintf(`{
					"kind": "KafkaTopic",
					"metadata": {
					  "self": "http://localhost:9391/v3/clusters/cluster-1/topics/%[1]s",
					  "resource_name": "crn:///kafka=cluster-1/topic=%[1]s"
					},
					"cluster_id": "cluster-1",
					"topic_name": "%[1]s",
					"is_internal": false,
					"replication_factor": %[2]d,
					"partitions": {
					  "related": "http://localhost:9391/v3/clusters/cluster-1/topics/%[1]s/partitions"
					},
					"configs": {
					  "related": "http://localhost:9391/v3/clusters/cluster-1/topics/%[1]s/configs"
					},
					"partition_reassignments": {
					  "related": "http://localhost:9391/v3/clusters/cluster-1/topics/%[1]s/partitions/-/reassignments"
					}
				  }`, requestData.TopicName, requestData.ReplicationFactor)
			_, err = io.WriteString(w, response)
			require.NoError(t, err)
		}
	}
}

// Handler for: "/kafka/v3/clusters/{cluster}/topics/{topic}/partitions"
func (r KafkaRestProxyRouter) HandleKafkaRPPartitions(t *testing.T) func(http.ResponseWriter, *http.Request) {
	return func(w http.ResponseWriter, r *http.Request) {
		vars := mux.Vars(r)
		topicName := vars["topic"]
		switch r.Method {
		case "GET":
			if topicName == "topic-exist" {
				w.Header().Set("Content-Type", "application/json")
				responseString := fmt.Sprintf(`{
					"kind": "KafkaPartitionList",
					"metadata": {
						"self": "http://localhost:8082/v3/clusters/cluster-1/topics/%[1]s/partitions",
						"next": null
					},
					"data": [
						{
							"kind": "KafkaPartition",
							"metadata": {
								"self": "http://localhost:8082/v3/clusters/cluster-1/topics/%[1]s/partitions/0",
								"resource_name": "crn:///kafka=cluster-1/topic=%[1]s/partition=0"
							},
							"cluster_id": "cluster-1",
							"topic_name": "%[1]s",
							"partition_id": 0,
							"leader": {"related": "http://localhost:8082/v3/clusters/cluster-1/topics/%[1]s/partitions/0/replicas/1001"},
							"replicas": {"related": "http://localhost:8082/v3/clusters/cluster-1/topics/%[1]s/partitions/0/replicas"},
							"reassignment": {"related": "http://localhost:8082/v3/clusters/cluster-1/topics/%[1]s/partitions/0/reassignment"}
						},
						{
							"kind": "KafkaPartition",
							"metadata": {
								"self": "http://localhost:8082/v3/clusters/cluster-1/topics/%[1]s/partitions/1",
								"resource_name": "crn:///kafka=cluster-1/topic=%[1]s/partition=1"
							},
							"cluster_id": "cluster-1",
							"topic_name": "%[1]s",
							"partition_id": 1,
							"leader": {"related": "http://localhost:8082/v3/clusters/cluster-1/topics/%[1]s/partitions/1/replicas/1001"},
							"replicas": {"related": "http://localhost:8082/v3/clusters/cluster-1/topics/%[1]s/partitions/1/replicas"},
							"reassignment": {"related": "http://localhost:8082/v3/clusters/cluster-1/topics/%[1]s/partitions/1/reassignment"}
						},
						{
							"kind": "KafkaPartition",
							"metadata": {
								"self": "http://localhost:8082/v3/clusters/cluster-1/topics/%[1]s/partitions/2",
								"resource_name": "crn:///kafka=cluster-1/topic=%[1]s/partition=2"
							},
							"cluster_id": "cluster-1",
							"topic_name": "%[1]s",
							"partition_id": 2,
							"leader": {"related": "http://localhost:8082/v3/clusters/cluster-1/topics/%[1]s/partitions/2/replicas/1001"},
							"replicas": {"related": "http://localhost:8082/v3/clusters/cluster-1/topics/%[1]s/partitions/2/replicas"},
							"reassignment": {"related": "http://localhost:8082/v3/clusters/cluster-1/topics/%[1]s/partitions/2/reassignment"}
						}
					]
				}`, "topic-exist")
				_, err := io.WriteString(w, responseString)
				require.NoError(t, err)
			} else {
				require.NoError(t, writeErrorResponse(w, http.StatusNotFound, 40403, "This server does not host this topic-partition."))
			}
		}
	}
}

// Handler for: "/kafka/v3/clusters/{cluster}/topics/{topic}/configs"
func (r KafkaRestProxyRouter) HandleKafkaRPTopicConfigs(t *testing.T) func(http.ResponseWriter, *http.Request) {
	return func(w http.ResponseWriter, r *http.Request) {
		vars := mux.Vars(r)
		topicName := vars["topic"]
		switch r.Method {
		case "GET":
			// if topic exists
			if topicName == "topic-exist" {
				responseString := fmt.Sprintf(`{
					"kind": "KafkaTopicConfigList",
					"metadata": {
						"self": "http://localhost:8082/v3/clusters/cluster-1/topics/topic-exist/configs",
						"next": null
					},
					"data": [
						{
							"kind": "KafkaTopicConfig",
							"metadata": {
								"self": "http://localhost:8082/v3/clusters/cluster-1/topics/topic-exist/configs/cleanup.policy",
								"resource_name": "crn:///kafka=cluster-1/topic=topic-exist/config=cleanup.policy"
							},
							"cluster_id": "cluster-1",
							"name": "cleanup.policy",
							"value": "delete",
							"is_read_only": false,
							"is_sensitive": false,
							"source": "DEFAULT_CONFIG",
							"synonyms": [
								{
									"name": "log.cleanup.policy",
									"value": "delete",
									"source": "DEFAULT_CONFIG"
								}
							],
							"topic_name": "topic-exist",
							"is_default": true
						},
						{
							"kind": "KafkaTopicConfig",
							"metadata": {
								"self": "http://localhost:8082/v3/clusters/cluster-1/topics/topic-exist/configs/compression.type",
								"resource_name": "crn:///kafka=cluster-1/topic=topic-exist/config=compression.type"
							},
							"cluster_id": "cluster-1",
							"name": "compression.type",
							"value": "producer",
							"is_read_only": false,
							"is_sensitive": false,
							"source": "DEFAULT_CONFIG",
							"synonyms": [
								{
									"name": "compression.type",
									"value": "producer",
									"source": "DEFAULT_CONFIG"
								}
							],
							"topic_name": "topic-exist",
							"is_default": true
						},
						{
							"kind": "KafkaTopicConfig",
							"metadata": {
								"self": "http://localhost:8082/v3/clusters/cluster-1/topics/topic-exist/configs/retention.ms",
								"resource_name": "crn:///kafka=cluster-1/topic=topic-exist/config=retention.ms"
							},
							"cluster_id": "cluster-1",
							"name": "retention.ms",
							"value": "604800000",
							"is_read_only": false,
							"is_sensitive": false,
							"source": "DEFAULT_CONFIG",
							"synonyms": [],
							"topic_name": "topic-exist",
							"is_default": true
						}
					]
				}`)

				w.Header().Set("Content-Type", "application/json")
				_, err := io.WriteString(w, responseString)
				require.NoError(t, err)

			} else { // if topic not exist
				require.NoError(t, writeErrorResponse(w, http.StatusNotFound, 40403, "This server does not host this topic-partition."))
			}
		}
	}
}

// Handler for: "/kafka/v3/clusters/{cluster}/topics/{topic}/partitions/{partition}/replicas"
func (r KafkaRestProxyRouter) HandleKafkaRPPartitionReplicas(t *testing.T) func(http.ResponseWriter, *http.Request) {
	return func(w http.ResponseWriter, r *http.Request) {
		vars := mux.Vars(r)
		topicName := vars["topic"]
		partitionId := vars["partition"]
		switch r.Method {
		case "GET":
			// if topic exists
			if topicName == "topic-exist" {
				// Define replica & partition info
				type replicaData struct {
					brokerId int
					isLeader bool
					isInSync bool
				}
				partitionInfo := map[string]struct { // TODO: add test for different # of replicas for different partitions
					replicas []replicaData
				}{
					"0": {
						replicas: []replicaData{{brokerId: 1001, isLeader: true, isInSync: true},
							{brokerId: 1002, isLeader: false, isInSync: true},
							{brokerId: 1003, isLeader: false, isInSync: true}},
					},
					"1": {
						replicas: []replicaData{{brokerId: 1001, isLeader: false, isInSync: false},
							{brokerId: 1002, isLeader: true, isInSync: true},
							{brokerId: 1003, isLeader: false, isInSync: true}},
					},
					"2": {
						replicas: []replicaData{{brokerId: 1001, isLeader: false, isInSync: false},
							{brokerId: 1002, isLeader: false, isInSync: false},
							{brokerId: 1003, isLeader: true, isInSync: true}},
					},
				}

				// Build response string
				// Different sets of replica strings for different partitions
				replicaString := make([]string, len(partitionInfo[partitionId].replicas))
				for i := range partitionInfo[partitionId].replicas {
					replicaString[i] = fmt.Sprintf(`{
						"kind": "KafkaReplica",
						"metadata": {
							"self": "http://localhost:8082/v3/clusters/cluster-1/topics/%[1]s/partitions/%[2]s/replicas/1001",
							"resource_name": "crn:///kafka=cluster-1/topic=%[1]s/partition=%[2]s/replica=1001"
						},
						"cluster_id": "cluster-1",
						"topic_name": "%[1]s",
						"partition_id": %[2]s,
						"broker_id": %[3]d,
						"is_leader": %[4]t,
						"is_in_sync": %[5]t,
						"broker": {
							"related": "http://localhost:8082/v3/clusters/cluster-1/brokers/1001"
						}
					}`, "topic-exist", partitionId, partitionInfo[partitionId].replicas[i].brokerId,
						partitionInfo[partitionId].replicas[i].isLeader,
						partitionInfo[partitionId].replicas[i].isInSync)
				}
				responseString := fmt.Sprintf(`{
					"kind": "KafkaReplicaList",
					"metadata": {
						"self": "http://localhost:8082/v3/clusters/cluster-1/topics/%[1]s/partitions/%[2]s/replicas",
						"next": null
					},
					"data": [
						%[3]s,
						%[4]s,
						%[5]s
					]
				}`, "topic-exist", partitionId, replicaString[0], replicaString[1], replicaString[2])

				w.Header().Set("Content-Type", "application/json")
				_, err := io.WriteString(w, responseString)
				require.NoError(t, err)
			} else { // if topic not exist
				require.NoError(t, writeErrorResponse(w, http.StatusNotFound, 40403, "This server does not host this topic-partition."))
			}
		}
	}
}

// Handler for: "/kafka/v3/clusters/{cluster}/topics/{topic}/configs:alter"
func (r KafkaRestProxyRouter) HandleKafkaRPConfigsAlter(t *testing.T) func(http.ResponseWriter, *http.Request) {
	return func(w http.ResponseWriter, r *http.Request) {
		vars := mux.Vars(r)
		topicName := vars["topic"]
		switch r.Method {
		case "POST":
			if topicName == "topic-exist" {
				// Parse Alter Args
				requestBody, err := ioutil.ReadAll(r.Body)
				require.NoError(t, err)
				var requestData kafkarestv3.AlterConfigBatchRequestData
				err = json.Unmarshal(requestBody, &requestData)
				require.NoError(t, err)

				// Check Alter Args if valid
				for _, config := range requestData.Data {
					if config.Name != "retention.ms" && config.Name != "compression.type" { // should be either retention.ms or compression.type
						require.NoError(t, writeErrorResponse(w, http.StatusNotFound, 404, fmt.Sprintf("Config %s cannot be found for TOPIC topic-exist in cluster cluster-1.", config.Name)))
						return
					} else if config.Name == "retention.ms" {
						if config.Value == nil { // if retention.ms but value null
							require.NoError(t, writeErrorResponse(w, http.StatusBadRequest, 40002, "Null value not supported for : SET:retention.ms"))
							return
						} else if _, err := strconv.Atoi(*config.Value); err != nil { // if retention.ms but value invalid
							require.NoError(t, writeErrorResponse(w, http.StatusBadRequest, 40002, fmt.Sprintf("Invalid config value for resource ConfigResource(type=TOPIC, name='topic-exist'): Invalid value %s for configuration retention.ms: Not a number of type LONG", *config.Value)))
							return
						}
					}
					// TODO check for compression.type values
				}
				// No error
				w.WriteHeader(http.StatusNoContent)
			} else { // topic-not-exist
				// not found
				require.NoError(t, writeErrorResponse(w, http.StatusNotFound, 40403, "This server does not host this topic-partition."))
			}
		}
	}
}

// Handler for: "/kafka/v3/clusters/{cluster}/topics/{topic}"
func (r KafkaRestProxyRouter) HandleKafkaRPTopic(t *testing.T) func(http.ResponseWriter, *http.Request) {
	return func(w http.ResponseWriter, r *http.Request) {
		vars := mux.Vars(r)
		switch r.Method {
		case "DELETE":
			if vars["topic"] == "topic-exist" {
				// Successfully deleted
				w.WriteHeader(http.StatusNoContent)
				w.Header().Set("Content-Type", "application/json")
			} else {
				// topic not found
				require.NoError(t, writeErrorResponse(w, http.StatusNotFound, 40403, "This server does not host this topic-partition."))
			}

		}
	}
}

<<<<<<< HEAD
// Handler for: "/kafka/v3/clusters/{cluster_id}/consumer-groups"
func (r KafkaRestProxyRouter) HandleKafkaRPConsumerGroups(t *testing.T) func(http.ResponseWriter, *http.Request) {
	return func(w http.ResponseWriter, r *http.Request) {
		switch r.Method {
		case "GET":
			w.Header().Set("Content-Type", "application/json")
			err := json.NewEncoder(w).Encode(kafkarestv3.ConsumerGroupDataList{
				Kind:     "",
				Metadata: kafkarestv3.ResourceCollectionMetadata{},
				Data: []kafkarestv3.ConsumerGroupData{
					{
						Kind:              "",
						Metadata:          kafkarestv3.ResourceMetadata{},
						ClusterId:         "cluster-1",
						ConsumerGroupId:   "consumer-group-1",
						IsSimple:          true,
						PartitionAssignor: "org.apache.kafka.clients.consumer.RoundRobinAssignor",
						State:             kafkarestv3.CONSUMERGROUPSTATE_STABLE,
						Coordinator:       kafkarestv3.Relationship{},
						Consumer:          kafkarestv3.Relationship{},
						LagSummary:        kafkarestv3.Relationship{},
					},
					{
						Kind:              "",
						Metadata:          kafkarestv3.ResourceMetadata{},
						ClusterId:         "cluster-1",
						ConsumerGroupId:   "consumer-group-2",
						IsSimple:          true,
						PartitionAssignor: "org.apache.kafka.clients.consumer.RoundRobinAssignor",
						State:             kafkarestv3.CONSUMERGROUPSTATE_DEAD,
						Coordinator:       kafkarestv3.Relationship{},
						Consumer:          kafkarestv3.Relationship{},
						LagSummary:        kafkarestv3.Relationship{},
					},
				},
			})
			require.NoError(t, err)
		}
	}
}

// Handler for: "/kafka/v3/clusters/{cluster_id}/consumer-groups/{consumer_group_id}"
func (r KafkaRestProxyRouter) HandleKafkaRPConsumerGroup(t *testing.T) func(http.ResponseWriter, *http.Request) {
	return func(w http.ResponseWriter, r *http.Request) {
		switch r.Method {
		case "GET":
			w.Header().Set("Content-Type", "application/json")
			err := json.NewEncoder(w).Encode(kafkarestv3.ConsumerGroupData{
				Kind:              "",
				Metadata:          kafkarestv3.ResourceMetadata{},
				ClusterId:         "cluster-1",
				ConsumerGroupId:   "consumer-group-1",
				IsSimple:          true,
				PartitionAssignor: "RoundRobin",
				State:             kafkarestv3.CONSUMERGROUPSTATE_STABLE,
				Coordinator:       kafkarestv3.Relationship{Related: "/kafka/v3/clusters/cluster-1/brokers/broker-1"},
				Consumer:          kafkarestv3.Relationship{},
				LagSummary:        kafkarestv3.Relationship{},
			})
			require.NoError(t, err)
		}
	}
}

// Handler for: "/kafka/v3/clusters/{cluster_id}/consumer-groups/{consumer_group_id}/consumers"
func (r KafkaRestProxyRouter) HandleKafkaRPConsumers(t *testing.T) func(http.ResponseWriter, *http.Request) {
	instance1 := "instance-1"
	instance2 := "instance-2"
	return func(w http.ResponseWriter, r *http.Request) {
		switch r.Method {
		case "GET":
			w.Header().Set("Content-Type", "application/json")
			err := json.NewEncoder(w).Encode(kafkarestv3.ConsumerDataList{
				Kind:     "",
				Metadata: kafkarestv3.ResourceCollectionMetadata{},
				Data: []kafkarestv3.ConsumerData{
					{
						Kind:            "",
						Metadata:        kafkarestv3.ResourceMetadata{},
						ClusterId:       "cluster-1",
						ConsumerGroupId: "consumer-group-1",
						ConsumerId:      "consumer-1",
						InstanceId:      &instance1,
						ClientId:        "client-1",
						Assignments:     kafkarestv3.Relationship{},
					},
					{
						Kind:            "",
						Metadata:        kafkarestv3.ResourceMetadata{},
						ClusterId:       "cluster-1",
						ConsumerGroupId: "consumer-group-1",
						ConsumerId:      "consumer-2",
						InstanceId:      &instance2,
						ClientId:        "client-2",
						Assignments:     kafkarestv3.Relationship{},
					},
				},
			})
			require.NoError(t, err)
		}
	}
}

// Handler for: "/kafka/v3/clusters/{cluster_id}/consumer-groups/{consumer_group_id}/lag-summary"
func (r KafkaRestProxyRouter) HandleKafkaRPLagSummary(t *testing.T) func(http.ResponseWriter, *http.Request) {
	return func(w http.ResponseWriter, r *http.Request) {
		switch r.Method {
		case "GET":
			w.Header().Set("Content-Type", "application/json")
			instance := "instance-1"
			err := json.NewEncoder(w).Encode(kafkarestv3.ConsumerGroupLagSummaryData{
				Kind:              "",
				Metadata:          kafkarestv3.ResourceMetadata{},
				ClusterId:         "cluster-1",
				ConsumerGroupId:   "consumer-group-1",
				MaxLagConsumerId:  "consumer-1",
				MaxLagInstanceId:  &instance,
				MaxLagClientId:    "client-1",
				MaxLagTopicName:   "topic-1",
				MaxLagPartitionId: 1,
				MaxLag:            100,
				TotalLag:          110,
				MaxLagConsumer:    kafkarestv3.Relationship{},
				MaxLagPartition:   kafkarestv3.Relationship{},
			})
			require.NoError(t, err)
		}
	}
}

// Handler for: "/kafka/v3/clusters/{cluster_id}/consumer-groups/{consumer_group_id}/lags"
func (r KafkaRestProxyRouter) HandleKafkaRPLags(t *testing.T) func(http.ResponseWriter, *http.Request) {
	return func(w http.ResponseWriter, r *http.Request) {
		switch r.Method {
		case "GET":
			w.Header().Set("Content-Type", "application/json")
			instance1 := "instance-1"
			instance2 := "instance-2"
			err := json.NewEncoder(w).Encode(kafkarestv3.ConsumerLagDataList{
				Kind:     "",
				Metadata: kafkarestv3.ResourceCollectionMetadata{},
				Data: []kafkarestv3.ConsumerLagData{
					{
						Kind:            "",
						Metadata:        kafkarestv3.ResourceMetadata{},
						ClusterId:       "cluster-1",
						ConsumerGroupId: "consumer-group-1",
						TopicName:       "topic-1",
						PartitionId:     1,
						CurrentOffset:   1,
						LogEndOffset:    101,
						Lag:             100,
						ConsumerId:      "consumer-1",
						InstanceId:      &instance1,
						ClientId:        "client-1",
					},
					{
						Kind:            "",
						Metadata:        kafkarestv3.ResourceMetadata{},
						ClusterId:       "cluster-1",
						ConsumerGroupId: "consumer-group-1",
						TopicName:       "topic-1",
						PartitionId:     2,
						CurrentOffset:   1,
						LogEndOffset:    11,
						Lag:             10,
						ConsumerId:      "consumer-2",
						InstanceId:      &instance2,
						ClientId:        "client-2",
					},
				},
			})
			require.NoError(t, err)
		}
	}
}

// Handler for: "/kafka/v3/clusters/{cluster_id}/consumer-groups/{consumer_group_id}/lags/{topic_name}/partitions/{partition_id}"
func (r KafkaRestProxyRouter) HandleKafkaRPLag(t *testing.T) func(http.ResponseWriter, *http.Request) {
	return func(w http.ResponseWriter, r *http.Request) {
		switch r.Method {
		case "GET":
			w.Header().Set("Content-Type", "application/json")
			instance := "instance-1"
			err := json.NewEncoder(w).Encode(kafkarestv3.ConsumerLagData{
				Kind:            "",
				Metadata:        kafkarestv3.ResourceMetadata{},
				ClusterId:       "cluster-1",
				ConsumerGroupId: "consumer-group-1",
				TopicName:       "topic-1",
				PartitionId:     1,
				CurrentOffset:   1,
				LogEndOffset:    101,
				Lag:             100,
				ConsumerId:      "consumer-1",
				InstanceId:      &instance,
				ClientId:        "client-1",
			})
			require.NoError(t, err)
		}
	}
=======
func writeErrorResponse(responseWriter http.ResponseWriter, statusCode int, errorCode int, message string) error {
	responseWriter.WriteHeader(statusCode)
	responseBody := fmt.Sprintf(`{
		"error_code": %d,
		"message": "%s"
	}`, errorCode, message)
	_, err := io.WriteString(responseWriter, responseBody)
	return err
>>>>>>> 0dd6035c
}<|MERGE_RESOLUTION|>--- conflicted
+++ resolved
@@ -475,7 +475,6 @@
 	}
 }
 
-<<<<<<< HEAD
 // Handler for: "/kafka/v3/clusters/{cluster_id}/consumer-groups"
 func (r KafkaRestProxyRouter) HandleKafkaRPConsumerGroups(t *testing.T) func(http.ResponseWriter, *http.Request) {
 	return func(w http.ResponseWriter, r *http.Request) {
@@ -677,7 +676,8 @@
 			require.NoError(t, err)
 		}
 	}
-=======
+}
+
 func writeErrorResponse(responseWriter http.ResponseWriter, statusCode int, errorCode int, message string) error {
 	responseWriter.WriteHeader(statusCode)
 	responseBody := fmt.Sprintf(`{
@@ -686,5 +686,4 @@
 	}`, errorCode, message)
 	_, err := io.WriteString(responseWriter, responseBody)
 	return err
->>>>>>> 0dd6035c
 }