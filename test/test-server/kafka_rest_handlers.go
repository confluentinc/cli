package test_server

import (
	"encoding/json"
	"fmt"
	"io"
	"io/ioutil"
	"net/http"
	"strconv"
	"testing"
	"time"

	"github.com/confluentinc/kafka-rest-sdk-go/kafkarestv3"
	"github.com/gorilla/mux"
	"github.com/stretchr/testify/require"
)

// Handler for: "/kafka/v3/clusters"
func (r KafkaRestProxyRouter) HandleKafkaRPClusters(t *testing.T) func(http.ResponseWriter, *http.Request) {
	return func(w http.ResponseWriter, r *http.Request) {
		// List Clusters
		if r.Method == http.MethodGet {
			w.Header().Set("Content-Type", "application/json")
			// Response jsons are created by editting examples from the Kafka REST Proxy OpenApi Spec
			response := `{
				"kind": "KafkaClusterList",
				"metadata": { "self": "http://localhost:8082/v3/clusters", "next": null},
				"data": [
				  {
					"kind": "KafkaCluster","metadata": {"self": "http://localhost:8082/v3/clusters/cluster-1","resource_name": "crn:///kafka=cluster-1"},
					"cluster_id": "cluster-1",
					"controller": {"related": "http://localhost:8082/v3/clusters/cluster-1/brokers/1"},
					"acls": {"related": "http://localhost:8082/v3/clusters/cluster-1/acls"},
					"brokers": {"related": "http://localhost:8082/v3/clusters/cluster-1/brokers"},
					"broker_configs": {"related": "http://localhost:8082/v3/clusters/cluster-1/broker-configs"},
					"consumer_groups": {"related": "http://localhost:8082/v3/clusters/cluster-1/consumer-groups"},
					"topics": {"related": "http://localhost:8082/v3/clusters/cluster-1/topics"},
					"partition_reassignments": {"related": "http://localhost:8082/v3/clusters/cluster-1/topics/-/partitions/-/reassignment"}
				  }
				]
			}`
			_, err := io.WriteString(w, response)
			require.NoError(t, err)
		}
	}
}

// Handler for: "/kafka/v3/clusters/{cluster}/acls"
func (r KafkaRestProxyRouter) HandleKafkaRPACLs(t *testing.T) func(http.ResponseWriter, *http.Request) {
	return func(w http.ResponseWriter, r *http.Request) {
		switch r.Method {
		case "GET":
			w.Header().Set("Content-Type", "application/json")
			vars := mux.Vars(r)
			err := json.NewEncoder(w).Encode(kafkarestv3.AclDataList{Data: []kafkarestv3.AclData{{
				Kind:         "",
				Metadata:     kafkarestv3.ResourceMetadata{},
				ClusterId:    vars["cluster"],
				ResourceType: "TOPIC",
				ResourceName: "test-topic",
				Operation:    "READ",
				Permission:   "ALLOW",
				Host:         "*",
				Principal:    "User:sa-123",
				PatternType:  kafkarestv3.ACLPATTERNTYPE_LITERAL,
			}}})
			require.NoError(t, err)
		case "POST":
			w.WriteHeader(http.StatusCreated)
			w.Header().Set("Content-Type", "application/json")
			var req kafkarestv3.ClustersClusterIdAclsPostOpts
			err := json.NewDecoder(r.Body).Decode(&req)
			require.NoError(t, err)
			err = json.NewEncoder(w).Encode(kafkarestv3.ClustersClusterIdAclsPostOpts{})
			require.NoError(t, err)
		case "DELETE":
			w.Header().Set("Content-Type", "application/json")
			var req kafkarestv3.ClustersClusterIdAclsDeleteOpts
			_ = json.NewDecoder(r.Body).Decode(&req)
			err := json.NewEncoder(w).Encode(kafkarestv3.InlineResponse200{Data: []kafkarestv3.AclData{
				{
					ResourceName: req.ResourceName.Value(),
					Principal:    req.Principal.Value(),
					Host:         req.Host.Value(),
				},
			}})
			require.NoError(t, err)
		}
	}
}

// Handler for: "/kafka/v3/clusters/{cluster}/topics"
func (r KafkaRestProxyRouter) HandleKafkaRPTopics(t *testing.T) func(http.ResponseWriter, *http.Request) {
	return func(w http.ResponseWriter, r *http.Request) {
		switch r.Method {
		case "GET":
			w.Header().Set("Content-Type", "application/json")
			response := `{
				"kind": "KafkaTopicList",
				"metadata": {"self": "http://localhost:9391/v3/clusters/cluster-1/topics","next": null},
				"data": [
				  {
					"kind": "KafkaTopic",
					"metadata": {"self": "http://localhost:9391/v3/clusters/cluster-1/topics/topic-1","resource_name": "crn:///kafka=cluster-1/topic=topic-1"},
					"cluster_id": "cluster-1",
					"topic_name": "topic1",
					"is_internal": false,
					"replication_factor": 3,
					"partitions": {"related": "http://localhost:9391/v3/clusters/cluster-1/topics/topic-1/partitions"},
					"configs": {"related": "http://localhost:9391/v3/clusters/cluster-1/topics/topic-1/configs"},
					"partition_reassignments": {"related": "http://localhost:9391/v3/clusters/cluster-1/topics/topic-1/partitions/-/reassignments"}
				  },
				  {
					"kind": "KafkaTopic",
					"metadata": {"self": "http://localhost:9391/v3/clusters/cluster-1/topics/topic-2","resource_name": "crn:///kafka=cluster-1/topic=topic-2"},
					"cluster_id": "cluster-1",
					"topic_name": "topic2",
					"is_internal": true,
					"replication_factor": 4,
					"partitions": {"related": "http://localhost:9391/v3/clusters/cluster-1/topics/topic-2/partitions"},
					"configs": {"related": "http://localhost:9391/v3/clusters/cluster-1/topics/topic-2/configs"},
					"partition_reassignments": {"related": "http://localhost:9391/v3/clusters/cluster-1/topics/topic-2/partitions/-/reassignments"}
				  }
				]
			}`
			_, err := io.WriteString(w, response)
			require.NoError(t, err)
		case "POST":
			// Parse Create Args
			reqBody, _ := ioutil.ReadAll(r.Body)
			var requestData kafkarestv3.CreateTopicRequestData
			err := json.Unmarshal(reqBody, &requestData)
			require.NoError(t, err)
			if requestData.TopicName == "topic-exist" { // check topic
				require.NoError(t, writeErrorResponse(w, http.StatusBadRequest, 40002, "Topic 'topic-exist' already exists."))
				return
			} else if requestData.PartitionsCount < -1 || requestData.PartitionsCount == 0 { // check partition
				require.NoError(t, writeErrorResponse(w, http.StatusBadRequest, 40002, "Number of partitions must be larger than 0."))
				return
			} else if requestData.ReplicationFactor < -1 || requestData.ReplicationFactor == 0 { // check replication factor
				require.NoError(t, writeErrorResponse(w, http.StatusBadRequest, 40002, "Replication factor must be larger than 0."))
				return
			} else if requestData.ReplicationFactor > 3 {
				require.NoError(t, writeErrorResponse(w, http.StatusBadRequest, 40002, "Replication factor: 4 larger than available brokers: 3."))
				return
			}
			// check configs
			for _, config := range requestData.Configs {
				if config.Name != "retention.ms" && config.Name != "compression.type" {
					require.NoError(t, writeErrorResponse(w, http.StatusBadRequest, 40002, fmt.Sprintf("Unknown topic config name: %s", config.Name)))
					return
				} else if config.Name == "retention.ms" {
					if config.Value == nil { // if retention.ms but value null
						require.NoError(t, writeErrorResponse(w, http.StatusBadRequest, 40002, "Null value not supported for topic configs : retention.ms"))
						return
					} else if _, err := strconv.Atoi(*config.Value); err != nil { // if retention.ms but value invalid
						require.NoError(t, writeErrorResponse(w, http.StatusBadRequest, 40002, fmt.Sprintf("Invalid value %s for configuration retention.ms: Not a number of type LONG", *config.Value)))
						return
					}
				}
				// TODO: check for compression.type
			}
			// no errors = successfully created
			w.Header().Set("Content-Type", "application/json")
			w.WriteHeader(http.StatusCreated)
			response := fmt.Sprintf(`{
					"kind": "KafkaTopic",
					"metadata": {
					  "self": "http://localhost:9391/v3/clusters/cluster-1/topics/%[1]s",
					  "resource_name": "crn:///kafka=cluster-1/topic=%[1]s"
					},
					"cluster_id": "cluster-1",
					"topic_name": "%[1]s",
					"is_internal": false,
					"replication_factor": %[2]d,
					"partitions": {
					  "related": "http://localhost:9391/v3/clusters/cluster-1/topics/%[1]s/partitions"
					},
					"configs": {
					  "related": "http://localhost:9391/v3/clusters/cluster-1/topics/%[1]s/configs"
					},
					"partition_reassignments": {
					  "related": "http://localhost:9391/v3/clusters/cluster-1/topics/%[1]s/partitions/-/reassignments"
					}
				  }`, requestData.TopicName, requestData.ReplicationFactor)
			_, err = io.WriteString(w, response)
			require.NoError(t, err)
		}
	}
}

// Handler for: "/kafka/v3/clusters/{cluster}/topics/{topic}/configs"
func (r KafkaRestProxyRouter) HandleKafkaRPTopicConfigs(t *testing.T) func(http.ResponseWriter, *http.Request) {
	return func(w http.ResponseWriter, r *http.Request) {
		vars := mux.Vars(r)
		topicName := vars["topic"]
		switch r.Method {
		case "GET":
			// if topic exists
			if topicName == "topic-exist" {
				responseString := `{
					"kind": "KafkaTopicConfigList",
					"metadata": {
						"self": "http://localhost:8082/v3/clusters/cluster-1/topics/topic-exist/configs",
						"next": null
					},
					"data": [
						{
							"kind": "KafkaTopicConfig",
							"metadata": {
								"self": "http://localhost:8082/v3/clusters/cluster-1/topics/topic-exist/configs/cleanup.policy",
								"resource_name": "crn:///kafka=cluster-1/topic=topic-exist/config=cleanup.policy"
							},
							"cluster_id": "cluster-1",
							"name": "cleanup.policy",
							"value": "delete",
							"is_read_only": false,
							"is_sensitive": false,
							"source": "DEFAULT_CONFIG",
							"synonyms": [
								{
									"name": "log.cleanup.policy",
									"value": "delete",
									"source": "DEFAULT_CONFIG"
								}
							],
							"topic_name": "topic-exist",
							"is_default": true
						},
						{
							"kind": "KafkaTopicConfig",
							"metadata": {
								"self": "http://localhost:8082/v3/clusters/cluster-1/topics/topic-exist/configs/compression.type",
								"resource_name": "crn:///kafka=cluster-1/topic=topic-exist/config=compression.type"
							},
							"cluster_id": "cluster-1",
							"name": "compression.type",
							"value": "producer",
							"is_read_only": false,
							"is_sensitive": false,
							"source": "DEFAULT_CONFIG",
							"synonyms": [
								{
									"name": "compression.type",
									"value": "producer",
									"source": "DEFAULT_CONFIG"
								}
							],
							"topic_name": "topic-exist",
							"is_default": true
						},
						{
							"kind": "KafkaTopicConfig",
							"metadata": {
								"self": "http://localhost:8082/v3/clusters/cluster-1/topics/topic-exist/configs/retention.ms",
								"resource_name": "crn:///kafka=cluster-1/topic=topic-exist/config=retention.ms"
							},
							"cluster_id": "cluster-1",
							"name": "retention.ms",
							"value": "604800000",
							"is_read_only": false,
							"is_sensitive": false,
							"source": "DEFAULT_CONFIG",
							"synonyms": [],
							"topic_name": "topic-exist",
							"is_default": true
						}
					]
				}`

				w.Header().Set("Content-Type", "application/json")
				_, err := io.WriteString(w, responseString)
				require.NoError(t, err)

			} else { // if topic not exist
				require.NoError(t, writeErrorResponse(w, http.StatusNotFound, 40403, "This server does not host this topic-partition."))
			}
		}
	}
}

// Handler for: "/kafka/v3/clusters/{cluster_id}/topics/{topic}/partitions/-/replica-status"
func (r KafkaRestProxyRouter) HandleKafkaRPReplicaStatus(t *testing.T) func(http.ResponseWriter, *http.Request) {
	return func(w http.ResponseWriter, r *http.Request) {
		vars := mux.Vars(r)
		topicName := vars["topic"]
		switch r.Method {
		case http.MethodGet:
			// if topic does not exist
			if topicName != "topic-exist" {
				require.NoError(t, writeErrorResponse(w, http.StatusNotFound, 40403, "This server does not host this topic-partition."))
				return
			}
			w.Header().Set("Content-Type", "application/json")
			err := json.NewEncoder(w).Encode(kafkarestv3.ReplicaStatusDataList{
				Kind:     "",
				Metadata: kafkarestv3.ResourceCollectionMetadata{},
				Data: []kafkarestv3.ReplicaStatusData{
					{
						TopicName:   "topic-exist",
						BrokerId:    1001,
						PartitionId: 0,
						IsLeader:    true,
						IsInIsr:     true,
					},
					{
						TopicName:   "topic-exist",
						BrokerId:    1002,
						PartitionId: 0,
						IsInIsr:     true,
					},
					{
						TopicName:   "topic-exist",
						BrokerId:    1003,
						PartitionId: 0,
						IsInIsr:     true,
					},
					{
						TopicName:   "topic-exist",
						BrokerId:    1001,
						PartitionId: 1,
					},
					{
						TopicName:   "topic-exist",
						BrokerId:    1002,
						PartitionId: 1,
						IsLeader:    true,
						IsInIsr:     true,
					},
					{
						TopicName:   "topic-exist",
						BrokerId:    1003,
						PartitionId: 1,
						IsInIsr:     true,
					},
					{
						TopicName:   "topic-exist",
						BrokerId:    1001,
						PartitionId: 2,
					},
					{
						TopicName:   "topic-exist",
						BrokerId:    1002,
						PartitionId: 2,
					},
					{
						TopicName:   "topic-exist",
						BrokerId:    1003,
						PartitionId: 2,
						IsLeader:    true,
						IsInIsr:     true,
					},
				},
			})
			require.NoError(t, err)
		}
	}
}

// Handler for: "/kafka/v3/clusters/{cluster}/topics/{topic}/partitions/{partition}/replicas"
func (r KafkaRestProxyRouter) HandleKafkaRPPartitionReplicas(t *testing.T) func(http.ResponseWriter, *http.Request) {
	return func(w http.ResponseWriter, r *http.Request) {
		vars := mux.Vars(r)
		topicName := vars["topic"]
		partitionId := vars["partition"]
		switch r.Method {
		case "GET":
			// if topic exists
			if topicName == "topic-exist" {
				// Define replica & partition info
				type replicaData struct {
					brokerId int
					isLeader bool
					isInSync bool
				}
				partitionInfo := map[string]struct { // TODO: add test for different # of replicas for different partitions
					replicas []replicaData
				}{
					"0": {
						replicas: []replicaData{{brokerId: 1001, isLeader: true, isInSync: true},
							{brokerId: 1002, isLeader: false, isInSync: true},
							{brokerId: 1003, isLeader: false, isInSync: true}},
					},
					"1": {
						replicas: []replicaData{{brokerId: 1001, isLeader: false, isInSync: false},
							{brokerId: 1002, isLeader: true, isInSync: true},
							{brokerId: 1003, isLeader: false, isInSync: true}},
					},
					"2": {
						replicas: []replicaData{{brokerId: 1001, isLeader: false, isInSync: false},
							{brokerId: 1002, isLeader: false, isInSync: false},
							{brokerId: 1003, isLeader: true, isInSync: true}},
					},
				}

				// Build response string
				// Different sets of replica strings for different partitions
				replicaString := make([]string, len(partitionInfo[partitionId].replicas))
				for i := range partitionInfo[partitionId].replicas {
					replicaString[i] = fmt.Sprintf(`{
						"kind": "KafkaReplica",
						"metadata": {
							"self": "http://localhost:8082/v3/clusters/cluster-1/topics/%[1]s/partitions/%[2]s/replicas/1001",
							"resource_name": "crn:///kafka=cluster-1/topic=%[1]s/partition=%[2]s/replica=1001"
						},
						"cluster_id": "cluster-1",
						"topic_name": "%[1]s",
						"partition_id": %[2]s,
						"broker_id": %[3]d,
						"is_leader": %[4]t,
						"is_in_sync": %[5]t,
						"broker": {
							"related": "http://localhost:8082/v3/clusters/cluster-1/brokers/1001"
						}
					}`, "topic-exist", partitionId, partitionInfo[partitionId].replicas[i].brokerId,
						partitionInfo[partitionId].replicas[i].isLeader,
						partitionInfo[partitionId].replicas[i].isInSync)
				}
				responseString := fmt.Sprintf(`{
					"kind": "KafkaReplicaList",
					"metadata": {
						"self": "http://localhost:8082/v3/clusters/cluster-1/topics/%[1]s/partitions/%[2]s/replicas",
						"next": null
					},
					"data": [
						%[3]s,
						%[4]s,
						%[5]s
					]
				}`, "topic-exist", partitionId, replicaString[0], replicaString[1], replicaString[2])

				w.Header().Set("Content-Type", "application/json")
				_, err := io.WriteString(w, responseString)
				require.NoError(t, err)
			} else { // if topic not exist
				require.NoError(t, writeErrorResponse(w, http.StatusNotFound, 40403, "This server does not host this topic-partition."))
			}
		}
	}
}

// Handler for: "/kafka/v3/clusters/{cluster}/topics/{topic}/configs:alter"
func (r KafkaRestProxyRouter) HandleKafkaRPConfigsAlter(t *testing.T) func(http.ResponseWriter, *http.Request) {
	return func(w http.ResponseWriter, r *http.Request) {
		vars := mux.Vars(r)
		topicName := vars["topic"]
		switch r.Method {
		case "POST":
			if topicName == "topic-exist" {
				// Parse Alter Args
				requestBody, err := ioutil.ReadAll(r.Body)
				require.NoError(t, err)
				var requestData kafkarestv3.AlterConfigBatchRequestData
				err = json.Unmarshal(requestBody, &requestData)
				require.NoError(t, err)

				// Check Alter Args if valid
				for _, config := range requestData.Data {
					if config.Name != "retention.ms" && config.Name != "compression.type" { // should be either retention.ms or compression.type
						require.NoError(t, writeErrorResponse(w, http.StatusNotFound, 404, fmt.Sprintf("Config %s cannot be found for TOPIC topic-exist in cluster cluster-1.", config.Name)))
						return
					} else if config.Name == "retention.ms" {
						if config.Value == nil { // if retention.ms but value null
							require.NoError(t, writeErrorResponse(w, http.StatusBadRequest, 40002, "Null value not supported for : SET:retention.ms"))
							return
						} else if _, err := strconv.Atoi(*config.Value); err != nil { // if retention.ms but value invalid
							require.NoError(t, writeErrorResponse(w, http.StatusBadRequest, 40002, fmt.Sprintf("Invalid config value for resource ConfigResource(type=TOPIC, name='topic-exist'): Invalid value %s for configuration retention.ms: Not a number of type LONG", *config.Value)))
							return
						}
					}
					// TODO check for compression.type values
				}
				// No error
				w.WriteHeader(http.StatusNoContent)
			} else { // topic-not-exist
				// not found
				require.NoError(t, writeErrorResponse(w, http.StatusNotFound, 40403, "This server does not host this topic-partition."))
			}
		}
	}
}

// Handler for: "/kafka/v3/clusters/{cluster}/topics/{topic}"
func (r KafkaRestProxyRouter) HandleKafkaRPTopic(t *testing.T) func(http.ResponseWriter, *http.Request) {
	return func(w http.ResponseWriter, r *http.Request) {
		vars := mux.Vars(r)
		switch r.Method {
		case "DELETE":
			if vars["topic"] == "topic-exist" {
				// Successfully deleted
				w.WriteHeader(http.StatusNoContent)
				w.Header().Set("Content-Type", "application/json")
			} else {
				// topic not found
				require.NoError(t, writeErrorResponse(w, http.StatusNotFound, 40403, "This server does not host this topic-partition."))
			}

		}
	}
}

// Handler for: "/kafka/v3/clusters/{cluster_id}/links"
func (r KafkaRestProxyRouter) HandleKafkaRPLinks(t *testing.T) func(http.ResponseWriter, *http.Request) {
	return func(w http.ResponseWriter, r *http.Request) {
		switch r.Method {
		case "POST":
			w.WriteHeader(http.StatusNoContent)
			w.Header().Set("Content-Type", "application/json")
			var req kafkarestv3.ClustersClusterIdLinksPostOpts
			err := json.NewDecoder(r.Body).Decode(&req)
			require.NoError(t, err)
		case "GET":
			w.Header().Set("Content-Type", "application/json")
			err := json.NewEncoder(w).Encode(kafkarestv3.ListLinksResponseDataList{Data: []kafkarestv3.ListLinksResponseData{
				{
					Kind:            "",
					Metadata:        kafkarestv3.ResourceMetadata{},
					SourceClusterId: "cluster-1",
					LinkName:        "link-1",
					LinkId:          "LINKID1",
					TopicNames:      []string{"link-1-topic-1", "link-1-topic-2"},
				},
				{
					Kind:            "",
					Metadata:        kafkarestv3.ResourceMetadata{},
					SourceClusterId: "cluster-1",
					LinkName:        "link-2",
					LinkId:          "LINKID2",
					TopicNames:      []string{"link-2-topic-1", "link-2-topic-2"},
				},
			}})
			require.NoError(t, err)
		}
	}
}

// Handler for: "/kafka/v3/clusters/{cluster_id}/consumer-groups"
func (r KafkaRestProxyRouter) HandleKafkaRPConsumerGroups(t *testing.T) func(http.ResponseWriter, *http.Request) {
	return func(w http.ResponseWriter, r *http.Request) {
		switch r.Method {
		case "GET":
			w.Header().Set("Content-Type", "application/json")
			err := json.NewEncoder(w).Encode(kafkarestv3.ConsumerGroupDataList{
				Kind:     "",
				Metadata: kafkarestv3.ResourceCollectionMetadata{},
				Data: []kafkarestv3.ConsumerGroupData{
					{
						Kind:              "",
						Metadata:          kafkarestv3.ResourceMetadata{},
						ClusterId:         "cluster-1",
						ConsumerGroupId:   "consumer-group-1",
						IsSimple:          true,
						PartitionAssignor: "org.apache.kafka.clients.consumer.RoundRobinAssignor",
						State:             kafkarestv3.CONSUMERGROUPSTATE_STABLE,
						Coordinator:       kafkarestv3.Relationship{},
						Consumer:          kafkarestv3.Relationship{},
						LagSummary:        kafkarestv3.Relationship{},
					},
					{
						Kind:              "",
						Metadata:          kafkarestv3.ResourceMetadata{},
						ClusterId:         "cluster-1",
						ConsumerGroupId:   "consumer-group-2",
						IsSimple:          true,
						PartitionAssignor: "org.apache.kafka.clients.consumer.RoundRobinAssignor",
						State:             kafkarestv3.CONSUMERGROUPSTATE_DEAD,
						Coordinator:       kafkarestv3.Relationship{},
						Consumer:          kafkarestv3.Relationship{},
						LagSummary:        kafkarestv3.Relationship{},
					},
				},
			})
			require.NoError(t, err)
		}
	}
}

// Handler for: "/kafka/v3/clusters/{cluster_id}/links/{link_name}"
func (r KafkaRestProxyRouter) HandleKafkaRPLink(t *testing.T) func(http.ResponseWriter, *http.Request) {
	return func(w http.ResponseWriter, r *http.Request) {
		switch r.Method {
		case "GET":
			w.Header().Set("Content-Type", "application/json")
			err := json.NewEncoder(w).Encode(kafkarestv3.ListLinksResponseData{
				Kind:            "",
				Metadata:        kafkarestv3.ResourceMetadata{},
				SourceClusterId: "cluster-1",
				LinkName:        "link-1",
				LinkId:          "LINKID1",
				TopicNames:      []string{"link-1-topic-1", "link-1-topic-2"},
			})
			require.NoError(t, err)
		case "DELETE":
			w.WriteHeader(http.StatusNoContent)
			w.Header().Set("Content-Type", "application/json")
		}
	}
}

// Handler for: "/kafka/v3/clusters/{cluster_id}/consumer-groups/{consumer_group_id}"
func (r KafkaRestProxyRouter) HandleKafkaRPConsumerGroup(t *testing.T) func(http.ResponseWriter, *http.Request) {
	return func(w http.ResponseWriter, r *http.Request) {
		vars := mux.Vars(r)
		switch r.Method {
		case "GET":
			if vars["consumer_group_id"] == "consumer-group-1" {
				w.Header().Set("Content-Type", "application/json")
				err := json.NewEncoder(w).Encode(kafkarestv3.ConsumerGroupData{
					Kind:              "",
					Metadata:          kafkarestv3.ResourceMetadata{},
					ClusterId:         "cluster-1",
					ConsumerGroupId:   "consumer-group-1",
					IsSimple:          true,
					PartitionAssignor: "RoundRobin",
					State:             kafkarestv3.CONSUMERGROUPSTATE_STABLE,
					Coordinator:       kafkarestv3.Relationship{Related: "/kafka/v3/clusters/cluster-1/brokers/broker-1"},
					Consumer:          kafkarestv3.Relationship{},
					LagSummary:        kafkarestv3.Relationship{},
				})
				require.NoError(t, err)
			} else {
				// group not found
				require.NoError(t, writeErrorResponse(w, http.StatusNotFound, 40403, "This server does not host this consumer group."))
			}
		}
	}
}

// Handler for: "/kafka/v3/clusters/{cluster_id}/links/-/mirrors"
func (r KafkaRestProxyRouter) HandleKafkaRPAllMirrors(t *testing.T) func(http.ResponseWriter, *http.Request) {
	return func(w http.ResponseWriter, r *http.Request) {
		switch r.Method {
		case "POST":
			w.WriteHeader(http.StatusNoContent)
			w.Header().Set("Content-Type", "application/json")
			var req kafkarestv3.ClustersClusterIdLinksLinkNameMirrorsPostOpts
			err := json.NewDecoder(r.Body).Decode(&req)
			require.NoError(t, err)
		case "GET":
			w.Header().Set("Content-Type", "application/json")
			err := json.NewEncoder(w).Encode(kafkarestv3.ListMirrorTopicsResponseDataList{Data: []kafkarestv3.ListMirrorTopicsResponseData{
				{
					Kind:            "",
					Metadata:        kafkarestv3.ResourceMetadata{},
					LinkName:        "link-1",
					MirrorTopicName: "dest-topic-1",
					SourceTopicName: "src-topic-1",
					NumPartitions:   3,
					MirrorLags: []kafkarestv3.MirrorLag{
						{
							Partition:             0,
							Lag:                   142857,
							LastSourceFetchOffset: 1293009,
						},
						{
							Partition:             1,
							Lag:                   285714,
							LastSourceFetchOffset: 28340404,
						},
						{
							Partition:             2,
							Lag:                   571428,
							LastSourceFetchOffset: 5739304,
						},
					},
					MirrorStatus: "active",
					StateTimeMs:  111111111,
				},
				{
					Kind:            "",
					Metadata:        kafkarestv3.ResourceMetadata{},
					LinkName:        "link-2",
					MirrorTopicName: "dest-topic-2",
					SourceTopicName: "src-topic-2",
					NumPartitions:   2,
					MirrorLags: []kafkarestv3.MirrorLag{
						{
							Partition:             0,
							Lag:                   0,
							LastSourceFetchOffset: 0,
						},
						{
							Partition:             1,
							Lag:                   0,
							LastSourceFetchOffset: 0,
						},
					},
					MirrorStatus: "stopped",
					StateTimeMs:  222222222,
				},
			}})
			require.NoError(t, err)
		}
	}
}

// Handler for: "/kafka/v3/clusters/{cluster_id}/consumer-groups/{consumer_group_id}/consumers"
func (r KafkaRestProxyRouter) HandleKafkaRPConsumers(t *testing.T) func(http.ResponseWriter, *http.Request) {
	instance1 := "instance-1"
	instance2 := "instance-2"
	return func(w http.ResponseWriter, r *http.Request) {
		switch r.Method {
		case "GET":
			w.Header().Set("Content-Type", "application/json")
			err := json.NewEncoder(w).Encode(kafkarestv3.ConsumerDataList{
				Kind:     "",
				Metadata: kafkarestv3.ResourceCollectionMetadata{},
				Data: []kafkarestv3.ConsumerData{
					{
						Kind:            "",
						Metadata:        kafkarestv3.ResourceMetadata{},
						ClusterId:       "cluster-1",
						ConsumerGroupId: "consumer-group-1",
						ConsumerId:      "consumer-1",
						InstanceId:      &instance1,
						ClientId:        "client-1",
						Assignments:     kafkarestv3.Relationship{},
					},
					{
						Kind:            "",
						Metadata:        kafkarestv3.ResourceMetadata{},
						ClusterId:       "cluster-1",
						ConsumerGroupId: "consumer-group-1",
						ConsumerId:      "consumer-2",
						InstanceId:      &instance2,
						ClientId:        "client-2",
						Assignments:     kafkarestv3.Relationship{},
					},
				},
			})
			require.NoError(t, err)
		}
	}
}

// Handler for: "/kafka/v3/clusters/{cluster_id}/links/{link_name}/mirrors"
func (r KafkaRestProxyRouter) HandleKafkaRPMirrors(t *testing.T) func(http.ResponseWriter, *http.Request) {
	return func(w http.ResponseWriter, r *http.Request) {
		switch r.Method {
		case "POST":
			w.WriteHeader(http.StatusNoContent)
			w.Header().Set("Content-Type", "application/json")
			var req kafkarestv3.ClustersClusterIdLinksLinkNameMirrorsPostOpts
			err := json.NewDecoder(r.Body).Decode(&req)
			require.NoError(t, err)
		case "GET":
			w.Header().Set("Content-Type", "application/json")
			err := json.NewEncoder(w).Encode(kafkarestv3.ListMirrorTopicsResponseDataList{Data: []kafkarestv3.ListMirrorTopicsResponseData{
				{
					Kind:            "",
					Metadata:        kafkarestv3.ResourceMetadata{},
					LinkName:        "link-1",
					MirrorTopicName: "dest-topic-1",
					SourceTopicName: "src-topic-1",
					NumPartitions:   3,
					MirrorLags: []kafkarestv3.MirrorLag{
						{
							Partition:             0,
							Lag:                   142857,
							LastSourceFetchOffset: 1293009,
						},
						{
							Partition:             1,
							Lag:                   285714,
							LastSourceFetchOffset: 28340404,
						},
						{
							Partition:             2,
							Lag:                   571428,
							LastSourceFetchOffset: 5739304,
						},
					},
					MirrorStatus: "active",
					StateTimeMs:  111111111,
				},
				{
					Kind:            "",
					Metadata:        kafkarestv3.ResourceMetadata{},
					LinkName:        "link-2",
					MirrorTopicName: "dest-topic-2",
					SourceTopicName: "src-topic-2",
					NumPartitions:   2,
					MirrorLags: []kafkarestv3.MirrorLag{
						{
							Partition:             0,
							Lag:                   0,
							LastSourceFetchOffset: 0,
						},
						{
							Partition:             1,
							Lag:                   0,
							LastSourceFetchOffset: 0,
						},
					},
					MirrorStatus: "stopped",
					StateTimeMs:  222222222,
				},
			}})
			require.NoError(t, err)
		}
	}
}

// Handler for: "/kafka/v3/clusters/{cluster_id}/consumer-groups/{consumer_group_id}/lag-summary"
func (r KafkaRestProxyRouter) HandleKafkaRPLagSummary(t *testing.T) func(http.ResponseWriter, *http.Request) {
	return func(w http.ResponseWriter, r *http.Request) {
		vars := mux.Vars(r)
		switch r.Method {
		case "GET":
			if vars["consumer_group_id"] == "consumer-group-1" {
				w.Header().Set("Content-Type", "application/json")
				instance := "instance-1"
				err := json.NewEncoder(w).Encode(kafkarestv3.ConsumerGroupLagSummaryData{
					Kind:              "",
					Metadata:          kafkarestv3.ResourceMetadata{},
					ClusterId:         "cluster-1",
					ConsumerGroupId:   "consumer-group-1",
					MaxLagConsumerId:  "consumer-1",
					MaxLagInstanceId:  &instance,
					MaxLagClientId:    "client-1",
					MaxLagTopicName:   "topic-1",
					MaxLagPartitionId: 1,
					MaxLag:            100,
					TotalLag:          110,
					MaxLagConsumer:    kafkarestv3.Relationship{},
					MaxLagPartition:   kafkarestv3.Relationship{},
				})
				require.NoError(t, err)
			} else {
				// group not found
				require.NoError(t, writeErrorResponse(w, http.StatusNotFound, 40403, "This server does not host this consumer group."))
			}
		}
	}
}

// Handler for: "/kafka/v3/clusters/{cluster_id}/links/{link_name}/mirrors:promote"
func (r KafkaRestProxyRouter) HandleKafkaRPMirrorsPromote(t *testing.T) func(http.ResponseWriter, *http.Request) {
	return func(w http.ResponseWriter, r *http.Request) {
		switch r.Method {
		case "POST":
			fmt.Print("asdfgh")
			errorMsg := "Not authorized"
			var errorCode int32 = 401
			w.Header().Set("Content-Type", "application/json")
			err := json.NewEncoder(w).Encode(kafkarestv3.AlterMirrorStatusResponseDataList{Data: []kafkarestv3.AlterMirrorStatusResponseData{
				{
					Kind:            "",
					Metadata:        kafkarestv3.ResourceMetadata{},
					MirrorTopicName: "dest-topic-1",
					ErrorMessage:    nil,
					ErrorCode:       nil,
					MirrorLags: []kafkarestv3.MirrorLag{
						{
							Partition:             0,
							Lag:                   142857,
							LastSourceFetchOffset: 1293009,
						},
						{
							Partition:             1,
							Lag:                   285714,
							LastSourceFetchOffset: 28340404,
						},
						{
							Partition:             2,
							Lag:                   571428,
							LastSourceFetchOffset: 5739304,
						},
					},
				},
				{
					Kind:            "",
					Metadata:        kafkarestv3.ResourceMetadata{},
					MirrorTopicName: "dest-topic-1",
					ErrorMessage:    &errorMsg,
					ErrorCode:       &errorCode,
					MirrorLags: []kafkarestv3.MirrorLag{
						{
							Partition:             0,
							Lag:                   142857,
							LastSourceFetchOffset: 1293009,
						},
						{
							Partition:             1,
							Lag:                   285714,
							LastSourceFetchOffset: 28340404,
						},
						{
							Partition:             2,
							Lag:                   571428,
							LastSourceFetchOffset: 5739304,
						},
					},
				},
			}})
			require.NoError(t, err)
		}
	}
}

// Handler for: "/kafka/v3/clusters/{cluster_id}/consumer-groups/{consumer_group_id}/lags"
func (r KafkaRestProxyRouter) HandleKafkaRPLags(t *testing.T) func(http.ResponseWriter, *http.Request) {
	return func(w http.ResponseWriter, r *http.Request) {
		vars := mux.Vars(r)
		switch r.Method {
		case "GET":
			if vars["consumer_group_id"] == "consumer-group-1" {
				w.Header().Set("Content-Type", "application/json")
				instance1 := "instance-1"
				instance2 := "instance-2"
				err := json.NewEncoder(w).Encode(kafkarestv3.ConsumerLagDataList{
					Kind:     "",
					Metadata: kafkarestv3.ResourceCollectionMetadata{},
					Data: []kafkarestv3.ConsumerLagData{
						{
							Kind:            "",
							Metadata:        kafkarestv3.ResourceMetadata{},
							ClusterId:       "cluster-1",
							ConsumerGroupId: "consumer-group-1",
							TopicName:       "topic-1",
							PartitionId:     1,
							CurrentOffset:   1,
							LogEndOffset:    101,
							Lag:             100,
							ConsumerId:      "consumer-1",
							InstanceId:      &instance1,
							ClientId:        "client-1",
						},
						{
							Kind:            "",
							Metadata:        kafkarestv3.ResourceMetadata{},
							ClusterId:       "cluster-1",
							ConsumerGroupId: "consumer-group-1",
							TopicName:       "topic-1",
							PartitionId:     2,
							CurrentOffset:   1,
							LogEndOffset:    11,
							Lag:             10,
							ConsumerId:      "consumer-2",
							InstanceId:      &instance2,
							ClientId:        "client-2",
						},
					},
				})
				require.NoError(t, err)
			} else {
				// group not found
				require.NoError(t, writeErrorResponse(w, http.StatusNotFound, 40403, "This server does not host this consumer group."))
			}
		}
	}
}

// Handler for: "/kafka/v3/clusters/{cluster_id}/links/{link_name}/configs"
func (r KafkaRestProxyRouter) HandleKafkaRPLinkConfigs(t *testing.T) func(http.ResponseWriter, *http.Request) {
	return func(w http.ResponseWriter, r *http.Request) {
		switch r.Method {
		case "GET":
			w.Header().Set("Content-Type", "application/json")
			err := json.NewEncoder(w).Encode(kafkarestv3.ListLinkConfigsResponseDataList{Data: []kafkarestv3.ListLinkConfigsResponseData{
				{
					Kind:      "",
					Metadata:  kafkarestv3.ResourceMetadata{},
					ClusterId: "cluster-1",
					Name:      "replica.fetch.max.bytes",
					Value:     "1048576",
					ReadOnly:  false,
					Sensitive: false,
					Source:    "source-1",
					Synonyms:  []string{"rfmb", "bmfr"},
					LinkName:  "link-1",
				},
				{
					Kind:      "",
					Metadata:  kafkarestv3.ResourceMetadata{},
					ClusterId: "cluster-1",
					Name:      "bootstrap.servers",
					Value:     "bitcoin.com:8888",
					ReadOnly:  false,
					Sensitive: false,
					Source:    "source-2",
					Synonyms:  nil,
					LinkName:  "link-1",
				},
			}})
			require.NoError(t, err)
		}
	}
}

// Handler for: "/kafka/v3/clusters/{cluster_id}/links/{link_name}/mirrors/{mirror_name}"
func (r KafkaRestProxyRouter) HandleKafkaRPMirror(t *testing.T) func(http.ResponseWriter, *http.Request) {
	return func(w http.ResponseWriter, r *http.Request) {
		switch r.Method {
		case "GET":
			w.Header().Set("Content-Type", "application/json")
			err := json.NewEncoder(w).Encode(kafkarestv3.ListMirrorTopicsResponseData{
				Kind:            "",
				Metadata:        kafkarestv3.ResourceMetadata{},
				LinkName:        "link-1",
				MirrorTopicName: "dest-topic-1",
				SourceTopicName: "src-topic-1",
				NumPartitions:   3,
				MirrorLags: []kafkarestv3.MirrorLag{
					{
						Partition:             0,
						Lag:                   142857,
						LastSourceFetchOffset: 1293009,
					},
					{
						Partition:             1,
						Lag:                   285714,
						LastSourceFetchOffset: 28340404,
					},
					{
						Partition:             2,
						Lag:                   571428,
						LastSourceFetchOffset: 5739304,
					},
				},
				MirrorStatus: "active",
				StateTimeMs:  111111111,
			})
			require.NoError(t, err)
		}
	}
}

type partitionOffsets struct {
	currentOffset int64
	logEndOffset  int64
}

// Handler for: "/kafka/v3/clusters/{cluster_id}/consumer-groups/{consumer_group_id}/lags/{topic_name}/partitions/{partition_id}"
func (r KafkaRestProxyRouter) HandleKafkaRPLag(t *testing.T) func(http.ResponseWriter, *http.Request) {
	return func(w http.ResponseWriter, r *http.Request) {
		vars := mux.Vars(r)
		fmt.Println(vars)
		switch r.Method {
		case "GET":
			if vars["consumer_group_id"] == "consumer-group-1" {
				partitionOffsetsMap := map[string]partitionOffsets{
					"0": {101, 101},
					"1": {1, 101},
					"2": {101, 101},
				}
				requestedPartition := vars["partition_id"]
				offsets := partitionOffsetsMap[requestedPartition]
				if vars["topic_name"] == "topic-1" && offsets != (partitionOffsets{}) {
					w.Header().Set("Content-Type", "application/json")
					instance := "instance-1"
					partitionId, _ := strconv.Atoi(requestedPartition)
					err := json.NewEncoder(w).Encode(kafkarestv3.ConsumerLagData{
						Kind:            "",
						Metadata:        kafkarestv3.ResourceMetadata{},
						ClusterId:       "cluster-1",
						ConsumerGroupId: "consumer-group-1",
						TopicName:       "topic-1",
						PartitionId:     int32(partitionId),
						CurrentOffset:   offsets.currentOffset,
						LogEndOffset:    offsets.logEndOffset,
						Lag:             offsets.logEndOffset - offsets.currentOffset,
						ConsumerId:      "consumer-1",
						InstanceId:      &instance,
						ClientId:        "client-1",
					})
					require.NoError(t, err)
				} else {
					// topic and/or partition not found
					require.NoError(t, writeErrorResponse(w, http.StatusNotFound, 40403, "This server does not host this topic-partition."))
				}
			} else {
				// group not found
				require.NoError(t, writeErrorResponse(w, http.StatusNotFound, 40403, "This server does not host this consumer group."))
			}
		}
	}
}

<<<<<<< HEAD
// Handler for: "/kafka/v3/clusters/{cluster_id}/topics/{topic_name}/partitions"
func (r KafkaRestProxyRouter) HandleKafkaTopicPartitions(t *testing.T) func(http.ResponseWriter, *http.Request) {
	return func(w http.ResponseWriter, r *http.Request) {
		vars := mux.Vars(r)
		switch r.Method {
		case "GET":
			w.Header().Set("Content-Type", "application/json")
			err := json.NewEncoder(w).Encode(kafkarestv3.PartitionDataList{
				Data: []kafkarestv3.PartitionData{
					{
						ClusterId:   vars["cluster_id"],
						PartitionId: 0,
						TopicName:   vars["topic_name"],
						Leader:      kafkarestv3.Relationship{Related: "http://localhost:9391/v3/clusters/cluster-1/topics/topic-1/partition/2"},
					},
					{
						ClusterId:   vars["cluster_id"],
						PartitionId: 1,
						TopicName:   vars["topic_name"],
						Leader:      kafkarestv3.Relationship{Related: "http://localhost:9391/v3/clusters/cluster-1/topics/topic-1/partition/1"},
					},
					{
						ClusterId:   vars["cluster_id"],
						PartitionId: 2,
						TopicName:   vars["topic_name"],
						Leader:      kafkarestv3.Relationship{Related: "http://localhost:9391/v3/clusters/cluster-1/topics/topic-1/partition/0"},
					},
				},
			})
			require.NoError(t, err)
		}
	}
}

// Handler for: "/kafka/v3/clusters/{cluster_id}/topics/{topic_name}/partitions/{partition_id}"
func (r KafkaRestProxyRouter) HandleKafkaTopicPartitionId(t *testing.T) func(http.ResponseWriter, *http.Request) {
	return func(w http.ResponseWriter, r *http.Request) {
		vars := mux.Vars(r)
		partitionIdStr := vars["partition_id"]
		partitionId, err := strconv.ParseInt(partitionIdStr, 10, 32)
		require.NoError(t, err)
		switch r.Method {
		case "GET":
			w.Header().Set("Content-Type", "application/json")
			err := json.NewEncoder(w).Encode(kafkarestv3.PartitionData{
				ClusterId:   vars["cluster_id"],
				PartitionId: int32(partitionId),
				TopicName:   vars["topic_name"],
				Leader:      kafkarestv3.Relationship{Related: "http://localhost:9391/v3/clusters/cluster-1/topics/topic-1/partition/2"},
=======
// Handler for: "/kafka/v3/clusters/{cluster_id}/brokers"
func (r KafkaRestProxyRouter) HandleKafkaBrokers(t *testing.T) func(http.ResponseWriter, *http.Request) {
	return func(w http.ResponseWriter, r *http.Request) {
		vars := mux.Vars(r)
		host1 := "kafka1"
		port1 := int32(1)
		host2 := "kafka2"
		port2 := int32(2)
		w.Header().Set("Content-Type", "application/json")
		err := json.NewEncoder(w).Encode(kafkarestv3.BrokerDataList{
			Data: []kafkarestv3.BrokerData{
				{
					ClusterId: vars["cluster_id"],
					BrokerId:  1,
					Port:      &port1,
					Host:      &host1,
				},
				{
					ClusterId: vars["cluster_id"],
					BrokerId:  2,
					Port:      &port2,
					Host:      &host2,
				},
			},
		})
		require.NoError(t, err)
	}
}

// Handler for: "/kafka/v3/clusters/{cluster_id}/broker-configs/{name}"
func (r KafkaRestProxyRouter) HandleKafkaBrokerConfigsName(t *testing.T) func(http.ResponseWriter, *http.Request) {
	return func(w http.ResponseWriter, r *http.Request) {
		vars := mux.Vars(r)
		configValue := "gzip"
		w.Header().Set("Content-Type", "application/json")
		err := json.NewEncoder(w).Encode(kafkarestv3.ClusterConfigData{
			Name:        vars["name"],
			Value:       &configValue,
			IsSensitive: false,
			IsReadOnly:  false,
			IsDefault:   false,
		})
		require.NoError(t, err)
	}
}

// Handler for: "/kafka/v3/clusters/{cluster_id}/broker-configs"
func (r KafkaRestProxyRouter) HandleKafkaBrokerConfigs(t *testing.T) func(http.ResponseWriter, *http.Request) {
	return func(w http.ResponseWriter, r *http.Request) {
		vars := mux.Vars(r)
		configValue1 := "gzip"
		configValue2 := "SASL/PLAIN"
		w.Header().Set("Content-Type", "application/json")
		err := json.NewEncoder(w).Encode(kafkarestv3.ClusterConfigDataList{
			Data: []kafkarestv3.ClusterConfigData{
				{
					ClusterId:   vars["cluster_id"],
					Name:        "compression.type",
					Value:       &configValue1,
					IsDefault:   true,
					IsReadOnly:  true,
					IsSensitive: true,
				},
				{
					ClusterId:   vars["cluster_id"],
					Name:        "sasl_mechanism",
					Value:       &configValue2,
					IsDefault:   false,
					IsReadOnly:  false,
					IsSensitive: false,
				},
			},
		})
		require.NoError(t, err)
	}
}

// Handler for: "/kafka/v3/clusters/{cluster_id}/brokers/{broker_id}/configs/{name}"
func (r KafkaRestProxyRouter) HandleKafkaBrokerIdConfigsName(t *testing.T) func(http.ResponseWriter, *http.Request) {
	return func(w http.ResponseWriter, r *http.Request) {
		vars := mux.Vars(r)
		configValue1 := "gzip"
		w.Header().Set("Content-Type", "application/json")
		err := json.NewEncoder(w).Encode(kafkarestv3.BrokerConfigData{
			ClusterId:   vars["cluster_id"],
			Name:        vars["name"],
			Value:       &configValue1,
			IsDefault:   true,
			IsReadOnly:  true,
			IsSensitive: true,
		})
		require.NoError(t, err)
	}
}

// Handler for: "/kafka/v3/clusters/{cluster_id}/brokers/{broker_id}/configs"
func (r KafkaRestProxyRouter) HandleKafkaBrokerIdConfigs(t *testing.T) func(http.ResponseWriter, *http.Request) {
	return func(w http.ResponseWriter, r *http.Request) {
		vars := mux.Vars(r)
		configValue1 := "gzip"
		configValue2 := "SASL/PLAIN"
		w.Header().Set("Content-Type", "application/json")
		err := json.NewEncoder(w).Encode(kafkarestv3.BrokerConfigDataList{
			Data: []kafkarestv3.BrokerConfigData{
				{
					ClusterId:   vars["cluster_id"],
					Name:        "compression.type",
					Value:       &configValue1,
					IsDefault:   true,
					IsReadOnly:  true,
					IsSensitive: true,
				},
				{
					ClusterId:   vars["cluster_id"],
					Name:        "sasl_mechanism",
					Value:       &configValue2,
					IsDefault:   false,
					IsReadOnly:  false,
					IsSensitive: false,
				},
			},
		})
		require.NoError(t, err)
	}
}

// Handler for: "/kafka/v3/clusters/{cluster_id}/broker-configs:alter"
func (r KafkaRestProxyRouter) HandleKafkaBrokerConfigsAlter(t *testing.T) func(http.ResponseWriter, *http.Request) {
	return func(w http.ResponseWriter, r *http.Request) {
		w.WriteHeader(http.StatusCreated)
		w.Header().Set("Content-Type", "application/json")
		var req kafkarestv3.ClustersClusterIdBrokerConfigsalterPostOpts
		err := json.NewDecoder(r.Body).Decode(&req)
		require.NoError(t, err)
	}
}

// Handler for: "/kafka/v3/clusters/{cluster_id}/brokers/{broker_id}/configs:alter"
func (r KafkaRestProxyRouter) HandleKafkaBrokerIdConfigsAlter(t *testing.T) func(http.ResponseWriter, *http.Request) {
	return func(w http.ResponseWriter, r *http.Request) {
		w.WriteHeader(http.StatusCreated)
		w.Header().Set("Content-Type", "application/json")
		var req kafkarestv3.ClustersClusterIdBrokersBrokerIdConfigsalterPostOpts
		err := json.NewDecoder(r.Body).Decode(&req)
		require.NoError(t, err)
	}
}

// Handler for: "/kafka/v3/clusters/{cluster_id}/brokers/{broker_id}"
func (r KafkaRestProxyRouter) HandleKafkaBrokersBrokerId(t *testing.T) func(http.ResponseWriter, *http.Request) {
	return func(w http.ResponseWriter, r *http.Request) {
		vars := mux.Vars(r)
		switch r.Method {
		case http.MethodDelete:
			w.Header().Set("Content-Type", "application/json")
			var req kafkarestv3.ClustersClusterIdBrokersBrokerIdDeleteOpts
			_ = json.NewDecoder(r.Body).Decode(&req)
			err := json.NewEncoder(w).Encode(kafkarestv3.BrokerRemovalData{
				ClusterId:  vars["cluster_id"],
				BrokerId:   1,
				BrokerTask: kafkarestv3.Relationship{Related: "http://localhost:9391/kafka/v3/clusters/cluster-1/brokers/1/tasks/remove-broker"},
>>>>>>> 4897837c
			})
			require.NoError(t, err)
		}
	}
}

<<<<<<< HEAD
// Handler for: "/kafka/v3/clusters/{cluster_id}/topics/{topic_name}/partitions/{partition_id}/reassignment"
func (r KafkaRestProxyRouter) HandleKafkaTopicPartitionIdReassignment(t *testing.T) func(http.ResponseWriter, *http.Request) {
	return func(w http.ResponseWriter, r *http.Request) {
		vars := mux.Vars(r)
		partitionIdStr := vars["partition_id"]
		topicName := vars["topic_name"]
		switch r.Method {
		case "GET":
			if partitionIdStr != "-" && topicName != "-" {
				partitionId, err := strconv.ParseInt(partitionIdStr, 10, 32)
				require.NoError(t, err)
				w.Header().Set("Content-Type", "application/json")
				err = json.NewEncoder(w).Encode(kafkarestv3.ReassignmentData{
					Kind:             "ReassignmentData",
					ClusterId:        vars["cluster_id"],
					PartitionId:      int32(partitionId),
					TopicName:        vars["topic_name"],
					AddingReplicas:   []int32{1, 2, 3},
					RemovingReplicas: []int32{4},
				})
				require.NoError(t, err)
			} else if topicName != "-" {
				w.Header().Set("Content-Type", "application/json")
				err := json.NewEncoder(w).Encode(kafkarestv3.ReassignmentDataList{
					Data: []kafkarestv3.ReassignmentData{
						{
							ClusterId:        vars["cluster_id"],
							PartitionId:      0,
							TopicName:        vars["topic_name"],
							AddingReplicas:   []int32{1, 2, 3},
							RemovingReplicas: []int32{4},
						},
						{
							ClusterId:        vars["cluster_id"],
							PartitionId:      1,
							TopicName:        vars["topic_name"],
							AddingReplicas:   []int32{4},
							RemovingReplicas: []int32{1, 2, 3},
						},
					},
				})
				require.NoError(t, err)
			} else if partitionIdStr == "-" && topicName == "-" {
				w.Header().Set("Content-Type", "application/json")
				err := json.NewEncoder(w).Encode(kafkarestv3.ReassignmentDataList{
					Data: []kafkarestv3.ReassignmentData{
						{
							ClusterId:        vars["cluster_id"],
							PartitionId:      0,
							TopicName:        "topic1",
							AddingReplicas:   []int32{1, 2, 3},
							RemovingReplicas: []int32{4},
						},
						{
							ClusterId:        vars["cluster_id"],
							PartitionId:      1,
							TopicName:        "topic1",
							AddingReplicas:   []int32{4},
							RemovingReplicas: []int32{1, 2, 3},
						},
						{
							ClusterId:        vars["cluster_id"],
							PartitionId:      0,
							TopicName:        "topic2",
							AddingReplicas:   []int32{1, 2, 3},
							RemovingReplicas: []int32{4},
						},
						{
							ClusterId:        vars["cluster_id"],
							PartitionId:      1,
							TopicName:        "topic2",
							AddingReplicas:   []int32{4},
							RemovingReplicas: []int32{1, 2, 3},
						},
					},
				})
				require.NoError(t, err)
			}
		}
=======
// Handler for: "/kafka/v3/clusters/{cluster_id}/brokers/-/tasks/{task_type}"
func (r KafkaRestProxyRouter) HandleKafkaClustersClusterIdBrokersTasksTaskTypeGet(t *testing.T) func(http.ResponseWriter, *http.Request) {
	return func(w http.ResponseWriter, r *http.Request) {
		vars := mux.Vars(r)
		errorCode := int32(10014)
		errorMessage := "error message"
		w.Header().Set("Content-Type", "application/json")
		err := json.NewEncoder(w).Encode(kafkarestv3.BrokerTaskDataList{
			Data: []kafkarestv3.BrokerTaskData{
				{
					ClusterId:       vars["cluster_id"],
					BrokerId:        1,
					TaskType:        kafkarestv3.BrokerTaskType(vars["task_type"]),
					TaskStatus:      "SUCCESS",
					SubTaskStatuses: map[string]string{"partition_reassignment_status": "IN_PROGRESS"},
					CreatedAt:       time.Date(2021, 7, 1, 0, 0, 0, 0, time.FixedZone("UTC-8", -8*60*60)),
					UpdatedAt:       time.Date(2021, 7, 1, 0, 0, 0, 0, time.FixedZone("UTC-8", -8*60*60)),
				},
				{
					ClusterId:       vars["cluster_id"],
					BrokerId:        2,
					TaskType:        kafkarestv3.BrokerTaskType(vars["task_type"]),
					TaskStatus:      "SUCCESS",
					SubTaskStatuses: map[string]string{"broker_shutdown_status": "COMPLETED"},
					CreatedAt:       time.Date(2021, 7, 1, 0, 0, 0, 0, time.FixedZone("UTC-8", -8*60*60)),
					UpdatedAt:       time.Date(2021, 7, 1, 0, 0, 0, 0, time.FixedZone("UTC-8", -8*60*60)),
					ErrorCode:       &errorCode,
					ErrorMessage:    &errorMessage,
				},
			},
		})
		require.NoError(t, err)
	}
}

// Handler for: "/kafka/v3/clusters/{cluster_id}/brokers/-/tasks"
func (r KafkaRestProxyRouter) HandleKafkaClustersClusterIdBrokersTasksGet(t *testing.T) func(http.ResponseWriter, *http.Request) {
	return func(w http.ResponseWriter, r *http.Request) {
		vars := mux.Vars(r)
		errorCode := int32(10014)
		errorMessage := "error message"
		w.Header().Set("Content-Type", "application/json")
		err := json.NewEncoder(w).Encode(kafkarestv3.BrokerTaskDataList{
			Data: []kafkarestv3.BrokerTaskData{
				{
					ClusterId:       vars["cluster_id"],
					BrokerId:        1,
					TaskType:        kafkarestv3.BROKERTASKTYPE_REMOVE_BROKER,
					TaskStatus:      "SUCCESS",
					SubTaskStatuses: map[string]string{"partition_reassignment_status": "IN_PROGRESS"},
					CreatedAt:       time.Date(2021, 7, 1, 0, 0, 0, 0, time.FixedZone("UTC-8", -8*60*60)),
					UpdatedAt:       time.Date(2021, 7, 1, 0, 0, 0, 0, time.FixedZone("UTC-8", -8*60*60)),
				},
				{
					ClusterId:       vars["cluster_id"],
					BrokerId:        2,
					TaskType:        kafkarestv3.BROKERTASKTYPE_ADD_BROKER,
					TaskStatus:      "SUCCESS",
					SubTaskStatuses: map[string]string{"partition_reassignment_status": "IN_PROGRESS"},
					CreatedAt:       time.Date(2021, 7, 1, 0, 0, 0, 0, time.FixedZone("UTC-8", -8*60*60)),
					UpdatedAt:       time.Date(2021, 7, 1, 0, 0, 0, 0, time.FixedZone("UTC-8", -8*60*60)),
					ErrorCode:       &errorCode,
					ErrorMessage:    &errorMessage,
				},
			},
		})
		require.NoError(t, err)
	}
}

// Handler for: "/kafka/v3/clusters/{cluster_id}/brokers/{broker_id}/tasks/{task_type}"
func (r KafkaRestProxyRouter) HandleKafkaClustersClusterIdBrokersBrokerIdTasksTaskTypeGet(t *testing.T) func(http.ResponseWriter, *http.Request) {
	return func(w http.ResponseWriter, r *http.Request) {
		vars := mux.Vars(r)
		errorCode := int32(10014)
		errorMessage := "error message"
		w.Header().Set("Content-Type", "application/json")
		err := json.NewEncoder(w).Encode(kafkarestv3.BrokerTaskData{
			ClusterId:       vars["cluster_id"],
			BrokerId:        1,
			TaskType:        kafkarestv3.BrokerTaskType(vars["task_type"]),
			TaskStatus:      "SUCCESS",
			SubTaskStatuses: map[string]string{"partition_reassignment_status": "IN_PROGRESS"},
			CreatedAt:       time.Date(2021, 7, 1, 0, 0, 0, 0, time.FixedZone("UTC-8", -8*60*60)),
			UpdatedAt:       time.Date(2021, 7, 1, 0, 0, 0, 0, time.FixedZone("UTC-8", -8*60*60)),
			ErrorMessage:    &errorMessage,
			ErrorCode:       &errorCode,
		})
		require.NoError(t, err)
	}
}

// Handler for: "/kafka/v3/clusters/{cluster_id}/brokers/{broker_id}/tasks"
func (r KafkaRestProxyRouter) HandleKafkaClustersClusterIdBrokersBrokerIdTasksGet(t *testing.T) func(http.ResponseWriter, *http.Request) {
	return func(w http.ResponseWriter, r *http.Request) {
		vars := mux.Vars(r)
		errorCode := int32(10014)
		errorMessage := "error message"
		w.Header().Set("Content-Type", "application/json")
		err := json.NewEncoder(w).Encode(kafkarestv3.BrokerTaskDataList{
			Data: []kafkarestv3.BrokerTaskData{
				{
					ClusterId:       vars["cluster_id"],
					BrokerId:        1,
					TaskType:        kafkarestv3.BROKERTASKTYPE_REMOVE_BROKER,
					TaskStatus:      "SUCCESS",
					SubTaskStatuses: map[string]string{"partition_reassignment_status": "IN_PROGRESS"},
					CreatedAt:       time.Date(2021, 7, 1, 0, 0, 0, 0, time.FixedZone("UTC-8", -8*60*60)),
					UpdatedAt:       time.Date(2021, 7, 1, 0, 0, 0, 0, time.FixedZone("UTC-8", -8*60*60)),
				},
				{
					ClusterId:       vars["cluster_id"],
					BrokerId:        1,
					TaskType:        kafkarestv3.BROKERTASKTYPE_ADD_BROKER,
					TaskStatus:      "SUCCESS",
					SubTaskStatuses: map[string]string{"partition_reassignment_status": "IN_PROGRESS"},
					CreatedAt:       time.Date(2021, 7, 1, 0, 0, 0, 0, time.FixedZone("UTC-8", -8*60*60)),
					UpdatedAt:       time.Date(2021, 7, 1, 0, 0, 0, 0, time.FixedZone("UTC-8", -8*60*60)),
					ErrorCode:       &errorCode,
					ErrorMessage:    &errorMessage,
				},
			},
		})
		require.NoError(t, err)
>>>>>>> 4897837c
	}
}

func writeErrorResponse(responseWriter http.ResponseWriter, statusCode int, errorCode int, message string) error {
	responseWriter.WriteHeader(statusCode)
	responseBody := fmt.Sprintf(`{
		"error_code": %d,
		"message": "%s"
	}`, errorCode, message)
	_, err := io.WriteString(responseWriter, responseBody)
	return err
}<|MERGE_RESOLUTION|>--- conflicted
+++ resolved
@@ -1077,7 +1077,6 @@
 	}
 }
 
-<<<<<<< HEAD
 // Handler for: "/kafka/v3/clusters/{cluster_id}/topics/{topic_name}/partitions"
 func (r KafkaRestProxyRouter) HandleKafkaTopicPartitions(t *testing.T) func(http.ResponseWriter, *http.Request) {
 	return func(w http.ResponseWriter, r *http.Request) {
@@ -1127,7 +1126,12 @@
 				PartitionId: int32(partitionId),
 				TopicName:   vars["topic_name"],
 				Leader:      kafkarestv3.Relationship{Related: "http://localhost:9391/v3/clusters/cluster-1/topics/topic-1/partition/2"},
-=======
+			})
+			require.NoError(t, err)
+		}
+	}
+}
+
 // Handler for: "/kafka/v3/clusters/{cluster_id}/brokers"
 func (r KafkaRestProxyRouter) HandleKafkaBrokers(t *testing.T) func(http.ResponseWriter, *http.Request) {
 	return func(w http.ResponseWriter, r *http.Request) {
@@ -1289,14 +1293,12 @@
 				ClusterId:  vars["cluster_id"],
 				BrokerId:   1,
 				BrokerTask: kafkarestv3.Relationship{Related: "http://localhost:9391/kafka/v3/clusters/cluster-1/brokers/1/tasks/remove-broker"},
->>>>>>> 4897837c
 			})
 			require.NoError(t, err)
 		}
 	}
 }
 
-<<<<<<< HEAD
 // Handler for: "/kafka/v3/clusters/{cluster_id}/topics/{topic_name}/partitions/{partition_id}/reassignment"
 func (r KafkaRestProxyRouter) HandleKafkaTopicPartitionIdReassignment(t *testing.T) func(http.ResponseWriter, *http.Request) {
 	return func(w http.ResponseWriter, r *http.Request) {
@@ -1376,7 +1378,8 @@
 				require.NoError(t, err)
 			}
 		}
-=======
+	}
+}
 // Handler for: "/kafka/v3/clusters/{cluster_id}/brokers/-/tasks/{task_type}"
 func (r KafkaRestProxyRouter) HandleKafkaClustersClusterIdBrokersTasksTaskTypeGet(t *testing.T) func(http.ResponseWriter, *http.Request) {
 	return func(w http.ResponseWriter, r *http.Request) {
@@ -1501,7 +1504,6 @@
 			},
 		})
 		require.NoError(t, err)
->>>>>>> 4897837c
 	}
 }
 
