--- conflicted
+++ resolved
@@ -2,7 +2,6 @@
 
 import (
 	"encoding/json"
-<<<<<<< HEAD
 	"fmt"
 	"github.com/confluentinc/kafka-rest-sdk-go/kafkarestv3"
 	"github.com/gorilla/mux"
@@ -12,14 +11,6 @@
 	"net/http"
 	"strconv"
 	"testing"
-=======
-	"net/http"
-	"testing"
-
-	"github.com/confluentinc/kafka-rest-sdk-go/kafkarestv3"
-	"github.com/gorilla/mux"
-	"github.com/stretchr/testify/require"
->>>>>>> 4a4b5d2b
 )
 
 // Handler for: "/kafka/v3/clusters"
@@ -84,14 +75,12 @@
 		}
 	}
 }
-
 // Handler for: "/kafka/v3/clusters/{cluster}/topics"
 func (r KafkaRestProxyRouter) HandleKafkaRPTopics(t *testing.T) func(http.ResponseWriter, *http.Request) {
 	return func(w http.ResponseWriter, r *http.Request) {
 		switch r.Method {
 		case "GET":
 			w.Header().Set("Content-Type", "application/json")
-<<<<<<< HEAD
 			response := `{
 				"kind": "KafkaTopicList",
 				"metadata": {"self": "http://localhost:9391/v3/clusters/cluster-1/topics","next": null},
@@ -121,17 +110,6 @@
 				]
 			}`
 			_, err := io.WriteString(w, response)
-=======
-			vars := mux.Vars(r)
-			err := json.NewEncoder(w).Encode(kafkarestv3.TopicDataList{Data: []kafkarestv3.TopicData{{
-				Kind:              "",
-				Metadata:          kafkarestv3.ResourceMetadata{},
-				ClusterId:         vars["cluster"],
-				TopicName:         "rest-proxy-topic",
-				ReplicationFactor: int32(1),
-				Partitions:        kafkarestv3.Relationship{Related: "relationship"},
-			}}})
->>>>>>> 4a4b5d2b
 			require.NoError(t, err)
 		case "POST":
 			// Parse Create Args
@@ -196,7 +174,6 @@
 		}
 	}
 }
-
 // Handler for: "/kafka/v3/clusters/{cluster}/topics/{topic}/partitions"
 func (r KafkaRestProxyRouter) HandleKafkaRPPartitions(t *testing.T) func(http.ResponseWriter, *http.Request) {
 	return func(w http.ResponseWriter, r *http.Request) {
@@ -204,7 +181,6 @@
 		topicName := vars["topic"]
 		switch r.Method {
 		case "GET":
-<<<<<<< HEAD
 			if topicName == "topic-exist" {
 				w.Header().Set("Content-Type", "application/json")
 				responseString := fmt.Sprintf(`{
@@ -260,24 +236,9 @@
 			} else {
 				require.NoError(t, writeErrorResponse(w, http.StatusNotFound, 40403, "This server does not host this topic-partition."))
 			}
-=======
-			w.Header().Set("Content-Type", "application/json")
-			vars := mux.Vars(r)
-			err := json.NewEncoder(w).Encode(kafkarestv3.PartitionDataList{Data: []kafkarestv3.PartitionData{{
-				Kind:        "",
-				Metadata:    kafkarestv3.ResourceMetadata{},
-				ClusterId:   vars["cluster"],
-				TopicName:   vars["topic"],
-				PartitionId: int32(2),
-				Leader:      kafkarestv3.Relationship{Related: "leader"},
-				Replicas:    kafkarestv3.Relationship{Related: "replica"},
-			}}})
-			require.NoError(t, err)
->>>>>>> 4a4b5d2b
-		}
-	}
-}
-
+		}
+	}
+}
 // Handler for: "/kafka/v3/clusters/{cluster}/topics/{topic}/configs"
 func (r KafkaRestProxyRouter) HandleKafkaRPTopicConfigs(t *testing.T) func(http.ResponseWriter, *http.Request) {
 	return func(w http.ResponseWriter, r *http.Request) {
@@ -285,7 +246,6 @@
 		topicName := vars["topic"]
 		switch r.Method {
 		case "GET":
-<<<<<<< HEAD
 			// if topic exists
 			if topicName == "topic-exist" {
 				responseString := fmt.Sprintf(`{
@@ -365,7 +325,6 @@
 			} else { // if topic not exist
 				require.NoError(t, writeErrorResponse(w, http.StatusNotFound, 40403, "This server does not host this topic-partition."))
 			}
-=======
 			w.Header().Set("Content-Type", "application/json")
 			vars := mux.Vars(r)
 			configVal := "config-value"
@@ -378,11 +337,9 @@
 				Value:     &configVal,
 			}}})
 			require.NoError(t, err)
->>>>>>> 4a4b5d2b
-		}
-	}
-}
-
+		}
+	}
+}
 // Handler for: "/kafka/v3/clusters/{cluster}/topics/{topic}/partitions/{partition}/replicas"
 func (r KafkaRestProxyRouter) HandleKafkaRPPartitionReplicas(t *testing.T) func(http.ResponseWriter, *http.Request) {
 	return func(w http.ResponseWriter, r *http.Request) {
@@ -391,7 +348,6 @@
 		partitionId := vars["partition"]
 		switch r.Method {
 		case "GET":
-<<<<<<< HEAD
 			// if topic exists
 			if topicName == "topic-exist" {
 				// Define replica & partition info
@@ -466,23 +422,6 @@
 	}
 }
 // Handler for: "/kafka/v3/clusters/{cluster}/topics/{topic}/configs:alter"
-=======
-			w.Header().Set("Content-Type", "application/json")
-			vars := mux.Vars(r)
-			err := json.NewEncoder(w).Encode(kafkarestv3.ReplicaDataList{Data: []kafkarestv3.ReplicaData{{
-				Kind:      "",
-				Metadata:  kafkarestv3.ResourceMetadata{},
-				ClusterId: vars["cluster"],
-				TopicName: vars["topic"],
-				IsLeader:  true,
-			}}})
-			require.NoError(t, err)
-		}
-	}
-}
-
-// Handler for: "/kafka/v3/clusters/{cluster_id}/topics/{topic_name}/configs:alter"
->>>>>>> 4a4b5d2b
 func (r KafkaRestProxyRouter) HandleKafkaRPConfigsAlter(t *testing.T) func(http.ResponseWriter, *http.Request) {
 	return func(w http.ResponseWriter, r *http.Request) {
 		vars := mux.Vars(r)
@@ -522,7 +461,6 @@
 		}
 	}
 }
-
 // Handler for: "/kafka/v3/clusters/{cluster}/topics/{topic}"
 func (r KafkaRestProxyRouter) HandleKafkaRPTopic(t *testing.T) func(http.ResponseWriter, *http.Request) {
 	return func(w http.ResponseWriter, r *http.Request) {
@@ -540,7 +478,6 @@
 
 		}
 	}
-<<<<<<< HEAD
 }
 
 func writeErrorResponse(responseWriter http.ResponseWriter, statusCode int, errorCode int, message string) error {
@@ -551,7 +488,4 @@
 	}`, errorCode, message)
 	_, err := io.WriteString(responseWriter, responseBody)
 	return err
-}
-=======
-}
->>>>>>> 4a4b5d2b
+}