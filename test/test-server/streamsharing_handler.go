--- conflicted
+++ resolved
@@ -133,20 +133,10 @@
 	return func(w http.ResponseWriter, r *http.Request) {
 		w.Header().Set("Content-Type", "application/json")
 		response := cdxv1.CdxV1RedeemTokenResponse{
-<<<<<<< HEAD
-			Id:                   stringPtr("ss-12345"),
-			ApiKey:               stringPtr("00000000000000000000"),
-			Secret:               stringPtr("00000000000000000000"),
-			KafkaBootstrapUrl:    stringPtr("pkc-00000.us-east1.gcp.confluent.cloud:9092"),
-			SchemaRegistryUrl:    stringToPtr("https://psrc-xyz123.us-west-2.aws.cpdev.cloud"),
-			SchemaRegistryApiKey: stringPtr("00000000000000000000"),
-			SchemaRegistrySecret: stringPtr("00000000000000000000"),
-=======
 			Id:                stringPtr("ss-12345"),
 			ApiKey:            stringPtr("00000000000000000000"),
 			Secret:            stringPtr("00000000000000000000"),
 			KafkaBootstrapUrl: stringPtr("pkc-00000.us-east1.gcp.confluent.cloud:9092"),
->>>>>>> 7efa743d
 			Resources: &[]cdxv1.CdxV1RedeemTokenResponseResourcesOneOf{
 				{
 					CdxV1SharedTopic: &cdxv1.CdxV1SharedTopic{
@@ -192,11 +182,8 @@
 			Zones:     &[]string{"usw2-az1", "usw2-az3", "usw2-az2"},
 			ZonalSubdomains: &map[string]string{
 				"usw2-az2": "usw2-az2.abc123.us-west-2.aws.stag.cpdev.cloud",
-<<<<<<< HEAD
-=======
 				"usw2-az3": "usw2-az3.abc123.us-west-2.aws.stag.cpdev.cloud",
 				"usw2-az1": "usw2-az1.abc123.us-west-2.aws.stag.cpdev.cloud",
->>>>>>> 7efa743d
 			},
 			Cloud: &cdxv1.CdxV1NetworkCloudOneOf{
 				CdxV1AwsNetwork: getTestAWSNetwork(),
