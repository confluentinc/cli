package testserver

import (
	"encoding/json"
	"io"
	"net/http"
	"strings"
	"testing"
	"time"

	"github.com/gorilla/mux"
	"github.com/stretchr/testify/require"

	cdxv1 "github.com/confluentinc/ccloud-sdk-go-v2/cdx/v1"
)

<<<<<<< HEAD
var (
	invitedAt, _  = time.Parse(time.RFC3339, "2022-07-20T22:08:41+00:00")
	redeemedAt, _ = time.Parse(time.RFC3339, "2022-07-21T22:08:41+00:00")
	expiresAt, _  = time.Parse(time.RFC3339, "2022-07-22T22:08:41+00:00")

	consumerShares = []*cdxv1.CdxV1ConsumerShare{
		{
			Id:                       cdxv1.PtrString("ss-12345"),
			ProviderUserName:         cdxv1.PtrString("provider"),
			ProviderOrganizationName: cdxv1.PtrString("provider org"),
			Status:                   &cdxv1.CdxV1ConsumerShareStatus{Phase: "active"},
			InviteExpiresAt:          &expiresAt,
		},
		{
			Id:                       cdxv1.PtrString("ss-67890"),
			ProviderUserName:         cdxv1.PtrString("provider2"),
			ProviderOrganizationName: cdxv1.PtrString("provider org 2"),
			Status:                   &cdxv1.CdxV1ConsumerShareStatus{Phase: "active"},
			InviteExpiresAt:          &expiresAt,
		},
	}

	providerShares = []*cdxv1.CdxV1ProviderShare{
		{
			Id:                       cdxv1.PtrString("ss-12345"),
			ConsumerUserName:         cdxv1.PtrString("consumer"),
			ConsumerOrganizationName: cdxv1.PtrString("consumer org"),
			Status:                   &cdxv1.CdxV1ProviderShareStatus{Phase: "active"},
			DeliveryMethod:           cdxv1.PtrString("email"),
			RedeemedAt:               &redeemedAt,
			InvitedAt:                &invitedAt,
			InviteExpiresAt:          &expiresAt,
		},
		{
			Id:                       cdxv1.PtrString("ss-67890"),
			ConsumerUserName:         cdxv1.PtrString("consumer2"),
			ConsumerOrganizationName: cdxv1.PtrString("consumer org 2"),
			Status:                   &cdxv1.CdxV1ProviderShareStatus{Phase: "active"},
			DeliveryMethod:           cdxv1.PtrString("email"),
			RedeemedAt:               &redeemedAt,
			InvitedAt:                &invitedAt,
			InviteExpiresAt:          &expiresAt,
		},
=======
func getTestConsumerShare() cdxv1.CdxV1ConsumerShare {
	expiresAt, _ := time.Parse(time.RFC3339, "2022-07-22T22:08:41+00:00")
	return cdxv1.CdxV1ConsumerShare{
		Id:                       cdxv1.PtrString("ss-12345"),
		ProviderUserName:         cdxv1.PtrString("provider"),
		ProviderOrganizationName: cdxv1.PtrString("provider org"),
		Status:                   &cdxv1.CdxV1ConsumerShareStatus{Phase: "active"},
		InviteExpiresAt:          &expiresAt,
	}
}

func getTestConsumerSharedResource() cdxv1.CdxV1ConsumerSharedResource {
	return cdxv1.CdxV1ConsumerSharedResource{
		Id: cdxv1.PtrString("sr-12345"),
	}
}

func getTestAWSNetwork() *cdxv1.CdxV1AwsNetwork {
	return &cdxv1.CdxV1AwsNetwork{
		Kind:                       "AwsNetwork",
		PrivateLinkEndpointService: cdxv1.PtrString("com.amazonaws.vpce.us-west-2.vpce-svc-0000000000"),
	}
}

func getTestProviderShare() cdxv1.CdxV1ProviderShare {
	invitedAt, _ := time.Parse(time.RFC3339, "2022-07-20T22:08:41+00:00")
	redeemedAt, _ := time.Parse(time.RFC3339, "2022-07-21T22:08:41+00:00")
	expiresAt, _ := time.Parse(time.RFC3339, "2022-07-22T22:08:41+00:00")
	return cdxv1.CdxV1ProviderShare{
		Id:                       cdxv1.PtrString("ss-12345"),
		ConsumerUserName:         cdxv1.PtrString("consumer"),
		ConsumerOrganizationName: cdxv1.PtrString("consumer org"),
		Status:                   &cdxv1.CdxV1ProviderShareStatus{Phase: "active"},
		DeliveryMethod:           cdxv1.PtrString("email"),
		RedeemedAt:               &redeemedAt,
		InvitedAt:                &invitedAt,
		InviteExpiresAt:          &expiresAt,
>>>>>>> 8587e4c8
	}
)

// Handler for: "/cdx/v1/provider-shares/{id}:resend"
func handleStreamSharingResendInvite(t *testing.T) http.HandlerFunc {
	return func(w http.ResponseWriter, r *http.Request) {
		w.WriteHeader(http.StatusNoContent)
	}
}

// Handler for: "/cdx/v1/provider-shares"
func handleStreamSharingProviderShares(t *testing.T) http.HandlerFunc {
	return func(w http.ResponseWriter, r *http.Request) {
		switch r.Method {
		case http.MethodGet:
			err := json.NewEncoder(w).Encode(cdxv1.CdxV1ProviderShareList{Data: getV2List(providerShares)})
			require.NoError(t, err)
		case http.MethodPost:
			err := json.NewEncoder(w).Encode(providerShares[0])
			require.NoError(t, err)
		}
	}
}

// Handler for: "/cdx/v1/provider-shares/{id}"
func handleStreamSharingProviderShare(t *testing.T) http.HandlerFunc {
	return func(w http.ResponseWriter, r *http.Request) {
		id := mux.Vars(r)["id"]
		id = strings.TrimSuffix(id, ":resend")
		if i := getV2Index(providerShares, id); i != -1 {
			switch r.Method {
			case http.MethodGet:
				err := json.NewEncoder(w).Encode(providerShares[i])
				require.NoError(t, err)
			case http.MethodDelete:
				w.WriteHeader(http.StatusNoContent)
			}
		} else {
			err := writeResourceNotFoundError(w)
			require.NoError(t, err)
		}
	}
}

// Handler for: "/cdx/v1/consumer-shares"
func handleStreamSharingConsumerShares(t *testing.T) http.HandlerFunc {
	return func(w http.ResponseWriter, r *http.Request) {
		err := json.NewEncoder(w).Encode(cdxv1.CdxV1ConsumerShareList{Data: getV2List(consumerShares)})
		require.NoError(t, err)
	}
}

// Handler for: "/cdx/v1/consumer-shares/{id}"
func handleStreamSharingConsumerShare(t *testing.T) http.HandlerFunc {
	return func(w http.ResponseWriter, r *http.Request) {
		id := mux.Vars(r)["id"]
		if i := getV2Index(consumerShares, id); i != -1 {
			switch r.Method {
			case http.MethodGet:
				err := json.NewEncoder(w).Encode(consumerShares[i])
				require.NoError(t, err)
			case http.MethodDelete:
				w.WriteHeader(http.StatusNoContent)
			}
		} else {
			err := writeResourceNotFoundError(w)
			require.NoError(t, err)
		}
	}
}

// Handler for: "/cdx/v1/shared-tokens:redeem"
func handleStreamSharingRedeemToken(t *testing.T) http.HandlerFunc {
	return func(w http.ResponseWriter, r *http.Request) {
		response := cdxv1.CdxV1RedeemTokenResponse{
			Id:                   cdxv1.PtrString("ss-12345"),
			ApiKey:               cdxv1.PtrString("00000000000000000000"),
			Secret:               cdxv1.PtrString("00000000000000000000"),
			KafkaBootstrapUrl:    cdxv1.PtrString("pkc-00000.us-east1.gcp.confluent.cloud:9092"),
			SchemaRegistryUrl:    cdxv1.PtrString("https://psrc-xyz123.us-west-2.aws.cpdev.cloud"),
			SchemaRegistryApiKey: cdxv1.PtrString("00000000000000000000"),
			SchemaRegistrySecret: cdxv1.PtrString("00000000000000000000"),
			Resources: &[]cdxv1.CdxV1RedeemTokenResponseResourcesOneOf{
				{
					CdxV1SharedTopic: &cdxv1.CdxV1SharedTopic{
						Kind:  "Topic",
						Topic: "topic-12345",
					},
				},
				{
					CdxV1SharedGroup: &cdxv1.CdxV1SharedGroup{
						Kind:        "Group",
						GroupPrefix: "stream-share.ss-12345",
					},
				},
			},
		}
		b, err := json.Marshal(&response)
		require.NoError(t, err)
		_, err = io.WriteString(w, string(b))
		require.NoError(t, err)
	}
}

// Handler for: "/cdx/v1/consumer-shared-resources"
func handleConsumerSharedResources(t *testing.T) http.HandlerFunc {
	return func(w http.ResponseWriter, r *http.Request) {
		list := &cdxv1.CdxV1ConsumerSharedResourceList{Data: []cdxv1.CdxV1ConsumerSharedResource{{Id: cdxv1.PtrString("sr-12345")}}}
		b, err := json.Marshal(list)
		require.NoError(t, err)
		_, err = io.WriteString(w, string(b))
		require.NoError(t, err)
	}
}

// Handler for: "/cdx/v1/consumer-shared-resources/{id}:network"
func handlePrivateLinkNetworkConfig(t *testing.T) http.HandlerFunc {
	return func(w http.ResponseWriter, r *http.Request) {
		network := cdxv1.CdxV1Network{
			DnsDomain:       cdxv1.PtrString("abc123.us-west-2.aws.stag.cpdev.cloud"),
			Zones:           &[]string{"usw2-az1", "usw2-az3", "usw2-az2"},
			ZonalSubdomains: &map[string]string{"usw2-az2": "usw2-az2.abc123.us-west-2.aws.stag.cpdev.cloud"},
			Cloud: &cdxv1.CdxV1NetworkCloudOneOf{
				CdxV1AwsNetwork: &cdxv1.CdxV1AwsNetwork{
					Kind:                       "AwsNetwork",
					PrivateLinkEndpointService: cdxv1.PtrString("com.amazonaws.vpce.us-west-2.vpce-svc-0000000000"),
				},
			},
		}
		b, err := json.Marshal(&network)
		require.NoError(t, err)
		_, err = io.WriteString(w, string(b))
		require.NoError(t, err)
	}
}

// Handler for: "/cdx/v1/opt-in"
func handleOptInOptOut(t *testing.T) http.HandlerFunc {
	return func(w http.ResponseWriter, r *http.Request) {
		body, _ := io.ReadAll(r.Body)
		var reqBody cdxv1.CdxV1OptIn
		_ = json.Unmarshal(body, &reqBody)

		network := &cdxv1.CdxV1OptIn{StreamShareEnabled: reqBody.StreamShareEnabled}
		b, err := json.Marshal(&network)
		require.NoError(t, err)
		_, err = io.WriteString(w, string(b))
		require.NoError(t, err)
	}
}<|MERGE_RESOLUTION|>--- conflicted
+++ resolved
@@ -14,51 +14,6 @@
 	cdxv1 "github.com/confluentinc/ccloud-sdk-go-v2/cdx/v1"
 )
 
-<<<<<<< HEAD
-var (
-	invitedAt, _  = time.Parse(time.RFC3339, "2022-07-20T22:08:41+00:00")
-	redeemedAt, _ = time.Parse(time.RFC3339, "2022-07-21T22:08:41+00:00")
-	expiresAt, _  = time.Parse(time.RFC3339, "2022-07-22T22:08:41+00:00")
-
-	consumerShares = []*cdxv1.CdxV1ConsumerShare{
-		{
-			Id:                       cdxv1.PtrString("ss-12345"),
-			ProviderUserName:         cdxv1.PtrString("provider"),
-			ProviderOrganizationName: cdxv1.PtrString("provider org"),
-			Status:                   &cdxv1.CdxV1ConsumerShareStatus{Phase: "active"},
-			InviteExpiresAt:          &expiresAt,
-		},
-		{
-			Id:                       cdxv1.PtrString("ss-67890"),
-			ProviderUserName:         cdxv1.PtrString("provider2"),
-			ProviderOrganizationName: cdxv1.PtrString("provider org 2"),
-			Status:                   &cdxv1.CdxV1ConsumerShareStatus{Phase: "active"},
-			InviteExpiresAt:          &expiresAt,
-		},
-	}
-
-	providerShares = []*cdxv1.CdxV1ProviderShare{
-		{
-			Id:                       cdxv1.PtrString("ss-12345"),
-			ConsumerUserName:         cdxv1.PtrString("consumer"),
-			ConsumerOrganizationName: cdxv1.PtrString("consumer org"),
-			Status:                   &cdxv1.CdxV1ProviderShareStatus{Phase: "active"},
-			DeliveryMethod:           cdxv1.PtrString("email"),
-			RedeemedAt:               &redeemedAt,
-			InvitedAt:                &invitedAt,
-			InviteExpiresAt:          &expiresAt,
-		},
-		{
-			Id:                       cdxv1.PtrString("ss-67890"),
-			ConsumerUserName:         cdxv1.PtrString("consumer2"),
-			ConsumerOrganizationName: cdxv1.PtrString("consumer org 2"),
-			Status:                   &cdxv1.CdxV1ProviderShareStatus{Phase: "active"},
-			DeliveryMethod:           cdxv1.PtrString("email"),
-			RedeemedAt:               &redeemedAt,
-			InvitedAt:                &invitedAt,
-			InviteExpiresAt:          &expiresAt,
-		},
-=======
 func getTestConsumerShare() cdxv1.CdxV1ConsumerShare {
 	expiresAt, _ := time.Parse(time.RFC3339, "2022-07-22T22:08:41+00:00")
 	return cdxv1.CdxV1ConsumerShare{
@@ -96,7 +51,6 @@
 		RedeemedAt:               &redeemedAt,
 		InvitedAt:                &invitedAt,
 		InviteExpiresAt:          &expiresAt,
->>>>>>> 8587e4c8
 	}
 )
 
