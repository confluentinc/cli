package testserver

import (
	"encoding/json"
	"net/http"
	"strconv"
	"testing"

	srsdk "github.com/confluentinc/schema-registry-sdk-go"
	"github.com/gorilla/mux"
	"github.com/stretchr/testify/require"
)

// Handler for: "/"
func (s *SRRouter) HandleSRGet(t *testing.T) http.HandlerFunc {
	return func(w http.ResponseWriter, r *http.Request) {
		w.Header().Set("Content-Type", "application/json")
		err := json.NewEncoder(w).Encode(map[string]interface{}{})
		require.NoError(t, err)
	}
}

// Handler for: "/config"
func (s *SRRouter) HandleSRUpdateTopLevelConfig(t *testing.T) http.HandlerFunc {
	return func(w http.ResponseWriter, r *http.Request) {
		w.Header().Set("Content-Type", "application/json")
		switch r.Method {
		case http.MethodPut:
			var req srsdk.ConfigUpdateRequest
			err := json.NewDecoder(r.Body).Decode(&req)
			require.NoError(t, err)
			err = json.NewEncoder(w).Encode(srsdk.ConfigUpdateRequest{Compatibility: req.Compatibility})
			require.NoError(t, err)
		case http.MethodGet:
			res := srsdk.Config{CompatibilityLevel: "FULL"}
			err := json.NewEncoder(w).Encode(res)
			require.NoError(t, err)
		}
	}
}

// Handler for: "/mode"
func (s *SRRouter) HandleSRUpdateTopLevelMode(t *testing.T) http.HandlerFunc {
	return func(w http.ResponseWriter, r *http.Request) {
		var req srsdk.ModeUpdateRequest
		err := json.NewDecoder(r.Body).Decode(&req)
		require.NoError(t, err)
		w.Header().Set("Content-Type", "application/json")
		err = json.NewEncoder(w).Encode(srsdk.ModeUpdateRequest{Mode: req.Mode})
		require.NoError(t, err)
	}
}

// Handler for: "/subjects/{subject}/versions"
func (s *SRRouter) HandleSRSubjectVersions(t *testing.T) http.HandlerFunc {
	return func(w http.ResponseWriter, r *http.Request) {
		w.Header().Set("Content-Type", "application/json")
		switch r.Method {
		case http.MethodPost:
			var req srsdk.RegisterSchemaRequest
			err := json.NewDecoder(r.Body).Decode(&req)
			require.NoError(t, err)
			err = json.NewEncoder(w).Encode(srsdk.RegisterSchemaRequest{Id: 1})
			require.NoError(t, err)
		case http.MethodGet:
			var versions []int32
			if mux.Vars(r)["subject"] == "testSubject" {
				versions = []int32{1, 2, 3}
			}
			err := json.NewEncoder(w).Encode(versions)
			require.NoError(t, err)
		}

	}
}

// Handler for: "/subjects/{subject}"
func (s *SRRouter) HandleSRSubject(t *testing.T) http.HandlerFunc {
	return func(w http.ResponseWriter, r *http.Request) {
		w.Header().Set("Content-Type", "application/json")
		err := json.NewEncoder(w).Encode([]int32{int32(1), int32(2)})
		require.NoError(t, err)
	}
}

// Handler for: "/subjects/{subject}/versions/{version}"
func (s *SRRouter) HandleSRSubjectVersion(t *testing.T) http.HandlerFunc {
	return func(w http.ResponseWriter, r *http.Request) {
		w.Header().Set("Content-Type", "application/json")
		vars := mux.Vars(r)
		switch r.Method {
		case http.MethodGet:
			versionStr := vars["version"]
<<<<<<< HEAD
			var version64 int64
			if versionStr == "latest" {
				version64 = 1
			} else {
				var err error
				version64, err = strconv.ParseInt(versionStr, 10, 32)
				require.NoError(t, err)
			}
			subject := vars["subject"]
			schema := srsdk.Schema{Subject: subject, Version: int32(version64), SchemaType: "record"}
			switch subject {
			case "lvl0":
				schema.Id = 1001
				schema.Schema = "schema0"
				schema.References = []srsdk.SchemaReference{
					{
						Name:    "ref_lvl1_1",
						Subject: "lvl1-1",
						Version: 1,
					},
					{
						Name:    "ref_lvl1_2",
						Subject: "lvl1-2",
						Version: 1,
					},
				}
			case "lvl1-1":
				schema.Id = 1002
				schema.Schema = "schema11"
				schema.References = []srsdk.SchemaReference{
					{
						Name:    "ref_lvl2",
						Subject: "lvl2",
						Version: 1,
					},
				}
			case "lvl1-2":
				schema.Id = 1003
				schema.Schema = "schema12"
				schema.References = []srsdk.SchemaReference{
					{
						Name:    "ref_lvl2",
						Subject: "lvl2",
=======
			if versionStr == "latest" {
				subject := vars["subject"]
				err := json.NewEncoder(w).Encode(srsdk.Schema{
					Subject:    subject,
					Version:    1,
					Id:         1,
					SchemaType: "avro",
					Schema:     `{"doc":"Sample schema to help you get started.","fields":[{"doc":"The int type is a 32-bit signed integer.","name":"my_field1","type":"int"},{"doc":"The double type is a double precision(64-bit) IEEE754 floating-point number.","name":"my_field2","type":"double"},{"doc":"The string is a unicode character sequence.","name":"my_field3","type":"string"}],"name":"sampleRecord","namespace":"com.mycorp.mynamespace","type":"record"}`,
				})
				require.NoError(t, err)
			} else {

				version64, err := strconv.ParseInt(versionStr, 10, 32)
				require.NoError(t, err)
				subject := vars["subject"]
				schema := srsdk.Schema{Subject: subject, Version: int32(version64), SchemaType: "record"}
				switch subject {
				case "lvl0":
					schema.Id = 1001
					schema.Schema = "schema0"
					schema.References = []srsdk.SchemaReference{
						{
							Name:    "ref_lvl1_1",
							Subject: "lvl1-1",
							Version: 1,
						},
						{
							Name:    "ref_lvl1_2",
							Subject: "lvl1-2",
							Version: 1,
						},
					}
				case "lvl1-1":
					schema.Id = 1002
					schema.Schema = "schema11"
					schema.References = []srsdk.SchemaReference{
						{
							Name:    "ref_lvl2",
							Subject: "lvl2",
							Version: 1,
						},
					}
				case "lvl1-2":
					schema.Id = 1003
					schema.Schema = "schema12"
					schema.References = []srsdk.SchemaReference{
						{
							Name:    "ref_lvl2",
							Subject: "lvl2",
							Version: 1,
						},
					}
				case "lvl2":
					schema.Id = 1004
					schema.Schema = "schema2"
					schema.References = []srsdk.SchemaReference{}
				default:
					schema.Id = 10
					schema.Schema = "schema"
					schema.References = []srsdk.SchemaReference{{
						Name:    "ref",
						Subject: "payment",
>>>>>>> 1e019366
						Version: 1,
					}}
				}
				err = json.NewEncoder(w).Encode(schema)
				require.NoError(t, err)
			}
<<<<<<< HEAD
			err := json.NewEncoder(w).Encode(schema)
			require.NoError(t, err)
=======
>>>>>>> 1e019366
		case http.MethodDelete:
			err := json.NewEncoder(w).Encode(int32(1))
			require.NoError(t, err)
		}
	}
}

// Handler for: "/schemas"
func (s *SRRouter) HandleSRSchemas(t *testing.T) http.HandlerFunc {
	return func(w http.ResponseWriter, r *http.Request) {
		w.Header().Set("Content-Type", "application/json")
		subjectPrefix := r.URL.Query().Get("subjectPrefix")
		schemas := []srsdk.Schema{
			{
				Subject: "mysubject-1",
				Version: 1,
				Id:      100001,
			},
			{
				Subject: "mysubject-1",
				Version: 2,
				Id:      100002,
			},
		}
		if subjectPrefix == "" {
			schemas = append(schemas, srsdk.Schema{
				Subject: "mysubject-2",
				Version: 1,
				Id:      100003,
			})
		}

		err := json.NewEncoder(w).Encode(schemas)
		require.NoError(t, err)
	}
}

// Handler for: "/schemas/ids/{id}"
func (s *SRRouter) HandleSRById(t *testing.T) http.HandlerFunc {
	return func(w http.ResponseWriter, r *http.Request) {
		w.Header().Set("Content-Type", "application/json")
		vars := mux.Vars(r)
		idStr := vars["id"]
		id64, err := strconv.ParseInt(idStr, 10, 32)
		require.NoError(t, err)

		schema := srsdk.Schema{Subject: subject, Version: 1, SchemaType: "record", Id: int32(id64)}
		switch id64 {
		case 1001:
			schema.Schema = "schema0"
			schema.References = []srsdk.SchemaReference{
				{
					Name:    "ref_lvl1_1",
					Subject: "lvl1-1",
					Version: 1,
				},
				{
					Name:    "ref_lvl1_2",
					Subject: "lvl1-2",
					Version: 1,
				},
			}
		case 1002:
			schema.Schema = "schema11"
			schema.References = []srsdk.SchemaReference{
				{
					Name:    "ref_lvl2",
					Subject: "lvl2",
					Version: 1,
				},
			}
		case 1003:
			schema.Schema = "schema12"
			schema.References = []srsdk.SchemaReference{
				{
					Name:    "ref_lvl2",
					Subject: "lvl2",
					Version: 1,
				},
			}
		case 1004:
			schema.Schema = "schema2"
			schema.References = []srsdk.SchemaReference{}
		default:
			schema.Schema = "schema"
			schema.References = []srsdk.SchemaReference{{
				Name:    "ref",
				Subject: "payment",
				Version: 1,
			}}
		}
		err = json.NewEncoder(w).Encode(schema)
		require.NoError(t, err)
	}
}

// Handler for: "/subjects"
func (s *SRRouter) HandleSRSubjects(t *testing.T) http.HandlerFunc {
	return func(w http.ResponseWriter, r *http.Request) {
		w.Header().Set("Content-Type", "application/json")
		subjects := []string{"subject1", "subject2", "subject3", "topic1-value"}
		err := json.NewEncoder(w).Encode(subjects)
		require.NoError(t, err)
	}
}

// Handler for: "/exporters"
func (s *SRRouter) HandleSRExporters(t *testing.T) func(w http.ResponseWriter, r *http.Request) {
	return func(w http.ResponseWriter, r *http.Request) {
		w.Header().Set("Content-Type", "application/json")
		switch r.Method {
		case http.MethodGet:
			exporters := []string{"exporter1", "exporter2"}
			err := json.NewEncoder(w).Encode(exporters)
			require.NoError(t, err)
		case http.MethodPost:
			var req srsdk.CreateExporterRequest
			err := json.NewDecoder(r.Body).Decode(&req)
			require.NoError(t, err)
			err = json.NewEncoder(w).Encode(srsdk.CreateExporterResponse{Name: req.Name})
			require.NoError(t, err)
		}
	}
}

// Handler for: "/exporters/{name}"
func (s *SRRouter) HandleSRExporter(t *testing.T) func(w http.ResponseWriter, r *http.Request) {
	return func(w http.ResponseWriter, r *http.Request) {
		w.Header().Set("Content-Type", "application/json")
		vars := mux.Vars(r)
		name := vars["name"]
		switch r.Method {
		case http.MethodGet:
			info := srsdk.ExporterInfo{
				Name:                name,
				Subjects:            []string{"foo", "bar"},
				ContextType:         "CUSTOM",
				Context:             "mycontext",
				SubjectRenameFormat: "my-${subject}",
				Config:              map[string]string{"key1": "value1", "key2": "value2"},
			}
			err := json.NewEncoder(w).Encode(info)
			require.NoError(t, err)
		case http.MethodPut:
			err := json.NewEncoder(w).Encode(srsdk.UpdateExporterResponse{Name: name})
			require.NoError(t, err)
		}
	}
}

// Handler for: "/exporters/{name}/status"
func (s *SRRouter) HandleSRExporterStatus(t *testing.T) func(w http.ResponseWriter, r *http.Request) {
	return func(w http.ResponseWriter, r *http.Request) {
		w.Header().Set("Content-Type", "application/json")
		vars := mux.Vars(r)
		name := vars["name"]
		status := srsdk.ExporterStatus{
			Name:   name,
			State:  "RUNNING",
			Offset: 0,
			Ts:     0,
			Trace:  "",
		}
		err := json.NewEncoder(w).Encode(status)
		require.NoError(t, err)
	}
}

// Handler for: "/exporters/{name}/config"
func (s *SRRouter) HandleSRExporterConfig(t *testing.T) func(w http.ResponseWriter, r *http.Request) {
	return func(w http.ResponseWriter, r *http.Request) {
		w.Header().Set("Content-Type", "application/json")
		err := json.NewEncoder(w).Encode(map[string]string{"key1": "value1", "key2": "value2"})
		require.NoError(t, err)
	}
}

// Handler for: "/exporters/{name}/pause"
func (s *SRRouter) HandleSRExporterPause(t *testing.T) func(w http.ResponseWriter, r *http.Request) {
	return func(w http.ResponseWriter, r *http.Request) {
		w.Header().Set("Content-Type", "application/json")
		vars := mux.Vars(r)
		name := vars["name"]
		err := json.NewEncoder(w).Encode(srsdk.UpdateExporterResponse{Name: name})
		require.NoError(t, err)
	}
}

// Handler for: "/exporters/{name}/resume"
func (s *SRRouter) HandleSRExporterResume(t *testing.T) func(w http.ResponseWriter, r *http.Request) {
	return func(w http.ResponseWriter, r *http.Request) {
		w.Header().Set("Content-Type", "application/json")
		vars := mux.Vars(r)
		name := vars["name"]
		err := json.NewEncoder(w).Encode(srsdk.UpdateExporterResponse{Name: name})
		require.NoError(t, err)
	}
}

// Handler for: "/exporters/{name}/reset"
func (s *SRRouter) HandleSRExporterReset(t *testing.T) func(w http.ResponseWriter, r *http.Request) {
	return func(w http.ResponseWriter, r *http.Request) {
		w.Header().Set("Content-Type", "application/json")
		vars := mux.Vars(r)
		name := vars["name"]
		err := json.NewEncoder(w).Encode(srsdk.UpdateExporterResponse{Name: name})
		require.NoError(t, err)
	}
}

// Handler for: "/config/{subject}"
func (s *SRRouter) HandleSRSubjectConfig(t *testing.T) http.HandlerFunc {
	return func(w http.ResponseWriter, r *http.Request) {
		w.Header().Set("Content-Type", "application/json")
		switch r.Method {
		case http.MethodPut:
			var req srsdk.ConfigUpdateRequest
			err := json.NewDecoder(r.Body).Decode(&req)
			require.NoError(t, err)
			err = json.NewEncoder(w).Encode(srsdk.ConfigUpdateRequest{Compatibility: req.Compatibility})
			require.NoError(t, err)
		case http.MethodGet:
			res := srsdk.Config{CompatibilityLevel: "FORWARD"}
			err := json.NewEncoder(w).Encode(res)
			require.NoError(t, err)
		}
	}
}

// Handler for: "/mode/{subject}"
func (s *SRRouter) HandleSRSubjectMode(t *testing.T) http.HandlerFunc {
	return func(w http.ResponseWriter, r *http.Request) {
		w.Header().Set("Content-Type", "application/json")
		var req srsdk.ModeUpdateRequest
		err := json.NewDecoder(r.Body).Decode(&req)
		require.NoError(t, err)
		err = json.NewEncoder(w).Encode(srsdk.ModeUpdateRequest{Mode: req.Mode})
		require.NoError(t, err)
	}
}

// Handler for: "/compatibility"
func (c *SRRouter) HandleSRCompatibility(t *testing.T) http.HandlerFunc {
	return func(w http.ResponseWriter, r *http.Request) {
		w.Header().Set("Content-Type", "application/json")
		res := srsdk.CompatibilityCheckResponse{IsCompatible: true}
		err := json.NewEncoder(w).Encode(res)
		require.NoError(t, err)
	}
}

//Handler for: "/asyncapi"
func (c *SRRouter) HandleSRAsyncApi(t *testing.T) http.HandlerFunc {
	return func(w http.ResponseWriter, r *http.Request) {
		w.Header().Set("Content-Type", "application/json")
		switch r.Method {
		case http.MethodPut:
			w.WriteHeader(200)
		}
	}
}<|MERGE_RESOLUTION|>--- conflicted
+++ resolved
@@ -91,51 +91,6 @@
 		switch r.Method {
 		case http.MethodGet:
 			versionStr := vars["version"]
-<<<<<<< HEAD
-			var version64 int64
-			if versionStr == "latest" {
-				version64 = 1
-			} else {
-				var err error
-				version64, err = strconv.ParseInt(versionStr, 10, 32)
-				require.NoError(t, err)
-			}
-			subject := vars["subject"]
-			schema := srsdk.Schema{Subject: subject, Version: int32(version64), SchemaType: "record"}
-			switch subject {
-			case "lvl0":
-				schema.Id = 1001
-				schema.Schema = "schema0"
-				schema.References = []srsdk.SchemaReference{
-					{
-						Name:    "ref_lvl1_1",
-						Subject: "lvl1-1",
-						Version: 1,
-					},
-					{
-						Name:    "ref_lvl1_2",
-						Subject: "lvl1-2",
-						Version: 1,
-					},
-				}
-			case "lvl1-1":
-				schema.Id = 1002
-				schema.Schema = "schema11"
-				schema.References = []srsdk.SchemaReference{
-					{
-						Name:    "ref_lvl2",
-						Subject: "lvl2",
-						Version: 1,
-					},
-				}
-			case "lvl1-2":
-				schema.Id = 1003
-				schema.Schema = "schema12"
-				schema.References = []srsdk.SchemaReference{
-					{
-						Name:    "ref_lvl2",
-						Subject: "lvl2",
-=======
 			if versionStr == "latest" {
 				subject := vars["subject"]
 				err := json.NewEncoder(w).Encode(srsdk.Schema{
@@ -198,18 +153,12 @@
 					schema.References = []srsdk.SchemaReference{{
 						Name:    "ref",
 						Subject: "payment",
->>>>>>> 1e019366
 						Version: 1,
 					}}
 				}
 				err = json.NewEncoder(w).Encode(schema)
 				require.NoError(t, err)
 			}
-<<<<<<< HEAD
-			err := json.NewEncoder(w).Encode(schema)
-			require.NoError(t, err)
-=======
->>>>>>> 1e019366
 		case http.MethodDelete:
 			err := json.NewEncoder(w).Encode(int32(1))
 			require.NoError(t, err)
