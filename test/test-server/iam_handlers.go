package testserver

import (
	"encoding/json"
	"fmt"
	"net/http"
	"strings"
	"testing"
	"time"

	apikeysv2 "github.com/confluentinc/ccloud-sdk-go-v2/apikeys/v2"
	iamv2 "github.com/confluentinc/ccloud-sdk-go-v2/iam/v2"
<<<<<<< HEAD
	mdsv2 "github.com/confluentinc/ccloud-sdk-go-v2/mds/v2"
=======
	identityproviderv2 "github.com/confluentinc/ccloud-sdk-go-v2/identity-provider/v2"
>>>>>>> c6ff3d44
	"github.com/gorilla/mux"
	"github.com/stretchr/testify/require"
)

var (
	keyStoreV2       = map[string]*apikeysv2.IamV2ApiKey{}
	keyTime          = apikeysv2.PtrTime(time.Date(1999, time.February, 24, 0, 0, 0, 0, time.UTC))
	roleBindingStore = []mdsv2.IamV2RoleBinding{
		buildRoleBinding("u-11aaa", "OrganizationAdmin",
			"crn://confluent.cloud/organization=abc-123"),
		buildRoleBinding("sa-12345", "OrganizationAdmin",
			"crn://confluent.cloud/organization=abc-123"),
		buildRoleBinding("u-11aaa", "CloudClusterAdmin",
			"crn://confluent.cloud/organization=abc-123/environment=a-595/cloud-cluster=lkc-1111aaa"),
		buildRoleBinding("u-22bbb", "CloudClusterAdmin",
			"crn://confluent.cloud/organization=abc-123/environment=a-595/cloud-cluster=lkc-1111aaa"),
		buildRoleBinding("u-22bbb", "EnvironmentAdmin",
			"crn://confluent.cloud/organization=abc-123/environment=a-595"),
		buildRoleBinding("u-33ccc", "CloudClusterAdmin",
			"crn://confluent.cloud/organization=abc-123/environment=a-595/cloud-cluster=lkc-1111aaa"),
		buildRoleBinding("u-44ddd", "CloudClusterAdmin",
			"crn://confluent.cloud/organization=abc-123/environment=a-595/cloud-cluster=lkc-1111aaa"),
		buildRoleBinding("u-55eee", "ResourceOwner",
			"crn://confluent.cloud/organization=abc-123/environment=a-595/cloud-cluster=lkc-1111aaa/kafka=lkc-1111aaa/group=readers"),
		buildRoleBinding("u-55eee", "ResourceOwner",
			"crn://confluent.cloud/organization=abc-123/environment=a-595/cloud-cluster=lkc-1111aaa/kafka=lkc-1111aaa/topic=clicks-*"),
		buildRoleBinding("u-55eee", "ResourceOwner",
			"crn://confluent.cloud/organization=abc-123/environment=a-595/cloud-cluster=lkc-1111aaa/kafka=lkc-1111aaa/topic=payroll"),
		buildRoleBinding("u-66fff", "ResourceOwner",
			"crn://confluent.cloud/organization=abc-123/environment=a-595/cloud-cluster=lkc-1111aaa/ksql=lksqlc-2222bbb/cluster=lksqlc-2222bbb"),
		buildRoleBinding("u-77ggg", "ResourceOwner",
			"crn://confluent.cloud/organization=abc-123/environment=a-595/cloud-cluster=lkc-1111aaa/schema-registry=lsrc-3333ccc/subject=clicks"),
	}
)

func init() {
	fillKeyStoreV2()
}

// Handler for: "/iam/v2/api-keys/{id}"
func handleIamApiKey(t *testing.T) http.HandlerFunc {
	return func(w http.ResponseWriter, r *http.Request) {
		w.Header().Set("Content-Type", "application/json")
		vars := mux.Vars(r)
		keyStr := vars["id"]
		switch r.Method {
		case http.MethodPatch:
			handleIamApiKeyUpdate(t, keyStr)(w, r)
		case http.MethodGet:
			handleIamApiKeyGet(t, keyStr)(w, r)
		case http.MethodDelete:
			handleIamApiKeyDelete(t, keyStr)(w, r)
		}
	}
}

func handleIamApiKeyUpdate(t *testing.T, keyStr string) http.HandlerFunc {
	return func(w http.ResponseWriter, r *http.Request) {
		req := new(apikeysv2.IamV2ApiKey)
		err := json.NewDecoder(r.Body).Decode(req)
		require.NoError(t, err)
		apiKey := keyStoreV2[keyStr]
		apiKey.Spec.Description = req.Spec.Description
		err = json.NewEncoder(w).Encode(apiKey)
		require.NoError(t, err)
	}
}

func handleIamApiKeyGet(t *testing.T, keyStr string) http.HandlerFunc {
	return func(w http.ResponseWriter, r *http.Request) {
		if keyStr == "UNKNOWN" {
			err := writeResourceNotFoundError(w)
			require.NoError(t, err)
			return
		}
		apiKey := keyStoreV2[keyStr]
		err := json.NewEncoder(w).Encode(apiKey)
		require.NoError(t, err)
	}
}

func handleIamApiKeyDelete(t *testing.T, keyStr string) http.HandlerFunc {
	return func(w http.ResponseWriter, r *http.Request) {
		delete(keyStoreV2, keyStr)
		w.WriteHeader(http.StatusNoContent)
	}
}

// Hanlder for: "/iam/v2/api-keys"
func handleIamApiKeys(t *testing.T) http.HandlerFunc {
	return func(w http.ResponseWriter, r *http.Request) {
		w.Header().Set("Content-Type", "application/json")
		if r.Method == http.MethodPost {
			handleIamApiKeysCreate(t)(w, r)
		} else if r.Method == http.MethodGet {
			apiKeysList := apiKeysFilterV2(r.URL)
			err := json.NewEncoder(w).Encode(apiKeysList)
			require.NoError(t, err)
		}
	}
}

func handleIamApiKeysCreate(t *testing.T) http.HandlerFunc {
	return func(w http.ResponseWriter, r *http.Request) {
		req := new(apikeysv2.IamV2ApiKey)
		err := json.NewDecoder(r.Body).Decode(req)
		require.NoError(t, err)
		if req.Spec.Owner.Id == "sa-123456" {
			err = writeServiceAccountInvalidError(w)
			require.NoError(t, err)
			return
		}
		apiKey := req
		apiKey.Id = apikeysv2.PtrString(fmt.Sprintf("MYKEY%d", keyIndex))
		apiKey.Spec = &apikeysv2.IamV2ApiKeySpec{
			Owner:       req.Spec.Owner,
			Secret:      apikeysv2.PtrString(fmt.Sprintf("MYSECRET%d", keyIndex)),
			Resource:    req.Spec.Resource,
			Description: req.Spec.Description,
		}
		apiKey.Metadata = &apikeysv2.ObjectMeta{CreatedAt: keyTime}
		keyIndex++
		keyStoreV2[*apiKey.Id] = apiKey
		err = json.NewEncoder(w).Encode(apiKey)
		require.NoError(t, err)
	}
}

// Handler for: "/iam/v2/users/{id}"
func handleIamUser(t *testing.T) http.HandlerFunc {
	return func(w http.ResponseWriter, r *http.Request) {
		vars := mux.Vars(r)
		userId := vars["id"]
		w.Header().Set("Content-Type", "application/json")
		switch userId {
		case "u-1":
			err := writeResourceNotFoundError(w)
			require.NoError(t, err)
		case "u-11aaa":
<<<<<<< HEAD
			w.Header().Set("Content-Type", "application/json")
			user := buildIamUser("u-11aaa@confluent.io", "11 Aaa", "u-11aaa")
			err := json.NewEncoder(w).Encode(user)
=======
			err := json.NewEncoder(w).Encode(buildIamUser("u-11aaa@confluent.io", "11 Aaa", "u-11aaa"))
>>>>>>> c6ff3d44
			require.NoError(t, err)
		default:
			w.WriteHeader(http.StatusNoContent)
		}
	}
}

// Handler for: "/iam/v2/users"
func handleIamUsers(t *testing.T) http.HandlerFunc {
	return func(w http.ResponseWriter, r *http.Request) {
		if r.Method == http.MethodGet {
			users := []iamv2.IamV2User{
				buildIamUser("bstrauch@confluent.io", "Brian Strauch", "u11"),
				buildIamUser("mtodzo@confluent.io", "Miles Todzo", "u-17"),
				buildIamUser("u-11aaa@confluent.io", "11 Aaa", "u-11aaa"),
				buildIamUser("u-22bbb@confluent.io", "22 Bbb", "u-22bbb"),
				buildIamUser("u-33ccc@confluent.io", "33 Ccc", "u-33ccc"),
				buildIamUser("mhe@confluent.io", "Muwei He", "u-44ddd"),
			}
			userId := r.URL.Query().Get("id")
			if userId != "" {
				if userId == deactivatedResourceID {
					users = []iamv2.IamV2User{}
				}
			}
			res := iamv2.IamV2UserList{
				Data: users,
			}
			email := r.URL.Query().Get("email")
			if email != "" {
				for _, u := range users {
					if *u.Email == email {
						res = iamv2.IamV2UserList{
							Data: []iamv2.IamV2User{u},
						}
						break
					}
				}
			}
			w.Header().Set("Content-Type", "application/json")
			err := json.NewEncoder(w).Encode(res)
			require.NoError(t, err)
		}
	}
}

// Handler for: "/iam/v2/service_accounts/{id}"
func handleIamServiceAccount(t *testing.T) http.HandlerFunc {
	return func(w http.ResponseWriter, r *http.Request) {
		w.Header().Set("Content-Type", "application/json")
		id := mux.Vars(r)["id"]
		switch r.Method {
		case http.MethodGet:
			switch id {
			case "sa-6789":
				err := writeResourceNotFoundError(w)
				require.NoError(t, err)
			default:
				serviceAccount := iamv2.IamV2ServiceAccount{
					Id:          iamv2.PtrString(serviceAccountResourceID),
					DisplayName: iamv2.PtrString("service_account"),
					Description: iamv2.PtrString("at your service."),
				}
				err := json.NewEncoder(w).Encode(serviceAccount)
				require.NoError(t, err)
			}
		case http.MethodPatch:
			var req iamv2.IamV2ServiceAccount
			err := json.NewDecoder(r.Body).Decode(&req)
			require.NoError(t, err)
			res := &iamv2.IamV2ServiceAccount{Id: iamv2.PtrString(id), Description: req.Description}
			err = json.NewEncoder(w).Encode(res)
			require.NoError(t, err)
		case http.MethodDelete:
			w.WriteHeader(http.StatusNoContent)
		}
	}
}

// Handler for: "/iam/v2/service_accounts"
func handleIamServiceAccounts(t *testing.T) http.HandlerFunc {
	return func(w http.ResponseWriter, r *http.Request) {
		w.Header().Set("Content-Type", "application/json")
		switch r.Method {
		case http.MethodGet:
			serviceAccount := iamv2.IamV2ServiceAccount{
				Id:          iamv2.PtrString(serviceAccountResourceID),
				DisplayName: iamv2.PtrString("service_account"),
				Description: iamv2.PtrString("at your service."),
			}
			err := json.NewEncoder(w).Encode(iamv2.IamV2ServiceAccountList{Data: []iamv2.IamV2ServiceAccount{serviceAccount}})
			require.NoError(t, err)
		case http.MethodPost:
			var req iamv2.IamV2ServiceAccount
			err := json.NewDecoder(r.Body).Decode(&req)
			require.NoError(t, err)
			serviceAccount := iamv2.IamV2ServiceAccount{
				Id:          iamv2.PtrString("sa-55555"),
				DisplayName: req.DisplayName,
				Description: req.Description,
			}
			err = json.NewEncoder(w).Encode(serviceAccount)
			require.NoError(t, err)
		}
	}
}

<<<<<<< HEAD
// Handler for :"/iam/v2/role-bindings"
func handleIamRoleBindings(t *testing.T) http.HandlerFunc {
	return func(w http.ResponseWriter, r *http.Request) {
		w.Header().Set("Content-Type", "application/json")
		crnPattern := r.URL.Query().Get("crn_pattern")
		principal := r.URL.Query().Get("principal")
		roleName := r.URL.Query().Get("role_name")
		switch r.Method {
		case http.MethodGet:
			if roleName == "InvalidOrgAdmin" || roleName == "InvalidMetricsViewer" {
				err := writeInvalidRoleNameError(w, roleName)
				require.NoError(t, err)
				return
			}
			roleBindings := []mdsv2.IamV2RoleBinding{}
			for _, rolebinding := range roleBindingStore {
				if isRoleBindingMatch(rolebinding, principal, roleName, crnPattern) {
					roleBindings = append(roleBindings, rolebinding)
				}
			}
			res := mdsv2.IamV2RoleBindingList{Data: roleBindings}
			err := json.NewEncoder(w).Encode(res)
			require.NoError(t, err)
		case http.MethodPost:
			w.WriteHeader(http.StatusCreated)
		}
	}
}

// Handler for :"/iam/v2/role-bindings/{id}"
func handleIamRoleBinding(t *testing.T) http.HandlerFunc {
	return func(w http.ResponseWriter, r *http.Request) {
		w.Header().Set("Content-Type", "application/json")
		switch r.Method {
		case http.MethodDelete:
			w.WriteHeader(http.StatusNoContent)
=======
// Handler for: "/iam/v2/identity-provider/{id}"
func handleIamIdentityProvider(t *testing.T) http.HandlerFunc {
	return func(w http.ResponseWriter, r *http.Request) {
		w.Header().Set("Content-Type", "application/json")
		id := mux.Vars(r)["id"]
		switch r.Method {
		case http.MethodPatch:
			var req identityproviderv2.IamV2IdentityProvider
			err := json.NewDecoder(r.Body).Decode(&req)
			require.NoError(t, err)
			res := &identityproviderv2.IamV2IdentityProvider{
				Id:          identityproviderv2.PtrString("op-55555"),
				DisplayName: req.DisplayName,
				Description: req.Description,
				Issuer:      identityproviderv2.PtrString("https://company.provider.com"),
				JwksUri:     identityproviderv2.PtrString("https://company.provider.com/oauth2/v1/keys"),
			}
			err = json.NewEncoder(w).Encode(res)
			require.NoError(t, err)
		case http.MethodDelete:
			switch id {
			case "op-1":
				w.Header().Set("Content-Type", "application/json")
				err := writeResourceNotFoundError(w)
				require.NoError(t, err)
			default:
				w.WriteHeader(http.StatusNoContent)
			}
		case http.MethodGet:
			identityProvider := identityproviderv2.IamV2IdentityProvider{
				Id:          identityproviderv2.PtrString(identityProviderResourceID),
				DisplayName: identityproviderv2.PtrString("identity_provider"),
				Description: identityproviderv2.PtrString("providing identities."),
				Issuer:      identityproviderv2.PtrString("https://company.provider.com"),
				JwksUri:     identityproviderv2.PtrString("https://company.provider.com/oauth2/v1/keys"),
			}
			err := json.NewEncoder(w).Encode(identityProvider)
			require.NoError(t, err)
		}
	}
}

// Handler for: "/iam/v2/identity-providers"
func handleIamIdentityProviders(t *testing.T) http.HandlerFunc {
	return func(w http.ResponseWriter, r *http.Request) {
		w.Header().Set("Content-Type", "application/json")
		switch r.Method {
		case http.MethodGet:
			identityProvider := identityproviderv2.IamV2IdentityProvider{
				Id:          identityproviderv2.PtrString(identityProviderResourceID),
				DisplayName: identityproviderv2.PtrString("identity_provider"),
				Description: identityproviderv2.PtrString("providing identities."),
				Issuer:      identityproviderv2.PtrString("https://company.provider.com"),
				JwksUri:     identityproviderv2.PtrString("https://company.provider.com/oauth2/v1/keys"),
			}
			err := json.NewEncoder(w).Encode(identityproviderv2.IamV2IdentityProviderList{Data: []identityproviderv2.IamV2IdentityProvider{identityProvider, identityProvider}})
			require.NoError(t, err)
		case http.MethodPost:
			var req identityproviderv2.IamV2IdentityProvider
			err := json.NewDecoder(r.Body).Decode(&req)
			require.NoError(t, err)
			identityProvider := &identityproviderv2.IamV2IdentityProvider{
				Id:          identityproviderv2.PtrString("op-55555"),
				DisplayName: req.DisplayName,
				Description: req.Description,
				Issuer:      req.Issuer,
				JwksUri:     req.JwksUri,
			}
			err = json.NewEncoder(w).Encode(identityProvider)
			require.NoError(t, err)
		}
	}
}

// Handler for: "/iam/v2/identity-providers/{provider_id}/identity-pools/{id}"
func handleIamIdentityPool(t *testing.T) http.HandlerFunc {
	return func(w http.ResponseWriter, r *http.Request) {
		w.Header().Set("Content-Type", "application/json")
		id := mux.Vars(r)["id"]
		switch r.Method {
		case http.MethodPatch:
			var req identityproviderv2.IamV2IdentityPool
			err := json.NewDecoder(r.Body).Decode(&req)
			require.NoError(t, err)
			res := &identityproviderv2.IamV2IdentityPool{
				Id:            identityproviderv2.PtrString("op-55555"),
				DisplayName:   req.DisplayName,
				Description:   req.Description,
				IdentityClaim: req.IdentityClaim,
				Filter:        req.Filter,
			}
			err = json.NewEncoder(w).Encode(res)
			require.NoError(t, err)
		case http.MethodDelete:
			switch id {
			case "pool-1":
				w.Header().Set("Content-Type", "application/json")
				err := writeResourceNotFoundError(w)
				require.NoError(t, err)
			default:
				w.WriteHeader(http.StatusNoContent)
			}
		case http.MethodGet:
			identityPool := identityproviderv2.IamV2IdentityPool{
				Id:            identityproviderv2.PtrString(identityPoolResourceID),
				DisplayName:   identityproviderv2.PtrString("identity_pool"),
				Description:   identityproviderv2.PtrString("pooling identities"),
				IdentityClaim: identityproviderv2.PtrString("sub"),
				Filter:        identityproviderv2.PtrString(`claims.iss="https://company.provider.com"`),
			}
			err := json.NewEncoder(w).Encode(identityPool)
			require.NoError(t, err)
		}
	}
}

// Handler for: "/iam/v2/identity-providers/{provider_id}/identity-pools"
func handleIamIdentityPools(t *testing.T) http.HandlerFunc {
	return func(w http.ResponseWriter, r *http.Request) {
		w.Header().Set("Content-Type", "application/json")
		switch r.Method {
		case http.MethodGet:
			identityPool := identityproviderv2.IamV2IdentityPool{
				Id:            identityproviderv2.PtrString(identityPoolResourceID),
				DisplayName:   identityproviderv2.PtrString("identity_pool"),
				Description:   identityproviderv2.PtrString("pooling identities."),
				IdentityClaim: identityproviderv2.PtrString("sub"),
				Filter:        identityproviderv2.PtrString(`claims.iss="https://company.provider.com"`),
			}
			err := json.NewEncoder(w).Encode(identityproviderv2.IamV2IdentityPoolList{Data: []identityproviderv2.IamV2IdentityPool{identityPool, identityPool}})
			require.NoError(t, err)
		case http.MethodPost:
			var req identityproviderv2.IamV2IdentityPool
			err := json.NewDecoder(r.Body).Decode(&req)
			require.NoError(t, err)
			identityPool := &identityproviderv2.IamV2IdentityPool{
				Id:            identityproviderv2.PtrString("pool-55555"),
				DisplayName:   req.DisplayName,
				Description:   req.Description,
				IdentityClaim: req.IdentityClaim,
				Filter:        req.Filter,
			}
			err = json.NewEncoder(w).Encode(identityPool)
			require.NoError(t, err)
		}
	}
}

// Handler for "iam/v2/invitations"
func handleIamInvitations(t *testing.T) http.HandlerFunc {
	return func(w http.ResponseWriter, r *http.Request) {
		w.Header().Set("Content-Type", "application/json")
		switch r.Method {
		case http.MethodGet:
			invitationList := &iamv2.IamV2InvitationList{Data: []iamv2.IamV2Invitation{
				buildIamInvitation("1", "u-11aaa@confluent.io", "u-11aaa", "VERIFIED"),
				buildIamInvitation("2", "u-22bbb@confluent.io", "u-22bbb", "SENT"),
			}}
			err := json.NewEncoder(w).Encode(invitationList)
			require.NoError(t, err)
		case http.MethodPost:
			req := new(iamv2.IamV2Invitation)
			err := json.NewDecoder(r.Body).Decode(req)
			require.NoError(t, err)
			if strings.Contains(req.GetEmail(), "user@exists.com") {
				err = writeUserConflictError(w)
				require.NoError(t, err)
			} else {
				invitation := buildIamInvitation("1", "miles@confluent.io", "user1", "SENT")
				err = json.NewEncoder(w).Encode(invitation)
				require.NoError(t, err)
			}
>>>>>>> c6ff3d44
		}
	}
}<|MERGE_RESOLUTION|>--- conflicted
+++ resolved
@@ -10,11 +10,8 @@
 
 	apikeysv2 "github.com/confluentinc/ccloud-sdk-go-v2/apikeys/v2"
 	iamv2 "github.com/confluentinc/ccloud-sdk-go-v2/iam/v2"
-<<<<<<< HEAD
+	identityproviderv2 "github.com/confluentinc/ccloud-sdk-go-v2/identity-provider/v2"
 	mdsv2 "github.com/confluentinc/ccloud-sdk-go-v2/mds/v2"
-=======
-	identityproviderv2 "github.com/confluentinc/ccloud-sdk-go-v2/identity-provider/v2"
->>>>>>> c6ff3d44
 	"github.com/gorilla/mux"
 	"github.com/stretchr/testify/require"
 )
@@ -154,13 +151,9 @@
 			err := writeResourceNotFoundError(w)
 			require.NoError(t, err)
 		case "u-11aaa":
-<<<<<<< HEAD
 			w.Header().Set("Content-Type", "application/json")
 			user := buildIamUser("u-11aaa@confluent.io", "11 Aaa", "u-11aaa")
 			err := json.NewEncoder(w).Encode(user)
-=======
-			err := json.NewEncoder(w).Encode(buildIamUser("u-11aaa@confluent.io", "11 Aaa", "u-11aaa"))
->>>>>>> c6ff3d44
 			require.NoError(t, err)
 		default:
 			w.WriteHeader(http.StatusNoContent)
@@ -268,7 +261,6 @@
 	}
 }
 
-<<<<<<< HEAD
 // Handler for :"/iam/v2/role-bindings"
 func handleIamRoleBindings(t *testing.T) http.HandlerFunc {
 	return func(w http.ResponseWriter, r *http.Request) {
@@ -298,14 +290,6 @@
 	}
 }
 
-// Handler for :"/iam/v2/role-bindings/{id}"
-func handleIamRoleBinding(t *testing.T) http.HandlerFunc {
-	return func(w http.ResponseWriter, r *http.Request) {
-		w.Header().Set("Content-Type", "application/json")
-		switch r.Method {
-		case http.MethodDelete:
-			w.WriteHeader(http.StatusNoContent)
-=======
 // Handler for: "/iam/v2/identity-provider/{id}"
 func handleIamIdentityProvider(t *testing.T) http.HandlerFunc {
 	return func(w http.ResponseWriter, r *http.Request) {
@@ -380,6 +364,17 @@
 	}
 }
 
+// Handler for :"/iam/v2/role-bindings/{id}"
+func handleIamRoleBinding(t *testing.T) http.HandlerFunc {
+	return func(w http.ResponseWriter, r *http.Request) {
+		w.Header().Set("Content-Type", "application/json")
+		switch r.Method {
+		case http.MethodDelete:
+			w.WriteHeader(http.StatusNoContent)
+		}
+	}
+}
+
 // Handler for: "/iam/v2/identity-providers/{provider_id}/identity-pools/{id}"
 func handleIamIdentityPool(t *testing.T) http.HandlerFunc {
 	return func(w http.ResponseWriter, r *http.Request) {
@@ -478,7 +473,6 @@
 				err = json.NewEncoder(w).Encode(invitation)
 				require.NoError(t, err)
 			}
->>>>>>> c6ff3d44
 		}
 	}
 }