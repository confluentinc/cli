--- conflicted
+++ resolved
@@ -60,41 +60,35 @@
 				require.NoError(t, err)
 				return
 			}
-<<<<<<< HEAD
 			cluster.Spec.Config.CmkV2Enterprise = &cmkv2.CmkV2Enterprise{Kind: "Enterprise"}
 			if req.Spec.Config.CmkV2Enterprise.MaxEcku != nil {
-				cluster.Spec.Config.CmkV2Enterprise.MaxEcku = req.Spec.Config.CmkV2Enterprise.MaxEcku
-			}
-=======
-			cluster.Spec.Config.CmkV2Enterprise = &cmkv2.CmkV2Enterprise{Kind: "Enterprise", MaxEcku: getMaxEcku("", "Enterprise")}
->>>>>>> ac76c8bb
+				cluster.Spec.Config.CmkV2Enterprise.MaxEcku = getMaxEcku("", "Enterprise")
+				//cluster.Spec.Config.CmkV2Enterprise.MaxEcku = req.Spec.Config.CmkV2Enterprise.MaxEcku
+			}
+
+
 		} else if req.Spec.Config.CmkV2Freight != nil {
 			if req.Spec.GetAvailability() == "SINGLE_ZONE" {
 				err := writeError(w, "Durability must be HIGH for an Freight cluster")
 				require.NoError(t, err)
 				return
 			}
-<<<<<<< HEAD
 			cluster.Spec.Config.CmkV2Freight = &cmkv2.CmkV2Freight{Kind: "Freight"}
 			if req.Spec.Config.CmkV2Freight.MaxEcku != nil {
-				cluster.Spec.Config.CmkV2Freight.MaxEcku = req.Spec.Config.CmkV2Freight.MaxEcku
+				cluster.Spec.Config.CmkV2Freight.MaxEcku = getMaxEcku("", "Freight")
+				//cluster.Spec.Config.CmkV2Freight.MaxEcku = req.Spec.Config.CmkV2Freight.MaxEcku
 			}
 		} else if req.Spec.Config.CmkV2Basic != nil {
 			cluster.Spec.Config.CmkV2Basic = &cmkv2.CmkV2Basic{Kind: "Basic"}
 			if req.Spec.Config.CmkV2Basic.MaxEcku != nil {
-				cluster.Spec.Config.CmkV2Basic.MaxEcku = req.Spec.Config.CmkV2Basic.MaxEcku
+				cluster.Spec.Config.CmkV2Basic.MaxEcku = getMaxEcku("", "Basic")
+				//cluster.Spec.Config.CmkV2Basic.MaxEcku = req.Spec.Config.CmkV2Basic.MaxEcku
 			}
 		} else {
 			if req.Spec.Config.CmkV2Standard.MaxEcku != nil {
-				cluster.Spec.Config.CmkV2Standard.MaxEcku = req.Spec.Config.CmkV2Standard.MaxEcku
-			}
-=======
-			cluster.Spec.Config.CmkV2Freight = &cmkv2.CmkV2Freight{Kind: "Freight", MaxEcku: getMaxEcku("", "Freight")}
-		} else if req.Spec.Config.CmkV2Standard != nil {
-			cluster.Spec.Config.CmkV2Standard = &cmkv2.CmkV2Standard{Kind: "Standard", MaxEcku: getMaxEcku(cluster.GetId(), "Standard")}
-		} else {
-			cluster.Spec.Config.CmkV2Basic = &cmkv2.CmkV2Basic{Kind: "Basic", MaxEcku: getMaxEcku(cluster.GetId(), "Basic")}
->>>>>>> ac76c8bb
+				cluster.Spec.Config.CmkV2Standard.MaxEcku = getMaxEcku("", "Standard")
+				//cluster.Spec.Config.CmkV2Standard.MaxEcku = req.Spec.Config.CmkV2Standard.MaxEcku
+			}
 		}
 
 		if req.Spec.GetCloud() == "oops" {
