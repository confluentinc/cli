--- conflicted
+++ resolved
@@ -23,7 +23,6 @@
 	topicConfig     = "/2.0/kafka/{cluster}/topics/{topic}/config"
 
 	//kafka rest urls
-<<<<<<< HEAD
 	rpAcls                     = "/kafka/v3/clusters/{cluster}/acls"
 	rpTopics                   = "/kafka/v3/clusters/{cluster}/topics"
 	rpPartitionReplicas        = "/kafka/v3/clusters/{cluster}/topics/{topic}/partitions/{partition}/replicas"
@@ -48,29 +47,6 @@
 	rpTopicNamePartitions      = "/kafka/v3/clusters/{cluster_id}/topics/{topic_name}/partitions"
 	rpPartitionIdPartitions    = "/kafka/v3/clusters/{cluster_id}/topics/{topic_name}/partitions/{partition_id}"
 	rpPartitionIdReassignments = "/kafka/v3/clusters/{cluster_id}/topics/{topic_name}/partitions/{partition_id}/reassignment"
-=======
-	rpAcls                 = "/kafka/v3/clusters/{cluster}/acls"
-	rpTopics               = "/kafka/v3/clusters/{cluster}/topics"
-	rpPartitions           = "/kafka/v3/clusters/{cluster}/topics/{topic}/partitions"
-	rpPartitionReplicas    = "/kafka/v3/clusters/{cluster}/topics/{topic}/partitions/{partition}/replicas"
-	rpReplicaStatus        = "/kafka/v3/clusters/{cluster_id}/topics/{topic}/partitions/-/replica-status"
-	rpTopicConfigs         = "/kafka/v3/clusters/{cluster}/topics/{topic}/configs"
-	rpConfigsAlter         = "/kafka/v3/clusters/{cluster}/topics/{topic}/configs:alter"
-	rpTopic                = "/kafka/v3/clusters/{cluster}/topics/{topic}"
-	rpLink                 = "/kafka/v3/clusters/{cluster}/links/{link}"
-	rpLinks                = "/kafka/v3/clusters/{cluster}/links"
-	rpLinkConfigs          = "/kafka/v3/clusters/{cluster}/links/{link}/configs"
-	rpMirror               = "/kafka/v3/clusters/{cluster}/links/{link}/mirrors/{mirror_topic_name}"
-	rpAllMirrors           = "/kafka/v3/clusters/{cluster}/links/-/mirrors"
-	rpMirrors              = "/kafka/v3/clusters/{cluster}/links/{link}/mirrors"
-	rpMirrorPromote        = "/kafka/v3/clusters/{cluster}/links/{link}/mirrors:promote"
-	rpClusters             = "/kafka/v3/clusters"
-	rpConsumerGroups       = "/kafka/v3/clusters/{cluster_id}/consumer-groups"
-	rpConsumerGroup        = "/kafka/v3/clusters/{cluster_id}/consumer-groups/{consumer_group_id}"
-	rpConsumers            = "/kafka/v3/clusters/{cluster_id}/consumer-groups/{consumer_group_id}/consumers"
-	rpLagSummary           = "/kafka/v3/clusters/{cluster_id}/consumer-groups/{consumer_group_id}/lag-summary"
-	rpLags                 = "/kafka/v3/clusters/{cluster_id}/consumer-groups/{consumer_group_id}/lags"
-	rpLag                  = "/kafka/v3/clusters/{cluster_id}/consumer-groups/{consumer_group_id}/lags/{topic_name}/partitions/{partition_id}"
 	rpBrokers              = "/kafka/v3/clusters/{cluster_id}/brokers"
 	rpBrokerConfigsName    = "/kafka/v3/clusters/{cluster_id}/broker-configs/{name}"
 	rpBrokerConfigs        = "/kafka/v3/clusters/{cluster_id}/broker-configs"
@@ -83,7 +59,6 @@
 	rpBrokersTasks         = "/kafka/v3/clusters/{cluster_id}/brokers/-/tasks"
 	rpBrokerIdTaskType     = "/kafka/v3/clusters/{cluster_id}/brokers/{broker_id}/tasks/{task_type}"
 	rpBrokerIdTasks        = "/kafka/v3/clusters/{cluster_id}/brokers/{broker_id}/tasks"
->>>>>>> 4897837c
 )
 
 type KafkaRouter struct {
@@ -152,12 +127,9 @@
 	r.HandleFunc(rpLagSummary, r.HandleKafkaRPLagSummary(t))
 	r.HandleFunc(rpLags, r.HandleKafkaRPLags(t))
 	r.HandleFunc(rpLag, r.HandleKafkaRPLag(t))
-<<<<<<< HEAD
 	r.HandleFunc(rpTopicNamePartitions, r.HandleKafkaTopicPartitions(t))
 	r.HandleFunc(rpPartitionIdPartitions, r.HandleKafkaTopicPartitionId(t))
 	r.HandleFunc(rpPartitionIdReassignments, r.HandleKafkaTopicPartitionIdReassignment(t))
-
-=======
 	r.HandleFunc(rpBrokers, r.HandleKafkaBrokers(t))
 	r.HandleFunc(rpBrokerConfigsName, r.HandleKafkaBrokerConfigsName(t))
 	r.HandleFunc(rpBrokerConfigs, r.HandleKafkaBrokerConfigs(t))
@@ -170,7 +142,6 @@
 	r.HandleFunc(rpBrokersTasks, r.HandleKafkaClustersClusterIdBrokersTasksGet(t))
 	r.HandleFunc(rpBrokerIdTaskType, r.HandleKafkaClustersClusterIdBrokersBrokerIdTasksTaskTypeGet(t))
 	r.HandleFunc(rpBrokerIdTasks, r.HandleKafkaClustersClusterIdBrokersBrokerIdTasksGet(t))
->>>>>>> 4897837c
 	r.PathPrefix("/").HandlerFunc(func(w http.ResponseWriter, r *http.Request) {
 		w.WriteHeader(400)
 		_, err := io.WriteString(w, `{}`)
