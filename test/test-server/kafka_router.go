package test_server

import (
	"io"
	"net/http"
	"testing"

	"github.com/gorilla/mux"
	"github.com/stretchr/testify/require"
)

// kafka urls
const (
	// kafka api urls
	aclsCreate      = "/2.0/kafka/{cluster}/acls"
	aclsList        = "/2.0/kafka/{cluster}/acls:search"
	aclsDelete      = "/2.0/kafka/{cluster}/acls/delete"
	link            = "/2.0/kafka/{cluster}/links/{link}"
	links           = "/2.0/kafka/{cluster}/links"
	topicMirrorStop = "/2.0/kafka/{cluster}/topics/{topic}/mirror:stop"
	topics          = "/2.0/kafka/{cluster}/topics"
	topic           = "/2.0/kafka/{cluster}/topics/{topic}"
	topicConfig     = "/2.0/kafka/{cluster}/topics/{topic}/config"

	//kafka rest urls
	rpAcls              = "/kafka/v3/clusters/{cluster}/acls"
	rpTopics            = "/kafka/v3/clusters/{cluster}/topics"
	rpPartitions        = "/kafka/v3/clusters/{cluster}/topics/{topic}/partitions"
	rpPartitionReplicas = "/kafka/v3/clusters/{cluster}/topics/{topic}/partitions/{partition}/replicas"
	rpTopicConfigs      = "/kafka/v3/clusters/{cluster}/topics/{topic}/configs"
	rpConfigsAlter      = "/kafka/v3/clusters/{cluster}/topics/{topic}/configs:alter"
	rpTopic             = "/kafka/v3/clusters/{cluster}/topics/{topic}"
<<<<<<< HEAD
	rpConsumerGroups    = "/kafka/v3/clusters/{cluster_id}/consumer-groups"
	rpConsumerGroup     = "/kafka/v3/clusters/{cluster_id}/consumer-groups/{consumer_group_id}"
	rpConsumers         = "/kafka/v3/clusters/{cluster_id}/consumer-groups/{consumer_group_id}/consumers"
	rpLagSummary        = "/kafka/v3/clusters/{cluster_id}/consumer-groups/{consumer_group_id}/lag-summary"
	rpLags              = "/kafka/v3/clusters/{cluster_id}/consumer-groups/{consumer_group_id}/lags"
	rpLag               = "/kafka/v3/clusters/{cluster_id}/consumer-groups/{consumer_group_id}/lags/{topic_name}/partitions/{partition_id}"
=======
	rpClusters          = "/kafka/v3/clusters"
>>>>>>> 0dd6035c
)

type KafkaRouter struct {
	KafkaApi KafkaApiRouter
	KafkaRP  KafkaRestProxyRouter
}

type KafkaApiRouter struct {
	*mux.Router
}

type KafkaRestProxyRouter struct {
	*mux.Router
}

func NewKafkaRouter(t *testing.T) *KafkaRouter {
	router := NewEmptyKafkaRouter()
	router.KafkaApi.buildKafkaApiHandler(t)
	router.KafkaRP.buildKafkaRPHandler(t)
	return router
}

func NewEmptyKafkaRouter() *KafkaRouter {
	return &KafkaRouter{
		KafkaApi: KafkaApiRouter{mux.NewRouter()},
		KafkaRP:  KafkaRestProxyRouter{mux.NewRouter()},
	}
}

func (k *KafkaApiRouter) buildKafkaApiHandler(t *testing.T) {
	k.HandleFunc(aclsCreate, k.HandleKafkaACLsCreate(t))
	k.HandleFunc(aclsList, k.HandleKafkaACLsList(t))
	k.HandleFunc(aclsDelete, k.HandleKafkaACLsDelete(t))
	k.HandleFunc(link, k.HandleKafkaLink(t))
	k.HandleFunc(links, k.HandleKafkaLinks(t))
	k.HandleFunc(topicMirrorStop, k.HandleKafkaTopicMirrorStop(t))
	k.HandleFunc(topics, k.HandleKafkaListCreateTopic(t))
	k.HandleFunc(topic, k.HandleKafkaDescribeDeleteTopic(t))
	k.HandleFunc(topicConfig, k.HandleKafkaTopicListConfig(t))
	k.PathPrefix("/").HandlerFunc(func(w http.ResponseWriter, r *http.Request) {
		w.WriteHeader(400)
		_, err := io.WriteString(w, `{}`)
		require.NoError(t, err)
	})
}

func (r KafkaRestProxyRouter) buildKafkaRPHandler(t *testing.T) {
	r.HandleFunc(rpAcls, r.HandleKafkaRPACLs(t))
	r.HandleFunc(rpTopics, r.HandleKafkaRPTopics(t))
	r.HandleFunc(rpPartitions, r.HandleKafkaRPPartitions(t))
	r.HandleFunc(rpTopicConfigs, r.HandleKafkaRPTopicConfigs(t))
	r.HandleFunc(rpPartitionReplicas, r.HandleKafkaRPPartitionReplicas(t))
	r.HandleFunc(rpConfigsAlter, r.HandleKafkaRPConfigsAlter(t))
<<<<<<< HEAD
	r.HandleFunc(rpTopic, r.HandlKafkaRPTopic(t))
	r.HandleFunc(rpConsumerGroups, r.HandleKafkaRPConsumerGroups(t))
	r.HandleFunc(rpConsumerGroup, r.HandleKafkaRPConsumerGroup(t))
	r.HandleFunc(rpConsumers, r.HandleKafkaRPConsumers(t))
	r.HandleFunc(rpLagSummary, r.HandleKafkaRPLagSummary(t))
	r.HandleFunc(rpLags, r.HandleKafkaRPLags(t))
	r.HandleFunc(rpLag, r.HandleKafkaRPLag(t))
=======
	r.HandleFunc(rpTopic, r.HandleKafkaRPTopic(t))
	r.HandleFunc(rpClusters, r.HandleKafkaRPClusters(t))
>>>>>>> 0dd6035c
	r.PathPrefix("/").HandlerFunc(func(w http.ResponseWriter, r *http.Request) {
		w.WriteHeader(400)
		_, err := io.WriteString(w, `{}`)
		require.NoError(t, err)
	})
}<|MERGE_RESOLUTION|>--- conflicted
+++ resolved
@@ -30,16 +30,13 @@
 	rpTopicConfigs      = "/kafka/v3/clusters/{cluster}/topics/{topic}/configs"
 	rpConfigsAlter      = "/kafka/v3/clusters/{cluster}/topics/{topic}/configs:alter"
 	rpTopic             = "/kafka/v3/clusters/{cluster}/topics/{topic}"
-<<<<<<< HEAD
+	rpClusters          = "/kafka/v3/clusters"
 	rpConsumerGroups    = "/kafka/v3/clusters/{cluster_id}/consumer-groups"
 	rpConsumerGroup     = "/kafka/v3/clusters/{cluster_id}/consumer-groups/{consumer_group_id}"
 	rpConsumers         = "/kafka/v3/clusters/{cluster_id}/consumer-groups/{consumer_group_id}/consumers"
 	rpLagSummary        = "/kafka/v3/clusters/{cluster_id}/consumer-groups/{consumer_group_id}/lag-summary"
 	rpLags              = "/kafka/v3/clusters/{cluster_id}/consumer-groups/{consumer_group_id}/lags"
 	rpLag               = "/kafka/v3/clusters/{cluster_id}/consumer-groups/{consumer_group_id}/lags/{topic_name}/partitions/{partition_id}"
-=======
-	rpClusters          = "/kafka/v3/clusters"
->>>>>>> 0dd6035c
 )
 
 type KafkaRouter struct {
@@ -93,18 +90,14 @@
 	r.HandleFunc(rpTopicConfigs, r.HandleKafkaRPTopicConfigs(t))
 	r.HandleFunc(rpPartitionReplicas, r.HandleKafkaRPPartitionReplicas(t))
 	r.HandleFunc(rpConfigsAlter, r.HandleKafkaRPConfigsAlter(t))
-<<<<<<< HEAD
-	r.HandleFunc(rpTopic, r.HandlKafkaRPTopic(t))
+	r.HandleFunc(rpTopic, r.HandleKafkaRPTopic(t))
+	r.HandleFunc(rpClusters, r.HandleKafkaRPClusters(t))
 	r.HandleFunc(rpConsumerGroups, r.HandleKafkaRPConsumerGroups(t))
 	r.HandleFunc(rpConsumerGroup, r.HandleKafkaRPConsumerGroup(t))
 	r.HandleFunc(rpConsumers, r.HandleKafkaRPConsumers(t))
 	r.HandleFunc(rpLagSummary, r.HandleKafkaRPLagSummary(t))
 	r.HandleFunc(rpLags, r.HandleKafkaRPLags(t))
 	r.HandleFunc(rpLag, r.HandleKafkaRPLag(t))
-=======
-	r.HandleFunc(rpTopic, r.HandleKafkaRPTopic(t))
-	r.HandleFunc(rpClusters, r.HandleKafkaRPClusters(t))
->>>>>>> 0dd6035c
 	r.PathPrefix("/").HandlerFunc(func(w http.ResponseWriter, r *http.Request) {
 		w.WriteHeader(400)
 		_, err := io.WriteString(w, `{}`)
