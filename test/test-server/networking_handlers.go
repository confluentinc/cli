package testserver

import (
	"encoding/json"
	"fmt"
	"net/http"
	"slices"
	"strings"
	"testing"

	"github.com/gorilla/mux"
	"github.com/stretchr/testify/require"

	networkingipv1 "github.com/confluentinc/ccloud-sdk-go-v2/networking-ip/v1"
	networkingprivatelinkv1 "github.com/confluentinc/ccloud-sdk-go-v2/networking-privatelink/v1"
	networkingv1 "github.com/confluentinc/ccloud-sdk-go-v2/networking/v1"
)

// Handler for: "/networking/v1/networks/{id}"
func handleNetworkingNetwork(t *testing.T) http.HandlerFunc {
	return func(w http.ResponseWriter, r *http.Request) {
		id := mux.Vars(r)["id"]
		switch r.Method {
		case http.MethodGet:
			handleNetworkingNetworkGet(t, id)(w, r)
		case http.MethodDelete:
			handleNetworkingNetworkDelete(t, id)(w, r)
		case http.MethodPatch:
			handleNetworkingNetworkUpdate(t, id)(w, r)
		}
	}
}

// Handler for: "/networking/v1/networks"
func handleNetworkingNetworks(t *testing.T) http.HandlerFunc {
	return func(w http.ResponseWriter, r *http.Request) {
		switch r.Method {
		case http.MethodGet:
			handleNetworkingNetworkList(t)(w, r)
		case http.MethodPost:
			handleNetworkingNetworkCreate(t)(w, r)
		}
	}
}

// Handler for "/networking/v1/peerings/{id}"
func handleNetworkingPeering(t *testing.T) http.HandlerFunc {
	return func(w http.ResponseWriter, r *http.Request) {
		id := mux.Vars(r)["id"]
		switch r.Method {
		case http.MethodGet:
			handleNetworkingPeeringGet(t, id)(w, r)
		case http.MethodPatch:
			handleNetworkingPeeringUpdate(t, id)(w, r)
		case http.MethodDelete:
			handleNetworkingPeeringDelete(t, id)(w, r)
		}
	}
}

// Handler for "/networking/v1/peerings"
func handleNetworkingPeerings(t *testing.T) http.HandlerFunc {
	return func(w http.ResponseWriter, r *http.Request) {
		switch r.Method {
		case http.MethodGet:
			handleNetworkingPeeringList(t)(w, r)
		case http.MethodPost:
			handleNetworkingPeeringCreate(t)(w, r)
		}
	}
}

// Handler for "/networking/v1/transit-gateway-attachments/{id}"
func handleNetworkingTransitGatewayAttachment(t *testing.T) http.HandlerFunc {
	return func(w http.ResponseWriter, r *http.Request) {
		id := mux.Vars(r)["id"]
		switch r.Method {
		case http.MethodGet:
			handleNetworkingTransitGatewayAttachmentGet(t, id)(w, r)
		case http.MethodPatch:
			handleNetworkingTransitGatewayAttachmentUpdate(t, id)(w, r)
		case http.MethodDelete:
			handleNetworkingTransitGatewayAttachmentDelete(t, id)(w, r)
		}
	}
}

// Handler for "/networking/v1/transit-gateway-attachments"
func handleNetworkingTransitGatewayAttachments(t *testing.T) http.HandlerFunc {
	return func(w http.ResponseWriter, r *http.Request) {
		switch r.Method {
		case http.MethodGet:
			handleNetworkingTransitGatewayAttachmentList(t)(w, r)
		case http.MethodPost:
			handleNetworkingTransitGatewayAttachmentCreate(t)(w, r)
		}
	}
}

// Handler for "/networking/v1/private-link-accesses/{id}"
func handleNetworkingPrivateLinkAccess(t *testing.T) http.HandlerFunc {
	return func(w http.ResponseWriter, r *http.Request) {
		id := mux.Vars(r)["id"]
		switch r.Method {
		case http.MethodGet:
			handleNetworkingPrivateLinkAccessGet(t, id)(w, r)
		case http.MethodPatch:
			handleNetworkingPrivateLinkAccessUpdate(t, id)(w, r)
		case http.MethodDelete:
			handleNetworkingPrivateLinkAccessDelete(t, id)(w, r)
		}
	}
}

// Handler for "/networking/v1/private-link-accesses"
func handleNetworkingPrivateLinkAccesses(t *testing.T) http.HandlerFunc {
	return func(w http.ResponseWriter, r *http.Request) {
		switch r.Method {
		case http.MethodGet:
			handleNetworkingPrivateLinkAccessList(t)(w, r)
		case http.MethodPost:
			handleNetworkingPrivateLinkAccessCreate(t)(w, r)
		}
	}
}

// Handler for "/networking/v1/private-link-attachments/{id}"
func handleNetworkingPrivateLinkAttachment(t *testing.T) http.HandlerFunc {
	return func(w http.ResponseWriter, r *http.Request) {
		id := mux.Vars(r)["id"]
		switch r.Method {
		case http.MethodGet:
			handleNetworkingPrivateLinkAttachmentGet(t, id)(w, r)
		case http.MethodPatch:
			handleNetworkingPrivateLinkAttachmentUpdate(t, id)(w, r)
		case http.MethodDelete:
			handleNetworkingPrivateLinkAttachmentDelete(t, id)(w, r)
		}
	}
}

// Handler for "/networking/v1/private-link-attachments"
func handleNetworkingPrivateLinkAttachments(t *testing.T) http.HandlerFunc {
	return func(w http.ResponseWriter, r *http.Request) {
		switch r.Method {
		case http.MethodGet:
			handleNetworkingPrivateLinkAttachmentList(t)(w, r)
		case http.MethodPost:
			handleNetworkingPrivateLinkAttachmentCreate(t)(w, r)
		}
	}
}

// Handler for "/networking/v1/private-link-attachment-connections/{id}"
func handleNetworkingPrivateLinkAttachmentConnection(t *testing.T) http.HandlerFunc {
	return func(w http.ResponseWriter, r *http.Request) {
		id := mux.Vars(r)["id"]
		switch r.Method {
		case http.MethodGet:
			handleNetworkingPrivateLinkAttachmentConnectionGet(t, id)(w, r)
		case http.MethodPatch:
			handleNetworkingPrivateLinkAttachmentConnectionUpdate(t, id)(w, r)
		case http.MethodDelete:
			handleNetworkingPrivateLinkAttachmentConnectionDelete(t, id)(w, r)
		}
	}
}

// Handler for "/networking/v1/private-link-attachment-connections"
func handleNetworkingPrivateLinkAttachmentConnections(t *testing.T) http.HandlerFunc {
	return func(w http.ResponseWriter, r *http.Request) {
		switch r.Method {
		case http.MethodGet:
			handleNetworkingPrivateLinkAttachmentConnectionList(t)(w, r)
		case http.MethodPost:
			handleNetworkingPrivateLinkAttachmentConnectionCreate(t)(w, r)
		}
	}
}

// Handler for "/networking/v1/ip-addresses"
func handleNetworkingIpAddresses(t *testing.T) http.HandlerFunc {
	return func(w http.ResponseWriter, r *http.Request) {
		switch r.Method {
		case http.MethodGet:
			handleNetworkingIpAddressList(t)(w, r)
		}
	}
}

// Handler for "/networking/v1/network-link-service/{id}"
func handleNetworkingNetworkLinkService(t *testing.T) http.HandlerFunc {
	return func(w http.ResponseWriter, r *http.Request) {
		id := mux.Vars(r)["id"]
		switch r.Method {
		case http.MethodGet:
			handleNetworkingNetworkLinkServiceGet(t, id)(w, r)
		case http.MethodDelete:
			handleNetworkingNetworkLinkServiceDelete(t, id)(w, r)
		case http.MethodPatch:
			handleNetworkingNetworkLinkServiceUpdate(t, id)(w, r)
		}
	}
}

// Handler for "/networking/v1/network-link-services"
func handleNetworkingNetworkLinkServices(t *testing.T) http.HandlerFunc {
	return func(w http.ResponseWriter, r *http.Request) {
		switch r.Method {
		case http.MethodGet:
			handleNetworkingNetworkLinkServiceList(t)(w, r)
		case http.MethodPost:
			handleNetworkingNetworkLinkServiceCreate(t)(w, r)
		}
	}
}

// Handler for "/networking/v1/network-link-endpoint/{id}"
func handleNetworkingNetworkLinkEndpoint(t *testing.T) http.HandlerFunc {
	return func(w http.ResponseWriter, r *http.Request) {
		id := mux.Vars(r)["id"]
		switch r.Method {
		case http.MethodGet:
			handleNetworkingNetworkLinkEndpointGet(t, id)(w, r)
		}
	}
}

// Handler for "/networking/v1/network-link-endpoints"
func handleNetworkingNetworkLinkEndpoints(t *testing.T) http.HandlerFunc {
	return func(w http.ResponseWriter, r *http.Request) {
		switch r.Method {
		case http.MethodGet:
			handleNetworkingNetworkLinkEndpointList(t)(w, r)
		}
	}
}

func handleNetworkingNetworkGet(t *testing.T, id string) http.HandlerFunc {
	return func(w http.ResponseWriter, r *http.Request) {
		switch id {
		case "n-invalid":
			w.WriteHeader(http.StatusNotFound)
			err := writeErrorJson(w, "The network n-invalid was not found.")
			require.NoError(t, err)
		case "n-abcde1":
			network := getAwsNetwork("n-abcde1", "prod-aws-us-east1", "READY")
			err := json.NewEncoder(w).Encode(network)
			require.NoError(t, err)
		case "n-abcde2":
			network := getGcpNetwork("n-abcde2", "prod-gcp-us-central1", "READY")
			err := json.NewEncoder(w).Encode(network)
			require.NoError(t, err)
		case "n-abcde3":
			network := getAzureNetwork("n-abcde3", "prod-azure-eastus2", "READY")
			err := json.NewEncoder(w).Encode(network)
			require.NoError(t, err)
		case "n-abcde4":
			network := getAwsNetwork("n-abcde4", "prod-aws-us-east1", "PROVISIONING")
			err := json.NewEncoder(w).Encode(network)
			require.NoError(t, err)
		case "n-abcde5":
			network := getGcpNetwork("n-abcde5", "prod-gcp-us-central1", "PROVISIONING")
			err := json.NewEncoder(w).Encode(network)
			require.NoError(t, err)
		case "n-abcde6":
			network := getAzureNetwork("n-abcde6", "prod-azure-eastus2", "PROVISIONING")
			err := json.NewEncoder(w).Encode(network)
			require.NoError(t, err)
		}
	}
}

func handleNetworkingNetworkDelete(t *testing.T, id string) http.HandlerFunc {
	return func(w http.ResponseWriter, r *http.Request) {
		switch id {
		case "n-invalid":
			w.WriteHeader(http.StatusNotFound)
			err := writeErrorJson(w, "The network n-invalid was not found.")
			require.NoError(t, err)
		case "n-dependency":
			w.WriteHeader(http.StatusConflict)
			err := writeErrorJson(w, "Network deletion not allowed due to existing dependencies. Please delete the following dependent resources before attempting to delete the network again: pla-1abcde")
			require.NoError(t, err)
		case "n-abcde1", "n-abcde2":
			w.WriteHeader(http.StatusNoContent)
		}
	}
}

func handleNetworkingNetworkUpdate(t *testing.T, id string) http.HandlerFunc {
	return func(w http.ResponseWriter, r *http.Request) {
		switch id {
		case "n-invalid":
			w.WriteHeader(http.StatusNotFound)
			err := writeErrorJson(w, "The network n-invalid was not found.")
			require.NoError(t, err)
		case "n-abcde1":
			network := getAwsNetwork("n-abcde1", "new-prod-aws-us-east1", "READY")
			err := json.NewEncoder(w).Encode(network)
			require.NoError(t, err)
		}
	}
}

func handleNetworkingNetworkList(t *testing.T) http.HandlerFunc {
	return func(w http.ResponseWriter, r *http.Request) {
		awsNetwork := getAwsNetwork("n-abcde1", "prod-aws-us-east1", "READY")
		gcpNetwork := getGcpNetwork("n-abcde2", "prod-gcp-us-central1", "READY")
		azureNetwork := getAzureNetwork("n-abcde3", "prod-azure-eastus2", "READY")

		pageToken := r.URL.Query().Get("page_token")
		var networkList networkingv1.NetworkingV1NetworkList
		switch pageToken {
		case "azure":
			networkList = networkingv1.NetworkingV1NetworkList{
				Data:     []networkingv1.NetworkingV1Network{azureNetwork},
				Metadata: networkingv1.ListMeta{},
			}
		case "gcp":
			networkList = networkingv1.NetworkingV1NetworkList{
				Data:     []networkingv1.NetworkingV1Network{gcpNetwork},
				Metadata: networkingv1.ListMeta{Next: *networkingv1.NewNullableString(networkingv1.PtrString("/networking/v1/networks?environment=a-595&page_size=1&page_token=azure"))},
			}
		default:
			networkList = networkingv1.NetworkingV1NetworkList{
				Data:     []networkingv1.NetworkingV1Network{awsNetwork},
				Metadata: networkingv1.ListMeta{Next: *networkingv1.NewNullableString(networkingv1.PtrString("/networking/v1/networks?environment=a-595&page_size=1&page_token=gcp"))},
			}
		}

		err := json.NewEncoder(w).Encode(networkList)
		require.NoError(t, err)
	}
}

func handleNetworkingNetworkCreate(t *testing.T) http.HandlerFunc {
	return func(w http.ResponseWriter, r *http.Request) {
		body := &networkingv1.NetworkingV1Network{}
		err := json.NewDecoder(r.Body).Decode(body)
		require.NoError(t, err)

		connectionTypes := body.Spec.ConnectionTypes.Items

		if slices.Contains(connectionTypes, "TRANSITGATEWAY") && (body.Spec.Cidr == nil && body.Spec.ZonesInfo == nil) {
			w.WriteHeader(http.StatusBadRequest)
			err := writeErrorJson(w, "A cidr must be provided when using TRANSITGATEWAY.")
			require.NoError(t, err)
		} else {
			network := &networkingv1.NetworkingV1Network{
				Id: networkingv1.PtrString("n-abcde1"),
				Spec: &networkingv1.NetworkingV1NetworkSpec{
					Environment: &networkingv1.ObjectReference{Id: body.Spec.Environment.Id},
					DisplayName: body.Spec.DisplayName,
					Cloud:       body.Spec.Cloud,
					Region:      body.Spec.Region,
				},
				Status: &networkingv1.NetworkingV1NetworkStatus{
					Phase:                    "PROVISIONING",
					SupportedConnectionTypes: networkingv1.NetworkingV1SupportedConnectionTypes{Items: connectionTypes},
					ActiveConnectionTypes:    networkingv1.NetworkingV1ConnectionTypes{Items: []string{}},
				},
			}

			if body.Spec.Zones != nil {
				network.Spec.SetZones(*body.Spec.Zones)
			}

			if body.Spec.DnsConfig != nil && body.Spec.DnsConfig.Resolution != "" {
				network.Spec.SetDnsConfig(networkingv1.NetworkingV1DnsConfig{Resolution: body.Spec.DnsConfig.Resolution})
			}

			if body.Spec.ZonesInfo != nil {
				network.Spec.SetZonesInfo(*body.Spec.ZonesInfo)
			}

			if body.Spec.Cidr != nil {
				network.Spec.SetCidr(*body.Spec.Cidr)
			}

			if body.Spec.ReservedCidr != nil {
				network.Spec.SetReservedCidr(*body.Spec.ReservedCidr)
			}

			err = json.NewEncoder(w).Encode(network)
			require.NoError(t, err)
		}
	}
}

func getAwsNetwork(id, name, phase string) networkingv1.NetworkingV1Network {
	network := networkingv1.NetworkingV1Network{
		Id: networkingv1.PtrString(id),
		Spec: &networkingv1.NetworkingV1NetworkSpec{
			Environment: &networkingv1.ObjectReference{Id: "env-00000"},
			DisplayName: networkingv1.PtrString(name),
			Cloud:       networkingv1.PtrString("AWS"),
			Region:      networkingv1.PtrString("us-east-1"),
			Cidr:        networkingv1.PtrString("10.200.0.0/16"),
			Zones:       &[]string{"use1-az1", "use1-az2", "use1-az3"},
			DnsConfig:   &networkingv1.NetworkingV1DnsConfig{Resolution: "CHASED_PRIVATE"},
		},
		Status: &networkingv1.NetworkingV1NetworkStatus{
			Phase:                    phase,
			SupportedConnectionTypes: networkingv1.NetworkingV1SupportedConnectionTypes{Items: []string{"PRIVATELINK", "TRANSITGATEWAY"}},
			ActiveConnectionTypes:    networkingv1.NetworkingV1ConnectionTypes{Items: []string{}},
		},
	}

	if phase == "READY" {
		network.Status.ActiveConnectionTypes = networkingv1.NetworkingV1ConnectionTypes{Items: []string{"PRIVATELINK", "TRANSITGATEWAY"}}
		network.Status.Cloud = &networkingv1.NetworkingV1NetworkStatusCloudOneOf{
			NetworkingV1AwsNetwork: &networkingv1.NetworkingV1AwsNetwork{
				Kind:    "AwsNetwork",
				Vpc:     "vpc-00000000000000000",
				Account: "000000000000",
			},
		}
	}

	return network
}

func getGcpNetwork(id, name, phase string) networkingv1.NetworkingV1Network {
	network := networkingv1.NetworkingV1Network{
		Id: networkingv1.PtrString(id),
		Spec: &networkingv1.NetworkingV1NetworkSpec{
			Environment: &networkingv1.ObjectReference{Id: "env-00000"},
			DisplayName: networkingv1.PtrString(name),
			Cloud:       networkingv1.PtrString("GCP"),
			Region:      networkingv1.PtrString("us-central1"),
			Cidr:        networkingv1.PtrString("10.1.0.0/16"),
			Zones:       &[]string{"us-central1-a", "us-central1-b", "us-central1-c"},
		},
		Status: &networkingv1.NetworkingV1NetworkStatus{
			Phase:                    phase,
			SupportedConnectionTypes: networkingv1.NetworkingV1SupportedConnectionTypes{Items: []string{"PRIVATELINK"}},
			ActiveConnectionTypes:    networkingv1.NetworkingV1ConnectionTypes{Items: []string{}},
		},
	}

	if phase == "READY" {
		network.Status.ActiveConnectionTypes = networkingv1.NetworkingV1ConnectionTypes{Items: []string{"PRIVATELINK"}}
		network.Status.Cloud = &networkingv1.NetworkingV1NetworkStatusCloudOneOf{
			NetworkingV1GcpNetwork: &networkingv1.NetworkingV1GcpNetwork{
				Kind:       "GcpNetwork",
				Project:    "gcp-project",
				VpcNetwork: "gcp-vpc",
			},
		}
	}

	return network
}

func getAzureNetwork(id, name, phase string) networkingv1.NetworkingV1Network {
	network := networkingv1.NetworkingV1Network{
		Id: networkingv1.PtrString(id),
		Spec: &networkingv1.NetworkingV1NetworkSpec{
			Environment: &networkingv1.ObjectReference{Id: "env-00000"},
			DisplayName: networkingv1.PtrString(name),
			Cloud:       networkingv1.PtrString("AZURE"),
			Region:      networkingv1.PtrString("eastus2"),
			Cidr:        networkingv1.PtrString("10.0.0.0/16"),
			Zones:       &[]string{"1", "2", "3"},
		},
		Status: &networkingv1.NetworkingV1NetworkStatus{
			Phase:                    phase,
			SupportedConnectionTypes: networkingv1.NetworkingV1SupportedConnectionTypes{Items: []string{"PEERING"}},
			ActiveConnectionTypes:    networkingv1.NetworkingV1ConnectionTypes{Items: []string{}},
		},
	}

	if phase == "READY" {
		network.Status.ActiveConnectionTypes = networkingv1.NetworkingV1ConnectionTypes{Items: []string{"PEERING"}}
		network.Status.Cloud = &networkingv1.NetworkingV1NetworkStatusCloudOneOf{
			NetworkingV1AzureNetwork: &networkingv1.NetworkingV1AzureNetwork{
				Kind:         "AzureNetwork",
				Vnet:         "azure-vnet",
				Subscription: "aa000000-a000-0a00-00aa-0000aaa0a0a0",
			},
		}
	}
	return network
}

func handleNetworkingPeeringList(t *testing.T) http.HandlerFunc {
	return func(w http.ResponseWriter, r *http.Request) {
		awsPeering := getPeering("peer-111111", "aws-peering", "AWS")
		gcpPeering := getPeering("peer-111112", "gcp-peering", "GCP")
		azurePeering := getPeering("peer-111113", "azure-peering", "AZURE")

		pageToken := r.URL.Query().Get("page_token")
		var peeringList networkingv1.NetworkingV1PeeringList
		switch pageToken {
		case "azure":
			peeringList = networkingv1.NetworkingV1PeeringList{
				Data:     []networkingv1.NetworkingV1Peering{azurePeering},
				Metadata: networkingv1.ListMeta{},
			}
		case "gcp":
			peeringList = networkingv1.NetworkingV1PeeringList{
				Data:     []networkingv1.NetworkingV1Peering{gcpPeering},
				Metadata: networkingv1.ListMeta{Next: *networkingv1.NewNullableString(networkingv1.PtrString("/networking/v1/peerings?environment=env-00000&page_size=1&page_token=azure"))},
			}
		default:
			peeringList = networkingv1.NetworkingV1PeeringList{
				Data:     []networkingv1.NetworkingV1Peering{awsPeering},
				Metadata: networkingv1.ListMeta{Next: *networkingv1.NewNullableString(networkingv1.PtrString("/networking/v1/peerings?environment=env-00000&page_size=1&page_token=gcp"))},
			}
		}

		err := json.NewEncoder(w).Encode(peeringList)
		require.NoError(t, err)
	}
}

func getPeering(id, name, cloud string) networkingv1.NetworkingV1Peering {
	peering := networkingv1.NetworkingV1Peering{
		Id: networkingv1.PtrString(id),
		Spec: &networkingv1.NetworkingV1PeeringSpec{
			Cloud:       &networkingv1.NetworkingV1PeeringSpecCloudOneOf{},
			DisplayName: networkingv1.PtrString(name),
			Environment: &networkingv1.ObjectReference{Id: "env-00000"},
			Network:     &networkingv1.ObjectReference{Id: "n-abcde1"},
		},
		Status: &networkingv1.NetworkingV1PeeringStatus{
			Phase: "READY",
		},
	}

	switch cloud {
	case "AWS":
		peering.Spec.Cloud.NetworkingV1AwsPeering = &networkingv1.NetworkingV1AwsPeering{
			Kind:           "AwsPeering",
			Account:        "000000000000",
			Vpc:            "vpc-00000000000000000",
			Routes:         []string{"10.108.16.0/21"},
			CustomerRegion: "us-east-1",
		}
	case "GCP":
		peering.Spec.Cloud.NetworkingV1GcpPeering = &networkingv1.NetworkingV1GcpPeering{
			Kind:       "GcpPeering",
			Project:    "p-1",
			VpcNetwork: "v-1",
		}
	case "AZURE":
		peering.Spec.Cloud.NetworkingV1AzurePeering = &networkingv1.NetworkingV1AzurePeering{
			Kind:           "AzurePeering",
			Tenant:         "t-1",
			Vnet:           "/subscriptions/s-1/resourceGroups/group-1/providers/Microsoft.Network/virtualNetworks/vnet-1",
			CustomerRegion: "centralus",
		}
	}
	return peering
}

func handleNetworkingPeeringGet(t *testing.T, id string) http.HandlerFunc {
	return func(w http.ResponseWriter, r *http.Request) {
		switch id {
		case "peer-invalid":
			w.WriteHeader(http.StatusNotFound)
			err := writeErrorJson(w, "The peering peer-invalid was not found.")
			require.NoError(t, err)
		case "peer-111111":
			peering := getPeering("peer-111111", "aws-peering", "AWS")
			err := json.NewEncoder(w).Encode(peering)
			require.NoError(t, err)
		case "peer-111112":
			peering := getPeering("peer-111112", "gcp-peering", "GCP")
			err := json.NewEncoder(w).Encode(peering)
			require.NoError(t, err)
		case "peer-111113":
			peering := getPeering("peer-111113", "azure-peering", "AZURE")
			err := json.NewEncoder(w).Encode(peering)
			require.NoError(t, err)
		}
	}
}

func handleNetworkingPeeringUpdate(t *testing.T, id string) http.HandlerFunc {
	return func(w http.ResponseWriter, r *http.Request) {
		switch id {
		case "peer-invalid":
			w.WriteHeader(http.StatusNotFound)
			err := writeErrorJson(w, "The peering peer-invalid was not found.")
			require.NoError(t, err)
		case "peer-111111":
			body := &networkingv1.NetworkingV1Peering{}
			err := json.NewDecoder(r.Body).Decode(body)
			require.NoError(t, err)

			peering := getPeering("peer-111111", body.Spec.GetDisplayName(), "AWS")
			err = json.NewEncoder(w).Encode(peering)
			require.NoError(t, err)
		}
	}
}

func handleNetworkingPeeringDelete(t *testing.T, id string) http.HandlerFunc {
	return func(w http.ResponseWriter, r *http.Request) {
		switch id {
		case "peer-invalid":
			w.WriteHeader(http.StatusNotFound)
			err := writeErrorJson(w, "The network peer-invalid was not found.")
			require.NoError(t, err)
		case "peer-111111", "peer-111112":
			w.WriteHeader(http.StatusNoContent)
		}
	}
}

func handleNetworkingPeeringCreate(t *testing.T) http.HandlerFunc {
	return func(w http.ResponseWriter, r *http.Request) {
		body := &networkingv1.NetworkingV1Peering{}
		err := json.NewDecoder(r.Body).Decode(body)
		require.NoError(t, err)

		peering := networkingv1.NetworkingV1Peering{
			Id: networkingv1.PtrString("peer-111111"),
			Spec: &networkingv1.NetworkingV1PeeringSpec{
				Cloud:       body.Spec.Cloud,
				DisplayName: body.Spec.DisplayName,
				Environment: &networkingv1.ObjectReference{Id: body.Spec.Environment.GetId()},
				Network:     &networkingv1.ObjectReference{Id: body.Spec.Network.GetId()},
			},
			Status: &networkingv1.NetworkingV1PeeringStatus{
				Phase: "PROVISIONING",
			},
		}

		err = json.NewEncoder(w).Encode(peering)
		require.NoError(t, err)
	}
}

func handleNetworkingTransitGatewayAttachmentGet(t *testing.T, id string) http.HandlerFunc {
	return func(w http.ResponseWriter, r *http.Request) {
		switch id {
		case "tgwa-invalid":
			w.WriteHeader(http.StatusNotFound)
			return
		case "tgwa-111111":
			attachment := getTransitGatewayAttachment("tgwa-111111", "aws-tgwa1")
			err := json.NewEncoder(w).Encode(attachment)
			require.NoError(t, err)
		}
	}
}

func handleNetworkingTransitGatewayAttachmentList(t *testing.T) http.HandlerFunc {
	return func(w http.ResponseWriter, r *http.Request) {
		attachment1 := getTransitGatewayAttachment("tgwa-111111", "aws-tgwa1")
		attachment2 := getTransitGatewayAttachment("tgwa-222222", "aws-tgwa2")
		attachment3 := getTransitGatewayAttachment("tgwa-333333", "aws-tgwa3")

		pageToken := r.URL.Query().Get("page_token")
		var transitGatewayAttachmentList networkingv1.NetworkingV1TransitGatewayAttachmentList
		switch pageToken {
		case "aws-tgwa3":
			transitGatewayAttachmentList = networkingv1.NetworkingV1TransitGatewayAttachmentList{
				Data:     []networkingv1.NetworkingV1TransitGatewayAttachment{attachment3},
				Metadata: networkingv1.ListMeta{},
			}
		case "aws-tgwa2":
			transitGatewayAttachmentList = networkingv1.NetworkingV1TransitGatewayAttachmentList{
				Data:     []networkingv1.NetworkingV1TransitGatewayAttachment{attachment2},
				Metadata: networkingv1.ListMeta{Next: *networkingv1.NewNullableString(networkingv1.PtrString("/networking/v1/transit-gateway-attachments?environment=env-00000&page_size=1&page_token=aws-tgwa3"))},
			}
		default:
			transitGatewayAttachmentList = networkingv1.NetworkingV1TransitGatewayAttachmentList{
				Data:     []networkingv1.NetworkingV1TransitGatewayAttachment{attachment1},
				Metadata: networkingv1.ListMeta{Next: *networkingv1.NewNullableString(networkingv1.PtrString("/networking/v1/transit-gateway-attachments?environment=env-00000&page_size=1&page_token=aws-tgwa2"))},
			}
		}

		err := json.NewEncoder(w).Encode(transitGatewayAttachmentList)
		require.NoError(t, err)
	}
}

func getTransitGatewayAttachment(id, name string) networkingv1.NetworkingV1TransitGatewayAttachment {
	attachment := networkingv1.NetworkingV1TransitGatewayAttachment{
		Id:   networkingv1.PtrString(id),
		Kind: networkingv1.PtrString("TransitGatewayAttachment"),
		Spec: &networkingv1.NetworkingV1TransitGatewayAttachmentSpec{
			DisplayName: networkingv1.PtrString(name),
			Environment: &networkingv1.ObjectReference{Id: "env-00000"},
			Network:     &networkingv1.ObjectReference{Id: "n-abcde1"},
			Cloud: &networkingv1.NetworkingV1TransitGatewayAttachmentSpecCloudOneOf{
				NetworkingV1AwsTransitGatewayAttachment: &networkingv1.NetworkingV1AwsTransitGatewayAttachment{
					Kind:             "AwsTransitGatewayAttachment",
					RamShareArn:      "arn:aws:ram:us-east-1:000000000000:resource-share/xxxxxxxx-xxxx-xxxx-xxxx-xxxxxxxxxxx",
					Routes:           []string{"10.0.0.0/16"},
					TransitGatewayId: "tgw-00000000000000000",
				},
			},
		},
		Status: &networkingv1.NetworkingV1TransitGatewayAttachmentStatus{
			Phase: "READY",
			Cloud: &networkingv1.NetworkingV1TransitGatewayAttachmentStatusCloudOneOf{
				NetworkingV1AwsTransitGatewayAttachmentStatus: &networkingv1.NetworkingV1AwsTransitGatewayAttachmentStatus{
					Kind:                       networkingv1.PtrString("AwsTransitGatewayAttachmentStatus"),
					TransitGatewayAttachmentId: "tgw-attach-00000000000000000",
				},
			},
		},
	}
	return attachment
}

func handleNetworkingTransitGatewayAttachmentUpdate(t *testing.T, id string) http.HandlerFunc {
	return func(w http.ResponseWriter, r *http.Request) {
		switch id {
		case "tgwa-invalid":
			w.WriteHeader(http.StatusNotFound)
			return
		case "tgwa-111111":
			body := &networkingv1.NetworkingV1TransitGatewayAttachment{}
			err := json.NewDecoder(r.Body).Decode(body)
			require.NoError(t, err)

			attachment := getTransitGatewayAttachment("tgwa-111111", body.Spec.GetDisplayName())
			err = json.NewEncoder(w).Encode(attachment)
			require.NoError(t, err)
		}
	}
}

func handleNetworkingTransitGatewayAttachmentDelete(_ *testing.T, id string) http.HandlerFunc {
	return func(w http.ResponseWriter, r *http.Request) {
		switch id {
		case "tgw-invalid":
			w.WriteHeader(http.StatusNotFound)
			return
		case "tgwa-111111", "tgwa-222222":
			w.WriteHeader(http.StatusNoContent)
		}
	}
}

func handleNetworkingTransitGatewayAttachmentCreate(t *testing.T) http.HandlerFunc {
	return func(w http.ResponseWriter, r *http.Request) {
		body := &networkingv1.NetworkingV1TransitGatewayAttachment{}
		err := json.NewDecoder(r.Body).Decode(body)
		require.NoError(t, err)

		networkId := body.Spec.Network.GetId()

		switch networkId {
		case "n-duplicate":
			w.WriteHeader(http.StatusConflict)
			err := writeErrorJson(w, "tgwa-123456 already exists between the network and the transit gateway")
			require.NoError(t, err)
		case "n-azure":
			w.WriteHeader(http.StatusBadRequest)
			err := writeErrorJson(w, "The provided network n-azure resides in AZURE which differs from AWS, the cloud specified for this resource.")
			require.NoError(t, err)
		default:
			attachment := networkingv1.NetworkingV1TransitGatewayAttachment{
				Id:   networkingv1.PtrString("tgwa-123456"),
				Kind: networkingv1.PtrString("TransitGatewayAttachment"),
				Spec: &networkingv1.NetworkingV1TransitGatewayAttachmentSpec{
					DisplayName: networkingv1.PtrString(body.Spec.GetDisplayName()),
					Environment: &networkingv1.ObjectReference{Id: body.Spec.Environment.GetId()},
					Network:     &networkingv1.ObjectReference{Id: body.Spec.Network.GetId()},
					Cloud: &networkingv1.NetworkingV1TransitGatewayAttachmentSpecCloudOneOf{
						NetworkingV1AwsTransitGatewayAttachment: &networkingv1.NetworkingV1AwsTransitGatewayAttachment{
							Kind:             "AwsTransitGatewayAttachment",
							RamShareArn:      body.Spec.Cloud.NetworkingV1AwsTransitGatewayAttachment.GetRamShareArn(),
							Routes:           body.Spec.Cloud.NetworkingV1AwsTransitGatewayAttachment.GetRoutes(),
							TransitGatewayId: body.Spec.Cloud.NetworkingV1AwsTransitGatewayAttachment.GetTransitGatewayId(),
						},
					},
				},
				Status: &networkingv1.NetworkingV1TransitGatewayAttachmentStatus{
					Phase: "PROVISIONING",
					Cloud: &networkingv1.NetworkingV1TransitGatewayAttachmentStatusCloudOneOf{
						NetworkingV1AwsTransitGatewayAttachmentStatus: &networkingv1.NetworkingV1AwsTransitGatewayAttachmentStatus{
							Kind:                       networkingv1.PtrString("AwsTransitGatewayAttachmentStatus"),
							TransitGatewayAttachmentId: "tgw-attach-00000000000000000",
						},
					},
				},
			}
			err = json.NewEncoder(w).Encode(attachment)
			require.NoError(t, err)
		}
	}
}

func handleNetworkingPrivateLinkAccessGet(t *testing.T, id string) http.HandlerFunc {
	return func(w http.ResponseWriter, r *http.Request) {
		switch id {
		case "pla-invalid":
			w.WriteHeader(http.StatusNotFound)
			err := writeErrorJson(w, "The private-link-access pla-invalid was not found.")
			require.NoError(t, err)
		case "pla-111111":
			access := getPrivateLinkAccess("pla-111111", "aws-pla", "AWS")
			err := json.NewEncoder(w).Encode(access)
			require.NoError(t, err)
		case "pla-111112":
			access := getPrivateLinkAccess("pla-111112", "gcp-pla", "GCP")
			err := json.NewEncoder(w).Encode(access)
			require.NoError(t, err)
		case "pla-111113":
			access := getPrivateLinkAccess("pla-111113", "azure-pla", "AZURE")
			err := json.NewEncoder(w).Encode(access)
			require.NoError(t, err)
		}
	}
}

func getPrivateLinkAccess(id, name, cloud string) networkingv1.NetworkingV1PrivateLinkAccess {
	access := networkingv1.NetworkingV1PrivateLinkAccess{
		Id: networkingv1.PtrString(id),
		Spec: &networkingv1.NetworkingV1PrivateLinkAccessSpec{
			Cloud:       &networkingv1.NetworkingV1PrivateLinkAccessSpecCloudOneOf{},
			DisplayName: networkingv1.PtrString(name),
			Environment: &networkingv1.ObjectReference{Id: "env-00000"},
			Network:     &networkingv1.ObjectReference{Id: "n-abcde1"},
		},
		Status: &networkingv1.NetworkingV1PrivateLinkAccessStatus{
			Phase: "READY",
		},
	}

	switch cloud {
	case "AWS":
		access.Spec.Cloud.NetworkingV1AwsPrivateLinkAccess = &networkingv1.NetworkingV1AwsPrivateLinkAccess{
			Kind:    "AwsPrivateLinkAccess",
			Account: "012345678901",
		}
	case "GCP":
		access.Spec.Cloud.NetworkingV1GcpPrivateServiceConnectAccess = &networkingv1.NetworkingV1GcpPrivateServiceConnectAccess{
			Kind:    "GcpPrivateServiceConnectAccess",
			Project: "temp-gear-123456",
		}
	case "AZURE":
		access.Spec.Cloud.NetworkingV1AzurePrivateLinkAccess = &networkingv1.NetworkingV1AzurePrivateLinkAccess{
			Kind:         "AzurePrivateLinkAccess",
			Subscription: "1234abcd-12ab-34cd-1234-123456abcdef",
		}
	}

	return access
}

func handleNetworkingPrivateLinkAccessList(t *testing.T) http.HandlerFunc {
	return func(w http.ResponseWriter, r *http.Request) {
		awsAccess := getPrivateLinkAccess("pla-111111", "aws-pla", "AWS")
		gcpAccess := getPrivateLinkAccess("pla-111112", "gcp-pla", "GCP")
		azureAccess := getPrivateLinkAccess("pla-111113", "azure-pla", "AZURE")

		pageToken := r.URL.Query().Get("page_token")
		var peeringList networkingv1.NetworkingV1PrivateLinkAccessList
		switch pageToken {
		case "azure":
			peeringList = networkingv1.NetworkingV1PrivateLinkAccessList{
				Data:     []networkingv1.NetworkingV1PrivateLinkAccess{azureAccess},
				Metadata: networkingv1.ListMeta{},
			}
		case "gcp":
			peeringList = networkingv1.NetworkingV1PrivateLinkAccessList{
				Data:     []networkingv1.NetworkingV1PrivateLinkAccess{gcpAccess},
				Metadata: networkingv1.ListMeta{Next: *networkingv1.NewNullableString(networkingv1.PtrString("/networking/v1/private-link-accesses?environment=env-00000&page_size=1&page_token=azure"))},
			}
		default:
			peeringList = networkingv1.NetworkingV1PrivateLinkAccessList{
				Data:     []networkingv1.NetworkingV1PrivateLinkAccess{awsAccess},
				Metadata: networkingv1.ListMeta{Next: *networkingv1.NewNullableString(networkingv1.PtrString("/networking/v1/private-link-accesses?environment=env-00000&page_size=1&page_token=gcp"))},
			}
		}

		err := json.NewEncoder(w).Encode(peeringList)
		require.NoError(t, err)
	}
}

func handleNetworkingPrivateLinkAccessUpdate(t *testing.T, id string) http.HandlerFunc {
	return func(w http.ResponseWriter, r *http.Request) {
		switch id {
		case "pla-invalid":
			w.WriteHeader(http.StatusNotFound)
			err := writeErrorJson(w, "The private-link-access pla-invalid was not found.")
			require.NoError(t, err)
		case "pla-111111":
			body := &networkingv1.NetworkingV1PrivateLinkAccess{}
			err := json.NewDecoder(r.Body).Decode(body)
			require.NoError(t, err)

			attachment := getPrivateLinkAccess("pla-111111", body.Spec.GetDisplayName(), "AWS")
			err = json.NewEncoder(w).Encode(attachment)
			require.NoError(t, err)
		}
	}
}

func handleNetworkingPrivateLinkAccessDelete(t *testing.T, id string) http.HandlerFunc {
	return func(w http.ResponseWriter, r *http.Request) {
		switch id {
		case "pla-invalid":
			w.WriteHeader(http.StatusNotFound)
			err := writeErrorJson(w, "The private-link-access pla-invalid was not found.")
			require.NoError(t, err)
		case "pla-111111", "pla-222222":
			w.WriteHeader(http.StatusNoContent)
		}
	}
}

func handleNetworkingPrivateLinkAccessCreate(t *testing.T) http.HandlerFunc {
	return func(w http.ResponseWriter, r *http.Request) {
		body := &networkingv1.NetworkingV1PrivateLinkAccess{}
		err := json.NewDecoder(r.Body).Decode(body)
		require.NoError(t, err)

		networkId := body.Spec.Network.GetId()

		switch networkId {
		case "n-duplicate":
			w.WriteHeader(http.StatusConflict)
			err := writeErrorJson(w, "Private link already exists.")
			require.NoError(t, err)
		case "n-azure":
			w.WriteHeader(http.StatusBadRequest)
			err := writeErrorJson(w, "The provided network n-azure resides in AZURE which differs from AWS, the cloud specified for this resource.")
			require.NoError(t, err)
		default:
			access := networkingv1.NetworkingV1PrivateLinkAccess{
				Id:   networkingv1.PtrString("pla-123456"),
				Kind: networkingv1.PtrString("PrivateLinkAccess"),
				Spec: &networkingv1.NetworkingV1PrivateLinkAccessSpec{
					Cloud:       body.Spec.Cloud,
					DisplayName: networkingv1.PtrString(body.Spec.GetDisplayName()),
					Environment: &networkingv1.ObjectReference{Id: body.Spec.Environment.GetId()},
					Network:     &networkingv1.ObjectReference{Id: body.Spec.Network.GetId()},
				},
				Status: &networkingv1.NetworkingV1PrivateLinkAccessStatus{
					Phase: "PROVISIONING",
				},
			}
			err = json.NewEncoder(w).Encode(access)
			require.NoError(t, err)
		}
	}
}

func handleNetworkingPrivateLinkAttachmentGet(t *testing.T, id string) http.HandlerFunc {
	return func(w http.ResponseWriter, r *http.Request) {
		switch id {
		case "platt-invalid":
			w.WriteHeader(http.StatusNotFound)
			return
		case "platt-111111":
			attachment := getPrivateLinkAttachment("platt-111111", "aws-platt", "WAITING_FOR_CONNECTIONS")
			err := json.NewEncoder(w).Encode(attachment)
			require.NoError(t, err)
		case "platt-111112":
			attachment := getPrivateLinkAttachment("platt-111112", "aws-platt", "PROVISIONING")
			err := json.NewEncoder(w).Encode(attachment)
			require.NoError(t, err)
		}
	}
}

func getPrivateLinkAttachment(id, name, phase string) networkingprivatelinkv1.NetworkingV1PrivateLinkAttachment {
	attachment := networkingprivatelinkv1.NetworkingV1PrivateLinkAttachment{
		Id: networkingv1.PtrString(id),
		Spec: &networkingprivatelinkv1.NetworkingV1PrivateLinkAttachmentSpec{
			Cloud:       networkingprivatelinkv1.PtrString("AWS"),
			Region:      networkingprivatelinkv1.PtrString("us-west-2"),
			DisplayName: networkingprivatelinkv1.PtrString(name),
			Environment: &networkingprivatelinkv1.ObjectReference{Id: "env-00000"},
		},
		Status: &networkingprivatelinkv1.NetworkingV1PrivateLinkAttachmentStatus{
			Phase: phase,
		},
	}

	if phase != "PROVISIONING" {
		attachment.Status.Cloud = &networkingprivatelinkv1.NetworkingV1PrivateLinkAttachmentStatusCloudOneOf{
			NetworkingV1AwsPrivateLinkAttachmentStatus: &networkingprivatelinkv1.NetworkingV1AwsPrivateLinkAttachmentStatus{
				Kind: "AwsPrivateLinkAttachmentStatus",
				VpcEndpointService: networkingprivatelinkv1.NetworkingV1AwsVpcEndpointService{
					VpcEndpointServiceName: "com.amazonaws.vpce.us-west-2.vpce-svc-01234567890abcdef",
				},
			},
		}
	}

	return attachment
}

func handleNetworkingPrivateLinkAttachmentList(t *testing.T) http.HandlerFunc {
	return func(w http.ResponseWriter, r *http.Request) {
		attachment1 := getPrivateLinkAttachment("platt-111111", "aws-platt-1", "PROVISIONING")
		attachment2 := getPrivateLinkAttachment("platt-111112", "aws-platt-2", "WAITING_FOR_CONNECTIONS")
		attachment3 := getPrivateLinkAttachment("platt-111113", "aws-platt-3", "WAITING_FOR_CONNECTIONS")

		pageToken := r.URL.Query().Get("page_token")
		var attachmentList networkingprivatelinkv1.NetworkingV1PrivateLinkAttachmentList
		switch pageToken {
		case "aws-platt-3":
			attachmentList = networkingprivatelinkv1.NetworkingV1PrivateLinkAttachmentList{
				Data:     []networkingprivatelinkv1.NetworkingV1PrivateLinkAttachment{attachment3},
				Metadata: networkingprivatelinkv1.ListMeta{},
			}
		case "aws-platt-2":
			attachmentList = networkingprivatelinkv1.NetworkingV1PrivateLinkAttachmentList{
				Data:     []networkingprivatelinkv1.NetworkingV1PrivateLinkAttachment{attachment2},
				Metadata: networkingprivatelinkv1.ListMeta{Next: *networkingprivatelinkv1.NewNullableString(networkingprivatelinkv1.PtrString("/networking/v1/private-link-attachments?environment=env-00000&page_size=1&page_token=aws-platt-3"))},
			}
		default:
			attachmentList = networkingprivatelinkv1.NetworkingV1PrivateLinkAttachmentList{
				Data:     []networkingprivatelinkv1.NetworkingV1PrivateLinkAttachment{attachment1},
				Metadata: networkingprivatelinkv1.ListMeta{Next: *networkingprivatelinkv1.NewNullableString(networkingprivatelinkv1.PtrString("/networking/v1/private-link-attachments?environment=env-00000&page_size=1&page_token=aws-platt-2"))},
			}
		}

		err := json.NewEncoder(w).Encode(attachmentList)
		require.NoError(t, err)
	}
}

func handleNetworkingPrivateLinkAttachmentUpdate(t *testing.T, id string) http.HandlerFunc {
	return func(w http.ResponseWriter, r *http.Request) {
		switch id {
		case "platt-invalid":
			w.WriteHeader(http.StatusNotFound)
			return
		case "platt-111111":
			body := &networkingprivatelinkv1.NetworkingV1PrivateLinkAttachment{}
			err := json.NewDecoder(r.Body).Decode(body)
			require.NoError(t, err)

			attachment := getPrivateLinkAttachment("platt-111111", body.Spec.GetDisplayName(), "WAITING_FOR_CONNECTIONS")
			err = json.NewEncoder(w).Encode(attachment)
			require.NoError(t, err)
		}
	}
}

func handleNetworkingPrivateLinkAttachmentDelete(_ *testing.T, id string) http.HandlerFunc {
	return func(w http.ResponseWriter, r *http.Request) {
		switch id {
		case "platt-invalid":
			w.WriteHeader(http.StatusNotFound)
			return
		case "platt-111111", "platt-222222":
			w.WriteHeader(http.StatusNoContent)
		}
	}
}

func handleNetworkingPrivateLinkAttachmentCreate(t *testing.T) http.HandlerFunc {
	return func(w http.ResponseWriter, r *http.Request) {
		body := &networkingprivatelinkv1.NetworkingV1PrivateLinkAttachment{}
		err := json.NewDecoder(r.Body).Decode(body)
		require.NoError(t, err)

		cloud := body.Spec.GetCloud()
		region := body.Spec.GetRegion()

		switch cloud {
		case "AWS":
			attachment := networkingprivatelinkv1.NetworkingV1PrivateLinkAttachment{
				Id:   networkingprivatelinkv1.PtrString("pla-123456"),
				Kind: networkingprivatelinkv1.PtrString("PrivateLinkAttachment"),
				Spec: &networkingprivatelinkv1.NetworkingV1PrivateLinkAttachmentSpec{
					Cloud:       networkingprivatelinkv1.PtrString(cloud),
					Region:      networkingprivatelinkv1.PtrString(region),
					DisplayName: networkingprivatelinkv1.PtrString(body.Spec.GetDisplayName()),
					Environment: &networkingprivatelinkv1.ObjectReference{Id: body.Spec.Environment.GetId()},
				},
				Status: &networkingprivatelinkv1.NetworkingV1PrivateLinkAttachmentStatus{
					Phase: "PROVISIONING",
				},
			}
			err = json.NewEncoder(w).Encode(attachment)
			require.NoError(t, err)
		default:
			w.WriteHeader(http.StatusBadRequest)
			err := writeErrorJson(w, fmt.Sprintf("The private link attachment region '%s' for the cloud provider '%s' is not supported.", region, strings.ToLower(cloud)))
			require.NoError(t, err)
		}
	}
}

func handleNetworkingPrivateLinkAttachmentConnectionGet(t *testing.T, id string) http.HandlerFunc {
	return func(w http.ResponseWriter, r *http.Request) {
		switch id {
		case "plattc-invalid":
			w.WriteHeader(http.StatusNotFound)
			return
		case "plattc-111111":
			connection := getPrivateLinkAttachmentConnection("plattc-111111", "aws-plattc", "READY")
			err := json.NewEncoder(w).Encode(connection)
			require.NoError(t, err)
		case "plattc-111112":
			connection := getPrivateLinkAttachmentConnection("plattc-111112", "aws-plattc", "PROVISIONING")
			err := json.NewEncoder(w).Encode(connection)
			require.NoError(t, err)
		}
	}
}

func getPrivateLinkAttachmentConnection(id, name, phase string) networkingprivatelinkv1.NetworkingV1PrivateLinkAttachmentConnection {
	connection := networkingprivatelinkv1.NetworkingV1PrivateLinkAttachmentConnection{
		Id: networkingv1.PtrString(id),
		Spec: &networkingprivatelinkv1.NetworkingV1PrivateLinkAttachmentConnectionSpec{
			PrivateLinkAttachment: &networkingprivatelinkv1.ObjectReference{Id: "platt-111111"},
			Cloud: &networkingprivatelinkv1.NetworkingV1PrivateLinkAttachmentConnectionSpecCloudOneOf{
				NetworkingV1AwsPrivateLinkAttachmentConnection: &networkingprivatelinkv1.NetworkingV1AwsPrivateLinkAttachmentConnection{
					Kind:          "AwsPrivateLinkAttachmentConnection",
					VpcEndpointId: "vpce-01234567890abcdef",
				},
			},
			DisplayName: networkingprivatelinkv1.PtrString(name),
			Environment: &networkingprivatelinkv1.ObjectReference{Id: "env-00000"},
		},
		Status: &networkingprivatelinkv1.NetworkingV1PrivateLinkAttachmentConnectionStatus{
			Phase: phase,
			Cloud: &networkingprivatelinkv1.NetworkingV1PrivateLinkAttachmentConnectionStatusCloudOneOf{
				NetworkingV1AwsPrivateLinkAttachmentConnectionStatus: &networkingprivatelinkv1.NetworkingV1AwsPrivateLinkAttachmentConnectionStatus{
					Kind:                   "AwsPrivateLinkAttachmentConnectionStatus",
					VpcEndpointId:          "vpce-01234567890abcdef",
					VpcEndpointServiceName: "",
				},
			},
		},
	}

	if phase != "PROVISIONING" {
		connection.Status.Cloud.NetworkingV1AwsPrivateLinkAttachmentConnectionStatus.VpcEndpointServiceName = "com.amazonaws.vpce.us-west-2.vpce-svc-01234567890abcdef"
	}

	return connection
}

func handleNetworkingPrivateLinkAttachmentConnectionList(t *testing.T) http.HandlerFunc {
	return func(w http.ResponseWriter, r *http.Request) {
		connection1 := getPrivateLinkAttachmentConnection("plattc-111111", "aws-plattc-1", "PROVISIONING")
		connection2 := getPrivateLinkAttachmentConnection("plattc-111112", "aws-plattc-2", "READY")
		connection3 := getPrivateLinkAttachmentConnection("plattc-111113", "aws-plattc-3", "READY")

		privateLinkAttachment := r.URL.Query().Get("spec.private_link_attachment")
		switch privateLinkAttachment {
		case "platt-invalid":
			err := json.NewEncoder(w).Encode(networkingprivatelinkv1.NetworkingV1PrivateLinkAttachmentConnectionList{
				Data:     []networkingprivatelinkv1.NetworkingV1PrivateLinkAttachmentConnection{},
				Metadata: networkingprivatelinkv1.ListMeta{},
			})
			require.NoError(t, err)
		case "platt-111111":
			pageToken := r.URL.Query().Get("page_token")
			var connectionList networkingprivatelinkv1.NetworkingV1PrivateLinkAttachmentConnectionList
			switch pageToken {
			case "aws-plattc-3":
				connectionList = networkingprivatelinkv1.NetworkingV1PrivateLinkAttachmentConnectionList{
					Data:     []networkingprivatelinkv1.NetworkingV1PrivateLinkAttachmentConnection{connection3},
					Metadata: networkingprivatelinkv1.ListMeta{},
				}
			case "aws-plattc-2":
				connectionList = networkingprivatelinkv1.NetworkingV1PrivateLinkAttachmentConnectionList{
					Data:     []networkingprivatelinkv1.NetworkingV1PrivateLinkAttachmentConnection{connection2},
					Metadata: networkingprivatelinkv1.ListMeta{Next: *networkingprivatelinkv1.NewNullableString(networkingprivatelinkv1.PtrString("/networking/v1/private-link-attachments?environment=env-00000&page_size=1&page_token=aws-plattc-3"))},
				}
			default:
				connectionList = networkingprivatelinkv1.NetworkingV1PrivateLinkAttachmentConnectionList{
					Data:     []networkingprivatelinkv1.NetworkingV1PrivateLinkAttachmentConnection{connection1},
					Metadata: networkingprivatelinkv1.ListMeta{Next: *networkingprivatelinkv1.NewNullableString(networkingprivatelinkv1.PtrString("/networking/v1/private-link-attachments?environment=env-00000&page_size=1&page_token=aws-plattc-2"))},
				}
			}

			err := json.NewEncoder(w).Encode(connectionList)
			require.NoError(t, err)
		}
	}
}

func handleNetworkingPrivateLinkAttachmentConnectionUpdate(t *testing.T, id string) http.HandlerFunc {
	return func(w http.ResponseWriter, r *http.Request) {
		switch id {
		case "plattc-invalid":
			w.WriteHeader(http.StatusNotFound)
			return
		case "plattc-111111":
			body := &networkingprivatelinkv1.NetworkingV1PrivateLinkAttachmentConnection{}
			err := json.NewDecoder(r.Body).Decode(body)
			require.NoError(t, err)

			connection := getPrivateLinkAttachmentConnection("plattc-111111", body.Spec.GetDisplayName(), "READY")
			err = json.NewEncoder(w).Encode(connection)
			require.NoError(t, err)
		}
	}
}

func handleNetworkingPrivateLinkAttachmentConnectionDelete(_ *testing.T, id string) http.HandlerFunc {
	return func(w http.ResponseWriter, r *http.Request) {
		switch id {
		case "plattc-invalid":
			w.WriteHeader(http.StatusNotFound)
			return
		case "plattc-111111", "plattc-222222":
			w.WriteHeader(http.StatusNoContent)
		}
	}
}

func handleNetworkingPrivateLinkAttachmentConnectionCreate(t *testing.T) http.HandlerFunc {
	return func(w http.ResponseWriter, r *http.Request) {
		body := &networkingprivatelinkv1.NetworkingV1PrivateLinkAttachmentConnection{}
		err := json.NewDecoder(r.Body).Decode(body)
		require.NoError(t, err)

		if body.Spec.Cloud == nil {
			w.WriteHeader(http.StatusBadRequest)
			err := writeErrorJson(w, "The request body is malformed (missing cloud).")
			require.NoError(t, err)
			return
		}

		name := body.Spec.GetDisplayName()

		switch body.Spec.Cloud.GetActualInstance().(type) {
		case *networkingprivatelinkv1.NetworkingV1AwsPrivateLinkAttachmentConnection:
			switch name {
			case "aws-plattc":
				connection := networkingprivatelinkv1.NetworkingV1PrivateLinkAttachmentConnection{
					Id:   networkingprivatelinkv1.PtrString("plattc-123456"),
					Kind: networkingprivatelinkv1.PtrString("PrivateLinkAttachmentConnection"),
					Spec: &networkingprivatelinkv1.NetworkingV1PrivateLinkAttachmentConnectionSpec{
						Cloud:                 body.Spec.Cloud,
						DisplayName:           body.Spec.DisplayName,
						Environment:           &networkingprivatelinkv1.ObjectReference{Id: body.Spec.Environment.GetId()},
						PrivateLinkAttachment: &networkingprivatelinkv1.ObjectReference{Id: body.Spec.PrivateLinkAttachment.GetId()},
					},
					Status: &networkingprivatelinkv1.NetworkingV1PrivateLinkAttachmentConnectionStatus{
						Phase: "PROVISIONING",
						Cloud: &networkingprivatelinkv1.NetworkingV1PrivateLinkAttachmentConnectionStatusCloudOneOf{
							NetworkingV1AwsPrivateLinkAttachmentConnectionStatus: &networkingprivatelinkv1.NetworkingV1AwsPrivateLinkAttachmentConnectionStatus{
								Kind:                   "AwsPrivateLinkAttachmentConnectionStatus",
								VpcEndpointId:          body.Spec.Cloud.NetworkingV1AwsPrivateLinkAttachmentConnection.GetVpcEndpointId(),
								VpcEndpointServiceName: "",
							},
						},
					},
				}
				err = json.NewEncoder(w).Encode(connection)
				require.NoError(t, err)
			case "aws-plattc-wrong-endpoint":
				w.WriteHeader(http.StatusBadRequest)
				err := writeErrorJson(w, "The AWS VPC Endpoint ID is invalid.")
				require.NoError(t, err)
			case "aws-plattc-invalid-platt":
				w.WriteHeader(http.StatusBadRequest)
				err := writeErrorJson(w, "The private link attachment was not found.")
				require.NoError(t, err)
			}
		case *networkingprivatelinkv1.NetworkingV1GcpPrivateLinkAttachmentConnection:
			switch name {
			case "gcp-plattc-wrong-platt-cloud":
				w.WriteHeader(http.StatusBadRequest)
				err := writeErrorJson(w, "The AWS spec for the private link attachment connection must be provided.")
				require.NoError(t, err)
			}
		}
	}
}

func handleNetworkingNetworkLinkServiceGet(t *testing.T, id string) http.HandlerFunc {
	return func(w http.ResponseWriter, r *http.Request) {
		switch id {
		case "nls-invalid":
			w.WriteHeader(http.StatusNotFound)
			err := writeErrorJson(w, "The network-link-service nls-invalid was not found.")
			require.NoError(t, err)
		case "nls-123456":
			nls := getNetworkLinkService("nls-123456", "my-network-link-service")
			err := json.NewEncoder(w).Encode(nls)
			require.NoError(t, err)
		}
	}
}

func getNetworkLinkService(id, name string) networkingv1.NetworkingV1NetworkLinkService {
	service := networkingv1.NetworkingV1NetworkLinkService{
		Id: networkingv1.PtrString(id),
		Spec: &networkingv1.NetworkingV1NetworkLinkServiceSpec{
			DisplayName: networkingv1.PtrString(name),
			Description: networkingv1.PtrString("example network link service"),
			Accept: &networkingv1.NetworkingV1NetworkLinkServiceAcceptPolicy{
				Networks:     &[]string{"n-abcde2", "n-abcde3"},
				Environments: &[]string{"env-11111", "env-22222"},
			},
			Environment: &networkingv1.GlobalObjectReference{Id: "env-00000"},
			Network:     &networkingv1.EnvScopedObjectReference{Id: "n-abcde1"},
		},
		Status: &networkingv1.NetworkingV1NetworkLinkServiceStatus{Phase: "READY"},
	}

	switch id {
	case "nls-11111":
		service.Spec.Accept = &networkingv1.NetworkingV1NetworkLinkServiceAcceptPolicy{
			Networks:     &[]string{"n-abcde2"},
			Environments: &[]string{"env-11111"},
		}
	case "nls-33333":
		service.Spec.Accept = &networkingv1.NetworkingV1NetworkLinkServiceAcceptPolicy{
			Networks:     &[]string{"n-abcde2", "n-abcde3", "n-abcde4"},
			Environments: &[]string{"env-11111", "env-22222", "env-33333"},
		}
	}

	return service
}

func handleNetworkingNetworkLinkServiceList(t *testing.T) http.HandlerFunc {
	return func(w http.ResponseWriter, r *http.Request) {
		service1 := getNetworkLinkService("nls-11111", "my-network-link-service-1")
		service2 := getNetworkLinkService("nls-22222", "my-network-link-service-2")
		service3 := getNetworkLinkService("nls-33333", "my-network-link-service-3")

		pageToken := r.URL.Query().Get("page_token")
		var networkLinkServiceList networkingv1.NetworkingV1NetworkLinkServiceList
		switch pageToken {
		case "my-network-link-service-3":
			networkLinkServiceList = networkingv1.NetworkingV1NetworkLinkServiceList{
				Data:     []networkingv1.NetworkingV1NetworkLinkService{service3},
				Metadata: networkingv1.ListMeta{},
			}
		case "my-network-link-service-2":
			networkLinkServiceList = networkingv1.NetworkingV1NetworkLinkServiceList{
				Data:     []networkingv1.NetworkingV1NetworkLinkService{service2},
				Metadata: networkingv1.ListMeta{Next: *networkingv1.NewNullableString(networkingv1.PtrString("/networking/v1/network-link-services?environment=env-00000&page_size=1&page_token=my-network-link-service-3"))},
			}
		default:
			networkLinkServiceList = networkingv1.NetworkingV1NetworkLinkServiceList{
				Data:     []networkingv1.NetworkingV1NetworkLinkService{service1},
				Metadata: networkingv1.ListMeta{Next: *networkingv1.NewNullableString(networkingv1.PtrString("/networking/v1/network-link-services?environment=env-00000&page_size=1&page_token=my-network-link-service-2"))},
			}
		}

		err := json.NewEncoder(w).Encode(networkLinkServiceList)
		require.NoError(t, err)
	}
}

func handleNetworkingNetworkLinkServiceDelete(_ *testing.T, id string) http.HandlerFunc {
	return func(w http.ResponseWriter, r *http.Request) {
		switch id {
		case "nls-invalid":
			w.WriteHeader(http.StatusNotFound)
			return
		case "nls-111111", "nls-222222":
			w.WriteHeader(http.StatusNoContent)
		}
	}
}

func handleNetworkingNetworkLinkServiceCreate(t *testing.T) http.HandlerFunc {
	return func(w http.ResponseWriter, r *http.Request) {
		body := &networkingv1.NetworkingV1NetworkLinkService{}
		err := json.NewDecoder(r.Body).Decode(body)
		require.NoError(t, err)

		name := body.Spec.GetDisplayName()
		switch name {
		case "nls-duplicate":
			w.WriteHeader(http.StatusConflict)
			err := writeErrorJson(w, "Exceeds the maximum number of network link service (1) supported per network.")
			require.NoError(t, err)
		default:
			service := networkingv1.NetworkingV1NetworkLinkService{
				Id: networkingv1.PtrString("nls-abcde1"),
				Spec: &networkingv1.NetworkingV1NetworkLinkServiceSpec{
					DisplayName: networkingv1.PtrString(body.Spec.GetDisplayName()),
					Description: networkingv1.PtrString(body.Spec.GetDescription()),
					Accept: &networkingv1.NetworkingV1NetworkLinkServiceAcceptPolicy{
						Networks:     body.Spec.Accept.Networks,
						Environments: body.Spec.Accept.Environments,
					},
					Environment: &networkingv1.GlobalObjectReference{Id: "env-00000"},
					Network:     body.Spec.Network,
				},
				Status: &networkingv1.NetworkingV1NetworkLinkServiceStatus{Phase: "READY"},
			}
			err = json.NewEncoder(w).Encode(service)
			require.NoError(t, err)
		}
	}
}

<<<<<<< HEAD
func handleNetworkingNetworkLinkServiceUpdate(t *testing.T, id string) http.HandlerFunc {
	return func(w http.ResponseWriter, r *http.Request) {
		switch id {
		case "nls-invalid":
			w.WriteHeader(http.StatusNotFound)
			err := writeErrorJson(w, "The network link service nls-invalid was not found.")
			require.NoError(t, err)
		default:
			body := &networkingv1.NetworkingV1NetworkLinkService{}
			err := json.NewDecoder(r.Body).Decode(body)
			require.NoError(t, err)

			service := networkingv1.NetworkingV1NetworkLinkService{
				Id: networkingv1.PtrString("nls-abcde1"),
				Spec: &networkingv1.NetworkingV1NetworkLinkServiceSpec{
					DisplayName: networkingv1.PtrString(body.Spec.GetDisplayName()),
					Description: networkingv1.PtrString(body.Spec.GetDescription()),
					Accept: &networkingv1.NetworkingV1NetworkLinkServiceAcceptPolicy{
						Networks:     &[]string{"n-000000"},
						Environments: &[]string{"env-000000"},
					},
					Environment: &networkingv1.GlobalObjectReference{Id: "env-000000"},
					Network:     &networkingv1.EnvScopedObjectReference{Id: "n-abcde1"},
				},
				Status: &networkingv1.NetworkingV1NetworkLinkServiceStatus{Phase: "READY"},
			}

			if body.Spec.GetDisplayName() == "" {
				service.Spec.SetDisplayName("my-network-link-service")
			}

			if body.Spec.GetDescription() == "" {
				service.Spec.SetDescription("example network link service")
			}

			if body.Spec.Accept != nil {
				if body.Spec.Accept.Networks != nil {
					service.Spec.Accept.Networks = body.Spec.Accept.Networks
				}
				if body.Spec.Accept.Environments != nil {
					service.Spec.Accept.Environments = body.Spec.Accept.Environments
				}
			}

			err = json.NewEncoder(w).Encode(service)
			require.NoError(t, err)
		}
=======
func handleNetworkingNetworkLinkEndpointGet(t *testing.T, id string) http.HandlerFunc {
	return func(w http.ResponseWriter, r *http.Request) {
		switch id {
		case "nle-invalid":
			w.WriteHeader(http.StatusNotFound)
			err := writeErrorJson(w, "The network link endpoint nle-invalid was not found.")
			require.NoError(t, err)
		case "nle-123456":
			nle := getNetworkLinkEndpoint("nle-123456", "my-network-link-endpoint")
			err := json.NewEncoder(w).Encode(nle)
			require.NoError(t, err)
		}
	}
}

func getNetworkLinkEndpoint(id, name string) networkingv1.NetworkingV1NetworkLinkEndpoint {
	endpoint := networkingv1.NetworkingV1NetworkLinkEndpoint{
		Id: networkingv1.PtrString(id),
		Spec: &networkingv1.NetworkingV1NetworkLinkEndpointSpec{
			DisplayName:        networkingv1.PtrString(name),
			Description:        networkingv1.PtrString("example network link endpoint"),
			Environment:        &networkingv1.GlobalObjectReference{Id: "env-00000"},
			Network:            &networkingv1.EnvScopedObjectReference{Id: "n-abcde1"},
			NetworkLinkService: &networkingv1.EnvScopedObjectReference{Id: "nls-123456"},
		},
		Status: &networkingv1.NetworkingV1NetworkLinkEndpointStatus{Phase: "READY"},
	}

	return endpoint
}

func handleNetworkingNetworkLinkEndpointList(t *testing.T) http.HandlerFunc {
	return func(w http.ResponseWriter, r *http.Request) {
		endpoint1 := getNetworkLinkEndpoint("nle-111111", "my-network-link-endpoint-1")
		endpoint2 := getNetworkLinkEndpoint("nle-222222", "my-network-link-endpoint-2")
		endpoint3 := getNetworkLinkEndpoint("nle-333333", "my-network-link-endpoint-3")

		pageToken := r.URL.Query().Get("page_token")
		var networkLinkEndpointList networkingv1.NetworkingV1NetworkLinkEndpointList
		switch pageToken {
		case "my-network-link-endpoint-3":
			networkLinkEndpointList = networkingv1.NetworkingV1NetworkLinkEndpointList{
				Data:     []networkingv1.NetworkingV1NetworkLinkEndpoint{endpoint3},
				Metadata: networkingv1.ListMeta{},
			}
		case "my-network-link-endpoint-2":
			networkLinkEndpointList = networkingv1.NetworkingV1NetworkLinkEndpointList{
				Data:     []networkingv1.NetworkingV1NetworkLinkEndpoint{endpoint2},
				Metadata: networkingv1.ListMeta{Next: *networkingv1.NewNullableString(networkingv1.PtrString("/networking/v1/network-link-endpoints?environment=env-00000&page_size=1&page_token=my-network-link-endpoint-3"))},
			}
		default:
			networkLinkEndpointList = networkingv1.NetworkingV1NetworkLinkEndpointList{
				Data:     []networkingv1.NetworkingV1NetworkLinkEndpoint{endpoint1},
				Metadata: networkingv1.ListMeta{Next: *networkingv1.NewNullableString(networkingv1.PtrString("/networking/v1/network-link-endpoints?environment=env-00000&page_size=1&page_token=my-network-link-endpoint-2"))},
			}
		}

		err := json.NewEncoder(w).Encode(networkLinkEndpointList)
		require.NoError(t, err)
>>>>>>> 4b76ac4c
	}
}

func handleNetworkingIpAddressList(t *testing.T) http.HandlerFunc {
	return func(w http.ResponseWriter, r *http.Request) {
		anyIpAddress := getIpAddress("10.200.0.0/28", "ANY", "global", []string{"EXTERNAL_OAUTH"})
		awsIpAddress := getIpAddress("10.201.0.0/28", "AWS", "us-west-2", []string{"CONNECT"})
		gcpIpAddress := getIpAddress("10.202.0.0/28", "GCP", "us-central1", []string{"KAFKA"})
		azureIpAddress := getIpAddress("10.203.0.0/28", "AZURE", "centralus", []string{"KAFKA", "CONNECT"})

		pageToken := r.URL.Query().Get("page_token")
		var ipAddressList networkingipv1.NetworkingV1IpAddressList
		switch pageToken {
		case "azure":
			ipAddressList = networkingipv1.NetworkingV1IpAddressList{
				Data:     []networkingipv1.NetworkingV1IpAddress{azureIpAddress},
				Metadata: networkingipv1.ListMeta{},
			}
		case "gcp":
			ipAddressList = networkingipv1.NetworkingV1IpAddressList{
				Data:     []networkingipv1.NetworkingV1IpAddress{gcpIpAddress},
				Metadata: networkingipv1.ListMeta{Next: *networkingipv1.NewNullableString(networkingipv1.PtrString("/networking/v1/ip-addresses?page_size=1&page_token=azure"))},
			}
		case "aws":
			ipAddressList = networkingipv1.NetworkingV1IpAddressList{
				Data:     []networkingipv1.NetworkingV1IpAddress{awsIpAddress},
				Metadata: networkingipv1.ListMeta{Next: *networkingipv1.NewNullableString(networkingipv1.PtrString("/networking/v1/ip-addresses?page_size=1&page_token=gcp"))},
			}
		default:
			ipAddressList = networkingipv1.NetworkingV1IpAddressList{
				Data:     []networkingipv1.NetworkingV1IpAddress{anyIpAddress},
				Metadata: networkingipv1.ListMeta{Next: *networkingipv1.NewNullableString(networkingipv1.PtrString("/networking/v1/ip-addresses?page_size=1&page_token=aws"))},
			}
		}

		err := json.NewEncoder(w).Encode(ipAddressList)
		require.NoError(t, err)
	}
}

func getIpAddress(ipPrefix, cloud, region string, services []string) networkingipv1.NetworkingV1IpAddress {
	return networkingipv1.NetworkingV1IpAddress{
		Kind:        networkingipv1.PtrString("IpAddress"),
		AddressType: networkingipv1.PtrString("EGRESS"),
		IpPrefix:    networkingipv1.PtrString(ipPrefix),
		Cloud:       networkingipv1.PtrString(cloud),
		Region:      networkingipv1.PtrString(region),
		Services:    &networkingipv1.NetworkingV1Services{Items: services},
	}
}<|MERGE_RESOLUTION|>--- conflicted
+++ resolved
@@ -1394,7 +1394,6 @@
 	}
 }
 
-<<<<<<< HEAD
 func handleNetworkingNetworkLinkServiceUpdate(t *testing.T, id string) http.HandlerFunc {
 	return func(w http.ResponseWriter, r *http.Request) {
 		switch id {
@@ -1438,11 +1437,12 @@
 					service.Spec.Accept.Environments = body.Spec.Accept.Environments
 				}
 			}
-
 			err = json.NewEncoder(w).Encode(service)
 			require.NoError(t, err)
 		}
-=======
+	}
+}
+
 func handleNetworkingNetworkLinkEndpointGet(t *testing.T, id string) http.HandlerFunc {
 	return func(w http.ResponseWriter, r *http.Request) {
 		switch id {
@@ -1502,7 +1502,6 @@
 
 		err := json.NewEncoder(w).Encode(networkLinkEndpointList)
 		require.NoError(t, err)
->>>>>>> 4b76ac4c
 	}
 }
 
