package testserver

import (
	"encoding/json"
	"fmt"
	"net/http"
	"slices"
	"strings"
	"testing"

	"github.com/gorilla/mux"
	"github.com/stretchr/testify/require"

	networkingipv1 "github.com/confluentinc/ccloud-sdk-go-v2/networking-ip/v1"
	networkingprivatelinkv1 "github.com/confluentinc/ccloud-sdk-go-v2/networking-privatelink/v1"
	networkingv1 "github.com/confluentinc/ccloud-sdk-go-v2/networking/v1"
)

// Handler for: "/networking/v1/networks/{id}"
func handleNetworkingNetwork(t *testing.T) http.HandlerFunc {
	return func(w http.ResponseWriter, r *http.Request) {
		id := mux.Vars(r)["id"]
		switch r.Method {
		case http.MethodGet:
			handleNetworkingNetworkGet(t, id)(w, r)
		case http.MethodDelete:
			handleNetworkingNetworkDelete(t, id)(w, r)
		case http.MethodPatch:
			handleNetworkingNetworkUpdate(t, id)(w, r)
		}
	}
}

// Handler for: "/networking/v1/networks"
func handleNetworkingNetworks(t *testing.T) http.HandlerFunc {
	return func(w http.ResponseWriter, r *http.Request) {
		switch r.Method {
		case http.MethodGet:
			handleNetworkingNetworkList(t)(w, r)
		case http.MethodPost:
			handleNetworkingNetworkCreate(t)(w, r)
		}
	}
}

// Handler for "/networking/v1/peerings/{id}"
func handleNetworkingPeering(t *testing.T) http.HandlerFunc {
	return func(w http.ResponseWriter, r *http.Request) {
		id := mux.Vars(r)["id"]
		switch r.Method {
		case http.MethodGet:
			handleNetworkingPeeringGet(t, id)(w, r)
		case http.MethodPatch:
			handleNetworkingPeeringUpdate(t, id)(w, r)
		case http.MethodDelete:
			handleNetworkingPeeringDelete(t, id)(w, r)
		}
	}
}

// Handler for "/networking/v1/peerings"
func handleNetworkingPeerings(t *testing.T) http.HandlerFunc {
	return func(w http.ResponseWriter, r *http.Request) {
		switch r.Method {
		case http.MethodGet:
			handleNetworkingPeeringList(t)(w, r)
		case http.MethodPost:
			handleNetworkingPeeringCreate(t)(w, r)
		}
	}
}

// Handler for "/networking/v1/transit-gateway-attachments/{id}"
func handleNetworkingTransitGatewayAttachment(t *testing.T) http.HandlerFunc {
	return func(w http.ResponseWriter, r *http.Request) {
		id := mux.Vars(r)["id"]
		switch r.Method {
		case http.MethodGet:
			handleNetworkingTransitGatewayAttachmentGet(t, id)(w, r)
		case http.MethodPatch:
			handleNetworkingTransitGatewayAttachmentUpdate(t, id)(w, r)
		case http.MethodDelete:
			handleNetworkingTransitGatewayAttachmentDelete(t, id)(w, r)
		}
	}
}

// Handler for "/networking/v1/transit-gateway-attachments"
func handleNetworkingTransitGatewayAttachments(t *testing.T) http.HandlerFunc {
	return func(w http.ResponseWriter, r *http.Request) {
		switch r.Method {
		case http.MethodGet:
			handleNetworkingTransitGatewayAttachmentList(t)(w, r)
		case http.MethodPost:
			handleNetworkingTransitGatewayAttachmentCreate(t)(w, r)
		}
	}
}

// Handler for "/networking/v1/private-link-accesses/{id}"
func handleNetworkingPrivateLinkAccess(t *testing.T) http.HandlerFunc {
	return func(w http.ResponseWriter, r *http.Request) {
		id := mux.Vars(r)["id"]
		switch r.Method {
		case http.MethodGet:
			handleNetworkingPrivateLinkAccessGet(t, id)(w, r)
		case http.MethodPatch:
			handleNetworkingPrivateLinkAccessUpdate(t, id)(w, r)
		case http.MethodDelete:
			handleNetworkingPrivateLinkAccessDelete(t, id)(w, r)
		}
	}
}

// Handler for "/networking/v1/private-link-accesses"
func handleNetworkingPrivateLinkAccesses(t *testing.T) http.HandlerFunc {
	return func(w http.ResponseWriter, r *http.Request) {
		switch r.Method {
		case http.MethodGet:
			handleNetworkingPrivateLinkAccessList(t)(w, r)
		case http.MethodPost:
			handleNetworkingPrivateLinkAccessCreate(t)(w, r)
		}
	}
}

// Handler for "/networking/v1/private-link-attachments/{id}"
func handleNetworkingPrivateLinkAttachment(t *testing.T) http.HandlerFunc {
	return func(w http.ResponseWriter, r *http.Request) {
		id := mux.Vars(r)["id"]
		switch r.Method {
		case http.MethodGet:
			handleNetworkingPrivateLinkAttachmentGet(t, id)(w, r)
		case http.MethodPatch:
			handleNetworkingPrivateLinkAttachmentUpdate(t, id)(w, r)
		case http.MethodDelete:
			handleNetworkingPrivateLinkAttachmentDelete(t, id)(w, r)
		}
	}
}

// Handler for "/networking/v1/private-link-attachments"
func handleNetworkingPrivateLinkAttachments(t *testing.T) http.HandlerFunc {
	return func(w http.ResponseWriter, r *http.Request) {
		switch r.Method {
		case http.MethodGet:
			handleNetworkingPrivateLinkAttachmentList(t)(w, r)
		case http.MethodPost:
			handleNetworkingPrivateLinkAttachmentCreate(t)(w, r)
		}
	}
}

// Handler for "/networking/v1/private-link-attachment-connections/{id}"
func handleNetworkingPrivateLinkAttachmentConnection(t *testing.T) http.HandlerFunc {
	return func(w http.ResponseWriter, r *http.Request) {
		id := mux.Vars(r)["id"]
		switch r.Method {
		case http.MethodGet:
			handleNetworkingPrivateLinkAttachmentConnectionGet(t, id)(w, r)
		case http.MethodPatch:
			handleNetworkingPrivateLinkAttachmentConnectionUpdate(t, id)(w, r)
		case http.MethodDelete:
			handleNetworkingPrivateLinkAttachmentConnectionDelete(t, id)(w, r)
		}
	}
}

// Handler for "/networking/v1/private-link-attachment-connections"
func handleNetworkingPrivateLinkAttachmentConnections(t *testing.T) http.HandlerFunc {
	return func(w http.ResponseWriter, r *http.Request) {
		switch r.Method {
		case http.MethodGet:
			handleNetworkingPrivateLinkAttachmentConnectionList(t)(w, r)
		case http.MethodPost:
			handleNetworkingPrivateLinkAttachmentConnectionCreate(t)(w, r)
		}
	}
}

// Handler for "/networking/v1/ip-addresses"
func handleNetworkingIpAddresses(t *testing.T) http.HandlerFunc {
	return func(w http.ResponseWriter, r *http.Request) {
		switch r.Method {
		case http.MethodGet:
			handleNetworkingIpAddressList(t)(w, r)
		}
	}
}

// Handler for "/networking/v1/network-link-service/{id}"
func handleNetworkingNetworkLinkService(t *testing.T) http.HandlerFunc {
	return func(w http.ResponseWriter, r *http.Request) {
		id := mux.Vars(r)["id"]
		switch r.Method {
		case http.MethodGet:
			handleNetworkingNetworkLinkServiceGet(t, id)(w, r)
		case http.MethodDelete:
			handleNetworkingNetworkLinkServiceDelete(t, id)(w, r)
		case http.MethodPatch:
			handleNetworkingNetworkLinkServiceUpdate(t, id)(w, r)
		}
	}
}

// Handler for "/networking/v1/network-link-services"
func handleNetworkingNetworkLinkServices(t *testing.T) http.HandlerFunc {
	return func(w http.ResponseWriter, r *http.Request) {
		switch r.Method {
		case http.MethodGet:
			handleNetworkingNetworkLinkServiceList(t)(w, r)
		case http.MethodPost:
			handleNetworkingNetworkLinkServiceCreate(t)(w, r)
		}
	}
}

func handleNetworkingNetworkGet(t *testing.T, id string) http.HandlerFunc {
	return func(w http.ResponseWriter, r *http.Request) {
		switch id {
		case "n-invalid":
			w.WriteHeader(http.StatusNotFound)
			err := writeErrorJson(w, "The network n-invalid was not found.")
			require.NoError(t, err)
		case "n-abcde1":
			network := getAwsNetwork("n-abcde1", "prod-aws-us-east1", "READY")
			err := json.NewEncoder(w).Encode(network)
			require.NoError(t, err)
		case "n-abcde2":
			network := getGcpNetwork("n-abcde2", "prod-gcp-us-central1", "READY")
			err := json.NewEncoder(w).Encode(network)
			require.NoError(t, err)
		case "n-abcde3":
			network := getAzureNetwork("n-abcde3", "prod-azure-eastus2", "READY")
			err := json.NewEncoder(w).Encode(network)
			require.NoError(t, err)
		case "n-abcde4":
			network := getAwsNetwork("n-abcde4", "prod-aws-us-east1", "PROVISIONING")
			err := json.NewEncoder(w).Encode(network)
			require.NoError(t, err)
		case "n-abcde5":
			network := getGcpNetwork("n-abcde5", "prod-gcp-us-central1", "PROVISIONING")
			err := json.NewEncoder(w).Encode(network)
			require.NoError(t, err)
		case "n-abcde6":
			network := getAzureNetwork("n-abcde6", "prod-azure-eastus2", "PROVISIONING")
			err := json.NewEncoder(w).Encode(network)
			require.NoError(t, err)
		}
	}
}

func handleNetworkingNetworkDelete(t *testing.T, id string) http.HandlerFunc {
	return func(w http.ResponseWriter, r *http.Request) {
		switch id {
		case "n-invalid":
			w.WriteHeader(http.StatusNotFound)
			err := writeErrorJson(w, "The network n-invalid was not found.")
			require.NoError(t, err)
		case "n-dependency":
			w.WriteHeader(http.StatusConflict)
			err := writeErrorJson(w, "Network deletion not allowed due to existing dependencies. Please delete the following dependent resources before attempting to delete the network again: pla-1abcde")
			require.NoError(t, err)
		case "n-abcde1", "n-abcde2":
			w.WriteHeader(http.StatusNoContent)
		}
	}
}

func handleNetworkingNetworkUpdate(t *testing.T, id string) http.HandlerFunc {
	return func(w http.ResponseWriter, r *http.Request) {
		switch id {
		case "n-invalid":
			w.WriteHeader(http.StatusNotFound)
			err := writeErrorJson(w, "The network n-invalid was not found.")
			require.NoError(t, err)
		case "n-abcde1":
			network := getAwsNetwork("n-abcde1", "new-prod-aws-us-east1", "READY")
			err := json.NewEncoder(w).Encode(network)
			require.NoError(t, err)
		}
	}
}

func handleNetworkingNetworkList(t *testing.T) http.HandlerFunc {
	return func(w http.ResponseWriter, r *http.Request) {
		awsNetwork := getAwsNetwork("n-abcde1", "prod-aws-us-east1", "READY")
		gcpNetwork := getGcpNetwork("n-abcde2", "prod-gcp-us-central1", "READY")
		azureNetwork := getAzureNetwork("n-abcde3", "prod-azure-eastus2", "READY")

		pageToken := r.URL.Query().Get("page_token")
		var networkList networkingv1.NetworkingV1NetworkList
		switch pageToken {
		case "azure":
			networkList = networkingv1.NetworkingV1NetworkList{
				Data:     []networkingv1.NetworkingV1Network{azureNetwork},
				Metadata: networkingv1.ListMeta{},
			}
		case "gcp":
			networkList = networkingv1.NetworkingV1NetworkList{
				Data:     []networkingv1.NetworkingV1Network{gcpNetwork},
				Metadata: networkingv1.ListMeta{Next: *networkingv1.NewNullableString(networkingv1.PtrString("/networking/v1/networks?environment=a-595&page_size=1&page_token=azure"))},
			}
		default:
			networkList = networkingv1.NetworkingV1NetworkList{
				Data:     []networkingv1.NetworkingV1Network{awsNetwork},
				Metadata: networkingv1.ListMeta{Next: *networkingv1.NewNullableString(networkingv1.PtrString("/networking/v1/networks?environment=a-595&page_size=1&page_token=gcp"))},
			}
		}

		err := json.NewEncoder(w).Encode(networkList)
		require.NoError(t, err)
	}
}

func handleNetworkingNetworkCreate(t *testing.T) http.HandlerFunc {
	return func(w http.ResponseWriter, r *http.Request) {
		body := &networkingv1.NetworkingV1Network{}
		err := json.NewDecoder(r.Body).Decode(body)
		require.NoError(t, err)

		connectionTypes := body.Spec.ConnectionTypes.Items

		if slices.Contains(connectionTypes, "TRANSITGATEWAY") && (body.Spec.Cidr == nil && body.Spec.ZonesInfo == nil) {
			w.WriteHeader(http.StatusBadRequest)
			err := writeErrorJson(w, "A cidr must be provided when using TRANSITGATEWAY.")
			require.NoError(t, err)
		} else {
			network := &networkingv1.NetworkingV1Network{
				Id: networkingv1.PtrString("n-abcde1"),
				Spec: &networkingv1.NetworkingV1NetworkSpec{
					Environment: &networkingv1.ObjectReference{Id: body.Spec.Environment.Id},
					DisplayName: body.Spec.DisplayName,
					Cloud:       body.Spec.Cloud,
					Region:      body.Spec.Region,
				},
				Status: &networkingv1.NetworkingV1NetworkStatus{
					Phase:                    "PROVISIONING",
					SupportedConnectionTypes: networkingv1.NetworkingV1SupportedConnectionTypes{Items: connectionTypes},
					ActiveConnectionTypes:    networkingv1.NetworkingV1ConnectionTypes{Items: []string{}},
				},
			}

			if body.Spec.Zones != nil {
				network.Spec.SetZones(*body.Spec.Zones)
			}

			if body.Spec.DnsConfig != nil && body.Spec.DnsConfig.Resolution != "" {
				network.Spec.SetDnsConfig(networkingv1.NetworkingV1DnsConfig{Resolution: body.Spec.DnsConfig.Resolution})
			}

			if body.Spec.ZonesInfo != nil {
				network.Spec.SetZonesInfo(*body.Spec.ZonesInfo)
			}

			if body.Spec.Cidr != nil {
				network.Spec.SetCidr(*body.Spec.Cidr)
			}

			if body.Spec.ReservedCidr != nil {
				network.Spec.SetReservedCidr(*body.Spec.ReservedCidr)
			}

			err = json.NewEncoder(w).Encode(network)
			require.NoError(t, err)
		}
	}
}

func getAwsNetwork(id, name, phase string) networkingv1.NetworkingV1Network {
	network := networkingv1.NetworkingV1Network{
		Id: networkingv1.PtrString(id),
		Spec: &networkingv1.NetworkingV1NetworkSpec{
			Environment: &networkingv1.ObjectReference{Id: "env-00000"},
			DisplayName: networkingv1.PtrString(name),
			Cloud:       networkingv1.PtrString("AWS"),
			Region:      networkingv1.PtrString("us-east-1"),
			Cidr:        networkingv1.PtrString("10.200.0.0/16"),
			Zones:       &[]string{"use1-az1", "use1-az2", "use1-az3"},
			DnsConfig:   &networkingv1.NetworkingV1DnsConfig{Resolution: "CHASED_PRIVATE"},
		},
		Status: &networkingv1.NetworkingV1NetworkStatus{
			Phase:                    phase,
			SupportedConnectionTypes: networkingv1.NetworkingV1SupportedConnectionTypes{Items: []string{"PRIVATELINK", "TRANSITGATEWAY"}},
			ActiveConnectionTypes:    networkingv1.NetworkingV1ConnectionTypes{Items: []string{}},
		},
	}

	if phase == "READY" {
		network.Status.ActiveConnectionTypes = networkingv1.NetworkingV1ConnectionTypes{Items: []string{"PRIVATELINK", "TRANSITGATEWAY"}}
		network.Status.Cloud = &networkingv1.NetworkingV1NetworkStatusCloudOneOf{
			NetworkingV1AwsNetwork: &networkingv1.NetworkingV1AwsNetwork{
				Kind:    "AwsNetwork",
				Vpc:     "vpc-00000000000000000",
				Account: "000000000000",
			},
		}
	}

	return network
}

func getGcpNetwork(id, name, phase string) networkingv1.NetworkingV1Network {
	network := networkingv1.NetworkingV1Network{
		Id: networkingv1.PtrString(id),
		Spec: &networkingv1.NetworkingV1NetworkSpec{
			Environment: &networkingv1.ObjectReference{Id: "env-00000"},
			DisplayName: networkingv1.PtrString(name),
			Cloud:       networkingv1.PtrString("GCP"),
			Region:      networkingv1.PtrString("us-central1"),
			Cidr:        networkingv1.PtrString("10.1.0.0/16"),
			Zones:       &[]string{"us-central1-a", "us-central1-b", "us-central1-c"},
		},
		Status: &networkingv1.NetworkingV1NetworkStatus{
			Phase:                    phase,
			SupportedConnectionTypes: networkingv1.NetworkingV1SupportedConnectionTypes{Items: []string{"PRIVATELINK"}},
			ActiveConnectionTypes:    networkingv1.NetworkingV1ConnectionTypes{Items: []string{}},
		},
	}

	if phase == "READY" {
		network.Status.ActiveConnectionTypes = networkingv1.NetworkingV1ConnectionTypes{Items: []string{"PRIVATELINK"}}
		network.Status.Cloud = &networkingv1.NetworkingV1NetworkStatusCloudOneOf{
			NetworkingV1GcpNetwork: &networkingv1.NetworkingV1GcpNetwork{
				Kind:       "GcpNetwork",
				Project:    "gcp-project",
				VpcNetwork: "gcp-vpc",
			},
		}
	}

	return network
}

func getAzureNetwork(id, name, phase string) networkingv1.NetworkingV1Network {
	network := networkingv1.NetworkingV1Network{
		Id: networkingv1.PtrString(id),
		Spec: &networkingv1.NetworkingV1NetworkSpec{
			Environment: &networkingv1.ObjectReference{Id: "env-00000"},
			DisplayName: networkingv1.PtrString(name),
			Cloud:       networkingv1.PtrString("AZURE"),
			Region:      networkingv1.PtrString("eastus2"),
			Cidr:        networkingv1.PtrString("10.0.0.0/16"),
			Zones:       &[]string{"1", "2", "3"},
		},
		Status: &networkingv1.NetworkingV1NetworkStatus{
			Phase:                    phase,
			SupportedConnectionTypes: networkingv1.NetworkingV1SupportedConnectionTypes{Items: []string{"PEERING"}},
			ActiveConnectionTypes:    networkingv1.NetworkingV1ConnectionTypes{Items: []string{}},
		},
	}

	if phase == "READY" {
		network.Status.ActiveConnectionTypes = networkingv1.NetworkingV1ConnectionTypes{Items: []string{"PEERING"}}
		network.Status.Cloud = &networkingv1.NetworkingV1NetworkStatusCloudOneOf{
			NetworkingV1AzureNetwork: &networkingv1.NetworkingV1AzureNetwork{
				Kind:         "AzureNetwork",
				Vnet:         "azure-vnet",
				Subscription: "aa000000-a000-0a00-00aa-0000aaa0a0a0",
			},
		}
	}
	return network
}

func handleNetworkingPeeringList(t *testing.T) http.HandlerFunc {
	return func(w http.ResponseWriter, r *http.Request) {
		awsPeering := getPeering("peer-111111", "aws-peering", "AWS")
		gcpPeering := getPeering("peer-111112", "gcp-peering", "GCP")
		azurePeering := getPeering("peer-111113", "azure-peering", "AZURE")

		pageToken := r.URL.Query().Get("page_token")
		var peeringList networkingv1.NetworkingV1PeeringList
		switch pageToken {
		case "azure":
			peeringList = networkingv1.NetworkingV1PeeringList{
				Data:     []networkingv1.NetworkingV1Peering{azurePeering},
				Metadata: networkingv1.ListMeta{},
			}
		case "gcp":
			peeringList = networkingv1.NetworkingV1PeeringList{
				Data:     []networkingv1.NetworkingV1Peering{gcpPeering},
				Metadata: networkingv1.ListMeta{Next: *networkingv1.NewNullableString(networkingv1.PtrString("/networking/v1/peerings?environment=env-00000&page_size=1&page_token=azure"))},
			}
		default:
			peeringList = networkingv1.NetworkingV1PeeringList{
				Data:     []networkingv1.NetworkingV1Peering{awsPeering},
				Metadata: networkingv1.ListMeta{Next: *networkingv1.NewNullableString(networkingv1.PtrString("/networking/v1/peerings?environment=env-00000&page_size=1&page_token=gcp"))},
			}
		}

		err := json.NewEncoder(w).Encode(peeringList)
		require.NoError(t, err)
	}
}

func getPeering(id, name, cloud string) networkingv1.NetworkingV1Peering {
	peering := networkingv1.NetworkingV1Peering{
		Id: networkingv1.PtrString(id),
		Spec: &networkingv1.NetworkingV1PeeringSpec{
			Cloud:       &networkingv1.NetworkingV1PeeringSpecCloudOneOf{},
			DisplayName: networkingv1.PtrString(name),
			Environment: &networkingv1.ObjectReference{Id: "env-00000"},
			Network:     &networkingv1.ObjectReference{Id: "n-abcde1"},
		},
		Status: &networkingv1.NetworkingV1PeeringStatus{
			Phase: "READY",
		},
	}

	switch cloud {
	case "AWS":
		peering.Spec.Cloud.NetworkingV1AwsPeering = &networkingv1.NetworkingV1AwsPeering{
			Kind:           "AwsPeering",
			Account:        "000000000000",
			Vpc:            "vpc-00000000000000000",
			Routes:         []string{"10.108.16.0/21"},
			CustomerRegion: "us-east-1",
		}
	case "GCP":
		peering.Spec.Cloud.NetworkingV1GcpPeering = &networkingv1.NetworkingV1GcpPeering{
			Kind:       "GcpPeering",
			Project:    "p-1",
			VpcNetwork: "v-1",
		}
	case "AZURE":
		peering.Spec.Cloud.NetworkingV1AzurePeering = &networkingv1.NetworkingV1AzurePeering{
			Kind:           "AzurePeering",
			Tenant:         "t-1",
			Vnet:           "/subscriptions/s-1/resourceGroups/group-1/providers/Microsoft.Network/virtualNetworks/vnet-1",
			CustomerRegion: "centralus",
		}
	}
	return peering
}

func handleNetworkingPeeringGet(t *testing.T, id string) http.HandlerFunc {
	return func(w http.ResponseWriter, r *http.Request) {
		switch id {
		case "peer-invalid":
			w.WriteHeader(http.StatusNotFound)
			err := writeErrorJson(w, "The peering peer-invalid was not found.")
			require.NoError(t, err)
		case "peer-111111":
			peering := getPeering("peer-111111", "aws-peering", "AWS")
			err := json.NewEncoder(w).Encode(peering)
			require.NoError(t, err)
		case "peer-111112":
			peering := getPeering("peer-111112", "gcp-peering", "GCP")
			err := json.NewEncoder(w).Encode(peering)
			require.NoError(t, err)
		case "peer-111113":
			peering := getPeering("peer-111113", "azure-peering", "AZURE")
			err := json.NewEncoder(w).Encode(peering)
			require.NoError(t, err)
		}
	}
}

func handleNetworkingPeeringUpdate(t *testing.T, id string) http.HandlerFunc {
	return func(w http.ResponseWriter, r *http.Request) {
		switch id {
		case "peer-invalid":
			w.WriteHeader(http.StatusNotFound)
			err := writeErrorJson(w, "The peering peer-invalid was not found.")
			require.NoError(t, err)
		case "peer-111111":
			body := &networkingv1.NetworkingV1Peering{}
			err := json.NewDecoder(r.Body).Decode(body)
			require.NoError(t, err)

			peering := getPeering("peer-111111", body.Spec.GetDisplayName(), "AWS")
			err = json.NewEncoder(w).Encode(peering)
			require.NoError(t, err)
		}
	}
}

func handleNetworkingPeeringDelete(t *testing.T, id string) http.HandlerFunc {
	return func(w http.ResponseWriter, r *http.Request) {
		switch id {
		case "peer-invalid":
			w.WriteHeader(http.StatusNotFound)
			err := writeErrorJson(w, "The network peer-invalid was not found.")
			require.NoError(t, err)
		case "peer-111111", "peer-111112":
			w.WriteHeader(http.StatusNoContent)
		}
	}
}

func handleNetworkingPeeringCreate(t *testing.T) http.HandlerFunc {
	return func(w http.ResponseWriter, r *http.Request) {
		body := &networkingv1.NetworkingV1Peering{}
		err := json.NewDecoder(r.Body).Decode(body)
		require.NoError(t, err)

		peering := networkingv1.NetworkingV1Peering{
			Id: networkingv1.PtrString("peer-111111"),
			Spec: &networkingv1.NetworkingV1PeeringSpec{
				Cloud:       body.Spec.Cloud,
				DisplayName: body.Spec.DisplayName,
				Environment: &networkingv1.ObjectReference{Id: body.Spec.Environment.GetId()},
				Network:     &networkingv1.ObjectReference{Id: body.Spec.Network.GetId()},
			},
			Status: &networkingv1.NetworkingV1PeeringStatus{
				Phase: "PROVISIONING",
			},
		}

		err = json.NewEncoder(w).Encode(peering)
		require.NoError(t, err)
	}
}

func handleNetworkingTransitGatewayAttachmentGet(t *testing.T, id string) http.HandlerFunc {
	return func(w http.ResponseWriter, r *http.Request) {
		switch id {
		case "tgwa-invalid":
			w.WriteHeader(http.StatusNotFound)
			return
		case "tgwa-111111":
			attachment := getTransitGatewayAttachment("tgwa-111111", "aws-tgwa1")
			err := json.NewEncoder(w).Encode(attachment)
			require.NoError(t, err)
		}
	}
}

func handleNetworkingTransitGatewayAttachmentList(t *testing.T) http.HandlerFunc {
	return func(w http.ResponseWriter, r *http.Request) {
		attachment1 := getTransitGatewayAttachment("tgwa-111111", "aws-tgwa1")
		attachment2 := getTransitGatewayAttachment("tgwa-222222", "aws-tgwa2")
		attachment3 := getTransitGatewayAttachment("tgwa-333333", "aws-tgwa3")

		pageToken := r.URL.Query().Get("page_token")
		var transitGatewayAttachmentList networkingv1.NetworkingV1TransitGatewayAttachmentList
		switch pageToken {
		case "aws-tgwa3":
			transitGatewayAttachmentList = networkingv1.NetworkingV1TransitGatewayAttachmentList{
				Data:     []networkingv1.NetworkingV1TransitGatewayAttachment{attachment3},
				Metadata: networkingv1.ListMeta{},
			}
		case "aws-tgwa2":
			transitGatewayAttachmentList = networkingv1.NetworkingV1TransitGatewayAttachmentList{
				Data:     []networkingv1.NetworkingV1TransitGatewayAttachment{attachment2},
				Metadata: networkingv1.ListMeta{Next: *networkingv1.NewNullableString(networkingv1.PtrString("/networking/v1/transit-gateway-attachments?environment=env-00000&page_size=1&page_token=aws-tgwa3"))},
			}
		default:
			transitGatewayAttachmentList = networkingv1.NetworkingV1TransitGatewayAttachmentList{
				Data:     []networkingv1.NetworkingV1TransitGatewayAttachment{attachment1},
				Metadata: networkingv1.ListMeta{Next: *networkingv1.NewNullableString(networkingv1.PtrString("/networking/v1/transit-gateway-attachments?environment=env-00000&page_size=1&page_token=aws-tgwa2"))},
			}
		}

		err := json.NewEncoder(w).Encode(transitGatewayAttachmentList)
		require.NoError(t, err)
	}
}

func getTransitGatewayAttachment(id, name string) networkingv1.NetworkingV1TransitGatewayAttachment {
	attachment := networkingv1.NetworkingV1TransitGatewayAttachment{
		Id:   networkingv1.PtrString(id),
		Kind: networkingv1.PtrString("TransitGatewayAttachment"),
		Spec: &networkingv1.NetworkingV1TransitGatewayAttachmentSpec{
			DisplayName: networkingv1.PtrString(name),
			Environment: &networkingv1.ObjectReference{Id: "env-00000"},
			Network:     &networkingv1.ObjectReference{Id: "n-abcde1"},
			Cloud: &networkingv1.NetworkingV1TransitGatewayAttachmentSpecCloudOneOf{
				NetworkingV1AwsTransitGatewayAttachment: &networkingv1.NetworkingV1AwsTransitGatewayAttachment{
					Kind:             "AwsTransitGatewayAttachment",
					RamShareArn:      "arn:aws:ram:us-east-1:000000000000:resource-share/xxxxxxxx-xxxx-xxxx-xxxx-xxxxxxxxxxx",
					Routes:           []string{"10.0.0.0/16"},
					TransitGatewayId: "tgw-00000000000000000",
				},
			},
		},
		Status: &networkingv1.NetworkingV1TransitGatewayAttachmentStatus{
			Phase: "READY",
			Cloud: &networkingv1.NetworkingV1TransitGatewayAttachmentStatusCloudOneOf{
				NetworkingV1AwsTransitGatewayAttachmentStatus: &networkingv1.NetworkingV1AwsTransitGatewayAttachmentStatus{
					Kind:                       networkingv1.PtrString("AwsTransitGatewayAttachmentStatus"),
					TransitGatewayAttachmentId: "tgw-attach-00000000000000000",
				},
			},
		},
	}
	return attachment
}

func handleNetworkingTransitGatewayAttachmentUpdate(t *testing.T, id string) http.HandlerFunc {
	return func(w http.ResponseWriter, r *http.Request) {
		switch id {
		case "tgwa-invalid":
			w.WriteHeader(http.StatusNotFound)
			return
		case "tgwa-111111":
			body := &networkingv1.NetworkingV1TransitGatewayAttachment{}
			err := json.NewDecoder(r.Body).Decode(body)
			require.NoError(t, err)

			attachment := getTransitGatewayAttachment("tgwa-111111", body.Spec.GetDisplayName())
			err = json.NewEncoder(w).Encode(attachment)
			require.NoError(t, err)
		}
	}
}

func handleNetworkingTransitGatewayAttachmentDelete(_ *testing.T, id string) http.HandlerFunc {
	return func(w http.ResponseWriter, r *http.Request) {
		switch id {
		case "tgw-invalid":
			w.WriteHeader(http.StatusNotFound)
			return
		case "tgwa-111111", "tgwa-222222":
			w.WriteHeader(http.StatusNoContent)
		}
	}
}

func handleNetworkingTransitGatewayAttachmentCreate(t *testing.T) http.HandlerFunc {
	return func(w http.ResponseWriter, r *http.Request) {
		body := &networkingv1.NetworkingV1TransitGatewayAttachment{}
		err := json.NewDecoder(r.Body).Decode(body)
		require.NoError(t, err)

		networkId := body.Spec.Network.GetId()

		switch networkId {
		case "n-duplicate":
			w.WriteHeader(http.StatusConflict)
			err := writeErrorJson(w, "tgwa-123456 already exists between the network and the transit gateway")
			require.NoError(t, err)
		case "n-azure":
			w.WriteHeader(http.StatusBadRequest)
			err := writeErrorJson(w, "The provided network n-azure resides in AZURE which differs from AWS, the cloud specified for this resource.")
			require.NoError(t, err)
		default:
			attachment := networkingv1.NetworkingV1TransitGatewayAttachment{
				Id:   networkingv1.PtrString("tgwa-123456"),
				Kind: networkingv1.PtrString("TransitGatewayAttachment"),
				Spec: &networkingv1.NetworkingV1TransitGatewayAttachmentSpec{
					DisplayName: networkingv1.PtrString(body.Spec.GetDisplayName()),
					Environment: &networkingv1.ObjectReference{Id: body.Spec.Environment.GetId()},
					Network:     &networkingv1.ObjectReference{Id: body.Spec.Network.GetId()},
					Cloud: &networkingv1.NetworkingV1TransitGatewayAttachmentSpecCloudOneOf{
						NetworkingV1AwsTransitGatewayAttachment: &networkingv1.NetworkingV1AwsTransitGatewayAttachment{
							Kind:             "AwsTransitGatewayAttachment",
							RamShareArn:      body.Spec.Cloud.NetworkingV1AwsTransitGatewayAttachment.GetRamShareArn(),
							Routes:           body.Spec.Cloud.NetworkingV1AwsTransitGatewayAttachment.GetRoutes(),
							TransitGatewayId: body.Spec.Cloud.NetworkingV1AwsTransitGatewayAttachment.GetTransitGatewayId(),
						},
					},
				},
				Status: &networkingv1.NetworkingV1TransitGatewayAttachmentStatus{
					Phase: "PROVISIONING",
					Cloud: &networkingv1.NetworkingV1TransitGatewayAttachmentStatusCloudOneOf{
						NetworkingV1AwsTransitGatewayAttachmentStatus: &networkingv1.NetworkingV1AwsTransitGatewayAttachmentStatus{
							Kind:                       networkingv1.PtrString("AwsTransitGatewayAttachmentStatus"),
							TransitGatewayAttachmentId: "tgw-attach-00000000000000000",
						},
					},
				},
			}
			err = json.NewEncoder(w).Encode(attachment)
			require.NoError(t, err)
		}
	}
}

func handleNetworkingPrivateLinkAccessGet(t *testing.T, id string) http.HandlerFunc {
	return func(w http.ResponseWriter, r *http.Request) {
		switch id {
		case "pla-invalid":
			w.WriteHeader(http.StatusNotFound)
			err := writeErrorJson(w, "The private-link-access pla-invalid was not found.")
			require.NoError(t, err)
		case "pla-111111":
			access := getPrivateLinkAccess("pla-111111", "aws-pla", "AWS")
			err := json.NewEncoder(w).Encode(access)
			require.NoError(t, err)
		case "pla-111112":
			access := getPrivateLinkAccess("pla-111112", "gcp-pla", "GCP")
			err := json.NewEncoder(w).Encode(access)
			require.NoError(t, err)
		case "pla-111113":
			access := getPrivateLinkAccess("pla-111113", "azure-pla", "AZURE")
			err := json.NewEncoder(w).Encode(access)
			require.NoError(t, err)
		}
	}
}

func getPrivateLinkAccess(id, name, cloud string) networkingv1.NetworkingV1PrivateLinkAccess {
	access := networkingv1.NetworkingV1PrivateLinkAccess{
		Id: networkingv1.PtrString(id),
		Spec: &networkingv1.NetworkingV1PrivateLinkAccessSpec{
			Cloud:       &networkingv1.NetworkingV1PrivateLinkAccessSpecCloudOneOf{},
			DisplayName: networkingv1.PtrString(name),
			Environment: &networkingv1.ObjectReference{Id: "env-00000"},
			Network:     &networkingv1.ObjectReference{Id: "n-abcde1"},
		},
		Status: &networkingv1.NetworkingV1PrivateLinkAccessStatus{
			Phase: "READY",
		},
	}

	switch cloud {
	case "AWS":
		access.Spec.Cloud.NetworkingV1AwsPrivateLinkAccess = &networkingv1.NetworkingV1AwsPrivateLinkAccess{
			Kind:    "AwsPrivateLinkAccess",
			Account: "012345678901",
		}
	case "GCP":
		access.Spec.Cloud.NetworkingV1GcpPrivateServiceConnectAccess = &networkingv1.NetworkingV1GcpPrivateServiceConnectAccess{
			Kind:    "GcpPrivateServiceConnectAccess",
			Project: "temp-gear-123456",
		}
	case "AZURE":
		access.Spec.Cloud.NetworkingV1AzurePrivateLinkAccess = &networkingv1.NetworkingV1AzurePrivateLinkAccess{
			Kind:         "AzurePrivateLinkAccess",
			Subscription: "1234abcd-12ab-34cd-1234-123456abcdef",
		}
	}

	return access
}

func handleNetworkingPrivateLinkAccessList(t *testing.T) http.HandlerFunc {
	return func(w http.ResponseWriter, r *http.Request) {
		awsAccess := getPrivateLinkAccess("pla-111111", "aws-pla", "AWS")
		gcpAccess := getPrivateLinkAccess("pla-111112", "gcp-pla", "GCP")
		azureAccess := getPrivateLinkAccess("pla-111113", "azure-pla", "AZURE")

		pageToken := r.URL.Query().Get("page_token")
		var peeringList networkingv1.NetworkingV1PrivateLinkAccessList
		switch pageToken {
		case "azure":
			peeringList = networkingv1.NetworkingV1PrivateLinkAccessList{
				Data:     []networkingv1.NetworkingV1PrivateLinkAccess{azureAccess},
				Metadata: networkingv1.ListMeta{},
			}
		case "gcp":
			peeringList = networkingv1.NetworkingV1PrivateLinkAccessList{
				Data:     []networkingv1.NetworkingV1PrivateLinkAccess{gcpAccess},
				Metadata: networkingv1.ListMeta{Next: *networkingv1.NewNullableString(networkingv1.PtrString("/networking/v1/private-link-accesses?environment=env-00000&page_size=1&page_token=azure"))},
			}
		default:
			peeringList = networkingv1.NetworkingV1PrivateLinkAccessList{
				Data:     []networkingv1.NetworkingV1PrivateLinkAccess{awsAccess},
				Metadata: networkingv1.ListMeta{Next: *networkingv1.NewNullableString(networkingv1.PtrString("/networking/v1/private-link-accesses?environment=env-00000&page_size=1&page_token=gcp"))},
			}
		}

		err := json.NewEncoder(w).Encode(peeringList)
		require.NoError(t, err)
	}
}

func handleNetworkingPrivateLinkAccessUpdate(t *testing.T, id string) http.HandlerFunc {
	return func(w http.ResponseWriter, r *http.Request) {
		switch id {
		case "pla-invalid":
			w.WriteHeader(http.StatusNotFound)
			err := writeErrorJson(w, "The private-link-access pla-invalid was not found.")
			require.NoError(t, err)
		case "pla-111111":
			body := &networkingv1.NetworkingV1PrivateLinkAccess{}
			err := json.NewDecoder(r.Body).Decode(body)
			require.NoError(t, err)

			attachment := getPrivateLinkAccess("pla-111111", body.Spec.GetDisplayName(), "AWS")
			err = json.NewEncoder(w).Encode(attachment)
			require.NoError(t, err)
		}
	}
}

func handleNetworkingPrivateLinkAccessDelete(t *testing.T, id string) http.HandlerFunc {
	return func(w http.ResponseWriter, r *http.Request) {
		switch id {
		case "pla-invalid":
			w.WriteHeader(http.StatusNotFound)
			err := writeErrorJson(w, "The private-link-access pla-invalid was not found.")
			require.NoError(t, err)
		case "pla-111111", "pla-222222":
			w.WriteHeader(http.StatusNoContent)
		}
	}
}

func handleNetworkingPrivateLinkAccessCreate(t *testing.T) http.HandlerFunc {
	return func(w http.ResponseWriter, r *http.Request) {
		body := &networkingv1.NetworkingV1PrivateLinkAccess{}
		err := json.NewDecoder(r.Body).Decode(body)
		require.NoError(t, err)

		networkId := body.Spec.Network.GetId()

		switch networkId {
		case "n-duplicate":
			w.WriteHeader(http.StatusConflict)
			err := writeErrorJson(w, "Private link already exists.")
			require.NoError(t, err)
		case "n-azure":
			w.WriteHeader(http.StatusBadRequest)
			err := writeErrorJson(w, "The provided network n-azure resides in AZURE which differs from AWS, the cloud specified for this resource.")
			require.NoError(t, err)
		default:
			access := networkingv1.NetworkingV1PrivateLinkAccess{
				Id:   networkingv1.PtrString("pla-123456"),
				Kind: networkingv1.PtrString("PrivateLinkAccess"),
				Spec: &networkingv1.NetworkingV1PrivateLinkAccessSpec{
					Cloud:       body.Spec.Cloud,
					DisplayName: networkingv1.PtrString(body.Spec.GetDisplayName()),
					Environment: &networkingv1.ObjectReference{Id: body.Spec.Environment.GetId()},
					Network:     &networkingv1.ObjectReference{Id: body.Spec.Network.GetId()},
				},
				Status: &networkingv1.NetworkingV1PrivateLinkAccessStatus{
					Phase: "PROVISIONING",
				},
			}
			err = json.NewEncoder(w).Encode(access)
			require.NoError(t, err)
		}
	}
}

func handleNetworkingPrivateLinkAttachmentGet(t *testing.T, id string) http.HandlerFunc {
	return func(w http.ResponseWriter, r *http.Request) {
		switch id {
		case "platt-invalid":
			w.WriteHeader(http.StatusNotFound)
			return
		case "platt-111111":
			attachment := getPrivateLinkAttachment("platt-111111", "aws-platt", "WAITING_FOR_CONNECTIONS")
			err := json.NewEncoder(w).Encode(attachment)
			require.NoError(t, err)
		case "platt-111112":
			attachment := getPrivateLinkAttachment("platt-111112", "aws-platt", "PROVISIONING")
			err := json.NewEncoder(w).Encode(attachment)
			require.NoError(t, err)
		}
	}
}

func getPrivateLinkAttachment(id, name, phase string) networkingprivatelinkv1.NetworkingV1PrivateLinkAttachment {
	attachment := networkingprivatelinkv1.NetworkingV1PrivateLinkAttachment{
		Id: networkingv1.PtrString(id),
		Spec: &networkingprivatelinkv1.NetworkingV1PrivateLinkAttachmentSpec{
			Cloud:       networkingprivatelinkv1.PtrString("AWS"),
			Region:      networkingprivatelinkv1.PtrString("us-west-2"),
			DisplayName: networkingprivatelinkv1.PtrString(name),
			Environment: &networkingprivatelinkv1.ObjectReference{Id: "env-00000"},
		},
		Status: &networkingprivatelinkv1.NetworkingV1PrivateLinkAttachmentStatus{
			Phase: phase,
		},
	}

	if phase != "PROVISIONING" {
		attachment.Status.Cloud = &networkingprivatelinkv1.NetworkingV1PrivateLinkAttachmentStatusCloudOneOf{
			NetworkingV1AwsPrivateLinkAttachmentStatus: &networkingprivatelinkv1.NetworkingV1AwsPrivateLinkAttachmentStatus{
				Kind: "AwsPrivateLinkAttachmentStatus",
				VpcEndpointService: networkingprivatelinkv1.NetworkingV1AwsVpcEndpointService{
					VpcEndpointServiceName: "com.amazonaws.vpce.us-west-2.vpce-svc-01234567890abcdef",
				},
			},
		}
	}

	return attachment
}

func handleNetworkingPrivateLinkAttachmentList(t *testing.T) http.HandlerFunc {
	return func(w http.ResponseWriter, r *http.Request) {
		attachment1 := getPrivateLinkAttachment("platt-111111", "aws-platt-1", "PROVISIONING")
		attachment2 := getPrivateLinkAttachment("platt-111112", "aws-platt-2", "WAITING_FOR_CONNECTIONS")
		attachment3 := getPrivateLinkAttachment("platt-111113", "aws-platt-3", "WAITING_FOR_CONNECTIONS")

		pageToken := r.URL.Query().Get("page_token")
		var attachmentList networkingprivatelinkv1.NetworkingV1PrivateLinkAttachmentList
		switch pageToken {
		case "aws-platt-3":
			attachmentList = networkingprivatelinkv1.NetworkingV1PrivateLinkAttachmentList{
				Data:     []networkingprivatelinkv1.NetworkingV1PrivateLinkAttachment{attachment3},
				Metadata: networkingprivatelinkv1.ListMeta{},
			}
		case "aws-platt-2":
			attachmentList = networkingprivatelinkv1.NetworkingV1PrivateLinkAttachmentList{
				Data:     []networkingprivatelinkv1.NetworkingV1PrivateLinkAttachment{attachment2},
				Metadata: networkingprivatelinkv1.ListMeta{Next: *networkingprivatelinkv1.NewNullableString(networkingprivatelinkv1.PtrString("/networking/v1/private-link-attachments?environment=env-00000&page_size=1&page_token=aws-platt-3"))},
			}
		default:
			attachmentList = networkingprivatelinkv1.NetworkingV1PrivateLinkAttachmentList{
				Data:     []networkingprivatelinkv1.NetworkingV1PrivateLinkAttachment{attachment1},
				Metadata: networkingprivatelinkv1.ListMeta{Next: *networkingprivatelinkv1.NewNullableString(networkingprivatelinkv1.PtrString("/networking/v1/private-link-attachments?environment=env-00000&page_size=1&page_token=aws-platt-2"))},
			}
		}

		err := json.NewEncoder(w).Encode(attachmentList)
		require.NoError(t, err)
	}
}

func handleNetworkingPrivateLinkAttachmentUpdate(t *testing.T, id string) http.HandlerFunc {
	return func(w http.ResponseWriter, r *http.Request) {
		switch id {
		case "platt-invalid":
			w.WriteHeader(http.StatusNotFound)
			return
		case "platt-111111":
			body := &networkingprivatelinkv1.NetworkingV1PrivateLinkAttachment{}
			err := json.NewDecoder(r.Body).Decode(body)
			require.NoError(t, err)

			attachment := getPrivateLinkAttachment("platt-111111", body.Spec.GetDisplayName(), "WAITING_FOR_CONNECTIONS")
			err = json.NewEncoder(w).Encode(attachment)
			require.NoError(t, err)
		}
	}
}

func handleNetworkingPrivateLinkAttachmentDelete(_ *testing.T, id string) http.HandlerFunc {
	return func(w http.ResponseWriter, r *http.Request) {
		switch id {
		case "platt-invalid":
			w.WriteHeader(http.StatusNotFound)
			return
		case "platt-111111", "platt-222222":
			w.WriteHeader(http.StatusNoContent)
		}
	}
}

func handleNetworkingPrivateLinkAttachmentCreate(t *testing.T) http.HandlerFunc {
	return func(w http.ResponseWriter, r *http.Request) {
		body := &networkingprivatelinkv1.NetworkingV1PrivateLinkAttachment{}
		err := json.NewDecoder(r.Body).Decode(body)
		require.NoError(t, err)

		cloud := body.Spec.GetCloud()
		region := body.Spec.GetRegion()

		switch cloud {
		case "AWS":
			attachment := networkingprivatelinkv1.NetworkingV1PrivateLinkAttachment{
				Id:   networkingprivatelinkv1.PtrString("pla-123456"),
				Kind: networkingprivatelinkv1.PtrString("PrivateLinkAttachment"),
				Spec: &networkingprivatelinkv1.NetworkingV1PrivateLinkAttachmentSpec{
					Cloud:       networkingprivatelinkv1.PtrString(cloud),
					Region:      networkingprivatelinkv1.PtrString(region),
					DisplayName: networkingprivatelinkv1.PtrString(body.Spec.GetDisplayName()),
					Environment: &networkingprivatelinkv1.ObjectReference{Id: body.Spec.Environment.GetId()},
				},
				Status: &networkingprivatelinkv1.NetworkingV1PrivateLinkAttachmentStatus{
					Phase: "PROVISIONING",
				},
			}
			err = json.NewEncoder(w).Encode(attachment)
			require.NoError(t, err)
		default:
			w.WriteHeader(http.StatusBadRequest)
			err := writeErrorJson(w, fmt.Sprintf("The private link attachment region '%s' for the cloud provider '%s' is not supported.", region, strings.ToLower(cloud)))
			require.NoError(t, err)
		}
	}
}

func handleNetworkingPrivateLinkAttachmentConnectionGet(t *testing.T, id string) http.HandlerFunc {
	return func(w http.ResponseWriter, r *http.Request) {
		switch id {
		case "plattc-invalid":
			w.WriteHeader(http.StatusNotFound)
			return
		case "plattc-111111":
			connection := getPrivateLinkAttachmentConnection("plattc-111111", "aws-plattc", "READY")
			err := json.NewEncoder(w).Encode(connection)
			require.NoError(t, err)
		case "plattc-111112":
			connection := getPrivateLinkAttachmentConnection("plattc-111112", "aws-plattc", "PROVISIONING")
			err := json.NewEncoder(w).Encode(connection)
			require.NoError(t, err)
		}
	}
}

func getPrivateLinkAttachmentConnection(id, name, phase string) networkingprivatelinkv1.NetworkingV1PrivateLinkAttachmentConnection {
	connection := networkingprivatelinkv1.NetworkingV1PrivateLinkAttachmentConnection{
		Id: networkingv1.PtrString(id),
		Spec: &networkingprivatelinkv1.NetworkingV1PrivateLinkAttachmentConnectionSpec{
			PrivateLinkAttachment: &networkingprivatelinkv1.ObjectReference{Id: "platt-111111"},
			Cloud: &networkingprivatelinkv1.NetworkingV1PrivateLinkAttachmentConnectionSpecCloudOneOf{
				NetworkingV1AwsPrivateLinkAttachmentConnection: &networkingprivatelinkv1.NetworkingV1AwsPrivateLinkAttachmentConnection{
					Kind:          "AwsPrivateLinkAttachmentConnection",
					VpcEndpointId: "vpce-01234567890abcdef",
				},
			},
			DisplayName: networkingprivatelinkv1.PtrString(name),
			Environment: &networkingprivatelinkv1.ObjectReference{Id: "env-00000"},
		},
		Status: &networkingprivatelinkv1.NetworkingV1PrivateLinkAttachmentConnectionStatus{
			Phase: phase,
			Cloud: &networkingprivatelinkv1.NetworkingV1PrivateLinkAttachmentConnectionStatusCloudOneOf{
				NetworkingV1AwsPrivateLinkAttachmentConnectionStatus: &networkingprivatelinkv1.NetworkingV1AwsPrivateLinkAttachmentConnectionStatus{
					Kind:                   "AwsPrivateLinkAttachmentConnectionStatus",
					VpcEndpointId:          "vpce-01234567890abcdef",
					VpcEndpointServiceName: "",
				},
			},
		},
	}

	if phase != "PROVISIONING" {
		connection.Status.Cloud.NetworkingV1AwsPrivateLinkAttachmentConnectionStatus.VpcEndpointServiceName = "com.amazonaws.vpce.us-west-2.vpce-svc-01234567890abcdef"
	}

	return connection
}

func handleNetworkingPrivateLinkAttachmentConnectionList(t *testing.T) http.HandlerFunc {
	return func(w http.ResponseWriter, r *http.Request) {
		connection1 := getPrivateLinkAttachmentConnection("plattc-111111", "aws-plattc-1", "PROVISIONING")
		connection2 := getPrivateLinkAttachmentConnection("plattc-111112", "aws-plattc-2", "READY")
		connection3 := getPrivateLinkAttachmentConnection("plattc-111113", "aws-plattc-3", "READY")

		privateLinkAttachment := r.URL.Query().Get("spec.private_link_attachment")
		switch privateLinkAttachment {
		case "platt-invalid":
			err := json.NewEncoder(w).Encode(networkingprivatelinkv1.NetworkingV1PrivateLinkAttachmentConnectionList{
				Data:     []networkingprivatelinkv1.NetworkingV1PrivateLinkAttachmentConnection{},
				Metadata: networkingprivatelinkv1.ListMeta{},
			})
			require.NoError(t, err)
		case "platt-111111":
			pageToken := r.URL.Query().Get("page_token")
			var connectionList networkingprivatelinkv1.NetworkingV1PrivateLinkAttachmentConnectionList
			switch pageToken {
			case "aws-plattc-3":
				connectionList = networkingprivatelinkv1.NetworkingV1PrivateLinkAttachmentConnectionList{
					Data:     []networkingprivatelinkv1.NetworkingV1PrivateLinkAttachmentConnection{connection3},
					Metadata: networkingprivatelinkv1.ListMeta{},
				}
			case "aws-plattc-2":
				connectionList = networkingprivatelinkv1.NetworkingV1PrivateLinkAttachmentConnectionList{
					Data:     []networkingprivatelinkv1.NetworkingV1PrivateLinkAttachmentConnection{connection2},
					Metadata: networkingprivatelinkv1.ListMeta{Next: *networkingprivatelinkv1.NewNullableString(networkingprivatelinkv1.PtrString("/networking/v1/private-link-attachments?environment=env-00000&page_size=1&page_token=aws-plattc-3"))},
				}
			default:
				connectionList = networkingprivatelinkv1.NetworkingV1PrivateLinkAttachmentConnectionList{
					Data:     []networkingprivatelinkv1.NetworkingV1PrivateLinkAttachmentConnection{connection1},
					Metadata: networkingprivatelinkv1.ListMeta{Next: *networkingprivatelinkv1.NewNullableString(networkingprivatelinkv1.PtrString("/networking/v1/private-link-attachments?environment=env-00000&page_size=1&page_token=aws-plattc-2"))},
				}
			}

			err := json.NewEncoder(w).Encode(connectionList)
			require.NoError(t, err)
		}
	}
}

func handleNetworkingPrivateLinkAttachmentConnectionUpdate(t *testing.T, id string) http.HandlerFunc {
	return func(w http.ResponseWriter, r *http.Request) {
		switch id {
		case "plattc-invalid":
			w.WriteHeader(http.StatusNotFound)
			return
		case "plattc-111111":
			body := &networkingprivatelinkv1.NetworkingV1PrivateLinkAttachmentConnection{}
			err := json.NewDecoder(r.Body).Decode(body)
			require.NoError(t, err)

			connection := getPrivateLinkAttachmentConnection("plattc-111111", body.Spec.GetDisplayName(), "READY")
			err = json.NewEncoder(w).Encode(connection)
			require.NoError(t, err)
		}
	}
}

func handleNetworkingPrivateLinkAttachmentConnectionDelete(_ *testing.T, id string) http.HandlerFunc {
	return func(w http.ResponseWriter, r *http.Request) {
		switch id {
		case "plattc-invalid":
			w.WriteHeader(http.StatusNotFound)
			return
		case "plattc-111111", "plattc-222222":
			w.WriteHeader(http.StatusNoContent)
		}
	}
}

func handleNetworkingPrivateLinkAttachmentConnectionCreate(t *testing.T) http.HandlerFunc {
	return func(w http.ResponseWriter, r *http.Request) {
		body := &networkingprivatelinkv1.NetworkingV1PrivateLinkAttachmentConnection{}
		err := json.NewDecoder(r.Body).Decode(body)
		require.NoError(t, err)

		if body.Spec.Cloud == nil {
			w.WriteHeader(http.StatusBadRequest)
			err := writeErrorJson(w, "The request body is malformed (missing cloud).")
			require.NoError(t, err)
			return
		}

		name := body.Spec.GetDisplayName()

		switch body.Spec.Cloud.GetActualInstance().(type) {
		case *networkingprivatelinkv1.NetworkingV1AwsPrivateLinkAttachmentConnection:
			switch name {
			case "aws-plattc":
				connection := networkingprivatelinkv1.NetworkingV1PrivateLinkAttachmentConnection{
					Id:   networkingprivatelinkv1.PtrString("plattc-123456"),
					Kind: networkingprivatelinkv1.PtrString("PrivateLinkAttachmentConnection"),
					Spec: &networkingprivatelinkv1.NetworkingV1PrivateLinkAttachmentConnectionSpec{
						Cloud:                 body.Spec.Cloud,
						DisplayName:           body.Spec.DisplayName,
						Environment:           &networkingprivatelinkv1.ObjectReference{Id: body.Spec.Environment.GetId()},
						PrivateLinkAttachment: &networkingprivatelinkv1.ObjectReference{Id: body.Spec.PrivateLinkAttachment.GetId()},
					},
					Status: &networkingprivatelinkv1.NetworkingV1PrivateLinkAttachmentConnectionStatus{
						Phase: "PROVISIONING",
						Cloud: &networkingprivatelinkv1.NetworkingV1PrivateLinkAttachmentConnectionStatusCloudOneOf{
							NetworkingV1AwsPrivateLinkAttachmentConnectionStatus: &networkingprivatelinkv1.NetworkingV1AwsPrivateLinkAttachmentConnectionStatus{
								Kind:                   "AwsPrivateLinkAttachmentConnectionStatus",
								VpcEndpointId:          body.Spec.Cloud.NetworkingV1AwsPrivateLinkAttachmentConnection.GetVpcEndpointId(),
								VpcEndpointServiceName: "",
							},
						},
					},
				}
				err = json.NewEncoder(w).Encode(connection)
				require.NoError(t, err)
			case "aws-plattc-wrong-endpoint":
				w.WriteHeader(http.StatusBadRequest)
				err := writeErrorJson(w, "The AWS VPC Endpoint ID is invalid.")
				require.NoError(t, err)
			case "aws-plattc-invalid-platt":
				w.WriteHeader(http.StatusBadRequest)
				err := writeErrorJson(w, "The private link attachment was not found.")
				require.NoError(t, err)
			}
		case *networkingprivatelinkv1.NetworkingV1GcpPrivateLinkAttachmentConnection:
			switch name {
			case "gcp-plattc-wrong-platt-cloud":
				w.WriteHeader(http.StatusBadRequest)
				err := writeErrorJson(w, "The AWS spec for the private link attachment connection must be provided.")
				require.NoError(t, err)
			}
		}
	}
}

func handleNetworkingNetworkLinkServiceGet(t *testing.T, id string) http.HandlerFunc {
	return func(w http.ResponseWriter, r *http.Request) {
		switch id {
		case "nls-invalid":
			w.WriteHeader(http.StatusNotFound)
			err := writeErrorJson(w, "The network-link-service nls-invalid was not found.")
			require.NoError(t, err)
		case "nls-123456":
<<<<<<< HEAD
			nls := getNetworkLinkService("nls-123456", "nls-test")
=======
			nls := getNetworkLinkService("nls-123456", "my-network-link-service")
>>>>>>> f0625c51
			err := json.NewEncoder(w).Encode(nls)
			require.NoError(t, err)
		}
	}
}

func getNetworkLinkService(id, name string) networkingv1.NetworkingV1NetworkLinkService {
	service := networkingv1.NetworkingV1NetworkLinkService{
		Id: networkingv1.PtrString(id),
		Spec: &networkingv1.NetworkingV1NetworkLinkServiceSpec{
			DisplayName: networkingv1.PtrString(name),
			Description: networkingv1.PtrString("example network link service"),
			Accept: &networkingv1.NetworkingV1NetworkLinkServiceAcceptPolicy{
				Networks:     &[]string{"n-abcde2", "n-abcde3"},
				Environments: &[]string{"env-11111", "env-22222"},
			},
			Environment: &networkingv1.GlobalObjectReference{Id: "env-00000"},
			Network:     &networkingv1.EnvScopedObjectReference{Id: "n-abcde1"},
		},
		Status: &networkingv1.NetworkingV1NetworkLinkServiceStatus{Phase: "READY"},
	}

	switch id {
	case "nls-11111":
		service.Spec.Accept = &networkingv1.NetworkingV1NetworkLinkServiceAcceptPolicy{
			Networks:     &[]string{"n-abcde2"},
			Environments: &[]string{"env-11111"},
		}
	case "nls-33333":
		service.Spec.Accept = &networkingv1.NetworkingV1NetworkLinkServiceAcceptPolicy{
			Networks:     &[]string{"n-abcde2", "n-abcde3", "n-abcde4"},
			Environments: &[]string{"env-11111", "env-22222", "env-33333"},
		}
	}

	return service
}

func handleNetworkingNetworkLinkServiceList(t *testing.T) http.HandlerFunc {
	return func(w http.ResponseWriter, r *http.Request) {
<<<<<<< HEAD
		service1 := getNetworkLinkService("nls-11111", "nls-test1")
		service2 := getNetworkLinkService("nls-22222", "nls-test2")
		service3 := getNetworkLinkService("nls-33333", "nls-test3")
=======
		service1 := getNetworkLinkService("nls-11111", "my-network-link-service-1")
		service2 := getNetworkLinkService("nls-22222", "my-network-link-service-2")
		service3 := getNetworkLinkService("nls-33333", "my-network-link-service-3")
>>>>>>> f0625c51

		pageToken := r.URL.Query().Get("page_token")
		var networkLinkServiceList networkingv1.NetworkingV1NetworkLinkServiceList
		switch pageToken {
<<<<<<< HEAD
		case "nls-test3":
=======
		case "my-network-link-service-3":
>>>>>>> f0625c51
			networkLinkServiceList = networkingv1.NetworkingV1NetworkLinkServiceList{
				Data:     []networkingv1.NetworkingV1NetworkLinkService{service3},
				Metadata: networkingv1.ListMeta{},
			}
<<<<<<< HEAD
		case "nls-test2":
			networkLinkServiceList = networkingv1.NetworkingV1NetworkLinkServiceList{
				Data:     []networkingv1.NetworkingV1NetworkLinkService{service2},
				Metadata: networkingv1.ListMeta{Next: *networkingv1.NewNullableString(networkingv1.PtrString("/networking/v1/network-link-services?environment=env-00000&page_size=1&page_token=nls-test3"))},
=======
		case "my-network-link-service-2":
			networkLinkServiceList = networkingv1.NetworkingV1NetworkLinkServiceList{
				Data:     []networkingv1.NetworkingV1NetworkLinkService{service2},
				Metadata: networkingv1.ListMeta{Next: *networkingv1.NewNullableString(networkingv1.PtrString("/networking/v1/network-link-services?environment=env-00000&page_size=1&page_token=my-network-link-service-3"))},
>>>>>>> f0625c51
			}
		default:
			networkLinkServiceList = networkingv1.NetworkingV1NetworkLinkServiceList{
				Data:     []networkingv1.NetworkingV1NetworkLinkService{service1},
<<<<<<< HEAD
				Metadata: networkingv1.ListMeta{Next: *networkingv1.NewNullableString(networkingv1.PtrString("/networking/v1/network-link-services?environment=env-00000&page_size=1&page_token=nls-test2"))},
=======
				Metadata: networkingv1.ListMeta{Next: *networkingv1.NewNullableString(networkingv1.PtrString("/networking/v1/network-link-services?environment=env-00000&page_size=1&page_token=my-network-link-service-2"))},
>>>>>>> f0625c51
			}
		}

		err := json.NewEncoder(w).Encode(networkLinkServiceList)
		require.NoError(t, err)
	}
}

func handleNetworkingNetworkLinkServiceDelete(_ *testing.T, id string) http.HandlerFunc {
	return func(w http.ResponseWriter, r *http.Request) {
		switch id {
		case "nls-invalid":
			w.WriteHeader(http.StatusNotFound)
			return
		case "nls-111111", "nls-222222":
			w.WriteHeader(http.StatusNoContent)
		}
	}
}

func handleNetworkingNetworkLinkServiceCreate(t *testing.T) http.HandlerFunc {
	return func(w http.ResponseWriter, r *http.Request) {
		body := &networkingv1.NetworkingV1NetworkLinkService{}
		err := json.NewDecoder(r.Body).Decode(body)
		require.NoError(t, err)

		name := body.Spec.GetDisplayName()
		switch name {
		case "nls-duplicate":
			w.WriteHeader(http.StatusConflict)
			err := writeErrorJson(w, "Exceeds the maximum number of network link service (1) supported per network.")
			require.NoError(t, err)
		default:
			service := networkingv1.NetworkingV1NetworkLinkService{
				Id: networkingv1.PtrString("nls-abcde1"),
				Spec: &networkingv1.NetworkingV1NetworkLinkServiceSpec{
					DisplayName: networkingv1.PtrString(body.Spec.GetDisplayName()),
					Description: networkingv1.PtrString(body.Spec.GetDescription()),
					Accept: &networkingv1.NetworkingV1NetworkLinkServiceAcceptPolicy{
						Networks:     body.Spec.Accept.Networks,
						Environments: body.Spec.Accept.Environments,
					},
					Environment: &networkingv1.GlobalObjectReference{Id: "env-00000"},
					Network:     body.Spec.Network,
				},
				Status: &networkingv1.NetworkingV1NetworkLinkServiceStatus{Phase: "READY"},
			}
			err = json.NewEncoder(w).Encode(service)
			require.NoError(t, err)
		}
	}
}

<<<<<<< HEAD
func handleNetworkingNetworkLinkServiceUpdate(t *testing.T, id string) http.HandlerFunc {
	return func(w http.ResponseWriter, r *http.Request) {
		switch id {
		case "nls-invalid":
			w.WriteHeader(http.StatusNotFound)
			err := writeErrorJson(w, "The network link service nls-invalid was not found.")
			require.NoError(t, err)
		default:
			body := &networkingv1.NetworkingV1NetworkLinkService{}
			err := json.NewDecoder(r.Body).Decode(body)
			require.NoError(t, err)

			service := networkingv1.NetworkingV1NetworkLinkService{
				Id: networkingv1.PtrString("nls-abcde1"),
				Spec: &networkingv1.NetworkingV1NetworkLinkServiceSpec{
					DisplayName: networkingv1.PtrString(body.Spec.GetDisplayName()),
					Description: networkingv1.PtrString(body.Spec.GetDescription()),
					Accept: &networkingv1.NetworkingV1NetworkLinkServiceAcceptPolicy{
						Networks:     &[]string{"n-000000"},
						Environments: &[]string{"env-000000"},
					},
					Environment: &networkingv1.GlobalObjectReference{Id: "env-00000"},
					Network:     &networkingv1.EnvScopedObjectReference{Id: "n-abcde1"},
				},
				Status: &networkingv1.NetworkingV1NetworkLinkServiceStatus{Phase: "READY"},
			}

			if body.Spec.DisplayName == nil {
				service.Spec.SetDisplayName("nls-111111")
			}

			if body.Spec.Description == nil {
				service.Spec.SetDescription("test description")
			}
			
			if body.Spec.Accept != nil {
				if body.Spec.Accept.Networks != nil {
					service.Spec.Accept.Networks = body.Spec.Accept.Networks
				}
				if body.Spec.Accept.Environments != nil {
					service.Spec.Accept.Environments = body.Spec.Accept.Environments
				}
			}

			err = json.NewEncoder(w).Encode(service)
			require.NoError(t, err)
		}
	}
}

=======
>>>>>>> f0625c51
func handleNetworkingIpAddressList(t *testing.T) http.HandlerFunc {
	return func(w http.ResponseWriter, r *http.Request) {
		anyIpAddress := getIpAddress("10.200.0.0/28", "ANY", "global", []string{"EXTERNAL_OAUTH"})
		awsIpAddress := getIpAddress("10.201.0.0/28", "AWS", "us-west-2", []string{"CONNECT"})
		gcpIpAddress := getIpAddress("10.202.0.0/28", "GCP", "us-central1", []string{"KAFKA"})
		azureIpAddress := getIpAddress("10.203.0.0/28", "AZURE", "centralus", []string{"KAFKA", "CONNECT"})

		pageToken := r.URL.Query().Get("page_token")
		var ipAddressList networkingipv1.NetworkingV1IpAddressList
		switch pageToken {
		case "azure":
			ipAddressList = networkingipv1.NetworkingV1IpAddressList{
				Data:     []networkingipv1.NetworkingV1IpAddress{azureIpAddress},
				Metadata: networkingipv1.ListMeta{},
			}
		case "gcp":
			ipAddressList = networkingipv1.NetworkingV1IpAddressList{
				Data:     []networkingipv1.NetworkingV1IpAddress{gcpIpAddress},
				Metadata: networkingipv1.ListMeta{Next: *networkingipv1.NewNullableString(networkingipv1.PtrString("/networking/v1/ip-addresses?page_size=1&page_token=azure"))},
			}
		case "aws":
			ipAddressList = networkingipv1.NetworkingV1IpAddressList{
				Data:     []networkingipv1.NetworkingV1IpAddress{awsIpAddress},
				Metadata: networkingipv1.ListMeta{Next: *networkingipv1.NewNullableString(networkingipv1.PtrString("/networking/v1/ip-addresses?page_size=1&page_token=gcp"))},
			}
		default:
			ipAddressList = networkingipv1.NetworkingV1IpAddressList{
				Data:     []networkingipv1.NetworkingV1IpAddress{anyIpAddress},
				Metadata: networkingipv1.ListMeta{Next: *networkingipv1.NewNullableString(networkingipv1.PtrString("/networking/v1/ip-addresses?page_size=1&page_token=aws"))},
			}
		}

		err := json.NewEncoder(w).Encode(ipAddressList)
		require.NoError(t, err)
	}
}

func getIpAddress(ipPrefix, cloud, region string, services []string) networkingipv1.NetworkingV1IpAddress {
	return networkingipv1.NetworkingV1IpAddress{
		Kind:        networkingipv1.PtrString("IpAddress"),
		AddressType: networkingipv1.PtrString("EGRESS"),
		IpPrefix:    networkingipv1.PtrString(ipPrefix),
		Cloud:       networkingipv1.PtrString(cloud),
		Region:      networkingipv1.PtrString(region),
		Services:    &networkingipv1.NetworkingV1Services{Items: services},
	}
}<|MERGE_RESOLUTION|>--- conflicted
+++ resolved
@@ -1258,11 +1258,7 @@
 			err := writeErrorJson(w, "The network-link-service nls-invalid was not found.")
 			require.NoError(t, err)
 		case "nls-123456":
-<<<<<<< HEAD
-			nls := getNetworkLinkService("nls-123456", "nls-test")
-=======
 			nls := getNetworkLinkService("nls-123456", "my-network-link-service")
->>>>>>> f0625c51
 			err := json.NewEncoder(w).Encode(nls)
 			require.NoError(t, err)
 		}
@@ -1303,48 +1299,27 @@
 
 func handleNetworkingNetworkLinkServiceList(t *testing.T) http.HandlerFunc {
 	return func(w http.ResponseWriter, r *http.Request) {
-<<<<<<< HEAD
-		service1 := getNetworkLinkService("nls-11111", "nls-test1")
-		service2 := getNetworkLinkService("nls-22222", "nls-test2")
-		service3 := getNetworkLinkService("nls-33333", "nls-test3")
-=======
 		service1 := getNetworkLinkService("nls-11111", "my-network-link-service-1")
 		service2 := getNetworkLinkService("nls-22222", "my-network-link-service-2")
 		service3 := getNetworkLinkService("nls-33333", "my-network-link-service-3")
->>>>>>> f0625c51
 
 		pageToken := r.URL.Query().Get("page_token")
 		var networkLinkServiceList networkingv1.NetworkingV1NetworkLinkServiceList
 		switch pageToken {
-<<<<<<< HEAD
-		case "nls-test3":
-=======
 		case "my-network-link-service-3":
->>>>>>> f0625c51
 			networkLinkServiceList = networkingv1.NetworkingV1NetworkLinkServiceList{
 				Data:     []networkingv1.NetworkingV1NetworkLinkService{service3},
 				Metadata: networkingv1.ListMeta{},
 			}
-<<<<<<< HEAD
-		case "nls-test2":
-			networkLinkServiceList = networkingv1.NetworkingV1NetworkLinkServiceList{
-				Data:     []networkingv1.NetworkingV1NetworkLinkService{service2},
-				Metadata: networkingv1.ListMeta{Next: *networkingv1.NewNullableString(networkingv1.PtrString("/networking/v1/network-link-services?environment=env-00000&page_size=1&page_token=nls-test3"))},
-=======
 		case "my-network-link-service-2":
 			networkLinkServiceList = networkingv1.NetworkingV1NetworkLinkServiceList{
 				Data:     []networkingv1.NetworkingV1NetworkLinkService{service2},
 				Metadata: networkingv1.ListMeta{Next: *networkingv1.NewNullableString(networkingv1.PtrString("/networking/v1/network-link-services?environment=env-00000&page_size=1&page_token=my-network-link-service-3"))},
->>>>>>> f0625c51
 			}
 		default:
 			networkLinkServiceList = networkingv1.NetworkingV1NetworkLinkServiceList{
 				Data:     []networkingv1.NetworkingV1NetworkLinkService{service1},
-<<<<<<< HEAD
-				Metadata: networkingv1.ListMeta{Next: *networkingv1.NewNullableString(networkingv1.PtrString("/networking/v1/network-link-services?environment=env-00000&page_size=1&page_token=nls-test2"))},
-=======
 				Metadata: networkingv1.ListMeta{Next: *networkingv1.NewNullableString(networkingv1.PtrString("/networking/v1/network-link-services?environment=env-00000&page_size=1&page_token=my-network-link-service-2"))},
->>>>>>> f0625c51
 			}
 		}
 
@@ -1398,7 +1373,6 @@
 	}
 }
 
-<<<<<<< HEAD
 func handleNetworkingNetworkLinkServiceUpdate(t *testing.T, id string) http.HandlerFunc {
 	return func(w http.ResponseWriter, r *http.Request) {
 		switch id {
@@ -1420,20 +1394,20 @@
 						Networks:     &[]string{"n-000000"},
 						Environments: &[]string{"env-000000"},
 					},
-					Environment: &networkingv1.GlobalObjectReference{Id: "env-00000"},
+					Environment: &networkingv1.GlobalObjectReference{Id: "env-000000"},
 					Network:     &networkingv1.EnvScopedObjectReference{Id: "n-abcde1"},
 				},
 				Status: &networkingv1.NetworkingV1NetworkLinkServiceStatus{Phase: "READY"},
 			}
 
-			if body.Spec.DisplayName == nil {
-				service.Spec.SetDisplayName("nls-111111")
-			}
-
-			if body.Spec.Description == nil {
-				service.Spec.SetDescription("test description")
-			}
-			
+			if body.Spec.GetDisplayName() == "" {
+				service.Spec.SetDisplayName("my-network-link-service")
+			}
+
+			if body.Spec.GetDescription() == "" {
+				service.Spec.SetDescription("example network link service")
+			}
+
 			if body.Spec.Accept != nil {
 				if body.Spec.Accept.Networks != nil {
 					service.Spec.Accept.Networks = body.Spec.Accept.Networks
@@ -1449,8 +1423,6 @@
 	}
 }
 
-=======
->>>>>>> f0625c51
 func handleNetworkingIpAddressList(t *testing.T) http.HandlerFunc {
 	return func(w http.ResponseWriter, r *http.Request) {
 		anyIpAddress := getIpAddress("10.200.0.0/28", "ANY", "global", []string{"EXTERNAL_OAUTH"})
