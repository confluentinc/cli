--- conflicted
+++ resolved
@@ -251,10 +251,8 @@
 				Name: "Google Cloud Platform",
 				Regions: []*ccloudv1.Region{
 					{
-<<<<<<< HEAD
-						Id:            "asia-southeast1",
-						Name:          "asia-southeast1 (Singapore)",
-						IsSchedulable: true,
+						Id:   "asia-southeast1",
+						Name: "asia-southeast1 (Singapore)",
 						Schedulability: &ccloudv1.Schedulability{
 							DedicatedNetwork: &ccloudv1.Schedulability_Tenancy{
 								DedicatedCluster: &ccloudv1.Schedulability_Tenancy_Durability{
@@ -268,9 +266,8 @@
 						},
 					},
 					{
-						Id:            "asia-east2",
-						Name:          "asia-east2 (Hong Kong)",
-						IsSchedulable: true,
+						Id:   "asia-east2",
+						Name: "asia-east2 (Hong Kong)",
 						Schedulability: &ccloudv1.Schedulability{
 							DedicatedNetwork: &ccloudv1.Schedulability_Tenancy{
 								DedicatedCluster: &ccloudv1.Schedulability_Tenancy_Durability{
@@ -282,14 +279,6 @@
 								},
 							},
 						},
-=======
-						Id:   "asia-southeast1",
-						Name: "asia-southeast1 (Singapore)",
-					},
-					{
-						Id:   "asia-east2",
-						Name: "asia-east2 (Hong Kong)",
->>>>>>> e86e352e
 					},
 				},
 			},
@@ -298,10 +287,8 @@
 				Name: "Amazon Web Services",
 				Regions: []*ccloudv1.Region{
 					{
-<<<<<<< HEAD
-						Id:            "ap-northeast-1",
-						Name:          "ap-northeast-1 (Tokyo)",
-						IsSchedulable: false,
+						Id:   "ap-northeast-1",
+						Name: "ap-northeast-1 (Tokyo)",
 						Schedulability: &ccloudv1.Schedulability{
 							DedicatedNetwork: &ccloudv1.Schedulability_Tenancy{
 								DedicatedCluster: &ccloudv1.Schedulability_Tenancy_Durability{
@@ -311,9 +298,8 @@
 						},
 					},
 					{
-						Id:            "us-east-1",
-						Name:          "us-east-1 (N. Virginia)",
-						IsSchedulable: true,
+						Id:   "us-east-1",
+						Name: "us-east-1 (N. Virginia)",
 						Schedulability: &ccloudv1.Schedulability{
 							DedicatedNetwork: &ccloudv1.Schedulability_Tenancy{
 								DedicatedCluster: &ccloudv1.Schedulability_Tenancy_Durability{
@@ -325,14 +311,6 @@
 								},
 							},
 						},
-=======
-						Id:   "ap-northeast-1",
-						Name: "ap-northeast-1 (Tokyo)",
-					},
-					{
-						Id:   "us-east-1",
-						Name: "us-east-1 (N. Virginia)",
->>>>>>> e86e352e
 					},
 				},
 			},
@@ -341,10 +319,8 @@
 				Name: "Azure",
 				Regions: []*ccloudv1.Region{
 					{
-<<<<<<< HEAD
-						Id:            "southeastasia",
-						Name:          "southeastasia (Singapore)",
-						IsSchedulable: false,
+						Id:   "southeastasia",
+						Name: "southeastasia (Singapore)",
 						Schedulability: &ccloudv1.Schedulability{
 							DedicatedNetwork: &ccloudv1.Schedulability_Tenancy{
 								DedicatedCluster: &ccloudv1.Schedulability_Tenancy_Durability{
@@ -352,10 +328,6 @@
 								},
 							},
 						},
-=======
-						Id:   "southeastasia",
-						Name: "southeastasia (Singapore)",
->>>>>>> e86e352e
 					},
 				},
 			},
