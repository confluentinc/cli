--- conflicted
+++ resolved
@@ -500,65 +500,27 @@
 			Endpoint:              "SASL_SSL://ksql-endpoint",
 			DetailedProcessingLog: &types.BoolValue{Value: false},
 		}
-		if r.Method != http.MethodPost {
+		if r.Method == http.MethodPost {
+			reply, err := utilv1.MarshalJSONToBytes(&schedv1.CreateKSQLClusterReply{
+				Cluster: ksqlCluster1,
+			})
+			require.NoError(t, err)
+			req := &schedv1.CreateKSQLClusterRequest{}
+			err = utilv1.UnmarshalJSON(r.Body, req)
+			require.NoError(t, err)
+			if !req.Config.DetailedProcessingLog.Value {
+				reply, err = utilv1.MarshalJSONToBytes(&schedv1.CreateKSQLClusterReply{
+					Cluster: ksqlClusterForDetailedProcessingLogFalse,
+				})
+			}
+			require.NoError(t, err)
+			_, err = io.WriteString(w, string(reply))
+			require.NoError(t, err)
+		} else {
 			err := writeV1ResourceNotFoundError(w)
 			require.NoError(t, err)
 			return
 		}
-
-<<<<<<< HEAD
-		reply, err := utilv1.MarshalJSONToBytes(&schedv1.CreateKSQLClusterReply{
-			Cluster: ksqlCluster1,
-		})
-		require.NoError(t, err)
-		req := &schedv1.CreateKSQLClusterRequest{}
-		err = utilv1.UnmarshalJSON(r.Body, req)
-		require.NoError(t, err)
-		if !req.Config.DetailedProcessingLog.Value {
-			reply, err = utilv1.MarshalJSONToBytes(&schedv1.CreateKSQLClusterReply{
-				Cluster: ksqlClusterForDetailedProcessingLogFalse,
-=======
-// Handler for: "/api/ksqls/{id}"
-func (c *CloudRouter) HandleKsql(t *testing.T) http.HandlerFunc {
-	return func(w http.ResponseWriter, r *http.Request) {
-		vars := mux.Vars(r)
-		ksqlId := vars["id"]
-		switch ksqlId {
-		case "lksqlc-ksql1":
-			ksqlCluster := &schedv1.KSQLCluster{
-				Id:                "lksqlc-ksql1",
-				AccountId:         "25",
-				KafkaClusterId:    "lkc-12345",
-				OutputTopicPrefix: "pksqlc-abcde",
-				Name:              "account ksql",
-				Storage:           101,
-				Endpoint:          "SASL_SSL://ksql-endpoint",
-			}
-			reply, err := utilv1.MarshalJSONToBytes(&schedv1.GetKSQLClusterReply{
-				Cluster: ksqlCluster,
-			})
-			require.NoError(t, err)
-			_, err = io.WriteString(w, string(reply))
-			require.NoError(t, err)
-		case "lksqlc-12345":
-			ksqlCluster := &schedv1.KSQLCluster{
-				Id:                "lksqlc-12345",
-				AccountId:         "25",
-				KafkaClusterId:    "lkc-abcde",
-				OutputTopicPrefix: "pksqlc-zxcvb",
-				Name:              "account ksql",
-				Storage:           130,
-				Endpoint:          "SASL_SSL://ksql-endpoint",
-				ServiceAccountId:  1,
-			}
-			reply, err := utilv1.MarshalJSONToBytes(&schedv1.GetKSQLClusterReply{
-				Cluster: ksqlCluster,
->>>>>>> 2f40b282
-			})
-		}
-		require.NoError(t, err)
-		_, err = io.WriteString(w, string(reply))
-		require.NoError(t, err)
 	}
 }
 
