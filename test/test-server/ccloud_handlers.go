--- conflicted
+++ resolved
@@ -70,8 +70,6 @@
 				FirstName:  "Cody",
 				ResourceId: "u-11aaa",
 			},
-<<<<<<< HEAD
-=======
 			Accounts: environments,
 			Organization: &orgv1.Organization{
 				Id: 42,
@@ -82,7 +80,6 @@
 					TopicName:        "confluent-audit-log-events",
 				},
 			},
->>>>>>> 749bb9f1
 		})
 		require.NoError(t, err)
 		_, err = io.WriteString(w, string(b))
