--- conflicted
+++ resolved
@@ -251,40 +251,8 @@
 	}
 }
 
-<<<<<<< HEAD
 // Handler for: "/api/service_accounts"
 func (c *CloudRouter) HandleServiceAccounts(t *testing.T) http.HandlerFunc {
-=======
-// Handler for "/api/organizations/"
-func (c *CloudRouter) HandlePriceTable(t *testing.T) http.HandlerFunc {
-	return func(w http.ResponseWriter, r *http.Request) {
-		prices := map[string]float64{
-			strings.Join([]string{exampleCloud, exampleRegion, exampleAvailability, exampleClusterType, exampleNetworkType}, ":"): examplePrice,
-		}
-
-		srPrices := map[string]float64{
-			exampleSRPriceKey: exampleSchemaLimit,
-		}
-
-		res := &billingv1.GetPriceTableReply{
-			PriceTable: &billingv1.PriceTable{
-				PriceTable: map[string]*billingv1.UnitPrices{
-					exampleMetric:       {Unit: exampleUnit, Prices: prices},
-					exampleSRPriceTable: {Unit: exampleSRPriceUnit, Prices: srPrices},
-				},
-			},
-		}
-
-		data, err := json.Marshal(res)
-		require.NoError(t, err)
-		_, err = w.Write(data)
-		require.NoError(t, err)
-	}
-}
-
-// Handler for: "/api/organizations/{id}/promo_code_claims"
-func (c *CloudRouter) HandlePromoCodeClaims(t *testing.T) http.HandlerFunc {
->>>>>>> 75415a4a
 	return func(w http.ResponseWriter, r *http.Request) {
 		switch r.Method {
 		case http.MethodGet:
