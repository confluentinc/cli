package testserver

import (
	"encoding/json"
	"fmt"
	"io"
	"net/http"
	"strings"
	"testing"
	"time"

	"github.com/gorilla/mux"
	"github.com/stretchr/testify/require"

	cmfsdk "github.com/confluentinc/cmf-sdk-go/v1"
)

func createApplication(name string, environment string) cmfsdk.Application {
	return cmfsdk.Application{
		ApiVersion: "cmf.confluent.io/v1alpha1",
		Kind:       "FlinkApplication",
		Metadata: map[string]interface{}{
			"name": name,
		},
		Spec: map[string]interface{}{
			"flinkEnvironmentName": environment,
			"image":                "confluentinc/cp-flink:1.19.1-cp1",
			"flinkVersion":         "v1_19",
			"flinkConfiguration": map[string]interface{}{
				"taskmanager.numberOfTaskSlots":       "8",
				"metrics.reporter.prom.factory.class": "org.apache.flink.metrics.prometheus.PrometheusReporterFactory",
				"metrics.reporter.prom.port":          "9249-9250",
			},
			"serviceAccount": "flink",
			"jobManager": map[string]interface{}{
				"resource": map[string]interface{}{
					"memory": "1048m",
					"cpu":    1,
				},
			},
			"taskManager": map[string]interface{}{
				"resource": map[string]interface{}{
					"memory": "1048m",
					"cpu":    1,
				},
			},
			"job": map[string]interface{}{
				"jarURI":      "local:///opt/flink/examples/streaming/StateMachineExample.jar",
				"state":       "running",
				"parallelism": 3,
				"upgradeMode": "stateless",
			},
		},
		Status: map[string]interface{}{
			"jobStatus": map[string]interface{}{
				"jobName":    "State machine job",
				"jobId":      "dcabb1ad6c40495bc2d7fa7a0097c5aa",
				"state":      "RECONCILING",
				"startTime":  "1726640263746",
				"updateTime": "1726640280561",
				"savepointInfo": map[string]interface{}{
					"lastSavepoint":                  nil,
					"triggerId":                      nil,
					"triggerTimestamp":               nil,
					"triggerType":                    nil,
					"formatType":                     nil,
					"savepointHistory":               []interface{}{},
					"lastPeriodicSavepointTimestamp": 0,
				},
				"checkpointInfo": map[string]interface{}{
					"lastCheckpoint":                  nil,
					"triggerId":                       nil,
					"triggerTimestamp":                nil,
					"triggerType":                     nil,
					"formatType":                      nil,
					"lastPeriodicCheckpointTimestamp": 0,
				},
			},
			"error":              nil,
			"observedGeneration": 4,
			"lifecycleState":     "DEPLOYED",
			"clusterInfo": map[string]interface{}{
				"flink-revision": "89d0b8f @ 2024-06-22T13:19:31+02:00",
				"flink-version":  "1.19.1-cp1",
				"total-cpu":      "3.0",
				"total-memory":   "3296722944",
			},
			"jobManagerDeploymentStatus": "DEPLOYING",
			"reconciliationStatus": map[string]interface{}{
				"reconciliationTimestamp": 1726640346899,
				"lastReconciledSpec":      "",
				"lastStableSpec":          "",
				"state":                   "DEPLOYED",
			},
			"taskManager": map[string]interface{}{
				"labelSelector": "component=taskmanager,app=basic-example",
				"replicas":      1,
			},
		},
	}
}

func createEnvironment(name string) cmfsdk.Environment {
	return cmfsdk.Environment{
		Name:        name,
		CreatedTime: time.Date(2024, time.September, 10, 23, 0, 0, 0, time.UTC),
		UpdatedTime: time.Date(2024, time.September, 10, 23, 0, 0, 0, time.UTC),
	}
}

// There are a number of request and responses for each path depending on the test case.
<<<<<<< HEAD
// They can be uniquely distinguished by a per API-path tuple (request method, [environment name prefix, [application name]]).

func commandTypeByEnvironment(environmentName string) string {
	if strings.HasPrefix(environmentName, "create") {
		return "create"
	} else if strings.HasPrefix(environmentName, "update") {
		return "update"
	} else if strings.HasPrefix(environmentName, "list") {
		return "list"
	} else if strings.HasPrefix(environmentName, "delete") {
		return "delete"
	} else if strings.HasPrefix(environmentName, "describe") {
		return "describe"
	} else if strings.HasPrefix(environmentName, "forward") { // web-ui forward
		return "forward"
	}
	return "unknown"
}
=======
// We assume the following set of existing environments and applications as already existing:
// default: default-application-1, default-application-2
// test: [empty environment]
// update-failure: update-failure-application -> Only used by environment/application update failure test
// All other environments and applications don't exist.
// In case an environment or application name has the substring "failure", the operation will fail with a 422 status code.
>>>>>>> bca5940a

// Global level handlers which dispatch specific handlers as required.

// Handler for "cmf/api/v1/environments"
// Used to list, create and update environments.
func handleCmfEnvironments(t *testing.T) http.HandlerFunc {
	return func(w http.ResponseWriter, r *http.Request) {
		switch r.Method {
		case http.MethodGet:
			page := r.URL.Query().Get("page")
			environments := []cmfsdk.Environment{
				createEnvironment("default"),
				createEnvironment("test"),
				createEnvironment("update-failure"),
			}
			environmentPage := map[string]interface{}{
				"items": []cmfsdk.Environment{},
			}
			// Only return the environments on page 0, otherwise return an empty list.
			if page == "0" {
				environmentPage = map[string]interface{}{
					"items": environments,
				}
			}
			err := json.NewEncoder(w).Encode(environmentPage)
			require.NoError(t, err)
			return
		case http.MethodPost:
			reqBody, err := io.ReadAll(r.Body)
			require.NoError(t, err)
			var environment cmfsdk.PostEnvironment
			err = json.Unmarshal(reqBody, &environment)
			require.NoError(t, err)

			if strings.Contains(environment.Name, "failure") {
				http.Error(w, "", http.StatusUnprocessableEntity)
				return
			}

			// Already existing environment: update
			if environment.Name == "default" || environment.Name == "test" {
				outputEnvironment := createEnvironment(environment.Name)
				// This is a dummy update - only the defaults can be updated anyway.
				outputEnvironment.Defaults = environment.Defaults
				err = json.NewEncoder(w).Encode(outputEnvironment)
				require.NoError(t, err)
				return
			}

			// New environment: create
			outputEnvironment := createEnvironment(environment.Name)
			outputEnvironment.Defaults = environment.Defaults
			err = json.NewEncoder(w).Encode(outputEnvironment)
			require.NoError(t, err)
			return
		default:
			require.Fail(t, fmt.Sprintf("Unexpected method %s", r.Method))
		}
	}
}

// Handler for "cmf/api/v1/environments/{environment}"
// Used by create and update (to validate existence).
// Used by describe and delete.
func handleCmfEnvironment(t *testing.T) http.HandlerFunc {
	return func(w http.ResponseWriter, r *http.Request) {
		environment := mux.Vars(r)["environment"]
		switch r.Method {
		case http.MethodGet:
			if environment == "default" || environment == "test" || environment == "update-failure" {
				outputEnvironment := createEnvironment(environment)
				err := json.NewEncoder(w).Encode(outputEnvironment)
				require.NoError(t, err)
				return
			}

			http.Error(w, "Environment not found", http.StatusNotFound)
			return
		case http.MethodDelete:
			if strings.Contains(environment, "failure") {
				http.Error(w, "", http.StatusUnprocessableEntity)
				return
			}

			if environment == "default" || environment == "test" {
				w.WriteHeader(http.StatusOK)
				return
			}

			http.Error(w, "Environment not found", http.StatusNotFound)
			return
		default:
			require.Fail(t, fmt.Sprintf("Unexpected method %s", r.Method))
		}
	}
}

// Handler for "cmf/api/v1/environments/{environment}/applications"
// Used by list, create and update applications.
func handleCmfApplications(t *testing.T) http.HandlerFunc {
	return func(w http.ResponseWriter, r *http.Request) {
		vars := mux.Vars(r)
		environment := vars["environment"]
		switch r.Method {
		case http.MethodGet:
			if environment != "default" && environment != "test" && environment != "update-failure" {
				http.Error(w, "Environment not found", http.StatusNotFound)
				return
			}

			// For the 'test' environment, return an empty list.
			// For the 'default' environment, return applications but only on page 0.
			// For the 'update-failure' environment, return the 'update-failure-application' application.
			applicationsPage := map[string]interface{}{
				"items": []cmfsdk.Application{},
			}

			page := r.URL.Query().Get("page")

			if environment == "default" && page == "0" {
				items := []cmfsdk.Application{createApplication("default-application-1", "default"), createApplication("default-application-2", "default")}
				applicationsPage = map[string]interface{}{
					"items": items,
				}
			}

			if environment == "update-failure" && page == "0" {
				items := []cmfsdk.Application{createApplication("update-failure-application", "update-failure")}
				applicationsPage = map[string]interface{}{
					"items": items,
				}
			}

			err := json.NewEncoder(w).Encode(applicationsPage)
			require.NoError(t, err)
			return

		case http.MethodPost:
			if environment != "default" && environment != "test" && environment != "update-failure" {
				http.Error(w, "Environment not found", http.StatusNotFound)
				return
			}

			reqBody, err := io.ReadAll(r.Body)
			require.NoError(t, err)
			var application cmfsdk.Application
			err = json.Unmarshal(reqBody, &application)
			require.NoError(t, err)

			applicationName := application.Metadata["name"].(string)
			if strings.Contains(applicationName, "failure") {
				http.Error(w, "", http.StatusUnprocessableEntity)
				return
			}

			// If application already exists, return the application with the 'update'.
			if applicationName == "default-application-1" || applicationName == "default-application-2" {
				// The 'update' is going to be spec.serviceAccount. This is just a dummy update,
				// and we don't do any actual merge logic.
				outputApplication := createApplication(applicationName, environment)
				outputApplication.Spec["serviceAccount"] = application.Spec["serviceAccount"]
				err = json.NewEncoder(w).Encode(outputApplication)
				require.NoError(t, err)
				return
			}

			// If application does not exist, return the application newly 'created'.
			err = json.NewEncoder(w).Encode(application)
			require.NoError(t, err)
			return
		default:
			require.Fail(t, fmt.Sprintf("Unexpected method %s", r.Method))
		}
	}
}

// Handler for "cmf/api/v1/environments/{environment}/applications/{application}"
<<<<<<< HEAD
// Used by TestCreateFlinkApplications (GET, "create-", applicationName) for listing before create
// Used by TestUpdateFlinkApplications (GET, "update-", applicationName) for listing before update
// Used by TestDeleteFlinkApplications (DELETE, "delete-", applicationName)
// Used by TestDescribeFlinkApplications (GET, "describe-", applicationName)
// Used by TestWebUiFlinkApplications (GET, "forward-", applicationName)
=======
// Used by create and update (to validate existence).
// Used by describe and delete applications.
>>>>>>> bca5940a
func handleCmfApplication(t *testing.T) http.HandlerFunc {
	return func(w http.ResponseWriter, r *http.Request) {
		vars := mux.Vars(r)
		environment := vars["environment"]
		application := vars["application"]

		if environment != "default" && environment != "test" && environment != "update-failure" {
			http.Error(w, "Environment not found", http.StatusNotFound)
			return
		}

		switch r.Method {
		case http.MethodGet:
			// In case the application actually exists, let the handler return the application.
			if (application == "default-application-1" || application == "default-application-2") && environment == "default" {
				outputApplication := createApplication(application, environment)
				err := json.NewEncoder(w).Encode(outputApplication)
				require.NoError(t, err)
				return
			}

			if application == "update-failure-application" && environment == "update-failure" {
				outputApplication := createApplication(application, environment)
				err := json.NewEncoder(w).Encode(outputApplication)
				require.NoError(t, err)
				return
			}

			http.Error(w, "Application not found", http.StatusNotFound)
		case http.MethodDelete:
			if strings.Contains(application, "failure") {
				http.Error(w, "", http.StatusUnprocessableEntity)
				return
			}

			if (application == "default-application-1" || application == "default-application-2") && environment == "default" {
				w.WriteHeader(http.StatusOK)
				return
			}

			http.Error(w, "Application not found", http.StatusNotFound)
		default:
			require.Fail(t, fmt.Sprintf("Unexpected method %s", r.Method))
		}

		if r.Method == http.MethodGet && commandTypeByEnvironment(environment) == "forward" {
			if application == "forward-nonexistent-application" {
				http.Error(w, "", http.StatusNotFound)
				return
			}
		}

		require.Fail(t, fmt.Sprintf("Unexpected method %s or environment %s", r.Method, environment))
	}
}<|MERGE_RESOLUTION|>--- conflicted
+++ resolved
@@ -109,33 +109,12 @@
 }
 
 // There are a number of request and responses for each path depending on the test case.
-<<<<<<< HEAD
-// They can be uniquely distinguished by a per API-path tuple (request method, [environment name prefix, [application name]]).
-
-func commandTypeByEnvironment(environmentName string) string {
-	if strings.HasPrefix(environmentName, "create") {
-		return "create"
-	} else if strings.HasPrefix(environmentName, "update") {
-		return "update"
-	} else if strings.HasPrefix(environmentName, "list") {
-		return "list"
-	} else if strings.HasPrefix(environmentName, "delete") {
-		return "delete"
-	} else if strings.HasPrefix(environmentName, "describe") {
-		return "describe"
-	} else if strings.HasPrefix(environmentName, "forward") { // web-ui forward
-		return "forward"
-	}
-	return "unknown"
-}
-=======
 // We assume the following set of existing environments and applications as already existing:
 // default: default-application-1, default-application-2
 // test: [empty environment]
 // update-failure: update-failure-application -> Only used by environment/application update failure test
 // All other environments and applications don't exist.
 // In case an environment or application name has the substring "failure", the operation will fail with a 422 status code.
->>>>>>> bca5940a
 
 // Global level handlers which dispatch specific handlers as required.
 
@@ -313,16 +292,8 @@
 }
 
 // Handler for "cmf/api/v1/environments/{environment}/applications/{application}"
-<<<<<<< HEAD
-// Used by TestCreateFlinkApplications (GET, "create-", applicationName) for listing before create
-// Used by TestUpdateFlinkApplications (GET, "update-", applicationName) for listing before update
-// Used by TestDeleteFlinkApplications (DELETE, "delete-", applicationName)
-// Used by TestDescribeFlinkApplications (GET, "describe-", applicationName)
-// Used by TestWebUiFlinkApplications (GET, "forward-", applicationName)
-=======
 // Used by create and update (to validate existence).
 // Used by describe and delete applications.
->>>>>>> bca5940a
 func handleCmfApplication(t *testing.T) http.HandlerFunc {
 	return func(w http.ResponseWriter, r *http.Request) {
 		vars := mux.Vars(r)
@@ -367,14 +338,5 @@
 		default:
 			require.Fail(t, fmt.Sprintf("Unexpected method %s", r.Method))
 		}
-
-		if r.Method == http.MethodGet && commandTypeByEnvironment(environment) == "forward" {
-			if application == "forward-nonexistent-application" {
-				http.Error(w, "", http.StatusNotFound)
-				return
-			}
-		}
-
-		require.Fail(t, fmt.Sprintf("Unexpected method %s or environment %s", r.Method, environment))
 	}
 }