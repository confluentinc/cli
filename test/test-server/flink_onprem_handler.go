--- conflicted
+++ resolved
@@ -177,16 +177,8 @@
 }
 
 // Handler for "cmf/api/v1/environments/{environment}"
-<<<<<<< HEAD
-// Used by TestDeleteFlinkEnvironments (DELETE, "delete-", nil)
-// Used by TestCreateeFlinkEnvironments (POST, "create-", nil) for listing before create
-// Used by TestUpdateFlinkEnvironments (POST, "update-", nil) for listing before update
-// Used by TestDescribeFlinkEnvironments (GET, "describe-", nil)
-// Any non-existent environment (unhandled) will return a 404.
-=======
 // Used by create and update (to validate existence).
 // Used by describe and delete.
->>>>>>> 4b600424
 func handleCmfEnvironment(t *testing.T) http.HandlerFunc {
 	return func(w http.ResponseWriter, r *http.Request) {
 		environment := mux.Vars(r)["environment"]
@@ -212,16 +204,11 @@
 				return
 			}
 
-<<<<<<< HEAD
-		// Handle all non-existent environments.
-		http.Error(w, "", http.StatusNotFound)
-=======
 			http.Error(w, "Environment not found", http.StatusNotFound)
 			return
 		default:
 			require.Fail(t, fmt.Sprintf("Unexpected method %s", r.Method))
 		}
->>>>>>> 4b600424
 	}
 }
 
@@ -305,17 +292,8 @@
 }
 
 // Handler for "cmf/api/v1/environments/{environment}/applications/{application}"
-<<<<<<< HEAD
-// Used by TestCreateFlinkApplications (GET, "create-", applicationName) for listing before create
-// Used by TestUpdateFlinkApplications (GET, "update-", applicationName) for listing before update
-// Used by TestDeleteFlinkApplications (DELETE, "delete-", applicationName)
-// Used by TestDescribeFlinkApplications (GET, "describe-", applicationName)
-// Used by TestWebUiFlinkApplications (GET, "forward-", applicationName)
-// Any non-existent application (unhandled) will return a 404.
-=======
 // Used by create and update (to validate existence).
 // Used by describe and delete applications.
->>>>>>> 4b600424
 func handleCmfApplication(t *testing.T) http.HandlerFunc {
 	return func(w http.ResponseWriter, r *http.Request) {
 		vars := mux.Vars(r)
@@ -360,11 +338,5 @@
 		default:
 			require.Fail(t, fmt.Sprintf("Unexpected method %s", r.Method))
 		}
-<<<<<<< HEAD
-
-		// Handle all non-existent applications.
-		http.Error(w, "", http.StatusNotFound)
-=======
->>>>>>> 4b600424
 	}
 }