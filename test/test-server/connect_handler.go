package testserver

import (
	"encoding/json"
	"fmt"
	"net/http"
	"strings"
	"testing"
	"time"

	"github.com/gorilla/mux"
	"github.com/stretchr/testify/require"

	camv1 "github.com/confluentinc/ccloud-sdk-go-v2/cam/v1"
	connectcustompluginv1 "github.com/confluentinc/ccloud-sdk-go-v2/connect-custom-plugin/v1"
	connectv1 "github.com/confluentinc/ccloud-sdk-go-v2/connect/v1"
)

var artifactStore = make(map[string]camv1.CamV1ConnectArtifact)

// Handler for: "/api/cam/v1/connect-artifacts"
func handleConnectArtifacts(t *testing.T) http.HandlerFunc {
	return func(w http.ResponseWriter, r *http.Request) {
		switch r.Method {
		case http.MethodPost:
			artifact := &camv1.CamV1ConnectArtifact{}
			require.NoError(t, json.NewDecoder(r.Body).Decode(artifact))

			artifact.Spec.Cloud = strings.ToUpper(artifact.Spec.GetCloud())

			switch artifact.Spec.GetDisplayName() {
			case "my-connect-artifact-jar":
				artifact.SetId("cfa-jar123")
				artifact.Spec.SetContentFormat("JAR")
			case "my-connect-artifact-zip":
				artifact.SetId("cfa-zip123")
				artifact.Spec.SetContentFormat("ZIP")
			}

			artifact.Status = &camv1.CamV1ConnectArtifactStatus{
				Phase: "PROCESSING",
			}

			artifactStore[artifact.GetId()] = *artifact

			err := json.NewEncoder(w).Encode(artifact)
			require.NoError(t, err)
		case http.MethodGet:
			var artifacts []camv1.CamV1ConnectArtifact
			for _, artifact := range artifactStore {
				if artifact.GetId() == "cfa-jar123" {
					artifact.Status = &camv1.CamV1ConnectArtifactStatus{
						Phase: "READY",
					}
				}
				artifacts = append(artifacts, artifact)
			}

			err := json.NewEncoder(w).Encode(camv1.CamV1ConnectArtifactList{Data: artifacts})
			require.NoError(t, err)
		}
	}
}

// Handler for: "/api/cam/v1/connect-artifacts/{id}"
func handleConnectArtifactId(t *testing.T) http.HandlerFunc {
	return func(w http.ResponseWriter, r *http.Request) {
		switch r.Method {
		case http.MethodGet:
			vars := mux.Vars(r)
			id := vars["id"]
			artifact, exists := artifactStore[id]
			if !exists {
				w.WriteHeader(http.StatusNotFound)
				err := writeErrorJson(w, "The Connect artifact was not found.")
				require.NoError(t, err)
				return
			}

			if id == "cfa-jar123" {
				artifact.Status = &camv1.CamV1ConnectArtifactStatus{
					Phase: "READY",
				}
			}
			err := json.NewEncoder(w).Encode(artifact)
			require.NoError(t, err)
		case http.MethodDelete:
			vars := mux.Vars(r)
			id := vars["id"]
			if id == "cfa-invalid" {
				w.WriteHeader(http.StatusNotFound)
				err := writeErrorJson(w, "The Connect Artifact was not found.")
				require.NoError(t, err)
				return
			}

			if id == "cfa-zip123" {
				w.WriteHeader(http.StatusNoContent)
			}
		}
	}
}

// Handler for: "/cam/v1/presigned-upload-url"
func handleConnectArtifactUploadUrl(t *testing.T) http.HandlerFunc {
	return func(w http.ResponseWriter, r *http.Request) {
		if r.Method == http.MethodPost {
			uploadUrl := camv1.CamV1PresignedUrl{
				Cloud:       camv1.PtrString("AWS"),
				Environment: camv1.PtrString("env-123456"),
				UploadId:    camv1.PtrString("e53bb2e8-8de3-49fa-9fb1-4e3fd9a16b66"),
				UploadUrl:   camv1.PtrString(fmt.Sprintf("%s/cam/v1/dummy-presigned-url", TestV2CloudUrl.String())),
			}
			err := json.NewEncoder(w).Encode(uploadUrl)
			require.NoError(t, err)
		}
	}
}

// Handler for: "/cam/v1/dummy-presigned-url"
func handleConnectArtifactUploadFile(t *testing.T) http.HandlerFunc {
	return func(w http.ResponseWriter, r *http.Request) {
		if r.Method == http.MethodPost {
			err := json.NewEncoder(w).Encode(camv1.PtrString("Success"))
			require.NoError(t, err)
		}
	}
}

// Handler for: "/connect/v1/environments/{env}/clusters/{clusters}/connectors/{connector}"
func handleConnector(t *testing.T) http.HandlerFunc {
	return func(w http.ResponseWriter, r *http.Request) {
		if r.Method == http.MethodDelete {
			err := json.NewEncoder(w).Encode(connectv1.InlineResponse200{})
			require.NoError(t, err)
		} else {
			w.WriteHeader(http.StatusNoContent)
		}
	}
}

// Handler for: "/connect/v1/environments/{env}/clusters/{clusters}/connectors/{connector}/config"
func handleConnectorConfig(t *testing.T) http.HandlerFunc {
	return func(w http.ResponseWriter, r *http.Request) {
		var request map[string]string
		err := json.NewDecoder(r.Body).Decode(&request)
		require.NoError(t, err)
		connector := &connectv1.ConnectV1Connector{
			Name:   "az-connector",
			Config: request,
		}
		err = json.NewEncoder(w).Encode(connector)
		require.NoError(t, err)
	}
}

// Handler for: "/connect/v1/environments/{env}/clusters/{clusters}/connectors/{connector}/pause"
func handleConnectorPause(_ *testing.T) http.HandlerFunc {
	return func(w http.ResponseWriter, r *http.Request) {
		w.WriteHeader(http.StatusNoContent)
	}
}

// Handler for: "/connect/v1/environments/{env}/clusters/{clusters}/connectors/{connector}/resume"
func handleConnectorResume(_ *testing.T) http.HandlerFunc {
	return func(w http.ResponseWriter, r *http.Request) {
		w.WriteHeader(http.StatusNoContent)
	}
}

func handleConnectorOffsets(t *testing.T) http.HandlerFunc {
	return func(w http.ResponseWriter, r *http.Request) {
		connectorName := strings.Split(r.URL.Path, "/")[8]
		currTime := time.Unix(1712046213, 123).UTC()
		connectorOffset := connectv1.ConnectV1ConnectorOffsets{
			Name: connectv1.PtrString(connectorName),
			Id:   connectv1.PtrString("lcc-123"),
			Offsets: &[]map[string]any{
				0: {
					"partition": map[string]any{
						"server": "dbzv2",
					},
					"offset": map[string]any{
						"event":          2,
						"file":           "mysql-bin.000600",
						"pos":            2001,
						"row":            1,
						"server_id":      1,
						"transaction_id": nil,
						"ts_sec":         1711788870,
					},
				},
			},
			Metadata: &connectv1.ConnectV1ConnectorOffsetsMetadata{
				ObservedAt: &currTime,
			},
		}

		err := json.NewEncoder(w).Encode(connectorOffset)
		require.NoError(t, err)
	}
}

func handleAlterConnectorOffsets(t *testing.T) http.HandlerFunc {
	return func(w http.ResponseWriter, r *http.Request) {
		var request connectv1.ConnectV1AlterOffsetRequest
		err := json.NewDecoder(r.Body).Decode(&request)
		if err != nil {
			return
		}
		connectorOffsetRequestInfo := connectv1.ConnectV1AlterOffsetRequestInfo{
			Id:          "lcc-123",
			Name:        "GcsSink",
			Type:        request.Type,
			RequestedAt: time.Unix(1712046213, 123).UTC(),
			Offsets: &[]map[string]any{
				0: {
					"partition": map[string]any{
						"server": "dbzv2",
					},
					"offset": map[string]any{
						"event":          2,
						"file":           "mysql-bin.000600",
						"pos":            2001,
						"row":            1,
						"server_id":      1,
						"transaction_id": nil,
						"ts_sec":         1711788870,
					},
				},
			},
		}

		err = json.NewEncoder(w).Encode(connectorOffsetRequestInfo)
		require.NoError(t, err)
	}
}

func handleAlterConnectorOffsetsStatus(t *testing.T) http.HandlerFunc {
	return func(w http.ResponseWriter, r *http.Request) {
		connectorName := strings.Split(r.URL.Path, "/")[8]
		currTime := time.Unix(1712046213, 123).UTC()
		var request connectv1.ConnectV1AlterOffsetRequestInfo
		if connectorName == "az-connector" {
			request = connectv1.ConnectV1AlterOffsetRequestInfo{
				Id:          "lcc-123",
				Name:        connectorName,
				Type:        "PATCH",
				RequestedAt: currTime,
				Offsets: &[]map[string]any{
					0: {
						"partition": map[string]any{
							"server": "dbzv2",
						},
						"offset": map[string]any{
							"event":          2,
							"file":           "mysql-bin.000700",
							"pos":            2003,
							"row":            9,
							"server_id":      0,
							"transaction_id": nil,
							"ts_sec":         1711788870,
						},
					},
				},
			}
		} else {
			request = connectv1.ConnectV1AlterOffsetRequestInfo{
				Id:          "lcc-111",
				Name:        connectorName,
				Type:        "DELETE",
				RequestedAt: currTime,
			}
		}

		connectorOffsetStatus := connectv1.ConnectV1AlterOffsetStatus{
			Request: request,
			Status: connectv1.ConnectV1AlterOffsetStatusStatus{
				Phase:   "APPLIED",
				Message: connectv1.PtrString("Offset Updated"),
			},
			PreviousOffsets: &[]map[string]any{
				0: {
					"partition": map[string]any{
						"server": "dbzv2",
					},
					"offset": map[string]any{
						"event":          2,
						"file":           "mysql-bin.000600",
						"pos":            2001,
						"row":            1,
						"server_id":      1,
						"transaction_id": nil,
						"ts_sec":         1711788870,
					},
				},
			},
			AppliedAt: *connectv1.NewNullableTime(&currTime),
		}

		err := json.NewEncoder(w).Encode(connectorOffsetStatus)
		require.NoError(t, err)
	}
}

// Handler for: "/connect/v1/environments/{env}/clusters/{clusters}/connectors"
func handleConnectors(t *testing.T) http.HandlerFunc {
	return func(w http.ResponseWriter, r *http.Request) {
		if r.Method == http.MethodGet {
			firstConnectorExpansion := connectv1.ConnectV1ConnectorExpansion{
				Id: &connectv1.ConnectV1ConnectorExpansionId{Id: connectv1.PtrString("lcc-123")},
				Status: &connectv1.ConnectV1ConnectorExpansionStatus{
					Name: "az-connector",
					Connector: connectv1.ConnectV1ConnectorExpansionStatusConnector{
						State: "RUNNING",
					},
					Tasks: &[]connectv1.InlineResponse2001Tasks{{Id: 1, State: "RUNNING"}},
					Type:  "Sink",
				},
				Info: &connectv1.ConnectV1ConnectorExpansionInfo{
					Config: &map[string]string{},
					Name:   connectv1.PtrString("az-connector"),
				},
			}
			secondConnectorExpansion := connectv1.ConnectV1ConnectorExpansion{
				Id: &connectv1.ConnectV1ConnectorExpansionId{Id: connectv1.PtrString("lcc-111")},
				Status: &connectv1.ConnectV1ConnectorExpansionStatus{
					Name: "az-connector-2",
					Connector: connectv1.ConnectV1ConnectorExpansionStatusConnector{
						State: "RUNNING",
					},
					Tasks: &[]connectv1.InlineResponse2001Tasks{{Id: 1, State: "RUNNING"}},
					Type:  "Sink",
				},
				Info: &connectv1.ConnectV1ConnectorExpansionInfo{
					Config: &map[string]string{},
					Name:   connectv1.PtrString("az-connector-2"),
				},
			}
			err := json.NewEncoder(w).Encode(map[string]connectv1.ConnectV1ConnectorExpansion{
				"az-connector":   firstConnectorExpansion,
				"az-connector-2": secondConnectorExpansion,
			})
			require.NoError(t, err)
		} else if r.Method == http.MethodPost {
			var request connectv1.InlineObject
			err := json.NewDecoder(r.Body).Decode(&request)
			require.NoError(t, err)
			connector := &connectv1.ConnectV1Connector{
				Name:   request.GetName(),
				Config: request.GetConfig(),
			}
			err = json.NewEncoder(w).Encode(connector)
			require.NoError(t, err)
		}
	}
}

// Handler for: "/connect/v1/environments/{env}/clusters/{clusters}/connector-plugins"
func handlePlugins(t *testing.T) http.HandlerFunc {
	return func(w http.ResponseWriter, r *http.Request) {
		if r.Method == http.MethodGet {
			connectorPlugin1 := connectv1.InlineResponse2002{
				Class: "GcsSink",
				Type:  "Sink",
			}
			connectorPlugin2 := connectv1.InlineResponse2002{
				Class: "AzureBlobSink",
				Type:  "Sink",
			}
			err := json.NewEncoder(w).Encode([]connectv1.InlineResponse2002{connectorPlugin1, connectorPlugin2})
			require.NoError(t, err)
		}
	}
}

// Handler for: "/connect/v1/environments/{env}/clusters/{clusters}/connector-plugins/{plugin}/config/validate"
func handlePluginValidate(t *testing.T) http.HandlerFunc {
	return func(w http.ResponseWriter, r *http.Request) {
		configs := &[]connectv1.InlineResponse2003Configs{
			{
				Value: &connectv1.InlineResponse2003Value{
					Name:   connectv1.PtrString("kafka.api.key"),
					Errors: &[]string{`"kafka.api.key" is required`},
				},
				Definition: &connectv1.InlineResponse2003Definition{
					Documentation: connectv1.PtrString("Kafka API Key"),
					Required:      connectv1.PtrBool(true),
				},
			},
			{
				Value: &connectv1.InlineResponse2003Value{
					Name:   connectv1.PtrString("kafka.api.secret"),
					Errors: &[]string{`"kafka.api.secret" is required`},
				},
				Definition: &connectv1.InlineResponse2003Definition{
					Documentation: connectv1.PtrString("Kafka API Secret"),
					Required:      connectv1.PtrBool(true),
				},
			},
			{
				Value: &connectv1.InlineResponse2003Value{
					Name:   connectv1.PtrString("topics"),
					Errors: &[]string{`"topics" is required`},
				},
				Definition: &connectv1.InlineResponse2003Definition{
					Documentation: connectv1.PtrString("Identifies the topic name."),
					Required:      connectv1.PtrBool(true),
				},
			},
			{
				Value: &connectv1.InlineResponse2003Value{
					Name:   connectv1.PtrString("data.format"),
					Errors: &[]string{`"data.format" is required, Value "null" doesn't belong to the property's "data.format" enum`},
				},
				Definition: &connectv1.InlineResponse2003Definition{
					Documentation: connectv1.PtrString("Sets the input value format."),
					Required:      connectv1.PtrBool(true),
				},
			},
			{
				Value: &connectv1.InlineResponse2003Value{
					Name:   connectv1.PtrString("gcs.credentials.config"),
					Errors: &[]string{`"gcs.credentials.config" is required`},
				},
				Definition: &connectv1.InlineResponse2003Definition{
					Documentation: connectv1.PtrString("GCP service account JSON file."),
					Required:      connectv1.PtrBool(true),
				},
			},
			{
				Value: &connectv1.InlineResponse2003Value{
					Name:   connectv1.PtrString("gcs.bucket.name"),
					Errors: &[]string{`"gcs.bucket.name" is required`},
				},
				Definition: &connectv1.InlineResponse2003Definition{
					Documentation: connectv1.PtrString("GCS bucket name."),
					Required:      connectv1.PtrBool(true),
				},
			},
			{
				Value: &connectv1.InlineResponse2003Value{
					Name:   connectv1.PtrString("time.interval"),
					Errors: &[]string{`"data.format" is required, Value "null" doesn't belong to the property's "time.interval" enum`},
				},
				Definition: &connectv1.InlineResponse2003Definition{
					Documentation: connectv1.PtrString("Partitioning interval of data."),
					Required:      connectv1.PtrBool(true),
				},
			},
			{
				Value: &connectv1.InlineResponse2003Value{
					Name:   connectv1.PtrString("tasks.max"),
					Errors: &[]string{`"tasks.max" is required`},
				},
				Definition: &connectv1.InlineResponse2003Definition{
					Documentation: connectv1.PtrString("Tasks"),
					Required:      connectv1.PtrBool(true),
				},
			},
			{
				Value: &connectv1.InlineResponse2003Value{Name: connectv1.PtrString("flush.size")},
				Definition: &connectv1.InlineResponse2003Definition{
					Documentation: connectv1.PtrString("Commit file size."),
					Required:      connectv1.PtrBool(false),
				},
			},
		}

		err := json.NewEncoder(w).Encode(connectv1.InlineResponse2003{Configs: configs})
		require.NoError(t, err)
	}
}

// Handler for: "/connect/v1/custom-connector-plugins"
func handleCustomConnectorPlugins(t *testing.T) http.HandlerFunc {
	return func(w http.ResponseWriter, r *http.Request) {
		switch r.Method {
		case http.MethodPost:
			var decodeRespone connectcustompluginv1.ConnectV1CustomConnectorPlugin
			require.NoError(t, json.NewDecoder(r.Body).Decode(&decodeRespone))
			var plugin connectcustompluginv1.ConnectV1CustomConnectorPlugin
			runtimeLanguage := strings.ToLower(decodeRespone.GetRuntimeLanguage())
			cloud := strings.ToLower(decodeRespone.GetCloud())

			if runtimeLanguage == "java" || runtimeLanguage == "" {
				if cloud == "gcp" {
					plugin = connectcustompluginv1.ConnectV1CustomConnectorPlugin{
						Id:             connectcustompluginv1.PtrString("ccp-123456"),
						DisplayName:    connectcustompluginv1.PtrString("my-custom-plugin-gcp"),
						Cloud:          connectcustompluginv1.PtrString("GCP"),
						ConnectorClass: connectcustompluginv1.PtrString("ver-123456"),
						ContentFormat:  connectcustompluginv1.PtrString("JAR"),
					}
				} else if cloud == "azure" {
					plugin = connectcustompluginv1.ConnectV1CustomConnectorPlugin{
						Id:             connectcustompluginv1.PtrString("ccp-123456"),
						DisplayName:    connectcustompluginv1.PtrString("my-custom-plugin-azure"),
						Cloud:          connectcustompluginv1.PtrString("AZURE"),
						ConnectorClass: connectcustompluginv1.PtrString("ver-123456"),
						ContentFormat:  connectcustompluginv1.PtrString("JAR"),
					}
				} else {
					plugin = connectcustompluginv1.ConnectV1CustomConnectorPlugin{
						Id:             connectcustompluginv1.PtrString("ccp-123456"),
						DisplayName:    connectcustompluginv1.PtrString("my-custom-plugin"),
						Cloud:          connectcustompluginv1.PtrString("AWS"),
						ConnectorClass: connectcustompluginv1.PtrString("ver-123456"),
						ContentFormat:  connectcustompluginv1.PtrString("JAR"),
					}
				}
			} else if runtimeLanguage == "python" {
				plugin = connectcustompluginv1.ConnectV1CustomConnectorPlugin{
					Id:             connectcustompluginv1.PtrString("ccp-789012"),
					DisplayName:    connectcustompluginv1.PtrString("my-custom-python-plugin"),
					Cloud:          connectcustompluginv1.PtrString("AWS"),
					ConnectorClass: connectcustompluginv1.PtrString("ver-789012"),
					ContentFormat:  connectcustompluginv1.PtrString("ZIP"),
				}
			}
			err := json.NewEncoder(w).Encode(plugin)
			require.NoError(t, err)
		case http.MethodGet:
			customPluginList := &connectcustompluginv1.ConnectV1CustomConnectorPluginList{
				Data: []connectcustompluginv1.ConnectV1CustomConnectorPlugin{
					{
						Id:          connectcustompluginv1.PtrString("ccp-123456"),
						DisplayName: connectcustompluginv1.PtrString("CliPluginTest1"),
						Cloud:       connectcustompluginv1.PtrString("AWS"),
					},
					{
						Id:          connectcustompluginv1.PtrString("ccp-789012"),
						DisplayName: connectcustompluginv1.PtrString("CliPluginTest2"),
						Cloud:       connectcustompluginv1.PtrString("AWS"),
					},
					{
						Id:             connectcustompluginv1.PtrString("ccp-789013"),
						DisplayName:    connectcustompluginv1.PtrString("CliPluginTest3"),
						ConnectorType:  connectcustompluginv1.PtrString("flink_udf"),
						Cloud:          connectcustompluginv1.PtrString("AWS"),
						ConnectorClass: connectcustompluginv1.PtrString("ver_123456"),
						ContentFormat:  connectcustompluginv1.PtrString("JAR"),
					},
				},
			}
			setPageToken(customPluginList, &customPluginList.Metadata, r.URL)
			err := json.NewEncoder(w).Encode(customPluginList)
			require.NoError(t, err)
		}
	}
}

// Handler for: "/connect/v1/custom-connector-plugins/{id}"
func handleCustomConnectorPluginsId(t *testing.T) http.HandlerFunc {
	return func(w http.ResponseWriter, r *http.Request) {
		switch r.Method {
		case http.MethodGet:
			vars := mux.Vars(r)
			id := vars["id"]
			var plugin connectcustompluginv1.ConnectV1CustomConnectorPlugin
			if id == "ccp-123456" {
				plugin = connectcustompluginv1.ConnectV1CustomConnectorPlugin{
					Id:             connectcustompluginv1.PtrString("ccp-123456"),
					DisplayName:    connectcustompluginv1.PtrString("CliPluginTest"),
					ConnectorType:  connectcustompluginv1.PtrString("source"),
					ConnectorClass: connectcustompluginv1.PtrString("io.confluent.kafka.connect.test"),
					Cloud:          connectcustompluginv1.PtrString("AWS"),
				}
			} else if id == "ccp-789012" {
				sensitiveProperties := []string{"aws.key", "aws.secret"}
				plugin = connectcustompluginv1.ConnectV1CustomConnectorPlugin{
					Id:                        connectcustompluginv1.PtrString("ccp-789012"),
					DisplayName:               connectcustompluginv1.PtrString("CliPluginTest"),
					Description:               connectcustompluginv1.PtrString("Source datagen plugin"),
					ConnectorType:             connectcustompluginv1.PtrString("source"),
					ConnectorClass:            connectcustompluginv1.PtrString("io.confluent.kafka.connect.test"),
					Cloud:                     connectcustompluginv1.PtrString("AWS"),
					SensitiveConfigProperties: &sensitiveProperties,
				}
			} else if id == "ccp-401432" {
				plugin = connectcustompluginv1.ConnectV1CustomConnectorPlugin{
					Id:                        connectcustompluginv1.PtrString("ccp-401432"),
					DisplayName:               connectcustompluginv1.PtrString("CliPluginTest"),
					Description:               connectcustompluginv1.PtrString("Source datagen plugin"),
					ConnectorType:             connectcustompluginv1.PtrString("source"),
					ConnectorClass:            connectcustompluginv1.PtrString("io.confluent.kafka.connect.test"),
					Cloud:                     connectcustompluginv1.PtrString("GCP"),
					SensitiveConfigProperties: &[]string{"gcp.key", "gcp.secret"},
				}
			} else {
				plugin = connectcustompluginv1.ConnectV1CustomConnectorPlugin{
					Id:             connectcustompluginv1.PtrString("ccp-789013"),
					DisplayName:    connectcustompluginv1.PtrString("CliPluginTest"),
					ConnectorType:  connectcustompluginv1.PtrString("flink_udf"),
					ConnectorClass: connectcustompluginv1.PtrString("ver-123456"),
					Cloud:          connectcustompluginv1.PtrString("AWS"),
					ContentFormat:  connectcustompluginv1.PtrString("JAR"),
				}
			}
			err := json.NewEncoder(w).Encode(plugin)
			require.NoError(t, err)
		case http.MethodPatch:
			plugin := connectcustompluginv1.ConnectV1CustomConnectorPlugin{
				Id:          connectcustompluginv1.PtrString("ccp-123456"),
				DisplayName: connectcustompluginv1.PtrString("CliPluginTestUpdate"),
			}
			err := json.NewEncoder(w).Encode(plugin)
			require.NoError(t, err)
		case http.MethodDelete:
			err := json.NewEncoder(w).Encode(connectcustompluginv1.ConnectV1CustomConnectorPlugin{})
			require.NoError(t, err)
		}
	}
}

<<<<<<< HEAD
=======
// Handler for: "/connect/v1/custom-connector-plugins/{plugin_id}/versions"
func handleCustomConnectorPluginsVersions(t *testing.T) http.HandlerFunc {
	return func(w http.ResponseWriter, r *http.Request) {
		switch r.Method {
		case http.MethodPost:
			vars := mux.Vars(r)
			id := vars["plugin_id"]
			var version connectcustompluginv1.ConnectV1CustomConnectorPluginVersion
			if id == "ccp-123456" {
				version = connectcustompluginv1.ConnectV1CustomConnectorPluginVersion{
					Id:           connectcustompluginv1.PtrString("ver-123456"),
					Version:      connectcustompluginv1.PtrString("0.0.0"),
					IsBeta:       connectcustompluginv1.PtrString("false"),
					ReleaseNotes: connectcustompluginv1.PtrString("test release notes"),
				}
			} else if id == "ccp-789012" {
				sensitiveProperties := []string{"aws.key", "aws.secret"}
				version = connectcustompluginv1.ConnectV1CustomConnectorPluginVersion{
					Id:                        connectcustompluginv1.PtrString("ver-123456"),
					Version:                   connectcustompluginv1.PtrString("0.0.0"),
					IsBeta:                    connectcustompluginv1.PtrString("false"),
					ReleaseNotes:              connectcustompluginv1.PtrString("test release notes"),
					SensitiveConfigProperties: &sensitiveProperties,
				}
			} else {
				version = connectcustompluginv1.ConnectV1CustomConnectorPluginVersion{
					Id:           connectcustompluginv1.PtrString("ver-123456"),
					Version:      connectcustompluginv1.PtrString("0.0.0"),
					IsBeta:       connectcustompluginv1.PtrString("false"),
					ReleaseNotes: connectcustompluginv1.PtrString("test release notes"),
				}
			}
			err := json.NewEncoder(w).Encode(version)
			require.NoError(t, err)
		case http.MethodGet:
			customPluginVersionList := &connectcustompluginv1.ConnectV1CustomConnectorPluginVersionList{
				Data: []connectcustompluginv1.ConnectV1CustomConnectorPluginVersion{
					{
						Id:      connectcustompluginv1.PtrString("ver-123456"),
						Version: connectcustompluginv1.PtrString("0.0.0"),
						IsBeta:  connectcustompluginv1.PtrString("false"),
					},
					{
						Id:      connectcustompluginv1.PtrString("ver-123456"),
						Version: connectcustompluginv1.PtrString("0.0.1"),
						IsBeta:  connectcustompluginv1.PtrString("false"),
					},
					{
						Id:      connectcustompluginv1.PtrString("ver-123456"),
						Version: connectcustompluginv1.PtrString("0.0.2"),
						IsBeta:  connectcustompluginv1.PtrString("true"),
					},
				},
			}
			setPageToken(customPluginVersionList, &customPluginVersionList.Metadata, r.URL)
			err := json.NewEncoder(w).Encode(customPluginVersionList)
			require.NoError(t, err)
		}
	}
}

// Handler for: "/connect/v1/custom-connector-plugins/{plugin_id}/versions/{version_id}"
func handleCustomConnectorPluginsVersionsId(t *testing.T) http.HandlerFunc {
	return func(w http.ResponseWriter, r *http.Request) {
		switch r.Method {
		case http.MethodGet:
			vars := mux.Vars(r)
			verId := vars["version_id"]
			var version connectcustompluginv1.ConnectV1CustomConnectorPluginVersion
			if verId == "ver-123456" {
				version = connectcustompluginv1.ConnectV1CustomConnectorPluginVersion{
					Id:           connectcustompluginv1.PtrString("ver-123456"),
					Version:      connectcustompluginv1.PtrString("0.0.0"),
					IsBeta:       connectcustompluginv1.PtrString("false"),
					ReleaseNotes: connectcustompluginv1.PtrString("test release notes"),
				}
			} else if verId == "ver-789012" {
				sensitiveProperties := []string{"aws.key", "aws.secret"}
				version = connectcustompluginv1.ConnectV1CustomConnectorPluginVersion{
					Id:                        connectcustompluginv1.PtrString("ver-789012"),
					Version:                   connectcustompluginv1.PtrString("0.0.0"),
					IsBeta:                    connectcustompluginv1.PtrString("false"),
					ReleaseNotes:              connectcustompluginv1.PtrString("test release notes"),
					SensitiveConfigProperties: &sensitiveProperties,
				}
			} else {
				version = connectcustompluginv1.ConnectV1CustomConnectorPluginVersion{
					Id:           connectcustompluginv1.PtrString("ver-123456"),
					Version:      connectcustompluginv1.PtrString("0.0.0"),
					IsBeta:       connectcustompluginv1.PtrString("false"),
					ReleaseNotes: connectcustompluginv1.PtrString("test release notes"),
				}
			}
			err := json.NewEncoder(w).Encode(version)
			require.NoError(t, err)
		case http.MethodPatch:
			version1 := connectcustompluginv1.ConnectV1CustomConnectorPluginVersion{
				Id:           connectcustompluginv1.PtrString("ver-123456"),
				Version:      connectcustompluginv1.PtrString("0.0.0"),
				IsBeta:       connectcustompluginv1.PtrString("false"),
				ReleaseNotes: connectcustompluginv1.PtrString("test release notes"),
			}
			err := json.NewEncoder(w).Encode(version1)
			require.NoError(t, err)
		}
	}
}

>>>>>>> a144e5df
// Handler for: "/connect/v1/presigned-upload-url"
func handleCustomPluginUploadUrl(t *testing.T) http.HandlerFunc {
	return func(w http.ResponseWriter, r *http.Request) {
		if r.Method == http.MethodPost {
			uploadUrl := connectcustompluginv1.ConnectV1PresignedUrl{
				ContentFormat: connectcustompluginv1.PtrString("ZIP"),
				Cloud:         connectcustompluginv1.PtrString("AWS"),
				UploadId:      connectcustompluginv1.PtrString("e53bb2e8-8de3-49fa-9fb1-4e3fd9a16b66"),
				UploadUrl:     connectcustompluginv1.PtrString(fmt.Sprintf("%s/connect/v1/dummy-presigned-url", TestV2CloudUrl.String())),
			}
			err := json.NewEncoder(w).Encode(uploadUrl)
			require.NoError(t, err)
		}
	}
}

// Handler for: "/connect/v1/dummy-presigned-url"
func handleCustomPluginUploadFile(t *testing.T) http.HandlerFunc {
	return func(w http.ResponseWriter, r *http.Request) {
		if r.Method == http.MethodPost {
			err := json.NewEncoder(w).Encode(connectcustompluginv1.PtrString("Success"))
			require.NoError(t, err)
		}
	}
}

// Handler for: "/connect/v1/custom-connector-runtimes
func handleListCustomConnectorRuntimes(t *testing.T) http.HandlerFunc {
	return func(w http.ResponseWriter, r *http.Request) {
		if r.Method == http.MethodGet {
			runtimes := []connectcustompluginv1.ConnectV1CustomConnectorRuntime{
				{
					Id:                             connectcustompluginv1.PtrString("ccr-123456"),
					CustomConnectPluginRuntimeName: connectcustompluginv1.PtrString("my-custom-runtime"),
					RuntimeAkVersion:               connectcustompluginv1.PtrString("3.7.0"),
					SupportedJavaVersions:          &[]string{"11", "17"},
					ProductMaturity:                connectcustompluginv1.PtrString("GA"),
					Description:                    connectcustompluginv1.PtrString("This is a custom connector runtime for testing purposes."),
				},
				{
					Id:                             connectcustompluginv1.PtrString("ccr-abcdef"),
					CustomConnectPluginRuntimeName: connectcustompluginv1.PtrString("my-custom-runtime"),
					RuntimeAkVersion:               connectcustompluginv1.PtrString("3.8.0"),
					SupportedJavaVersions:          &[]string{"11", "17"},
					ProductMaturity:                connectcustompluginv1.PtrString("EA"),
					Description:                    connectcustompluginv1.PtrString("This is a custom connector runtime for testing purposes."),
				},
			}
			err := json.NewEncoder(w).Encode(connectcustompluginv1.ConnectV1CustomConnectorRuntimeList{Data: runtimes})
			require.NoError(t, err)
		}
	}
}<|MERGE_RESOLUTION|>--- conflicted
+++ resolved
@@ -613,117 +613,6 @@
 	}
 }
 
-<<<<<<< HEAD
-=======
-// Handler for: "/connect/v1/custom-connector-plugins/{plugin_id}/versions"
-func handleCustomConnectorPluginsVersions(t *testing.T) http.HandlerFunc {
-	return func(w http.ResponseWriter, r *http.Request) {
-		switch r.Method {
-		case http.MethodPost:
-			vars := mux.Vars(r)
-			id := vars["plugin_id"]
-			var version connectcustompluginv1.ConnectV1CustomConnectorPluginVersion
-			if id == "ccp-123456" {
-				version = connectcustompluginv1.ConnectV1CustomConnectorPluginVersion{
-					Id:           connectcustompluginv1.PtrString("ver-123456"),
-					Version:      connectcustompluginv1.PtrString("0.0.0"),
-					IsBeta:       connectcustompluginv1.PtrString("false"),
-					ReleaseNotes: connectcustompluginv1.PtrString("test release notes"),
-				}
-			} else if id == "ccp-789012" {
-				sensitiveProperties := []string{"aws.key", "aws.secret"}
-				version = connectcustompluginv1.ConnectV1CustomConnectorPluginVersion{
-					Id:                        connectcustompluginv1.PtrString("ver-123456"),
-					Version:                   connectcustompluginv1.PtrString("0.0.0"),
-					IsBeta:                    connectcustompluginv1.PtrString("false"),
-					ReleaseNotes:              connectcustompluginv1.PtrString("test release notes"),
-					SensitiveConfigProperties: &sensitiveProperties,
-				}
-			} else {
-				version = connectcustompluginv1.ConnectV1CustomConnectorPluginVersion{
-					Id:           connectcustompluginv1.PtrString("ver-123456"),
-					Version:      connectcustompluginv1.PtrString("0.0.0"),
-					IsBeta:       connectcustompluginv1.PtrString("false"),
-					ReleaseNotes: connectcustompluginv1.PtrString("test release notes"),
-				}
-			}
-			err := json.NewEncoder(w).Encode(version)
-			require.NoError(t, err)
-		case http.MethodGet:
-			customPluginVersionList := &connectcustompluginv1.ConnectV1CustomConnectorPluginVersionList{
-				Data: []connectcustompluginv1.ConnectV1CustomConnectorPluginVersion{
-					{
-						Id:      connectcustompluginv1.PtrString("ver-123456"),
-						Version: connectcustompluginv1.PtrString("0.0.0"),
-						IsBeta:  connectcustompluginv1.PtrString("false"),
-					},
-					{
-						Id:      connectcustompluginv1.PtrString("ver-123456"),
-						Version: connectcustompluginv1.PtrString("0.0.1"),
-						IsBeta:  connectcustompluginv1.PtrString("false"),
-					},
-					{
-						Id:      connectcustompluginv1.PtrString("ver-123456"),
-						Version: connectcustompluginv1.PtrString("0.0.2"),
-						IsBeta:  connectcustompluginv1.PtrString("true"),
-					},
-				},
-			}
-			setPageToken(customPluginVersionList, &customPluginVersionList.Metadata, r.URL)
-			err := json.NewEncoder(w).Encode(customPluginVersionList)
-			require.NoError(t, err)
-		}
-	}
-}
-
-// Handler for: "/connect/v1/custom-connector-plugins/{plugin_id}/versions/{version_id}"
-func handleCustomConnectorPluginsVersionsId(t *testing.T) http.HandlerFunc {
-	return func(w http.ResponseWriter, r *http.Request) {
-		switch r.Method {
-		case http.MethodGet:
-			vars := mux.Vars(r)
-			verId := vars["version_id"]
-			var version connectcustompluginv1.ConnectV1CustomConnectorPluginVersion
-			if verId == "ver-123456" {
-				version = connectcustompluginv1.ConnectV1CustomConnectorPluginVersion{
-					Id:           connectcustompluginv1.PtrString("ver-123456"),
-					Version:      connectcustompluginv1.PtrString("0.0.0"),
-					IsBeta:       connectcustompluginv1.PtrString("false"),
-					ReleaseNotes: connectcustompluginv1.PtrString("test release notes"),
-				}
-			} else if verId == "ver-789012" {
-				sensitiveProperties := []string{"aws.key", "aws.secret"}
-				version = connectcustompluginv1.ConnectV1CustomConnectorPluginVersion{
-					Id:                        connectcustompluginv1.PtrString("ver-789012"),
-					Version:                   connectcustompluginv1.PtrString("0.0.0"),
-					IsBeta:                    connectcustompluginv1.PtrString("false"),
-					ReleaseNotes:              connectcustompluginv1.PtrString("test release notes"),
-					SensitiveConfigProperties: &sensitiveProperties,
-				}
-			} else {
-				version = connectcustompluginv1.ConnectV1CustomConnectorPluginVersion{
-					Id:           connectcustompluginv1.PtrString("ver-123456"),
-					Version:      connectcustompluginv1.PtrString("0.0.0"),
-					IsBeta:       connectcustompluginv1.PtrString("false"),
-					ReleaseNotes: connectcustompluginv1.PtrString("test release notes"),
-				}
-			}
-			err := json.NewEncoder(w).Encode(version)
-			require.NoError(t, err)
-		case http.MethodPatch:
-			version1 := connectcustompluginv1.ConnectV1CustomConnectorPluginVersion{
-				Id:           connectcustompluginv1.PtrString("ver-123456"),
-				Version:      connectcustompluginv1.PtrString("0.0.0"),
-				IsBeta:       connectcustompluginv1.PtrString("false"),
-				ReleaseNotes: connectcustompluginv1.PtrString("test release notes"),
-			}
-			err := json.NewEncoder(w).Encode(version1)
-			require.NoError(t, err)
-		}
-	}
-}
-
->>>>>>> a144e5df
 // Handler for: "/connect/v1/presigned-upload-url"
 func handleCustomPluginUploadUrl(t *testing.T) http.HandlerFunc {
 	return func(w http.ResponseWriter, r *http.Request) {
