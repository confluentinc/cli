--- conflicted
+++ resolved
@@ -19,17 +19,11 @@
 )
 
 var (
-<<<<<<< HEAD
-	resourceNotFoundErrMsg      = `{"error":{"code":403,"message":"resource not found","nested_errors":{},"details":[],"stack":null},"cluster":null}`
 	serviceAccountInvalidErrMsg = `{"errors":[{"status":"403","detail":"service account is not valid"}]}`
 	roleNameInvalidErrMsg       = `{"status_code":400,"message":"Invalid role name : %s","type":"INVALID REQUEST DATA"}`
-=======
-	serviceAccountInvalidErrMsg = `{"errors":[{"detail":"service account is not valid"}]}`
 	resourceNotFoundErrMsg      = `{"errors":[{"detail":"resource not found"}], "message":"resource not found"}`
-	v1ResourceNotFoundErrMsg    = `{"error":{"code":403,"message":"resource not found","nested_errors":{},"details":[],"stack":null},"cluster":null}`
 	badRequestErrMsg            = `{"errors":[{"status":"400","detail":"Bad Request"}]}`
 	userConflictErrMsg          = `{"errors":[{"detail":"This user already exists within the Organization"}]}`
->>>>>>> c6ff3d44
 )
 
 type ApiKeyList []*schedv1.ApiKey
@@ -321,11 +315,11 @@
 	return err
 }
 
-<<<<<<< HEAD
 func writeInvalidRoleNameError(w http.ResponseWriter, roleName string) error {
 	w.WriteHeader(http.StatusBadRequest)
 	_, err := io.WriteString(w, fmt.Sprintf(roleNameInvalidErrMsg, roleName))
-=======
+}
+
 func writeUserConflictError(w http.ResponseWriter) error {
 	w.Header().Set("Content-Type", "application/json")
 	w.WriteHeader(http.StatusConflict)
@@ -337,7 +331,6 @@
 	w.Header().Set("Content-Type", "application/json")
 	w.WriteHeader(http.StatusForbidden)
 	_, err := io.WriteString(w, v1ResourceNotFoundErrMsg)
->>>>>>> c6ff3d44
 	return err
 }
 
