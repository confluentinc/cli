package test_server

import (
	"io"
	"net/http"
	"net/url"
	"strconv"

	orgv1 "github.com/confluentinc/cc-structs/kafka/org/v1"
	productv1 "github.com/confluentinc/cc-structs/kafka/product/core/v1"
	schedv1 "github.com/confluentinc/cc-structs/kafka/scheduler/v1"
<<<<<<< HEAD
	cmkv2 "github.com/confluentinc/ccloud-sdk-go-v2/cmk/v2"
	orgv2 "github.com/confluentinc/ccloud-sdk-go-v2/org/v2"
=======
	iamv2 "github.com/confluentinc/ccloud-sdk-go-v2/iam/v2"
>>>>>>> b54b162c
)

type ApiKeyList []*schedv1.ApiKey

// Len is part of sort.Interface.
func (d ApiKeyList) Len() int {
	return len(d)
}

// Swap is part of sort.Interface.
func (d ApiKeyList) Swap(i, j int) {
	d[i], d[j] = d[j], d[i]
}

// Less is part of sort.Interface. We use Key as the value to sort by
func (d ApiKeyList) Less(i, j int) bool {
	return d[i].Key < d[j].Key
}

func fillKeyStore() {
	keyStore[keyIndex] = &schedv1.ApiKey{
		Id:     keyIndex,
		Key:    "MYKEY1",
		Secret: "MYSECRET1",
		LogicalClusters: []*schedv1.ApiKey_Cluster{
			{Id: "lkc-bob", Type: "kafka"},
		},
		UserId:         1,
		UserResourceId: "u11",
	}
	keyIndex += 1
	keyStore[keyIndex] = &schedv1.ApiKey{
		Id:     keyIndex,
		Key:    "MYKEY2",
		Secret: "MYSECRET2",
		LogicalClusters: []*schedv1.ApiKey_Cluster{
			{Id: "lkc-abc", Type: "kafka"},
		},
		UserId:         2,
		UserResourceId: "u-17",
	}
	keyIndex += 1
	keyStore[100] = &schedv1.ApiKey{
		Id:     keyIndex,
		Key:    "UIAPIKEY100",
		Secret: "UIAPISECRET100",
		LogicalClusters: []*schedv1.ApiKey_Cluster{
			{Id: "lkc-cool1", Type: "kafka"},
		},
		UserId:         4,
		UserResourceId: "u-22bbb",
	}
	keyStore[101] = &schedv1.ApiKey{
		Id:     keyIndex,
		Key:    "UIAPIKEY101",
		Secret: "UIAPISECRET101",
		LogicalClusters: []*schedv1.ApiKey_Cluster{
			{Id: "lkc-other1", Type: "kafka"},
		},
		UserId:         4,
		UserResourceId: "u-22bbb",
	}
	keyStore[102] = &schedv1.ApiKey{
		Id:     keyIndex,
		Key:    "UIAPIKEY102",
		Secret: "UIAPISECRET102",
		LogicalClusters: []*schedv1.ApiKey_Cluster{
			{Id: "lksqlc-ksql1", Type: "ksql"},
		},
		UserId:         4,
		UserResourceId: "u-22bbb",
	}
	keyStore[103] = &schedv1.ApiKey{
		Id:     keyIndex,
		Key:    "UIAPIKEY103",
		Secret: "UIAPISECRET103",
		LogicalClusters: []*schedv1.ApiKey_Cluster{
			{Id: "lkc-cool1", Type: "kafka"},
		},
		UserId:         4,
		UserResourceId: "u-22bbb",
	}
	keyStore[200] = &schedv1.ApiKey{
		Id:     keyIndex,
		Key:    "SERVICEACCOUNTKEY1",
		Secret: "SERVICEACCOUNTSECRET1",
		LogicalClusters: []*schedv1.ApiKey_Cluster{
			{Id: "lkc-bob", Type: "kafka"},
		},
		UserId:         serviceAccountID,
		UserResourceId: serviceAccountResourceID,
	}
	keyStore[201] = &schedv1.ApiKey{
		Id:     keyIndex,
		Key:    "DEACTIVATEDUSERKEY",
		Secret: "DEACTIVATEDUSERSECRET",
		LogicalClusters: []*schedv1.ApiKey_Cluster{
			{Id: "lkc-bob", Type: "kafka"},
		},
		UserId:         deactivatedUserID,
		UserResourceId: deactivatedResourceID,
	}
	for _, k := range keyStore {
		k.Created = keyTimestamp
	}
}

func apiKeysFilter(url *url.URL) []*schedv1.ApiKey {
	var apiKeys []*schedv1.ApiKey
	q := url.Query()
	uid := q.Get("user_id")
	clusterIds := q["cluster_id"]

	for _, a := range keyStore {
		uidFilter := (uid == "0") || (uid == strconv.Itoa(int(a.UserId)))
		clusterFilter := (len(clusterIds) == 0) || func(clusterIds []string) bool {
			for _, c := range a.LogicalClusters {
				for _, clusterId := range clusterIds {
					if c.Id == clusterId {
						return true
					}
				}
			}
			return false
		}(clusterIds)

		if uidFilter && clusterFilter {
			apiKeys = append(apiKeys, a)
		}
	}
	return apiKeys
}

var (
	resourceNotFoundErrMsg = `{"error":{"code":404,"message":"resource not found","nested_errors":{},"details":[],"stack":null},"cluster":null}`
)

func writeResourceNotFoundError(w http.ResponseWriter) error {
	w.WriteHeader(http.StatusForbidden)
	_, err := io.WriteString(w, resourceNotFoundErrMsg)
	return err
}

func getBaseDescribeCluster(id, name string) *schedv1.KafkaCluster {
	return &schedv1.KafkaCluster{
		Id:              id,
		Name:            name,
		Deployment:      &schedv1.Deployment{Sku: productv1.Sku_BASIC},
		NetworkIngress:  100,
		NetworkEgress:   100,
		Storage:         500,
		ServiceProvider: "aws",
		Region:          "us-west-2",
		Endpoint:        "SASL_SSL://kafka-endpoint",
		ApiEndpoint:     "http://kafka-api-url",
		RestEndpoint:    "http://kafka-rest-url",
	}
}

<<<<<<< HEAD
func getCmkBasicDescribeCluster(id string, name string) *cmkv2.CmkV2Cluster {
	return &cmkv2.CmkV2Cluster{
		Spec: &cmkv2.CmkV2ClusterSpec{
			DisplayName: cmkv2.PtrString(name),
			Cloud:       cmkv2.PtrString("aws"),
			Region:      cmkv2.PtrString("us-west-2"),
			Config: &cmkv2.CmkV2ClusterSpecConfigOneOf{
				CmkV2Basic: &cmkv2.CmkV2Basic{Kind: "Basic"},
			},
			KafkaBootstrapEndpoint: cmkv2.PtrString("SASL_SSL://kafka-endpoint"),
			HttpEndpoint:           cmkv2.PtrString("http://kafka-rest-url"),
			Availability:           cmkv2.PtrString("SINGLE_ZONE"),
		},
		Id: cmkv2.PtrString(id),
		Status: &cmkv2.CmkV2ClusterStatus{
			Phase: "PROVISIONED",
		},
	}
}

func getCmkDedicatedDescribeCluster(id string, name string, cku int32) *cmkv2.CmkV2Cluster {
	return &cmkv2.CmkV2Cluster{
		Spec: &cmkv2.CmkV2ClusterSpec{
			DisplayName: cmkv2.PtrString(name),
			Cloud:       cmkv2.PtrString("aws"),
			Region:      cmkv2.PtrString("us-west-2"),
			Config: &cmkv2.CmkV2ClusterSpecConfigOneOf{
				CmkV2Dedicated: &cmkv2.CmkV2Dedicated{Kind: "Dedicated", Cku: cku},
			},
			KafkaBootstrapEndpoint: cmkv2.PtrString("SASL_SSL://kafka-endpoint"),
			HttpEndpoint:           cmkv2.PtrString("http://kafka-rest-url"),
			Availability:           cmkv2.PtrString("SINGLE_ZONE"),
		},
		Id: cmkv2.PtrString(id),
		Status: &cmkv2.CmkV2ClusterStatus{
			Phase: "PROVISIONED",
			Cku:   cmkv2.PtrInt32(cku),
		},
	}
}

func buildUser(id int32, email string, firstName string, lastName string, resourceId string) *orgv1.User {
=======
func buildUser(id int32, email, firstName, lastName, resourceId string) *orgv1.User {
>>>>>>> b54b162c
	return &orgv1.User{
		Id:             id,
		Email:          email,
		FirstName:      firstName,
		LastName:       lastName,
		OrganizationId: 0,
		Deactivated:    false,
		Verified:       nil,
		ResourceId:     resourceId,
	}
}

func buildIamUser(email, name, resourceId string) iamv2.IamV2User {
	return iamv2.IamV2User{
		Email:    iamv2.PtrString(email),
		FullName: iamv2.PtrString(name),
		Id:       iamv2.PtrString(resourceId),
	}
}

func buildInvitation(id, email, resourceId, status string) *orgv1.Invitation {
	return &orgv1.Invitation{
		Id:             id,
		Email:          email,
		UserResourceId: resourceId,
		Status:         status,
	}
}

func isValidEnvironmentId(environments []*orgv1.Account, reqEnvId string) *orgv1.Account {
	for _, env := range environments {
		if reqEnvId == env.Id {
			return env
		}
	}
	return nil
}

func isValidOrgEnvironmentId(environments []*orgv2.OrgV2Environment, reqEnvId string) *orgv2.OrgV2Environment {
	for _, env := range environments {
		if reqEnvId == *env.Id {
			return env
		}
	}
	return nil
}<|MERGE_RESOLUTION|>--- conflicted
+++ resolved
@@ -9,12 +9,9 @@
 	orgv1 "github.com/confluentinc/cc-structs/kafka/org/v1"
 	productv1 "github.com/confluentinc/cc-structs/kafka/product/core/v1"
 	schedv1 "github.com/confluentinc/cc-structs/kafka/scheduler/v1"
-<<<<<<< HEAD
 	cmkv2 "github.com/confluentinc/ccloud-sdk-go-v2/cmk/v2"
+	iamv2 "github.com/confluentinc/ccloud-sdk-go-v2/iam/v2"
 	orgv2 "github.com/confluentinc/ccloud-sdk-go-v2/org/v2"
-=======
-	iamv2 "github.com/confluentinc/ccloud-sdk-go-v2/iam/v2"
->>>>>>> b54b162c
 )
 
 type ApiKeyList []*schedv1.ApiKey
@@ -174,7 +171,6 @@
 	}
 }
 
-<<<<<<< HEAD
 func getCmkBasicDescribeCluster(id string, name string) *cmkv2.CmkV2Cluster {
 	return &cmkv2.CmkV2Cluster{
 		Spec: &cmkv2.CmkV2ClusterSpec{
@@ -216,10 +212,7 @@
 	}
 }
 
-func buildUser(id int32, email string, firstName string, lastName string, resourceId string) *orgv1.User {
-=======
 func buildUser(id int32, email, firstName, lastName, resourceId string) *orgv1.User {
->>>>>>> b54b162c
 	return &orgv1.User{
 		Id:             id,
 		Email:          email,
