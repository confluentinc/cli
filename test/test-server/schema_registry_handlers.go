package testserver

import (
	"encoding/json"
	"net/http"
	"strconv"
	"testing"

	"github.com/gorilla/mux"
	"github.com/stretchr/testify/require"

	srsdk "github.com/confluentinc/schema-registry-sdk-go"
)

// Handler for: "/"
func handleSRGet(t *testing.T) http.HandlerFunc {
	return func(w http.ResponseWriter, r *http.Request) {
		err := json.NewEncoder(w).Encode(map[string]any{})
		require.NoError(t, err)
	}
}

// Handler for: "/config"
func handleSRUpdateTopLevelConfig(t *testing.T) http.HandlerFunc {
	return func(w http.ResponseWriter, r *http.Request) {
		switch r.Method {
		case http.MethodPut:
			var req srsdk.ConfigUpdateRequest
			err := json.NewDecoder(r.Body).Decode(&req)
			require.NoError(t, err)
			err = json.NewEncoder(w).Encode(srsdk.ConfigUpdateRequest{Compatibility: req.Compatibility})
			require.NoError(t, err)
		case http.MethodGet:
			res := srsdk.Config{CompatibilityLevel: "FULL"}
			err := json.NewEncoder(w).Encode(res)
			require.NoError(t, err)
		}
	}
}

// Handler for: "/mode"
func handleSRUpdateTopLevelMode(t *testing.T) http.HandlerFunc {
	return func(w http.ResponseWriter, r *http.Request) {
		var req srsdk.ModeUpdateRequest
		err := json.NewDecoder(r.Body).Decode(&req)
		require.NoError(t, err)
		err = json.NewEncoder(w).Encode(srsdk.ModeUpdateRequest{Mode: req.Mode})
		require.NoError(t, err)
	}
}

// Handler for: "/subjects/{subject}/versions"
func handleSRSubjectVersions(t *testing.T) http.HandlerFunc {
	return func(w http.ResponseWriter, r *http.Request) {
		switch r.Method {
		case http.MethodPost:
			var req srsdk.RegisterSchemaRequest
			err := json.NewDecoder(r.Body).Decode(&req)
			require.NoError(t, err)
			err = json.NewEncoder(w).Encode(srsdk.RegisterSchemaRequest{Id: 1})
			require.NoError(t, err)
		case http.MethodGet:
			var versions []int32
			if mux.Vars(r)["subject"] == "testSubject" {
				versions = []int32{1, 2, 3}
			}
			err := json.NewEncoder(w).Encode(versions)
			require.NoError(t, err)
		}
	}
}

// Handler for: "/subjects/{subject}"
func handleSRSubject(t *testing.T) http.HandlerFunc {
	return func(w http.ResponseWriter, r *http.Request) {
		err := json.NewEncoder(w).Encode([]int32{int32(1), int32(2)})
		require.NoError(t, err)
	}
}

// Handler for: "/subjects/{subject}/versions/{version}"
func handleSRSubjectVersion(t *testing.T) http.HandlerFunc {
	return func(w http.ResponseWriter, r *http.Request) {
		vars := mux.Vars(r)
		switch r.Method {
		case http.MethodGet:
			versionStr := vars["version"]
			if versionStr == "latest" {
				subject := vars["subject"]
				switch subject {
				case "topic2-value":
					err := json.NewEncoder(w).Encode(srsdk.Schema{
						Subject:    subject,
						Version:    1,
						Id:         1,
						SchemaType: "PROTOBUF",
					})
					require.NoError(t, err)
				default:
					err := json.NewEncoder(w).Encode(srsdk.Schema{
						Subject:    subject,
						Version:    1,
						Id:         1,
						SchemaType: "avro",
						Schema:     `{"doc":"Sample schema to help you get started.","fields":[{"doc":"The int type is a 32-bit signed integer.","name":"my_field1","type":"int"},{"doc":"The double type is a double precision(64-bit) IEEE754 floating-point number.","name":"my_field2","type":"double"},{"doc":"The string is a unicode character sequence.","name":"my_field3","type":"string"}],"name":"sampleRecord","namespace":"com.mycorp.mynamespace","type":"AVRO"}`,
					})
					require.NoError(t, err)
				}
			} else {
				version64, err := strconv.ParseInt(versionStr, 10, 32)
				require.NoError(t, err)
				subject := vars["subject"]
				schema := srsdk.Schema{Subject: subject, Version: int32(version64), SchemaType: "AVRO"}
				switch subject {
				case "lvl0":
					schema.Id = 1001
					schema.Schema = "schema0"
					schema.References = []srsdk.SchemaReference{
						{
							Name:    "ref_lvl1_1",
							Subject: "lvl1-1",
							Version: 1,
						},
						{
							Name:    "ref_lvl1_2",
							Subject: "lvl1-2",
							Version: 1,
						},
					}
				case "lvl1-1":
					schema.Id = 1002
					schema.Schema = "schema11"
					schema.References = []srsdk.SchemaReference{
						{
							Name:    "ref_lvl2",
							Subject: "lvl2",
							Version: 1,
						},
					}
				case "lvl1-2":
					schema.Id = 1003
					schema.Schema = "schema12"
					schema.References = []srsdk.SchemaReference{
						{
							Name:    "ref_lvl2",
							Subject: "lvl2",
							Version: 1,
						},
					}
				case "lvl2":
					schema.Id = 1004
					schema.Schema = "schema2"
					schema.References = []srsdk.SchemaReference{}
				default:
					schema.Id = 10
					schema.Schema = `{"schema":1}`
					schema.References = []srsdk.SchemaReference{{
						Name:    "ref",
						Subject: "payment",
						Version: 1,
					}}
				}
				err = json.NewEncoder(w).Encode(schema)
				require.NoError(t, err)
			}
		case http.MethodDelete:
			err := json.NewEncoder(w).Encode(int32(1))
			require.NoError(t, err)
		}
	}
}

// Handler for: "/schemas"
func handleSRSchemas(t *testing.T) http.HandlerFunc {
	return func(w http.ResponseWriter, r *http.Request) {
		subjectPrefix := r.URL.Query().Get("subjectPrefix")
		schemas := []srsdk.Schema{
			{
				Subject: "mysubject-1",
				Version: 1,
				Id:      100001,
			},
			{
				Subject: "mysubject-1",
				Version: 2,
				Id:      100002,
			},
		}
		if subjectPrefix == "" {
			schemas = append(schemas, srsdk.Schema{
				Subject: "mysubject-2",
				Version: 1,
				Id:      100003,
			})
		}

		err := json.NewEncoder(w).Encode(schemas)
		require.NoError(t, err)
	}
}

// Handler for: "/schemas/ids/{id}"
func handleSRById(t *testing.T) http.HandlerFunc {
	return func(w http.ResponseWriter, r *http.Request) {
		vars := mux.Vars(r)
		idStr := vars["id"]
		id64, err := strconv.ParseInt(idStr, 10, 32)
		require.NoError(t, err)

		schema := srsdk.Schema{Subject: "my-subject", Version: 1, SchemaType: "AVRO", Id: int32(id64)}
		switch id64 {
		case 1001:
			schema.Schema = "schema0"
			schema.References = []srsdk.SchemaReference{
				{
					Name:    "ref_lvl1_1",
					Subject: "lvl1-1",
					Version: 1,
				},
				{
					Name:    "ref_lvl1_2",
					Subject: "lvl1-2",
					Version: 1,
				},
			}
		case 1002:
			schema.Schema = "schema11"
			schema.References = []srsdk.SchemaReference{
				{
					Name:    "ref_lvl2",
					Subject: "lvl2",
					Version: 1,
				},
			}
		case 1003:
			schema.Schema = "schema12"
			schema.References = []srsdk.SchemaReference{
				{
					Name:    "ref_lvl2",
					Subject: "lvl2",
					Version: 1,
				},
			}
		case 1004:
			schema.Schema = "schema2"
			schema.References = []srsdk.SchemaReference{}
		default:
			schema.Schema = `{"schema":1}`
			schema.References = []srsdk.SchemaReference{{
				Name:    "ref",
				Subject: "payment",
				Version: 1,
			}}
		}
		err = json.NewEncoder(w).Encode(schema)
		require.NoError(t, err)
	}
}

// Handler for: "/subjects"
func handleSRSubjects(t *testing.T) http.HandlerFunc {
	return func(w http.ResponseWriter, r *http.Request) {
<<<<<<< HEAD
		w.Header().Set("Content-Type", "application/json")
		subjects := []string{"subject1", "subject2", "subject3", "topic1-value", "topic2-value"}
=======
		subjects := []string{"subject1", "subject2", "subject3", "topic1-value"}
>>>>>>> 3fc90b15
		err := json.NewEncoder(w).Encode(subjects)
		require.NoError(t, err)
	}
}

// Handler for: "/exporters"
func handleSRExporters(t *testing.T) http.HandlerFunc {
	return func(w http.ResponseWriter, r *http.Request) {
		switch r.Method {
		case http.MethodGet:
			exporters := []string{"exporter1", "exporter2"}
			err := json.NewEncoder(w).Encode(exporters)
			require.NoError(t, err)
		case http.MethodPost:
			var req srsdk.CreateExporterRequest
			err := json.NewDecoder(r.Body).Decode(&req)
			require.NoError(t, err)
			err = json.NewEncoder(w).Encode(srsdk.CreateExporterResponse{Name: req.Name})
			require.NoError(t, err)
		}
	}
}

// Handler for: "/exporters/{name}"
func handleSRExporter(t *testing.T) http.HandlerFunc {
	return func(w http.ResponseWriter, r *http.Request) {
		vars := mux.Vars(r)
		name := vars["name"]
		switch r.Method {
		case http.MethodGet:
			info := srsdk.ExporterInfo{
				Name:                name,
				Subjects:            []string{"foo", "bar"},
				ContextType:         "CUSTOM",
				Context:             "mycontext",
				SubjectRenameFormat: "my-${subject}",
				Config:              map[string]string{"key1": "value1", "key2": "value2"},
			}
			err := json.NewEncoder(w).Encode(info)
			require.NoError(t, err)
		case http.MethodPut:
			err := json.NewEncoder(w).Encode(srsdk.UpdateExporterResponse{Name: name})
			require.NoError(t, err)
		}
	}
}

// Handler for: "/exporters/{name}/status"
func handleSRExporterStatus(t *testing.T) http.HandlerFunc {
	return func(w http.ResponseWriter, r *http.Request) {
		vars := mux.Vars(r)
		name := vars["name"]
		status := srsdk.ExporterStatus{
			Name:  name,
			State: "RUNNING",
		}
		err := json.NewEncoder(w).Encode(status)
		require.NoError(t, err)
	}
}

// Handler for: "/exporters/{name}/config"
func handleSRExporterConfig(t *testing.T) http.HandlerFunc {
	return func(w http.ResponseWriter, r *http.Request) {
		err := json.NewEncoder(w).Encode(map[string]string{"key1": "value1", "key2": "value2"})
		require.NoError(t, err)
	}
}

// Handler for: "/exporters/{name}/pause"
func handleSRExporterPause(t *testing.T) http.HandlerFunc {
	return func(w http.ResponseWriter, r *http.Request) {
		vars := mux.Vars(r)
		name := vars["name"]
		err := json.NewEncoder(w).Encode(srsdk.UpdateExporterResponse{Name: name})
		require.NoError(t, err)
	}
}

// Handler for: "/exporters/{name}/resume"
func handleSRExporterResume(t *testing.T) http.HandlerFunc {
	return func(w http.ResponseWriter, r *http.Request) {
		vars := mux.Vars(r)
		name := vars["name"]
		err := json.NewEncoder(w).Encode(srsdk.UpdateExporterResponse{Name: name})
		require.NoError(t, err)
	}
}

// Handler for: "/exporters/{name}/reset"
func handleSRExporterReset(t *testing.T) http.HandlerFunc {
	return func(w http.ResponseWriter, r *http.Request) {
		vars := mux.Vars(r)
		name := vars["name"]
		err := json.NewEncoder(w).Encode(srsdk.UpdateExporterResponse{Name: name})
		require.NoError(t, err)
	}
}

// Handler for: "/config/{subject}"
func handleSRSubjectConfig(t *testing.T) http.HandlerFunc {
	return func(w http.ResponseWriter, r *http.Request) {
		switch r.Method {
		case http.MethodPut:
			var req srsdk.ConfigUpdateRequest
			err := json.NewDecoder(r.Body).Decode(&req)
			require.NoError(t, err)
			err = json.NewEncoder(w).Encode(srsdk.ConfigUpdateRequest{Compatibility: req.Compatibility})
			require.NoError(t, err)
		case http.MethodGet:
			res := srsdk.Config{CompatibilityLevel: "FORWARD"}
			err := json.NewEncoder(w).Encode(res)
			require.NoError(t, err)
		}
	}
}

// Handler for: "/mode/{subject}"
func handleSRSubjectMode(t *testing.T) http.HandlerFunc {
	return func(w http.ResponseWriter, r *http.Request) {
		var req srsdk.ModeUpdateRequest
		err := json.NewDecoder(r.Body).Decode(&req)
		require.NoError(t, err)
		err = json.NewEncoder(w).Encode(srsdk.ModeUpdateRequest{Mode: req.Mode})
		require.NoError(t, err)
	}
}

// Handler for: "/compatibility"
func handleSRCompatibility(t *testing.T) http.HandlerFunc {
	return func(w http.ResponseWriter, r *http.Request) {
		res := srsdk.CompatibilityCheckResponse{IsCompatible: true}
		err := json.NewEncoder(w).Encode(res)
		require.NoError(t, err)
	}
}

// Handler for: "/asyncapi"
func handleSRAsyncApi(t *testing.T) http.HandlerFunc {
	return func(w http.ResponseWriter, r *http.Request) {
		switch r.Method {
		case http.MethodPut:
			w.WriteHeader(http.StatusOK)
		}
	}
}

// Handler for "/catalog/v1/types/tagdefs"
func (c *SRRouter) HandleSRTagDefs(t *testing.T) http.HandlerFunc {
	return func(w http.ResponseWriter, r *http.Request) {
		w.Header().Set("Content-Type", "application/json")
		switch r.Method {
		case http.MethodPost:
			tagDefs := []srsdk.TagDef{
				{Name: "schema_tag"},
				{Name: "topic_tag"},
			}
			w.WriteHeader(http.StatusOK)
			err := json.NewEncoder(w).Encode(
				tagDefs)
			require.NoError(t, err)
		}
	}
}

// Handler for "/catalog/v1/entity/tags"
func (c *SRRouter) HandleSRCatalogEntity(t *testing.T) http.HandlerFunc {
	return func(w http.ResponseWriter, r *http.Request) {
		w.Header().Set("Content-Type", "application/json")
		switch r.Method {
		case http.MethodPost:
			w.WriteHeader(http.StatusOK)
			var req []srsdk.Tag
			err := json.NewDecoder(r.Body).Decode(&req)
			require.NoError(t, err)
			var res []srsdk.TagResponse
			for _, tag := range req {
				res = append(res, srsdk.TagResponse{
					TypeName:   tag.TypeName,
					EntityType: tag.EntityType,
					EntityName: tag.EntityName,
				})
			}
			err = json.NewEncoder(w).Encode(res)
			require.NoError(t, err)
		case http.MethodGet:
			res := []srsdk.TagResponse{
				{
					TypeName:   "schema_tag",
					EntityType: "sr_schema",
					EntityName: "lsrc-1234:.:1",
				},
				{
					TypeName:   "topic_tag",
					EntityType: "kafka_topic",
					EntityName: "lsrc-1234:lkc-asyncapi:topic1",
				},
			}
			err := json.NewEncoder(w).Encode(res)
			require.NoError(t, err)
		}
	}
}

// Handler for "/catalog/v1/entity"
func (c *SRRouter) HandleSRUniqueAttributes(t *testing.T) http.HandlerFunc {
	return func(w http.ResponseWriter, r *http.Request) {
		w.Header().Set("Content-Type", "application/json")
		switch r.Method {
		case http.MethodPut:
			var req srsdk.AtlasEntityWithExtInfo
			err := json.NewDecoder(r.Body).Decode(&req)
			require.NoError(t, err)
			if req.Entity.Attributes["description"] != nil {
				w.WriteHeader(http.StatusOK)
			}
		}
	}
}<|MERGE_RESOLUTION|>--- conflicted
+++ resolved
@@ -260,12 +260,7 @@
 // Handler for: "/subjects"
 func handleSRSubjects(t *testing.T) http.HandlerFunc {
 	return func(w http.ResponseWriter, r *http.Request) {
-<<<<<<< HEAD
-		w.Header().Set("Content-Type", "application/json")
-		subjects := []string{"subject1", "subject2", "subject3", "topic1-value", "topic2-value"}
-=======
 		subjects := []string{"subject1", "subject2", "subject3", "topic1-value"}
->>>>>>> 3fc90b15
 		err := json.NewEncoder(w).Encode(subjects)
 		require.NoError(t, err)
 	}
@@ -413,10 +408,9 @@
 	}
 }
 
-// Handler for "/catalog/v1/types/tagdefs"
-func (c *SRRouter) HandleSRTagDefs(t *testing.T) http.HandlerFunc {
-	return func(w http.ResponseWriter, r *http.Request) {
-		w.Header().Set("Content-Type", "application/json")
+// Handler for: "/catalog/v1/types/tagdefs"
+func handleSRTagDefs(t *testing.T) http.HandlerFunc {
+	return func(w http.ResponseWriter, r *http.Request) {
 		switch r.Method {
 		case http.MethodPost:
 			tagDefs := []srsdk.TagDef{
@@ -431,10 +425,9 @@
 	}
 }
 
-// Handler for "/catalog/v1/entity/tags"
-func (c *SRRouter) HandleSRCatalogEntity(t *testing.T) http.HandlerFunc {
-	return func(w http.ResponseWriter, r *http.Request) {
-		w.Header().Set("Content-Type", "application/json")
+// Handler for: "/catalog/v1/entity/tags"
+func handleSRTags(t *testing.T) http.HandlerFunc {
+	return func(w http.ResponseWriter, r *http.Request) {
 		switch r.Method {
 		case http.MethodPost:
 			w.WriteHeader(http.StatusOK)
@@ -470,10 +463,9 @@
 	}
 }
 
-// Handler for "/catalog/v1/entity"
-func (c *SRRouter) HandleSRUniqueAttributes(t *testing.T) http.HandlerFunc {
-	return func(w http.ResponseWriter, r *http.Request) {
-		w.Header().Set("Content-Type", "application/json")
+// Handler for: "/catalog/v1/entity"
+func handleSRUniqueAttributes(t *testing.T) http.HandlerFunc {
+	return func(w http.ResponseWriter, r *http.Request) {
 		switch r.Method {
 		case http.MethodPut:
 			var req srsdk.AtlasEntityWithExtInfo
