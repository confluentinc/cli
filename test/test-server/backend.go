package testserver

import (
	"net"
	"net/http"
	"net/http/httptest"
	"net/url"
	"testing"
)

var (
	// TestCloudUrl is used to hardcode a specific port (1024) so tests can identify CCloud URLs
	TestCloudUrl          = url.URL{Scheme: "http", Host: "127.0.0.1:1024"}
	TestV2CloudUrl        = url.URL{Scheme: "http", Host: "127.0.0.1:2048"}
<<<<<<< HEAD
	TestHubUrl            = url.URL{Scheme: "http", Host: "127.0.0.1:4096"}
=======
	TestKafkaRestProxyUrl = url.URL{Scheme: "http", Host: "127.0.0.1:1025"}
	TestFlinkGatewayUrl   = url.URL{Scheme: "http", Host: "127.0.0.1:1026"}
>>>>>>> 17152475
)

// TestBackend consists of the servers for necessary mocked backend services
// Each server is instantiated with its router type (<type>_router.go) that has routes and handlers defined
type TestBackend struct {
	cloud          *httptest.Server
	v2Api          *httptest.Server
	kafkaRestProxy *httptest.Server
	flinkGateway   *httptest.Server
	mds            *httptest.Server
	sr             *httptest.Server
	hub            *httptest.Server
}

func StartTestBackend(t *testing.T, isAuditLogEnabled bool) *TestBackend {
	cloudRouter := NewCloudRouter(t, isAuditLogEnabled)
	cloudV2Router := NewV2Router(t)

	backend := &TestBackend{
		cloud:          newTestCloudServer(cloudRouter, TestCloudUrl.Host),
		v2Api:          newTestCloudServer(cloudV2Router, TestV2CloudUrl.Host),
		kafkaRestProxy: newTestCloudServer(NewKafkaRestProxyRouter(t), TestKafkaRestProxyUrl.Host),
		flinkGateway:   newTestCloudServer(NewFlinkGatewayRouter(t), TestFlinkGatewayUrl.Host),
		mds:            httptest.NewServer(NewMdsRouter(t)),
		sr:             httptest.NewServer(NewSRRouter(t)),
		hub:            newTestCloudServer(NewHubRouter(t), TestHubUrl.Host),
	}

	cloudRouter.srApiUrl = backend.sr.URL
	cloudV2Router.srApiUrl = backend.sr.URL

	return backend
}

func StartTestCloudServer(t *testing.T, isAuditLogEnabled bool) *TestBackend {
	router := NewCloudRouter(t, isAuditLogEnabled)
	return &TestBackend{cloud: newTestCloudServer(router, TestCloudUrl.Host)}
}

func newTestCloudServer(handler http.Handler, address string) *httptest.Server {
	server := httptest.NewUnstartedServer(handler)

	// Stop the old listener
	if err := server.Listener.Close(); err != nil {
		panic(err)
	}

	// Create a new listener with the hardcoded port
	l, err := net.Listen("tcp", address)
	if err != nil {
		panic(err)
	}
	server.Listener = l

	server.Start()

	return server
}

func (b *TestBackend) Close() {
	if b.cloud != nil {
		b.cloud.Close()
	}
	if b.v2Api != nil {
		b.v2Api.Close()
	}
	if b.kafkaRestProxy != nil {
		b.kafkaRestProxy.Close()
	}
	if b.flinkGateway != nil {
		b.flinkGateway.Close()
	}
	if b.mds != nil {
		b.mds.Close()
	}
	if b.sr != nil {
		b.sr.Close()
	}
	if b.hub != nil {
		b.hub.Close()
	}
}

func (b *TestBackend) GetCloudUrl() string {
	return b.cloud.URL
}

func (b *TestBackend) GetKafkaRestUrl() string {
	return b.kafkaRestProxy.URL + "/kafka"
}

func (b *TestBackend) GetMdsUrl() string {
	return b.mds.URL
}<|MERGE_RESOLUTION|>--- conflicted
+++ resolved
@@ -12,12 +12,9 @@
 	// TestCloudUrl is used to hardcode a specific port (1024) so tests can identify CCloud URLs
 	TestCloudUrl          = url.URL{Scheme: "http", Host: "127.0.0.1:1024"}
 	TestV2CloudUrl        = url.URL{Scheme: "http", Host: "127.0.0.1:2048"}
-<<<<<<< HEAD
 	TestHubUrl            = url.URL{Scheme: "http", Host: "127.0.0.1:4096"}
-=======
 	TestKafkaRestProxyUrl = url.URL{Scheme: "http", Host: "127.0.0.1:1025"}
 	TestFlinkGatewayUrl   = url.URL{Scheme: "http", Host: "127.0.0.1:1026"}
->>>>>>> 17152475
 )
 
 // TestBackend consists of the servers for necessary mocked backend services
