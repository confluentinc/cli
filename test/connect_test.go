--- conflicted
+++ resolved
@@ -10,24 +10,11 @@
 	// TODO: add --config flag to all commands or ENVVAR instead of using standard config file location
 	tests := []CLITest{
 		{args: "connect --help", fixture: "connect/help.golden"},
-<<<<<<< HEAD
-		{args: "connect create --cluster lkc-123 --config test/fixtures/input/connect/config.yaml -o json", fixture: "connect/create-json.golden"},
-		{args: "connect create --cluster lkc-123 --config test/fixtures/input/connect/config.yaml -o yaml", fixture: "connect/create-yaml.golden"},
-		{args: "connect create --cluster lkc-123 --config test/fixtures/input/connect/config.yaml", fixture: "connect/create.golden"},
-		{args: "connect delete lcc-123 --cluster lkc-123 --force", fixture: "connect/delete.golden"},
-		{args: "connect delete lcc-123 --cluster lkc-123", preCmdFuncs: []bincover.PreCmdFunc{stdinPipeFunc(strings.NewReader("az-connector\n"))}, fixture: "connect/delete-prompt.golden"},
-		{args: "connect describe lcc-123 --cluster lkc-123 -o json", fixture: "connect/describe-json.golden"},
-		{args: "connect describe lcc-123 --cluster lkc-123 -o yaml", fixture: "connect/describe-yaml.golden"},
-		{args: "connect describe lcc-123 --cluster lkc-123", fixture: "connect/describe.golden"},
-		{args: "connect list --cluster lkc-123 -o json", fixture: "connect/list-json.golden"},
-		{args: "connect list --cluster lkc-123 -o yaml", fixture: "connect/list-yaml.golden"},
-		{args: "connect list --cluster lkc-123", fixture: "connect/list.golden"},
-		{args: "connect update lcc-123 --cluster lkc-123 --config test/fixtures/input/connect/config.yaml", fixture: "connect/update.golden"},
-=======
 		{args: "connect cluster create --cluster lkc-123 --config-file test/fixtures/input/connect/config.yaml -o json", fixture: "connect/cluster/create-json.golden"},
 		{args: "connect cluster create --cluster lkc-123 --config-file test/fixtures/input/connect/config.yaml -o yaml", fixture: "connect/cluster/create-yaml.golden"},
 		{args: "connect cluster create --cluster lkc-123 --config-file test/fixtures/input/connect/config.yaml", fixture: "connect/cluster/create.golden"},
-		{args: "connect cluster delete lcc-123 --cluster lkc-123", fixture: "connect/cluster/delete.golden"},
+		{args: "connect cluster delete lcc-123 --cluster lkc-123 --force", fixture: "connect/cluster/delete.golden"},
+		{args: "connect cluster delete lcc-123 --cluster lkc-123", preCmdFuncs: []bincover.PreCmdFunc{stdinPipeFunc(strings.NewReader("az-connector\n"))}, fixture: "connect/cluster/delete-prompt.golden"},
 		{args: "connect cluster describe lcc-123 --cluster lkc-123 -o json", fixture: "connect/cluster/describe-json.golden"},
 		{args: "connect cluster describe lcc-123 --cluster lkc-123 -o yaml", fixture: "connect/cluster/describe-yaml.golden"},
 		{args: "connect cluster describe lcc-123 --cluster lkc-123", fixture: "connect/cluster/describe.golden"},
@@ -35,7 +22,6 @@
 		{args: "connect cluster list --cluster lkc-123 -o yaml", fixture: "connect/cluster/list-yaml.golden"},
 		{args: "connect cluster list --cluster lkc-123", fixture: "connect/cluster/list.golden"},
 		{args: "connect cluster update lcc-123 --cluster lkc-123 --config-file test/fixtures/input/connect/config.yaml", fixture: "connect/cluster/update.golden"},
->>>>>>> 5f2addc4
 		{args: "connect event describe", fixture: "connect/event-describe.golden"},
 
 		//Tests based on new config
