--- conflicted
+++ resolved
@@ -255,7 +255,6 @@
 		test.login = "cloud"
 		s.runIntegrationTest(test)
 	}
-<<<<<<< HEAD
 }
 
 func (s *CLITestSuite) TestConnectLogs() {
@@ -302,6 +301,4 @@
 		test.login = "cloud"
 		s.runIntegrationTest(test)
 	}
-=======
->>>>>>> a144e5df
 }