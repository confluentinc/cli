package test

import (
	"fmt"
	"os"
	"path/filepath"
	"runtime"
)

func (s *CLITestSuite) TestPipeline() {
	_, callerFileName, _, ok := runtime.Caller(0)
	if !ok {
		s.T().Fatalf("problems recovering caller information")
	}
	testPipelineSourceCode := filepath.Join(filepath.Dir(callerFileName), "fixtures", "input", "pipeline", "test-pipeline.sql")
	testOutputFile, _ := os.CreateTemp("", "test-save.sql")

	tests := []CLITest{
		{args: "pipeline list", fixture: "pipeline/list.golden"},
		{args: "pipeline describe pipe-12345", fixture: "pipeline/describe-pass.golden"},
		{args: fmt.Sprintf("pipeline save pipe-12345 --sql-file %s", testOutputFile.Name()), fixture: "pipeline/save.golden", regex: true},
		{args: "pipeline create --name testPipeline --ksql-cluster lksqlc-12345", fixture: "pipeline/create.golden"},
		{args: "pipeline create --name testPipeline --ksql-cluster lksqlc-12345 --description testDescription", fixture: "pipeline/create.golden"},
		{args: fmt.Sprintf("pipeline create --name testPipeline --ksql-cluster lksqlc-12345 --description testDescription --sql-file %s", testPipelineSourceCode), fixture: "pipeline/create.golden"},
		{args: `pipeline create --name testPipeline --ksql-cluster lksqlc-12345 --description testDescription --secret name1=value1 --secret name2=value-with,and= --secret name3=value-with\"and\' --secret a_really_really_really_really_really_really_really_really_really_really_really_really_long_secret_name_but_not_exceeding_128_yet=value`, fixture: "pipeline/create-with-secret-names.golden"},
		// secret value with space (e.g. name="some value") also works but cannot be integration tested, due to cli_test.runCommand() is splitting these args by space character
		{args: "pipeline delete pipe-12345 --force", fixture: "pipeline/delete.golden"},
		{args: "pipeline delete pipe-12345", input: "testPipeline\n", fixture: "pipeline/delete-prompt.golden"},
<<<<<<< HEAD
		{args: "pipeline delete pipe-12345 pipe-12346", fixture: "pipeline/delete-multiple-fail.golden", exitCode: 1},
		{args: "pipeline delete pipe-12345 pipe-54321", input: "y\n", fixture: "pipeline/delete-multiple-success.golden"},
		{args: "pipeline activate --help", fixture: "pipeline/activate-help.golden"},
=======
>>>>>>> 7c21bf17
		{args: "pipeline activate pipe-12345", fixture: "pipeline/activate.golden"},
		{args: "pipeline deactivate pipe-12345", fixture: "pipeline/deactivate.golden"},
		{args: "pipeline deactivate pipe-12345 --retained-topics topic1", fixture: "pipeline/deactivate.golden"},
		{args: "pipeline update pipe-12345 --name newName --description newDescription", fixture: "pipeline/update-with-new-name-and-desc.golden"},
		{args: "pipeline update pipe-12345 --name newName --description newDescription -o json", fixture: "pipeline/update-with-json-output.golden"},
		{args: "pipeline update pipe-12345 --activation-privilege", fixture: "pipeline/update-activation-privilege.golden"},
		{args: "pipeline update pipe-12345 --activation-privilege=true", fixture: "pipeline/update-activation-privilege.golden"},
		{args: "pipeline update pipe-12345 --activation-privilege=false", fixture: "pipeline/update.golden"},
		{args: fmt.Sprintf("pipeline update pipe-12345 --sql-file %s", testPipelineSourceCode), fixture: "pipeline/update.golden"},
		{args: `pipeline update pipe-12345 --secret name1=value-with,and= --secret name2=value-with\"and\' --secret name3=`, fixture: "pipeline/update-with-secret-names.golden"},
	}

	for _, tt := range tests {
		tt.login = "cloud"
		tt.useKafka = "lkc-12345"
		s.runIntegrationTest(tt)
	}
}

func (s *CLITestSuite) TestPipelineAutocomplete() {
	test := CLITest{args: `__complete pipeline describe ""`, login: "cloud", useKafka: "lkc-12345", fixture: "pipeline/describe-autocomplete.golden"}
	s.runIntegrationTest(test)
}<|MERGE_RESOLUTION|>--- conflicted
+++ resolved
@@ -26,12 +26,8 @@
 		// secret value with space (e.g. name="some value") also works but cannot be integration tested, due to cli_test.runCommand() is splitting these args by space character
 		{args: "pipeline delete pipe-12345 --force", fixture: "pipeline/delete.golden"},
 		{args: "pipeline delete pipe-12345", input: "testPipeline\n", fixture: "pipeline/delete-prompt.golden"},
-<<<<<<< HEAD
 		{args: "pipeline delete pipe-12345 pipe-12346", fixture: "pipeline/delete-multiple-fail.golden", exitCode: 1},
 		{args: "pipeline delete pipe-12345 pipe-54321", input: "y\n", fixture: "pipeline/delete-multiple-success.golden"},
-		{args: "pipeline activate --help", fixture: "pipeline/activate-help.golden"},
-=======
->>>>>>> 7c21bf17
 		{args: "pipeline activate pipe-12345", fixture: "pipeline/activate.golden"},
 		{args: "pipeline deactivate pipe-12345", fixture: "pipeline/deactivate.golden"},
 		{args: "pipeline deactivate pipe-12345 --retained-topics topic1", fixture: "pipeline/deactivate.golden"},
