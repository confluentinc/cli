--- conflicted
+++ resolved
@@ -7,12 +7,9 @@
 		{args: "environment list", fixture: "environment1.golden", wantErrCode: 0},
 		{args: "environment use not-595", fixture: "environment2.golden", wantErrCode: 0},
 		{args: "environment list", fixture: "environment3.golden", wantErrCode: 0},
-<<<<<<< HEAD
 		{args: "environment list -o json", fixture: "environment4.golden", wantErrCode: 0},
 		{args: "environment list -o yaml", fixture: "environment5.golden", wantErrCode: 0},
-=======
-		{args: "environment use non-existent-id", fixture: "environment4.golden", wantErrCode: 1},
->>>>>>> 827203db
+		{args: "environment use non-existent-id", fixture: "environment6.golden", wantErrCode: 1},
 	}
 	resetConfiguration(s.T(), "ccloud")
 	for _, tt := range tests {
