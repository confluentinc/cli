--- conflicted
+++ resolved
@@ -34,7 +34,6 @@
 	}
 }
 
-<<<<<<< HEAD
 func (s *CLITestSuite) TestEnvironmentDelete() {
 	tests := []CLITest{
 		{args: "environment delete not-595 --force", fixture: "environment/delete/success.golden"},
@@ -47,7 +46,9 @@
 	for _, test := range tests {
 		test.login = "cloud"
 		s.runIntegrationTest(test)
-=======
+	}
+}
+
 func (s *CLITestSuite) TestEnvironmentUse() {
 	tests := []CLITest{
 		{args: "environment use env-12345", fixture: "environment/use.golden"},
@@ -57,7 +58,6 @@
 	for _, tt := range tests {
 		tt.login = "cloud"
 		s.runIntegrationTest(tt)
->>>>>>> 3e78641b
 	}
 }
 
