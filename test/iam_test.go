package test

func (s *CLITestSuite) TestIAMACL() {
	tests := []CLITest{
		{args: "iam acl create --help", fixture: "iam/acl/create-help.golden"},
		{args: "iam acl delete --help", fixture: "iam/acl/delete-help.golden"},
		{args: "iam acl list --help", fixture: "iam/acl/list-help.golden"},
	}

	for _, tt := range tests {
		tt.login = "cloud"
		s.runIntegrationTest(tt)
	}
}

func (s *CLITestSuite) TestIAMRBACRoleOnPrem() {
	tests := []CLITest{
		{args: "iam rbac role describe --help", fixture: "iam/rbac/role/describe-help-onprem.golden"},
		{args: "iam rbac role describe DeveloperRead -o json", fixture: "iam/rbac/role/describe-json-onprem.golden"},
		{args: "iam rbac role describe DeveloperRead -o yaml", fixture: "iam/rbac/role/describe-yaml-onprem.golden"},
		{args: "iam rbac role describe DeveloperRead", fixture: "iam/rbac/role/describe-onprem.golden"},
		{args: "iam rbac role list --help", fixture: "iam/rbac/role/list-help-onprem.golden"},
		{args: "iam rbac role list -o json", fixture: "iam/rbac/role/list-json-onprem.golden"},
		{args: "iam rbac role list -o yaml", fixture: "iam/rbac/role/list-yaml-onprem.golden"},
		{args: "iam rbac role list", fixture: "iam/rbac/role/list-onprem.golden"},
	}

	for _, tt := range tests {
		tt.login = "platform"
		s.runIntegrationTest(tt)
	}
}

func (s *CLITestSuite) TestIAMRBACRoleCloud() {
	tests := []CLITest{
		{args: "iam rbac role describe CloudClusterAdmin -o json", fixture: "iam/rbac/role/describe-json-cloud.golden"},
		{args: "iam rbac role describe CloudClusterAdmin -o yaml", fixture: "iam/rbac/role/describe-yaml-cloud.golden"},
		{args: "iam rbac role describe CloudClusterAdmin", fixture: "iam/rbac/role/describe-cloud.golden"},
		{args: "iam rbac role describe InvalidRole", fixture: "iam/rbac/role/describe-invalid-role-cloud.golden", exitCode: 1},
		{args: "iam rbac role list -o json", fixture: "iam/rbac/role/list-json-cloud.golden"},
		{args: "iam rbac role list -o yaml", fixture: "iam/rbac/role/list-yaml-cloud.golden"},
		{args: "iam rbac role list", fixture: "iam/rbac/role/list-cloud.golden"},
	}

	for _, tt := range tests {
		tt.login = "cloud"
		s.runIntegrationTest(tt)
	}
}

func (s *CLITestSuite) TestIAMRBACRoleBindingCRUDCloud() {
	tests := []CLITest{
		{args: "iam rbac role-binding create --help", fixture: "iam/rbac/role-binding/create-help-cloud.golden"},
		{args: "iam rbac role-binding create --principal User:sa-12345 --role DeveloperRead --resource Topic:payroll --kafka-cluster lkc-1111aaa --current-environment --cloud-cluster lkc-1111aaa", fixture: "iam/rbac/role-binding/create-service-account-developer-read.golden"},
		{args: "iam rbac role-binding create --principal User:u-11aaa --role CloudClusterAdmin --current-environment --cloud-cluster lkc-1111aaa"},
		{args: "iam rbac role-binding create --principal User:u-11aaa --role CloudClusterAdmin --environment a-595 --cloud-cluster lkc-1111aaa"},
		{args: "iam rbac role-binding create --principal User:u-11aaa --role CloudClusterAdmin", fixture: "iam/rbac/role-binding/missing-cloud-cluster-cloud.golden", exitCode: 1},
		{args: "iam rbac role-binding create --principal User:u-11aaa --role CloudClusterAdmin --cloud-cluster lkc-1111aaa", fixture: "iam/rbac/role-binding/missing-environment-cloud.golden", exitCode: 1},
		{args: "iam rbac role-binding create --principal User:u-11aaa --role EnvironmentAdmin", fixture: "iam/rbac/role-binding/missing-environment-cloud.golden", exitCode: 1},
		{args: "iam rbac role-binding delete --principal User:u-11aaa --role CloudClusterAdmin --environment a-595 --cloud-cluster lkc-1111aaa --force"},
		{args: "iam rbac role-binding delete --principal User:u-11aaa --role CloudClusterAdmin --environment a-595 --cloud-cluster lkc-1111aaa", input: "y\n", fixture: "iam/rbac/role-binding/delete-prompt.golden"},
		{args: "iam rbac role-binding delete --principal User:u-11aaa --role CloudClusterAdmin --current-environment --cloud-cluster lkc-1111aaa --force"},
		{args: "iam rbac role-binding delete --principal User:u-11aaa --role CloudClusterAdmin --force", fixture: "iam/rbac/role-binding/missing-cloud-cluster-cloud.golden", exitCode: 1},
		{args: "iam rbac role-binding delete --principal User:u-11aaa --role CloudClusterAdmin --cloud-cluster lkc-1111aaa --force", fixture: "iam/rbac/role-binding/missing-environment-cloud.golden", exitCode: 1},
		{args: "iam rbac role-binding delete --principal User:u-11aaa --role EnvironmentAdmin --force", fixture: "iam/rbac/role-binding/missing-environment-cloud.golden", exitCode: 1},
		{args: "iam rbac role-binding delete --principal User:u-11aaa --current-environment --cloud-cluster lkc-1111aaa", fixture: "iam/rbac/role-binding/delete-missing-role-cloud.golden", exitCode: 1},
		{args: "iam rbac role-binding create --principal User:u-11aaa@confluent.io --role CloudClusterAdmin --current-environment --cloud-cluster lkc-1111aaa", fixture: "iam/rbac/role-binding/create-with-email-cloud.golden"},
	}

	for _, tt := range tests {
		tt.login = "cloud"
		s.runIntegrationTest(tt)
	}
}

func (s *CLITestSuite) TestIAMRBACRoleBindingListCloud() {
	tests := []CLITest{
		{args: "iam rbac role-binding list", fixture: "iam/rbac/role-binding/list-no-principal-nor-role-cloud.golden", exitCode: 1},
		{args: "iam rbac role-binding list --environment a-595 --cloud-cluster lkc-1111aaa", fixture: "iam/rbac/role-binding/list-no-principal-nor-role-cloud.golden", exitCode: 1},
		{args: "iam rbac role-binding list --environment a-595 --cloud-cluster lkc-1111aaa --principal User:u-11aaa", fixture: "iam/rbac/role-binding/list-user-1-cloud.golden"},
		{args: "iam rbac role-binding list --current-environment --cloud-cluster lkc-1111aaa --principal User:u-11aaa", fixture: "iam/rbac/role-binding/list-user-1-cloud.golden"},
		{args: "iam rbac role-binding list --environment a-595 --cloud-cluster lkc-1111aaa --principal User:u-22bbb", fixture: "iam/rbac/role-binding/list-user-2-cloud.golden"},
		{args: "iam rbac role-binding list --environment a-595 --cloud-cluster lkc-1111aaa --principal User:u-33ccc", fixture: "iam/rbac/role-binding/list-user-3-cloud.golden"},
		{args: "iam rbac role-binding list --environment a-595 --cloud-cluster lkc-1111aaa --principal User:u-44ddd", fixture: "iam/rbac/role-binding/list-user-4-cloud.golden"},
		{args: "iam rbac role-binding list --environment a-595 --cloud-cluster lkc-1111aaa --principal User:u-55eee", fixture: "iam/rbac/role-binding/list-user-5-cloud.golden"},
		{args: "iam rbac role-binding list --environment a-595 --cloud-cluster lkc-1111aaa --principal User:u-66fff", fixture: "iam/rbac/role-binding/list-user-6-cloud.golden"},
		{args: "iam rbac role-binding list --environment a-595 --principal User:u-77ggg", fixture: "iam/rbac/role-binding/list-user-7-cloud.golden"},
		{args: "iam rbac role-binding list --role OrganizationAdmin", fixture: "iam/rbac/role-binding/list-user-orgadmin-cloud.golden"},
		{args: "iam rbac role-binding list --environment a-595 --role EnvironmentAdmin", fixture: "iam/rbac/role-binding/list-user-envadmin-cloud.golden"},
		{args: "iam rbac role-binding list --environment a-595 --cloud-cluster lkc-1111aaa --role CloudClusterAdmin", fixture: "iam/rbac/role-binding/list-user-clusteradmin-cloud.golden"},
		{args: "iam rbac role-binding list --environment a-595 --cloud-cluster lkc-1111aaa --role CloudClusterAdmin -o yaml", fixture: "iam/rbac/role-binding/list-user-clusteradmin-yaml-cloud.golden"},
		{args: "iam rbac role-binding list --environment a-595 --cloud-cluster lkc-1111aaa --role CloudClusterAdmin -o json", fixture: "iam/rbac/role-binding/list-user-clusteradmin-json-cloud.golden"},
		{args: "iam rbac role-binding list --principal User:u-41dxz3 --cluster pantsCluster", fixture: "iam/rbac/role-binding/list-failure-help-cloud.golden", exitCode: 1},
		{args: "iam rbac role-binding list --help", fixture: "iam/rbac/role-binding/list-help-cloud.golden"},
		{args: "iam rbac role-binding list --environment a-595 --cloud-cluster lkc-1111aaa --role InvalidOrgAdmin", fixture: "iam/rbac/role-binding/list-invalid-role-error-type-1-cloud.golden", exitCode: 1},
		{args: "iam rbac role-binding list --environment a-595 --cloud-cluster lkc-1111aaa --role InvalidMetricsViewer", fixture: "iam/rbac/role-binding/list-invalid-role-error-type-2-cloud.golden", exitCode: 1},
	}

	for _, tt := range tests {
		tt.login = "cloud"
		s.runIntegrationTest(tt)
	}
}

func (s *CLITestSuite) TestIAMRBACRoleBindingCRUDOnPrem() {
	tests := []CLITest{
		{args: "iam rbac role-binding create --help", fixture: "iam/rbac/role-binding/create-help-onprem.golden"},
		{args: "iam rbac role-binding create --principal User:bob --role DeveloperRead --resource Topic:connect-configs --cluster-name theMdsConnectCluster", fixture: "iam/rbac/role-binding/create-cluster-name-onprem.golden"},
		{args: "iam rbac role-binding create --principal User:bob --role DeveloperRead --resource Topic:connect-configs --kafka-cluster kafka-GUID", fixture: "iam/rbac/role-binding/create-cluster-id-onprem.golden"},
		{args: "iam rbac role-binding create --principal User:bob --role DeveloperRead --resource Topic:connect-configs --kafka-cluster kafka-GUID --cluster-name theMdsConnectCluster", fixture: "iam/rbac/role-binding/name-and-id-error-onprem.golden", exitCode: 1},
		{args: "iam rbac role-binding create --principal User:bob --role DeveloperRead --resource Topic:connect-configs --ksql-cluster ksqlname --cluster-name theMdsConnectCluster", fixture: "iam/rbac/role-binding/name-and-id-error-onprem.golden", exitCode: 1},
		{args: "iam rbac role-binding create --principal User:bob --role DeveloperRead --resource Topic:connect-configs", fixture: "iam/rbac/role-binding/missing-name-or-id-onprem.golden", exitCode: 1},
		{args: "iam rbac role-binding create --principal User:bob --role DeveloperRead --resource Topic:connect-configs --ksql-cluster ksql-name", fixture: "iam/rbac/role-binding/missing-kafka-cluster-id-onprem.golden", exitCode: 1},
		{args: "iam rbac role-binding create --principal User:bob --role DeveloperRead --resource Topic:connect-configs --ksql-cluster ksqlName --connect-cluster connectID --kafka-cluster kafka-GUID", fixture: "iam/rbac/role-binding/multiple-non-kafka-id-onprem.golden", exitCode: 1},
		{args: "iam rbac role-binding delete --help", fixture: "iam/rbac/role-binding/delete-help-onprem.golden"},
		{args: "iam rbac role-binding delete --principal User:bob --role DeveloperRead --resource Topic:connect-configs --cluster-name theMdsConnectCluster --force", fixture: "iam/rbac/role-binding/delete-cluster-name-onprem.golden"},
		{args: "iam rbac role-binding delete --principal User:bob --role DeveloperRead --resource Topic:connect-configs --cluster-name theMdsConnectCluster", input: "y\n", fixture: "iam/rbac/role-binding/delete-cluster-name-onprem-prompt.golden"},
		{args: "iam rbac role-binding delete --principal User:bob --role DeveloperRead --resource Topic:connect-configs --kafka-cluster kafka-GUID --force", fixture: "iam/rbac/role-binding/delete-cluster-id-onprem.golden"},
		{args: "iam rbac role-binding delete --principal User:bob --role DeveloperRead --resource Topic:connect-configs --kafka-cluster kafka-GUID --cluster-name theMdsConnectCluster --force", fixture: "iam/rbac/role-binding/name-and-id-error-onprem.golden", exitCode: 1},
		{args: "iam rbac role-binding delete --principal User:bob --role DeveloperRead --resource Topic:connect-configs --ksql-cluster ksqlname --cluster-name theMdsConnectCluster --force", fixture: "iam/rbac/role-binding/name-and-id-error-onprem.golden", exitCode: 1},
		{args: "iam rbac role-binding delete --principal User:bob --role DeveloperRead --resource Topic:connect-configs --force", fixture: "iam/rbac/role-binding/missing-name-or-id-onprem.golden", exitCode: 1},
		{args: "iam rbac role-binding delete --principal User:bob --role DeveloperRead --resource Topic:connect-configs --ksql-cluster ksql-name --force", fixture: "iam/rbac/role-binding/missing-kafka-cluster-id-onprem.golden", exitCode: 1},
		{args: "iam rbac role-binding delete --principal User:bob --role DeveloperRead --resource Topic:connect-configs --ksql-cluster ksqlName --connect-cluster connectID --kafka-cluster kafka-GUID --force", fixture: "iam/rbac/role-binding/multiple-non-kafka-id-onprem.golden", exitCode: 1},
		{args: "iam rbac role-binding create --principal User:bob@Kafka --role DeveloperRead --resource Topic:connect-configs --kafka-cluster kafka-GUID", fixture: "iam/rbac/role-binding/create-cluster-id-at-onprem.golden"},
	}

	for _, tt := range tests {
		tt.login = "platform"
		s.runIntegrationTest(tt)
	}
}

func (s *CLITestSuite) TestIAMRBACRoleBindingListOnPrem() {
	tests := []CLITest{
		{args: "iam rbac role-binding list --help", fixture: "iam/rbac/role-binding/list-help-onprem.golden"},
		{args: "iam rbac role-binding list --kafka-cluster CID", fixture: "iam/rbac/role-binding/list-no-principal-nor-role-onprem.golden", exitCode: 1},
		{args: "iam rbac role-binding list --kafka-cluster CID --principal frodo", fixture: "iam/rbac/role-binding/list-principal-format-error-onprem.golden", exitCode: 1},
		{args: "iam rbac role-binding list --kafka-cluster CID --principal User:frodo", fixture: "iam/rbac/role-binding/list-user-onprem.golden"},
		{args: "iam rbac role-binding list --cluster-name kafka --principal User:frodo", fixture: "iam/rbac/role-binding/list-user-onprem.golden"},
		{args: "iam rbac role-binding list --cluster-name kafka --kafka-cluster CID --principal User:frodo", fixture: "iam/rbac/role-binding/name-and-id-error-onprem.golden", exitCode: 1},
		{args: "iam rbac role-binding list --kafka-cluster CID --principal User:frodo --role DeveloperRead", fixture: "iam/rbac/role-binding/list-user-and-role-with-multiple-resources-from-one-group-onprem.golden"},
		{args: "iam rbac role-binding list --kafka-cluster CID --principal User:frodo --role DeveloperRead -o json", fixture: "iam/rbac/role-binding/list-user-and-role-with-multiple-resources-from-one-group-json-onprem.golden"},
		{args: "iam rbac role-binding list --kafka-cluster CID --principal User:frodo --role DeveloperRead -o yaml", fixture: "iam/rbac/role-binding/list-user-and-role-with-multiple-resources-from-one-group-yaml-onprem.golden"},
		{args: "iam rbac role-binding list --kafka-cluster CID --principal User:frodo --role DeveloperWrite", fixture: "iam/rbac/role-binding/list-user-and-role-with-resources-from-multiple-groups-onprem.golden"},
		{args: "iam rbac role-binding list --kafka-cluster CID --principal User:frodo --role SecurityAdmin", fixture: "iam/rbac/role-binding/list-user-and-role-with-cluster-resource-onprem.golden"},
		{args: "iam rbac role-binding list --kafka-cluster CID --principal User:frodo --role SystemAdmin", fixture: "iam/rbac/role-binding/list-user-and-role-with-no-matches-onprem.golden"},
		{args: "iam rbac role-binding list --kafka-cluster CID --principal User:frodo --role SystemAdmin -o json", fixture: "iam/rbac/role-binding/list-user-and-role-with-no-matches-json-onprem.golden"},
		{args: "iam rbac role-binding list --kafka-cluster CID --principal User:frodo --role SystemAdmin -o yaml", fixture: "iam/rbac/role-binding/list-user-and-role-with-no-matches-yaml-onprem.golden"},
		{args: "iam rbac role-binding list --kafka-cluster CID --principal Group:hobbits --role DeveloperRead", fixture: "iam/rbac/role-binding/list-group-and-role-with-multiple-resources-onprem.golden"},
		{args: "iam rbac role-binding list --kafka-cluster CID --principal Group:hobbits --role DeveloperWrite", fixture: "iam/rbac/role-binding/list-group-and-role-with-one-resource-onprem.golden"},
		{args: "iam rbac role-binding list --kafka-cluster CID --principal Group:hobbits --role SecurityAdmin", fixture: "iam/rbac/role-binding/list-group-and-role-with-no-matches-onprem.golden"},
		{args: "iam rbac role-binding list --kafka-cluster CID --role DeveloperRead", fixture: "iam/rbac/role-binding/list-role-with-multiple-bindings-to-one-group-onprem.golden"},
		{args: "iam rbac role-binding list --kafka-cluster CID --role DeveloperRead -o json", fixture: "iam/rbac/role-binding/list-role-with-multiple-bindings-to-one-group-json-onprem.golden"},
		{args: "iam rbac role-binding list --kafka-cluster CID --role DeveloperRead -o yaml", fixture: "iam/rbac/role-binding/list-role-with-multiple-bindings-to-one-group-yaml-onprem.golden"},
		{args: "iam rbac role-binding list --kafka-cluster CID --role DeveloperWrite", fixture: "iam/rbac/role-binding/list-role-with-bindings-to-multiple-groups-onprem.golden"},
		{args: "iam rbac role-binding list --kafka-cluster CID --role SecurityAdmin", fixture: "iam/rbac/role-binding/list-role-on-cluster-bound-to-user-onprem.golden"},
		{args: "iam rbac role-binding list --kafka-cluster CID --role SystemAdmin", fixture: "iam/rbac/role-binding/list-role-with-no-matches-onprem.golden"},
		{args: "iam rbac role-binding list --kafka-cluster CID --role DeveloperRead --resource Topic:food", fixture: "iam/rbac/role-binding/list-role-and-resource-with-exact-match-onprem.golden"},
		{args: "iam rbac role-binding list --kafka-cluster CID --role DeveloperRead --resource Topic:shire-parties", fixture: "iam/rbac/role-binding/list-role-and-resource-with-no-match-onprem.golden"},
		{args: "iam rbac role-binding list --kafka-cluster CID --role DeveloperWrite --resource Topic:shire-parties", fixture: "iam/rbac/role-binding/list-role-and-resource-with-prefix-match-onprem.golden"},
		{args: "iam rbac role-binding list --principal User:u-41dxz3 --cluster pantsCluster", fixture: "iam/rbac/role-binding/list-failure-help-onprem.golden", exitCode: 1},
	}

	for _, tt := range tests {
		tt.login = "platform"
		s.runIntegrationTest(tt)
	}
}

func (s *CLITestSuite) TestIAMServiceAccount() {
	tests := []CLITest{
		{args: "iam service-account create human-service --description human-output", fixture: "iam/service-account/create.golden"},
		{args: "iam service-account create json-service --description json-output -o json", fixture: "iam/service-account/create-json.golden"},
		{args: "iam service-account create yaml-service --description yaml-output -o yaml", fixture: "iam/service-account/create-yaml.golden"},
		{args: "iam service-account delete sa-12345 --force", fixture: "iam/service-account/delete.golden"},
		{args: "iam service-account delete sa-12345 sa-67890", fixture: "iam/service-account/delete-multiple-fail.golden", exitCode: 1},
		{args: "iam service-account delete sa-12345 sa-54321", input: "y\n", fixture: "iam/service-account/delete-multiple-success.golden"},
		{args: "iam service-account delete sa-12345", input: "service_account\n", fixture: "iam/service-account/delete-prompt.golden"},
		{args: "iam service-account list -o json", fixture: "iam/service-account/list-json.golden"},
		{args: "iam service-account list -o yaml", fixture: "iam/service-account/list-yaml.golden"},
		{args: "iam service-account list", fixture: "iam/service-account/list.golden"},
		{args: "iam service-account describe sa-12345 -o json", fixture: "iam/service-account/describe-json.golden"},
		{args: "iam service-account describe sa-12345 -o yaml", fixture: "iam/service-account/describe-yaml.golden"},
		{args: "iam service-account describe sa-12345", fixture: "iam/service-account/describe.golden"},
		{args: "iam service-account describe sa-6789", fixture: "iam/service-account/service-account-not-found.golden", exitCode: 1},
		{args: "iam service-account update sa-12345 --description new-description", fixture: "iam/service-account/update.golden"},
		{args: "iam service-account update sa-12345 --description new-description-2", fixture: "iam/service-account/update-2.golden"},
		{args: "iam service-account delete sa-12345 --force", fixture: "iam/service-account/delete.golden"},
	}

	for _, tt := range tests {
		tt.login = "cloud"
		s.runIntegrationTest(tt)
	}
}

func (s *CLITestSuite) TestIAMUserList() {
	tests := []CLITest{
		{args: "iam user list", fixture: "iam/user/list.golden"},
	}

	for _, test := range tests {
		test.login = "cloud"
		s.runIntegrationTest(test)
	}
}

func (s *CLITestSuite) TestIAMUserDescribe() {
	tests := []CLITest{
		{args: "iam user describe u-0", fixture: "iam/user/resource-not-found.golden", exitCode: 1},
		{args: "iam user describe u-17", fixture: "iam/user/describe.golden"},
		{args: "iam user describe 0", fixture: "iam/user/bad-resource-id.golden", exitCode: 1},
	}

	for _, test := range tests {
		test.login = "cloud"
		s.runIntegrationTest(test)
	}
}

func (s *CLITestSuite) TestIAMUserDelete() {
	tests := []CLITest{
		{args: "iam user delete u-2 --force", fixture: "iam/user/delete.golden"},
		{args: "iam user delete u-11aaa u-1", fixture: "iam/user/delete-multiple-fail.golden", exitCode: 1},
		{args: "iam user delete u-11aaa u-22bbb", input: "y\n", fixture: "iam/user/delete-multiple-success.golden"},
		{args: "iam user delete u-2", input: "Bono\n", fixture: "iam/user/delete-prompt.golden"},
		{args: "iam user delete 0 --force", fixture: "iam/user/bad-resource-id-delete.golden", exitCode: 1},
		{args: "iam user delete u-1 --force", fixture: "iam/user/delete-dne.golden", exitCode: 1},
	}

	for _, test := range tests {
		test.login = "cloud"
		s.runIntegrationTest(test)
	}
}

func (s *CLITestSuite) TestIAMUserUpdate() {
	tests := []CLITest{
		{args: "iam user update u-11aaa --full-name Test", fixture: "iam/user/update.golden"},
		{args: "iam user update 0 --full-name Test", fixture: "iam/user/bad-resource-id.golden", exitCode: 1},
		{args: "iam user update u-1 --full-name Test", fixture: "iam/user/update-dne.golden", exitCode: 1},
	}

	for _, test := range tests {
		test.login = "cloud"
		s.runIntegrationTest(test)
	}
}

func (s *CLITestSuite) TestIAMUserInvitationCreate() {
	tests := []CLITest{
		{args: "iam user invitation create miles@confluent.io", fixture: "iam/user/invite.golden"},
		{args: "iam user invitation create bad-email.com", exitCode: 1, fixture: "iam/user/bad-email.golden"},
		{args: "iam user invitation create user@exists.com", exitCode: 1, fixture: "iam/user/invite-user-already-active.golden"},
	}

	for _, test := range tests {
		test.login = "cloud"
		s.runIntegrationTest(test)
	}
}

func (s *CLITestSuite) TestIAMUserListInvitation() {
	tests := []CLITest{
		{args: "iam user invitation list", fixture: "iam/user/invitation_list.golden"},
	}

	for _, test := range tests {
		test.login = "cloud"
		s.runIntegrationTest(test)
	}
}

func (s *CLITestSuite) TestIAMProviderCreate() {
	tests := []CLITest{
		{args: "iam provider create Okta --description new-description --jwks-uri https://company.provider.com/oauth2/v1/keys --issuer-uri https://company.provider.com", fixture: "iam/identity-provider/create.golden"},
	}

	for _, test := range tests {
		test.login = "cloud"
		s.runIntegrationTest(test)
	}
}

func (s *CLITestSuite) TestIAMProviderDelete() {
	tests := []CLITest{
<<<<<<< HEAD
		{args: "iam provider delete op-67890 --force", fixture: "iam/identity-provider/delete.golden"},
		{args: "iam provider delete op-12345 op-54321", fixture: "iam/identity-provider/delete-multiple-fail.golden", exitCode: 1},
		{args: "iam provider delete op-12345 op-67890", input: "y\n", fixture: "iam/identity-provider/delete-multiple-success.golden"},
		{args: "iam provider delete op-67890", input: "identity_provider\n", fixture: "iam/identity-provider/delete-prompt.golden"},
=======
		{args: "iam provider delete op-12345 --force", fixture: "iam/identity-provider/delete.golden"},
		{args: "iam provider delete op-12345", input: "identity_provider\n", fixture: "iam/identity-provider/delete-prompt.golden"},
>>>>>>> 5d1945c1
		{args: "iam provider delete op-1 --force", fixture: "iam/identity-provider/delete-dne.golden", exitCode: 1},
	}

	for _, test := range tests {
		test.login = "cloud"
		s.runIntegrationTest(test)
	}
}

func (s *CLITestSuite) TestIAMProviderDescribe() {
	tests := []CLITest{
		{args: "iam provider describe op-12345", fixture: "iam/identity-provider/describe.golden"},
	}

	for _, test := range tests {
		test.login = "cloud"
		s.runIntegrationTest(test)
	}
}

func (s *CLITestSuite) TestIAMProviderUpdate() {
	tests := []CLITest{
		{args: "iam provider update op-12345 --name new-name --description new-description", fixture: "iam/identity-provider/update.golden"},
	}

	for _, test := range tests {
		test.login = "cloud"
		s.runIntegrationTest(test)
	}
}

func (s *CLITestSuite) TestIAMProviderList() {
	tests := []CLITest{
		{args: "iam provider list", fixture: "iam/identity-provider/list.golden"},
	}

	for _, test := range tests {
		test.login = "cloud"
		s.runIntegrationTest(test)
	}
}

func (s *CLITestSuite) TestIAMPoolCreate() {
	tests := []CLITest{
		{args: `iam pool create testPool --provider op-12345 --description new-description --identity-claim sub --filter "claims.iss=https://company.provider.com"`, fixture: "iam/identity-pool/create.golden"},
	}

	for _, test := range tests {
		test.login = "cloud"
		s.runIntegrationTest(test)
	}
}

func (s *CLITestSuite) TestIAMPoolDelete() {
	tests := []CLITest{
		{args: "iam pool delete pool-55555 --provider op-12345 --force", fixture: "iam/identity-pool/delete.golden"},
		{args: "iam pool delete pool-55555 pool-44444 --provider op-12345", fixture: "iam/identity-pool/delete-multiple-fail.golden", exitCode: 1},
		{args: "iam pool delete pool-55555 pool-12345 --provider op-12345", input: "y\n", fixture: "iam/identity-pool/delete-multiple-success.golden"},
		{args: "iam pool delete pool-55555 --provider op-12345", input: "identity_pool\n", fixture: "iam/identity-pool/delete-prompt.golden"},
		{args: "iam pool delete pool-1 --provider op-12345 --force", fixture: "iam/identity-pool/delete-dne.golden", exitCode: 1},
	}

	for _, test := range tests {
		test.login = "cloud"
		s.runIntegrationTest(test)
	}
}

func (s *CLITestSuite) TestIAMPoolDescribe() {
	tests := []CLITest{
		{args: "iam pool describe pool-12345 --provider op-12345", fixture: "iam/identity-pool/describe.golden"},
	}

	for _, test := range tests {
		test.login = "cloud"
		s.runIntegrationTest(test)
	}
}

func (s *CLITestSuite) TestIAMPoolUpdate() {
	tests := []CLITest{
		{args: `iam pool update pool-12345 --provider op-12345 --name newer-name --description more-descriptive --identity-claim new-sub --filter "claims.iss=https://new-company.new-provider.com"`, fixture: "iam/identity-pool/update.golden"},
	}

	for _, test := range tests {
		test.login = "cloud"
		s.runIntegrationTest(test)
	}
}

func (s *CLITestSuite) TestIAMPoolList() {
	tests := []CLITest{
		{args: "iam pool list --provider op-12345", fixture: "iam/identity-pool/list.golden"},
	}

	for _, test := range tests {
		test.login = "cloud"
		s.runIntegrationTest(test)
	}
}

func (s *CLITestSuite) TestIAMAutocomplete() {
	tests := []CLITest{
		{args: `__complete iam pool describe --provider op-12345 ""`, fixture: "iam/identity-pool/describe-autocomplete.golden"},
		{args: `__complete iam provider describe ""`, fixture: "iam/identity-provider/describe-autocomplete.golden"},
		{args: `__complete iam service-account describe ""`, fixture: "iam/service-account/describe-autocomplete.golden"},
		{args: `__complete iam user describe ""`, fixture: "iam/user/describe-autocomplete.golden"},
	}

	for _, test := range tests {
		test.login = "cloud"
		s.runIntegrationTest(test)
	}
}<|MERGE_RESOLUTION|>--- conflicted
+++ resolved
@@ -284,15 +284,10 @@
 
 func (s *CLITestSuite) TestIAMProviderDelete() {
 	tests := []CLITest{
-<<<<<<< HEAD
-		{args: "iam provider delete op-67890 --force", fixture: "iam/identity-provider/delete.golden"},
+		{args: "iam provider delete op-12345 --force", fixture: "iam/identity-provider/delete.golden"},
 		{args: "iam provider delete op-12345 op-54321", fixture: "iam/identity-provider/delete-multiple-fail.golden", exitCode: 1},
 		{args: "iam provider delete op-12345 op-67890", input: "y\n", fixture: "iam/identity-provider/delete-multiple-success.golden"},
-		{args: "iam provider delete op-67890", input: "identity_provider\n", fixture: "iam/identity-provider/delete-prompt.golden"},
-=======
-		{args: "iam provider delete op-12345 --force", fixture: "iam/identity-provider/delete.golden"},
 		{args: "iam provider delete op-12345", input: "identity_provider\n", fixture: "iam/identity-provider/delete-prompt.golden"},
->>>>>>> 5d1945c1
 		{args: "iam provider delete op-1 --force", fixture: "iam/identity-provider/delete-dne.golden", exitCode: 1},
 	}
 
