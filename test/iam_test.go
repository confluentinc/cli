--- conflicted
+++ resolved
@@ -165,8 +165,6 @@
 	}
 }
 
-<<<<<<< HEAD
-=======
 func (s *CLITestSuite) TestIAMRBACRoleBindingListCloud() {
 	tests := []CLITest{
 		{args: "iam rbac role-binding list", fixture: "iam/rbac/role-binding/list-no-principal-nor-role-cloud.golden", wantErrCode: 1},
@@ -197,7 +195,6 @@
 	}
 }
 
->>>>>>> 0ff1dadb
 func (s *CLITestSuite) TestIAMServiceAccount() {
 	tests := []CLITest{
 		{args: "iam service-account create human-service --description human-output", fixture: "iam/service-account/create.golden"},
