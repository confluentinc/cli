--- conflicted
+++ resolved
@@ -425,7 +425,6 @@
 	s.runIntegrationTest(test)
 }
 
-<<<<<<< HEAD
 func (s *CLITestSuite) TestFlinkApplicationCreateWithYAML() {
 	tests := []CLITest{
 		// failure scenarios with YAML files
@@ -560,7 +559,8 @@
 	}
 
 	runIntegrationTestsWithMultipleAuth(s, tests)
-=======
+}
+
 func (s *CLITestSuite) TestFlinkShellOnPrem() {
 	tests := []flinkShellTest{
 		{
@@ -645,5 +645,4 @@
 	// We use UTC to avoid time zone differences due to daylight savings time.
 	err = os.Setenv(timezoneEnvVar, "UTC")
 	require.NoError(s.T(), err)
->>>>>>> 3b1b680b
 }