package test

import (
	"os"
	"path/filepath"

	"github.com/stretchr/testify/require"
)

<<<<<<< HEAD
func (s *CLITestSuite) TestLocalKafka() {
	if runtime.GOOS != "linux" {
		s.T().Skip()
	}

	tests := []CLITest{
		{args: "local kafka stop", fixture: "local/kafka/stop-empty.golden"},
		{args: "local kafka start", fixture: "local/kafka/start.golden", regex: true},
	}

	for _, test := range tests {
		test.workflow = true
		s.runIntegrationTest(test)
	}

	time.Sleep(40 * time.Second)

	tests2 := []CLITest{
		{args: "local kafka topic create test", fixture: "local/kafka/topic/create.golden"},
		{args: "local kafka topic list", fixture: "local/kafka/topic/list.golden"},
		{args: "local kafka topic describe test", fixture: "local/kafka/topic/describe.golden"},
		{args: "local kafka topic configuration list test", fixture: "local/kafka/topic/configuration/list.golden"},
		{args: "local kafka topic delete test --force", fixture: "local/kafka/topic/delete.golden"},
		{args: "local kafka stop", fixture: "local/kafka/stop.golden", regex: true},
	}

	for _, test := range tests2 {
		test.workflow = true
		s.runIntegrationTest(test)
	}
}

=======
>>>>>>> 1def0fea
func (s *CLITestSuite) TestLocalLifecycle() {
	s.createCH([]string{
		"share/java/confluent-control-center/control-center-5.5.0.jar",
	})
	s.createCC()
	defer s.destroy()

	tests := []CLITest{
		{args: "local destroy", fixture: "local/destroy-error.golden", login: "cloud", exitCode: 1},
		{args: "local current", fixture: "local/current.golden", regex: true},
		{args: "local destroy", fixture: "local/destroy.golden", regex: true},
	}

	for _, tt := range tests {
		tt.workflow = true
		s.runIntegrationTest(tt)
	}
}

func (s *CLITestSuite) TestLocalConfluentCommunitySoftware() {
	s.createCH([]string{
		"share/java/confluent-common/common-config-5.5.0.jar",
	})
	defer s.destroy()

	tests := []CLITest{
		{args: "local services list", fixture: "local/services/list-ccs.golden"},
		{args: "local version", fixture: "local/version-ccs.golden"},
	}

	for _, tt := range tests {
		tt.login = "cloud"
		s.runIntegrationTest(tt)
	}
}

func (s *CLITestSuite) TestLocalVersion() {
	s.createCH([]string{
		"share/java/confluent-control-center/control-center-5.5.0.jar",
		"share/java/kafka-connect-replicator/connect-replicator-5.5.0.jar",
	})
	defer s.destroy()

	tests := []CLITest{
		{args: "local version", fixture: "local/version-cp.golden"},
	}

	for _, tt := range tests {
		tt.login = "cloud"
		s.runIntegrationTest(tt)
	}
}

func (s *CLITestSuite) TestLocalServicesList() {
	s.createCH([]string{
		"share/java/confluent-control-center/control-center-5.5.0.jar",
	})
	defer s.destroy()

	tests := []CLITest{
		{args: "local services list", fixture: "local/services/list-cp.golden"},
	}

	for _, tt := range tests {
		tt.login = "cloud"
		s.runIntegrationTest(tt)
	}
}

func (s *CLITestSuite) TestLocalServicesLifecycle() {
	s.createCH([]string{
		"share/java/confluent-control-center/control-center-5.5.0.jar",
	})
	defer s.destroy()

	tests := []CLITest{
		{args: "local services status", fixture: "local/services/status-all-stopped.golden", regex: true},
		{args: "local services stop", fixture: "local/services/stop-already-stopped.golden", regex: true},
		{args: "local services top", fixture: "local/services/top-no-services-running.golden", exitCode: 1},
	}

	for _, tt := range tests {
		tt.login = "cloud"
		s.runIntegrationTest(tt)
	}
}

func (s *CLITestSuite) TestLocalZookeeperLifecycle() {
	s.createCH([]string{
		"share/java/kafka/zookeeper-5.5.0.jar",
	})
	defer s.destroy()

	tests := []CLITest{
		{args: "local services zookeeper log", fixture: "local/zookeeper/log-error.golden", exitCode: 1},
		{args: "local services zookeeper status", fixture: "local/zookeeper/status-stopped.golden", regex: true},
		{args: "local services zookeeper stop", fixture: "local/zookeeper/stop-already-stopped.golden", regex: true},
		{args: "local services zookeeper top", fixture: "local/zookeeper/top-stopped.golden"},
		{args: "local services zookeeper version", fixture: "local/zookeeper/version.golden"},
	}

	for _, tt := range tests {
		tt.login = "cloud"
		s.runIntegrationTest(tt)
	}
}

func (s *CLITestSuite) createCC() {
	req := require.New(s.T())

	dir := filepath.Join(os.TempDir(), "confluent-int-test", "cc")
	req.NoError(os.Setenv("CONFLUENT_CURRENT", dir))
}

func (s *CLITestSuite) createCH(files []string) {
	req := require.New(s.T())

	dir := filepath.Join(os.TempDir(), "confluent-int-test", "ch")
	req.NoError(os.Setenv("CONFLUENT_HOME", dir))

	for _, file := range files {
		path := filepath.Join(dir, file)

		dir := filepath.Dir(path)
		req.NoError(os.MkdirAll(dir, 0777))

		req.NoError(os.WriteFile(path, []byte{}, 0644))
	}
}

func (s *CLITestSuite) destroy() {
	req := require.New(s.T())

	req.NoError(os.Setenv("CONFLUENT_HOME", ""))
	req.NoError(os.Setenv("CONFLUENT_CURRENT", ""))
	dir := filepath.Join(os.TempDir(), "confluent-int-test")
	req.NoError(os.RemoveAll(dir))
}<|MERGE_RESOLUTION|>--- conflicted
+++ resolved
@@ -7,41 +7,6 @@
 	"github.com/stretchr/testify/require"
 )
 
-<<<<<<< HEAD
-func (s *CLITestSuite) TestLocalKafka() {
-	if runtime.GOOS != "linux" {
-		s.T().Skip()
-	}
-
-	tests := []CLITest{
-		{args: "local kafka stop", fixture: "local/kafka/stop-empty.golden"},
-		{args: "local kafka start", fixture: "local/kafka/start.golden", regex: true},
-	}
-
-	for _, test := range tests {
-		test.workflow = true
-		s.runIntegrationTest(test)
-	}
-
-	time.Sleep(40 * time.Second)
-
-	tests2 := []CLITest{
-		{args: "local kafka topic create test", fixture: "local/kafka/topic/create.golden"},
-		{args: "local kafka topic list", fixture: "local/kafka/topic/list.golden"},
-		{args: "local kafka topic describe test", fixture: "local/kafka/topic/describe.golden"},
-		{args: "local kafka topic configuration list test", fixture: "local/kafka/topic/configuration/list.golden"},
-		{args: "local kafka topic delete test --force", fixture: "local/kafka/topic/delete.golden"},
-		{args: "local kafka stop", fixture: "local/kafka/stop.golden", regex: true},
-	}
-
-	for _, test := range tests2 {
-		test.workflow = true
-		s.runIntegrationTest(test)
-	}
-}
-
-=======
->>>>>>> 1def0fea
 func (s *CLITestSuite) TestLocalLifecycle() {
 	s.createCH([]string{
 		"share/java/confluent-control-center/control-center-5.5.0.jar",
