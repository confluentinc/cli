--- conflicted
+++ resolved
@@ -29,15 +29,10 @@
 )
 
 var (
-<<<<<<< HEAD
 	binaryName = "ccloud"
 	noRebuild  = flag.Bool("no-rebuild", false, "skip rebuilding CLI if it already exists")
 	update     = flag.Bool("update", false, "update golden files")
 	debug      = flag.Bool("debug", false, "enable verbose output")
-=======
-	noRebuild = flag.Bool("no-rebuild", false, "skip rebuilding CLI if it already exists")
-	update    = flag.Bool("update", false, "update golden files")
->>>>>>> cd35a53f
 )
 
 // CLITest represents a test configuration
@@ -173,14 +168,10 @@
 		},
 	}
 	for _, tt := range tests {
-<<<<<<< HEAD
-		s.runTest(tt, serve(s.T()).URL, serveKafkaAPI(s.T()).URL)
-=======
 		if strings.HasPrefix(tt.name, "error") {
 			tt.wantErrCode = 1
 		}
 		s.runCcloudTest(tt, serve(s.T()).URL, serveKafkaAPI(s.T()).URL)
->>>>>>> cd35a53f
 	}
 }
 
@@ -200,7 +191,6 @@
 
 		if tt.login == "default" {
 			env := []string{"XX_CCLOUD_EMAIL=fake@user.com", "XX_CCLOUD_PASSWORD=pass1"}
-<<<<<<< HEAD
 			output := runCommand(t, env, "login --url "+loginURL, 0)
 			if *debug {
 				fmt.Println(output)
@@ -219,17 +209,6 @@
 			if *debug {
 				fmt.Println(output)
 			}
-=======
-			runCommand(t, "ccloud", env, "login --url "+loginURL, 0)
-		}
-
-		if tt.useKafka != "" {
-			runCommand(t, "ccloud", []string{}, "kafka cluster use "+tt.useKafka, 0)
-		}
-
-		if tt.authKafka != "" {
-			runCommand(t, "ccloud", []string{}, "api-key create --cluster "+tt.useKafka, 0)
->>>>>>> cd35a53f
 		}
 
 		// HACK: there's no non-interactive way to save an API key locally yet (just kafka cluster auth)
@@ -248,14 +227,10 @@
 			req.NoError(err)
 		}
 
-<<<<<<< HEAD
 		output := runCommand(t, tt.env, tt.args, tt.wantErrCode)
 		if *debug {
 			fmt.Println(output)
 		}
-=======
-		output := runCommand(t, "ccloud", []string{}, tt.args, tt.wantErrCode)
->>>>>>> cd35a53f
 
 		if *update && tt.args != "version" {
 			writeFixture(t, tt.fixture, output)
