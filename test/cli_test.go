--- conflicted
+++ resolved
@@ -112,7 +112,8 @@
 	err = os.Chdir("..")
 	req.NoError(err)
 
-<<<<<<< HEAD
+	err = os.Setenv("XX_CCLOUD_RBAC_DATAPLANE", "yes")
+	req.NoError(err)
 	if _, err := os.Stat(binaryPath(s.T(), testBin)); os.IsNotExist(err) || !*noRebuild {
 		var makeArgs string
 		if testBin == testBinRace {
@@ -125,24 +126,6 @@
 		if err != nil {
 			s.T().Log(string(output))
 			req.NoError(err)
-=======
-	err = os.Setenv("XX_CCLOUD_RBAC_DATAPLANE", "yes")
-	req.NoError(err)
-	for _, binary := range []string{ccloudTestBin, confluentTestBin} {
-		if _, err = os.Stat(binaryPath(s.T(), binary)); os.IsNotExist(err) || !*noRebuild {
-			var makeArgs string
-			if ccloudTestBin == ccloudTestBinRace {
-				makeArgs = "build-integ-race"
-			} else {
-				makeArgs = "build-integ-nonrace"
-			}
-			makeCmd := exec.Command("make", makeArgs)
-			output, err := makeCmd.CombinedOutput()
-			if err != nil {
-				s.T().Log(string(output))
-				req.NoError(err)
-			}
->>>>>>> 6e618fd8
 		}
 	}
 }
