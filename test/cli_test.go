--- conflicted
+++ resolved
@@ -19,11 +19,6 @@
 	"strings"
 	"testing"
 
-	"github.com/confluentinc/mds-sdk-go"
-<<<<<<< HEAD
-
-=======
->>>>>>> 9edb9a88
 	"github.com/gogo/protobuf/proto"
 	"github.com/stretchr/testify/require"
 	"github.com/stretchr/testify/suite"
@@ -36,6 +31,7 @@
 	orgv1 "github.com/confluentinc/ccloudapis/org/v1"
 	srv1 "github.com/confluentinc/ccloudapis/schemaregistry/v1"
 	utilv1 "github.com/confluentinc/ccloudapis/util/v1"
+	"github.com/confluentinc/mds-sdk-go"
 
 	"github.com/confluentinc/cli/internal/pkg/config"
 	"github.com/confluentinc/cli/internal/pkg/test-integ"
@@ -467,37 +463,13 @@
 			fmt.Println(output)
 		}
 
-<<<<<<< HEAD
+
 		if strings.HasPrefix(tt.args, "kafka cluster create") {
-=======
-		if *update && tt.args != "version" {
-			if strings.HasPrefix(tt.args, "kafka cluster create") {
-				re := regexp.MustCompile("https?://127.0.0.1:[0-9]+")
-				output = re.ReplaceAllString(output, "http://127.0.0.1:12345")
-			}
-			writeFixture(t, tt.fixture, output)
-		}
-
-		actual := output
-		expected := loadFixture(t, tt.fixture)
-
-		if tt.args == "version" {
-			require.Regexp(t, expected, actual)
-			return
-		} else if strings.HasPrefix(tt.args, "kafka cluster create") {
-			fmt.Println(tt.args, actual)
->>>>>>> 9edb9a88
 			re := regexp.MustCompile("https?://127.0.0.1:[0-9]+")
 			output = re.ReplaceAllString(output, "http://127.0.0.1:12345")
 		}
-<<<<<<< HEAD
 
 		s.validateTestOutput(tt, t, output)
-=======
-		if tt.wantFunc != nil {
-			tt.wantFunc(t)
-		}
->>>>>>> 9edb9a88
 	})
 }
 
@@ -527,7 +499,6 @@
 	})
 }
 
-<<<<<<< HEAD
 func (s *CLITestSuite) validateTestOutput(tt CLITest, t *testing.T, output string) {
 	if *update && !tt.regex && tt.fixture != "" {
 		writeFixture(t, tt.fixture, output)
@@ -538,10 +509,7 @@
 	} else if tt.notContains != "" {
 		require.NotContains(t, actual, tt.notContains)
 	} else if tt.fixture != "" {
-=======
-		actual := output
->>>>>>> 9edb9a88
-		expected := loadFixture(t, tt.fixture)
+    expected := loadFixture(t, tt.fixture)
 
 		if tt.regex {
 			require.Regexp(t, expected, actual)
