--- conflicted
+++ resolved
@@ -341,14 +341,8 @@
 		env := []string{"XX_CCLOUD_EMAIL=expired@user.com", "XX_CCLOUD_PASSWORD=pass1"}
 		output := runCommand(tt, ccloudTestBin, env, "login --url "+loginURL, 0)
 		require.Equal(tt, "Logged in as expired@user.com\nUsing environment a-595 (\"default\")\n", output)
-
-<<<<<<< HEAD
-		output = runCommand(tt, "ccloud", []string{}, "kafka cluster list", 1)
+		output = runCommand(tt, ccloudTestBin, []string{}, "kafka cluster list", 1)
 		require.Equal(tt, "Your token has expired. You are now logged out.\nError: You must login to run that command.\n", output)
-=======
-		output = runCommand(t, ccloudTestBin, []string{}, "kafka cluster list", 1)
-		require.Equal(tt, "Error: Your session has expired. Please login again.\n", output)
->>>>>>> 72606008
 	})
 
 	t.Run("malformed token", func(tt *testing.T) {
