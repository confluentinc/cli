package test

import (
	"bufio"
	"context"
	"encoding/json"
	"flag"
	"fmt"
	"io"
	"io/ioutil"
	"net/http"
	"net/http/httptest"
	"net/url"
	"os"
	"os/exec"
	"path"
	"path/filepath"
	"reflect"
	"regexp"
	"runtime"
	"sort"
	"strconv"
	"strings"
	"testing"
	"time"

	"github.com/chromedp/chromedp"

	"github.com/confluentinc/bincover"
	"github.com/gogo/protobuf/proto"
	"github.com/stretchr/testify/require"
	"github.com/stretchr/testify/suite"

	"github.com/confluentinc/ccloud-sdk-go"
	authv1 "github.com/confluentinc/ccloudapis/auth/v1"
	corev1 "github.com/confluentinc/ccloudapis/core/v1"
	kafkav1 "github.com/confluentinc/ccloudapis/kafka/v1"
	ksqlv1 "github.com/confluentinc/ccloudapis/ksql/v1"
	orgv1 "github.com/confluentinc/ccloudapis/org/v1"
	srv1 "github.com/confluentinc/ccloudapis/schemaregistry/v1"
	utilv1 "github.com/confluentinc/ccloudapis/util/v1"
	"github.com/confluentinc/mds-sdk-go"

	"github.com/confluentinc/cli/internal/pkg/config"
)

var (
<<<<<<< HEAD
	noRebuild             = flag.Bool("no-rebuild", false, "skip rebuilding CLI if it already exists")
	update                = flag.Bool("update", false, "update golden files")
	debug                 = flag.Bool("debug", true, "enable verbose output")
	skipSsoBrowserTests   = flag.Bool("skip-sso-browser-tests", true, "If flag is preset, run the tests that require a web browser.")
	ssoTestEmail          = *flag.String("sso-test-user-email", "ziru+paas-integ-sso@confluent.io", "The email of an sso enabled test user.")
	ssoTestPassword       = *flag.String("sso-test-user-password", "aWLw9eG+F", "The password for the sso enabled test user.")
=======
	noRebuild           = flag.Bool("no-rebuild", false, "skip rebuilding CLI if it already exists")
	update              = flag.Bool("update", false, "update golden files")
	debug               = flag.Bool("debug", true, "enable verbose output")
	skipSsoBrowserTests = flag.Bool("skip-sso-browser-tests", false, "If flag is preset, run the tests that require a web browser.")
	ssoTestEmail        = *flag.String("sso-test-user-email", "ziru+paas-integ-sso@confluent.io", "The email of an sso enabled test user.")
	ssoTestPassword     = *flag.String("sso-test-user-password", "aWLw9eG+F", "The password for the sso enabled test user.")
>>>>>>> 77721b2b
	// this connection is preconfigured in Auth0 to hit a test Okta account
	ssoTestConnectionName = *flag.String("sso-test-connection-name", "confluent-dev", "The Auth0 SSO connection name.")
	// browser tests by default against devel
	ssoTestLoginUrl  = *flag.String("sso-test-login-url", "https://devel.cpdev.cloud", "The login url to use for the sso browser test.")
	cover            = false
	ccloudTestBin    = ccloudTestBinNormal
	confluentTestBin = confluentTestBinNormal
	covCollector     *bincover.CoverageCollector
)

const (
	confluentTestBinNormal = "confluent_test"
	ccloudTestBinNormal    = "ccloud_test"
	ccloudTestBinRace      = "ccloud_test_race"
	confluentTestBinRace   = "confluent_test_race"
	mergedCoverageFilename = "integ_coverage.txt"
)

// CLITest represents a test configuration
type CLITest struct {
	// Name to show in go test output; defaults to args if not set
	name string
	// The CLI command being tested; this is a string of args and flags passed to the binary
	args string
	// The set of environment variables to be set when the CLI is run
	env []string
	// "default" if you need to login, or "" otherwise
	login string
	// The kafka cluster ID to "use"
	useKafka string
	// The API Key to set as Kafka credentials
	authKafka string
	// Name of a golden output fixture containing expected output
	fixture string
	// True iff fixture represents a regex
	regex bool
	// Fixed string to check if output contains
	contains string
	// Fixed string to check that output does not contain
	notContains string
	// Expected exit code (e.g., 0 for success or 1 for failure)
	wantErrCode int
	// If true, don't reset the config/state between tests to enable testing CLI workflows
	workflow bool
	// An optional function that allows you to specify other calls
	wantFunc func(t *testing.T)
}

// CLITestSuite is the CLI integration tests.
type CLITestSuite struct {
	suite.Suite
}

// TestCLI runs the CLI integration test suite.
func TestCLI(t *testing.T) {
	suite.Run(t, new(CLITestSuite))
}

func init() {
	collectCoverage := os.Getenv("INTEG_COVER")
	cover = collectCoverage == "on"
	ciEnv := os.Getenv("CI")
	if ciEnv == "on" {
		ccloudTestBin = ccloudTestBinRace
		confluentTestBin = confluentTestBinRace
	}
	if runtime.GOOS == "windows" {
		ccloudTestBin = ccloudTestBin + ".exe"
		confluentTestBin = confluentTestBin + ".exe"
	}
}

// SetupSuite builds the CLI binary to test
func (s *CLITestSuite) SetupSuite() {
	covCollector = bincover.NewCoverageCollector(mergedCoverageFilename, cover)
	covCollector.Setup()
	req := require.New(s.T())

	// dumb but effective
	err := os.Chdir("..")
	req.NoError(err)
	for _, binary := range []string{ccloudTestBin, confluentTestBin} {
		if _, err = os.Stat(binaryPath(s.T(), binary)); os.IsNotExist(err) || !*noRebuild {
			var makeArgs string
			if ccloudTestBin == ccloudTestBinRace {
				makeArgs = "build-integ-race"
			} else {
				makeArgs = "build-integ-nonrace"
			}
			makeCmd := exec.Command("make", makeArgs)
			output, err := makeCmd.CombinedOutput()
			if err != nil {
				s.T().Log(string(output))
				req.NoError(err)
			}
		}
	}
}

func (s *CLITestSuite) TearDownSuite() {
	// Merge coverage profiles.
	covCollector.TearDown()
}

func (s *CLITestSuite) Test_Confluent_Help() {
	var tests []CLITest
	if runtime.GOOS == "windows" {
		tests = []CLITest{
			{name: "no args", fixture: "confluent-help-flag-windows.golden", wantErrCode: 1},
			{args: "help", fixture: "confluent-help-windows.golden"},
			{args: "--help", fixture: "confluent-help-flag-windows.golden"},
			{args: "version", fixture: "confluent-version.golden", regex: true},
		}
	} else {
		tests = []CLITest{
			{name: "no args", fixture: "confluent-help-flag.golden", wantErrCode: 1},
			{args: "help", fixture: "confluent-help.golden"},
			{args: "--help", fixture: "confluent-help-flag.golden"},
			{args: "version", fixture: "confluent-version.golden", regex: true},
		}
	}
	for _, tt := range tests {
		kafkaAPIURL := serveKafkaAPI(s.T()).URL
		s.runConfluentTest(tt, serveMds(s.T(), kafkaAPIURL).URL)
	}
}

func (s *CLITestSuite) Test_Confluent_Iam_Rolebinding_List() {
	tests := []CLITest{
		{
			name:        "confluent iam rolebinding list, no principal nor role",
			args:        "iam rolebinding list --kafka-cluster-id CID",
			fixture:     "confluent-iam-rolebinding-list-no-principal-nor-role.golden",
			login:       "default",
			wantErrCode: 1,
		},
		{
			args:    "iam rolebinding list --kafka-cluster-id CID --principal User:frodo",
			fixture: "confluent-iam-rolebinding-list-user.golden",
			login:   "default",
		},
		{
			args:    "iam rolebinding list --kafka-cluster-id CID --principal User:frodo --role DeveloperRead",
			fixture: "confluent-iam-rolebinding-list-user-and-role-with-multiple-resources-from-one-group.golden",
			login:   "default",
		},
		{
			args:    "iam rolebinding list --kafka-cluster-id CID --principal User:frodo --role DeveloperWrite",
			fixture: "confluent-iam-rolebinding-list-user-and-role-with-resources-from-multiple-groups.golden",
			login:   "default",
		},
		{
			args:    "iam rolebinding list --kafka-cluster-id CID --principal User:frodo --role SecurityAdmin",
			fixture: "confluent-iam-rolebinding-list-user-and-role-with-cluster-resource.golden",
			login:   "default",
		},
		{
			args:    "iam rolebinding list --kafka-cluster-id CID --principal User:frodo --role SystemAdmin",
			fixture: "confluent-iam-rolebinding-list-user-and-role-with-no-matches.golden",
			login:   "default",
		},
		{
			args:    "iam rolebinding list --kafka-cluster-id CID --principal Group:hobbits --role DeveloperRead",
			fixture: "confluent-iam-rolebinding-list-group-and-role-with-multiple-resources.golden",
			login:   "default",
		},
		{
			args:    "iam rolebinding list --kafka-cluster-id CID --principal Group:hobbits --role DeveloperWrite",
			fixture: "confluent-iam-rolebinding-list-group-and-role-with-one-resource.golden",
			login:   "default",
		},
		{
			args:    "iam rolebinding list --kafka-cluster-id CID --principal Group:hobbits --role SecurityAdmin",
			fixture: "confluent-iam-rolebinding-list-group-and-role-with-no-matches.golden",
			login:   "default",
		},
		{
			args:    "iam rolebinding list --kafka-cluster-id CID --role DeveloperRead",
			fixture: "confluent-iam-rolebinding-list-role-with-multiple-bindings-to-one-group.golden",
			login:   "default",
		},
		{
			args:    "iam rolebinding list --kafka-cluster-id CID --role DeveloperWrite",
			fixture: "confluent-iam-rolebinding-list-role-with-bindings-to-multiple-groups.golden",
			login:   "default",
		},
		{
			args:    "iam rolebinding list --kafka-cluster-id CID --role SecurityAdmin",
			fixture: "confluent-iam-rolebinding-list-role-on-cluster-bound-to-user.golden",
			login:   "default",
		},
		{
			args:    "iam rolebinding list --kafka-cluster-id CID --role SystemAdmin",
			fixture: "confluent-iam-rolebinding-list-role-with-no-matches.golden",
			login:   "default",
		},
		{
			args:    "iam rolebinding list --kafka-cluster-id CID --role DeveloperRead --resource Topic:food",
			fixture: "confluent-iam-rolebinding-list-role-and-resource-with-exact-match.golden",
			login:   "default",
		},
		{
			args:    "iam rolebinding list --kafka-cluster-id CID --role DeveloperRead --resource Topic:shire-parties",
			fixture: "confluent-iam-rolebinding-list-role-and-resource-with-no-match.golden",
			login:   "default",
		},
		{
			args:    "iam rolebinding list --kafka-cluster-id CID --role DeveloperWrite --resource Topic:shire-parties",
			fixture: "confluent-iam-rolebinding-list-role-and-resource-with-prefix-match.golden",
			login:   "default",
		},
	}
	for _, tt := range tests {
		kafkaAPIURL := serveKafkaAPI(s.T()).URL
		s.runConfluentTest(tt, serveMds(s.T(), kafkaAPIURL).URL)
	}
}

func (s *CLITestSuite) Test_Ccloud_Help() {
	tests := []CLITest{
		{name: "no args", fixture: "help-flag.golden", wantErrCode: 1},
		{args: "help", fixture: "help.golden"},
		{args: "--help", fixture: "help-flag.golden"},
		{args: "version", fixture: "version.golden", regex: true},
	}
	for _, tt := range tests {
		kafkaAPIURL := serveKafkaAPI(s.T()).URL
		s.runCcloudTest(tt, serve(s.T(), kafkaAPIURL).URL, kafkaAPIURL)
	}
}

func assertUserAgent(t *testing.T, expected string) func(w http.ResponseWriter, r *http.Request) {
	return func(w http.ResponseWriter, r *http.Request) {
		require.Regexp(t, expected, r.Header.Get("User-Agent"))
	}
}

func (s *CLITestSuite) Test_UserAgent() {
	t := s.T()

	checkUserAgent := func(t *testing.T, expected string) string {
		kafkaApiRouter := http.NewServeMux()
		kafkaApiRouter.HandleFunc("/", assertUserAgent(t, expected))
		kafkaApiServer := httptest.NewServer(kafkaApiRouter)
		cloudRouter := http.NewServeMux()
		cloudRouter.HandleFunc("/api/sessions", compose(assertUserAgent(t, expected), handleLogin(t)))
		cloudRouter.HandleFunc("/api/me", compose(assertUserAgent(t, expected), handleMe(t)))
		cloudRouter.HandleFunc("/api/check_email/", compose(assertUserAgent(t, expected), handleCheckEmail(t)))
		cloudRouter.HandleFunc("/api/clusters/", compose(assertUserAgent(t, expected), handleKafkaClusterGetListDelete(t, kafkaApiServer.URL)))
		return httptest.NewServer(cloudRouter).URL
	}

	serverURL := checkUserAgent(t, fmt.Sprintf("Confluent-Cloud-CLI/v(?:[0-9]\\.?){3}([^ ]*) \\(https://confluent.cloud; support@confluent.io\\) "+
		"ccloud-sdk-go/%s \\(%s/%s; go[^ ]*\\)", ccloud.SDKVersion, runtime.GOOS, runtime.GOARCH))
	env := []string{"XX_CCLOUD_EMAIL=valid@user.com", "XX_CCLOUD_PASSWORD=pass1"}

	t.Run("ccloud login", func(tt *testing.T) {
		_ = runCommand(tt, ccloudTestBin, env, "login --url "+serverURL, 0)
	})
	t.Run("ccloud cluster list", func(tt *testing.T) {
		_ = runCommand(tt, ccloudTestBin, env, "kafka cluster list", 0)
	})
	t.Run("ccloud topic list", func(tt *testing.T) {
		_ = runCommand(tt, ccloudTestBin, env, "kafka topic list --cluster lkc-abc123", 0)
	})
}

func (s *CLITestSuite) Test_Ccloud_Errors() {
	t := s.T()
	type errorer interface {
		GetError() *corev1.Error
	}
	serveErrors := func(t *testing.T) string {
		req := require.New(t)
		write := func(w http.ResponseWriter, resp proto.Message) {
			if r, ok := resp.(errorer); ok {
				w.WriteHeader(int(r.GetError().Code))
			}
			b, err := utilv1.MarshalJSONToBytes(resp)
			req.NoError(err)
			_, err = io.WriteString(w, string(b))
			req.NoError(err)
		}
		router := http.NewServeMux()
		router.HandleFunc("/api/sessions", handleLogin(t))
		router.HandleFunc("/api/me", handleMe(t))
		router.HandleFunc("/api/check_email/", handleCheckEmail(t))
		router.HandleFunc("/api/clusters", func(w http.ResponseWriter, r *http.Request) {
			switch r.Header.Get("Authorization") {
			// TODO: these assume the upstream doesn't change its error responses. Fragile, fragile, fragile. :(
			// https://github.com/confluentinc/cc-auth-service/blob/06db0bebb13fb64c9bc3c6e2cf0b67709b966632/jwt/token.go#L23
			case "Bearer expired":
				write(w, &kafkav1.GetKafkaClustersReply{Error: &corev1.Error{Message: "token is expired", Code: http.StatusUnauthorized}})
			case "Bearer malformed":
				write(w, &kafkav1.GetKafkaClustersReply{Error: &corev1.Error{Message: "malformed token", Code: http.StatusBadRequest}})
			case "Bearer invalid":
				// TODO: The response for an invalid token should be 4xx, not 500 (e.g., if you take a working token from devel and try in stag)
				write(w, &kafkav1.GetKafkaClustersReply{Error: &corev1.Error{Message: "Token parsing error: crypto/rsa: verification error", Code: http.StatusInternalServerError}})
			default:
				req.Fail("reached the unreachable", "auth=%s", r.Header.Get("Authorization"))
			}
		})
		server := httptest.NewServer(router)
		return server.URL
	}

	t.Run("invalid user or pass", func(tt *testing.T) {
		loginURL := serveErrors(tt)
		env := []string{"XX_CCLOUD_EMAIL=incorrect@user.com", "XX_CCLOUD_PASSWORD=pass1"}
		output := runCommand(tt, ccloudTestBin, env, "login --url "+loginURL, 1)
		require.Equal(tt, "Error: You have entered an incorrect username or password. Please try again.\n", output)
	})

	t.Run("expired token", func(tt *testing.T) {
		loginURL := serveErrors(tt)
		env := []string{"XX_CCLOUD_EMAIL=expired@user.com", "XX_CCLOUD_PASSWORD=pass1"}
		output := runCommand(tt, ccloudTestBin, env, "login --url "+loginURL, 0)
		require.Equal(tt, "Logged in as expired@user.com\nUsing environment a-595 (\"default\")\n", output)
		output = runCommand(tt, ccloudTestBin, []string{}, "kafka cluster list", 1)
		require.Equal(tt, "Your token has expired. You are now logged out.\nError: You must login to run that command.\n", output)
	})

	t.Run("malformed token", func(tt *testing.T) {
		loginURL := serveErrors(tt)
		env := []string{"XX_CCLOUD_EMAIL=malformed@user.com", "XX_CCLOUD_PASSWORD=pass1"}
		output := runCommand(tt, ccloudTestBin, env, "login --url "+loginURL, 0)
		require.Equal(tt, "Logged in as malformed@user.com\nUsing environment a-595 (\"default\")\n", output)

		output = runCommand(t, ccloudTestBin, []string{}, "kafka cluster list", 1)
		require.Equal(tt, "Error: Your auth token has been corrupted. Please login again.\n", output)
	})

	t.Run("invalid jwt", func(tt *testing.T) {
		loginURL := serveErrors(tt)
		env := []string{"XX_CCLOUD_EMAIL=invalid@user.com", "XX_CCLOUD_PASSWORD=pass1"}
		output := runCommand(tt, ccloudTestBin, env, "login --url "+loginURL, 0)
		require.Equal(tt, "Logged in as invalid@user.com\nUsing environment a-595 (\"default\")\n", output)

		output = runCommand(t, ccloudTestBin, []string{}, "kafka cluster list", 1)
		require.Equal(tt, "Error: Your auth token has been corrupted. Please login again.\n", output)
	})
}

func (s *CLITestSuite) Test_Ccloud_Login_UseKafka_AuthKafka_Errors() {
	tests := []CLITest{
		{
			name:    "error if not authenticated",
			args:    "kafka topic create integ",
			fixture: "err-not-authenticated.golden",
		},
		{
			name:    "error if no active kafka",
			args:    "kafka topic create integ",
			fixture: "err-no-kafka.golden",
			login:   "default",
		},
		{
			name:      "error if topic already exists",
			args:      "kafka topic create integ",
			fixture:   "topic-exists.golden",
			login:     "default",
			useKafka:  "lkc-abc123",
			authKafka: "true",
		},
		{
			name:     "error if no api key used",
			args:     "kafka topic produce integ",
			fixture:  "err-no-api-key.golden",
			login:    "default",
			useKafka: "lkc-abc123",
		},
		{
			name:      "error if deleting non-existent api-key",
			args:      "api-key delete UNKNOWN",
			fixture:   "delete-unknown-key.golden",
			login:     "default",
			useKafka:  "lkc-abc123",
			authKafka: "true",
		},
		{
			name:    "error if using unknown kafka",
			args:    "kafka cluster use lkc-unknown",
			fixture: "err-use-unknown-kafka.golden",
			login:   "default",
		},
	}
	for _, tt := range tests {
		if strings.HasPrefix(tt.name, "error") {
			tt.wantErrCode = 1
		}
		kafkaAPIURL := serveKafkaAPI(s.T()).URL
		s.runCcloudTest(tt, serve(s.T(), kafkaAPIURL).URL, kafkaAPIURL)
	}
}

func (s *CLITestSuite) Test_SSO_Login() {
	t := s.T()
	if *skipSsoBrowserTests {
		t.Skip()
	}

	resetConfiguration(s.T(), "ccloud")

	env := []string{"XX_CCLOUD_EMAIL=" + ssoTestEmail}
	cmd := exec.Command(binaryPath(t, ccloudTestBin), []string{"login", "--url", ssoTestLoginUrl, "--no-browser"}...)
	cmd.Env = append(os.Environ(), env...)

	cliStdOut, err := cmd.StdoutPipe()
	s.NoError(err)
	cliStdIn, err := cmd.StdinPipe()
	s.NoError(err)

	scanner := bufio.NewScanner(cliStdOut)
	go func() {
		var url string
		for scanner.Scan() {
			txt := scanner.Text()
			fmt.Println("CLI output | " + txt)
			if url == "" {
				url = parseSsoAuthUrlFromOutput([]byte(txt))
			}
			if strings.Contains(txt, "paste the code here") {
				break
			}
		}

		if url == "" {
			s.Fail("CLI did not output auth URL")
		} else {
			token := s.ssoAuthenticateViaBrowser(url)
			_, e := cliStdIn.Write([]byte(token))
			s.NoError(e)
			e = cliStdIn.Close()
			s.NoError(e)

			scanner.Scan()
			s.Equal("Logged in as "+ssoTestEmail, scanner.Text())
		}
	}()

	err = cmd.Start()
	s.NoError(err)

	done := make(chan error)
	go func() { done <- cmd.Wait() }()

	timeout := time.After(30 * time.Second)

	select {
	case <-timeout:
		s.Fail("Timed out. The CLI may have printed out something unexpected or something went awry in the okta browser auth flow.")
	case err := <-done:
		// the output from the cmd.Wait(). Should not have an error status
		s.NoError(err)
	}
}

func parseSsoAuthUrlFromOutput(output []byte) string {
	regex, err := regexp.Compile(`.*([\S]*connection=` + ssoTestConnectionName + `).*`)
	if err != nil {
		panic("Error compiling regex")
	}
	groups := regex.FindSubmatch(output)
	if groups == nil || len(groups) < 2 {
		return ""
	}
	authUrl := string(groups[0])
	return authUrl
}

func (s *CLITestSuite) ssoAuthenticateViaBrowser(authUrl string) string {
	opts := append(chromedp.DefaultExecAllocatorOptions[:],
		// uncomment to disable headless mode and see the actual browser
		//chromedp.Flag("headless", false),
	)
	allocCtx, cancel := chromedp.NewExecAllocator(context.Background(), opts...)
	defer cancel()
	taskCtx, cancel := chromedp.NewContext(allocCtx)
	defer cancel()
	// ensure that the browser process is started
	if err := chromedp.Run(taskCtx); err != nil {
		s.NoError(err)
	}
	// navigate to authUrl
	fmt.Println("Navigating to authUrl...")
	err := chromedp.Run(taskCtx, chromedp.Navigate(authUrl))
	s.NoError(err)
	fmt.Println("Inputing credentials to Okta...")
	err = chromedp.Run(taskCtx, chromedp.WaitVisible(`//input[@name="username"]`))
	s.NoError(err)
	err = chromedp.Run(taskCtx, chromedp.SendKeys(`//input[@id="okta-signin-username"]`, ssoTestEmail))
	s.NoError(err)
	err = chromedp.Run(taskCtx, chromedp.SendKeys(`//input[@id="okta-signin-password"]`, ssoTestPassword))
	s.NoError(err)
	fmt.Println("Submitting login request to Okta..")
	err = chromedp.Run(taskCtx, chromedp.Click(`//input[@id="okta-signin-submit"]`))
	s.NoError(err)
	fmt.Println("Waiting for CCloud to load...")
	err = chromedp.Run(taskCtx, chromedp.WaitVisible(`//div[@id="cc-root"]`))
	s.NoError(err)
	fmt.Println("CCloud is loaded, grabbing auth token...")
	var token string
	// chromedp waits until it finds the element on the page. If there's some error and the element
	// does not load correctly, this will wait forever and the test will time out
	// There's not a good workaround for this, but to debug, it's helpful to disable headless mode (commented above)
	err = chromedp.Run(taskCtx, chromedp.Text(`//div[@id="token"]`, &token))
	s.NoError(err)
	fmt.Println("Successfully logged in and retrieved auth token")
	return token
}

func (s *CLITestSuite) runCcloudTest(tt CLITest, loginURL, kafkaAPIEndpoint string) {
	if tt.name == "" {
		tt.name = tt.args
	}
	if strings.HasPrefix(tt.name, "error") {
		tt.wantErrCode = 1
	}

	s.T().Run(tt.name, func(t *testing.T) {
		if !tt.workflow {
			resetConfiguration(t, "ccloud")
		}
		if tt.login == "default" {
			env := []string{"XX_CCLOUD_EMAIL=fake@user.com", "XX_CCLOUD_PASSWORD=pass1"}
			output := runCommand(t, ccloudTestBin, env, "login --url "+loginURL, 0)
			if *debug {
				fmt.Println(output)
			}
		}

		if tt.useKafka != "" {
			output := runCommand(t, ccloudTestBin, []string{}, "kafka cluster use "+tt.useKafka, 0)
			if *debug {
				fmt.Println(output)
			}
		}

		if tt.authKafka != "" {
			output := runCommand(t, ccloudTestBin, []string{}, "api-key create --resource "+tt.useKafka, 0)
			if *debug {
				fmt.Println(output)
			}
			// HACK: we don't have scriptable output yet so we parse it from the table
			key := strings.TrimSpace(strings.Split(strings.Split(output, "\n")[2], "|")[2])
			output = runCommand(t, ccloudTestBin, []string{}, fmt.Sprintf("api-key use %s --resource %s", key, tt.useKafka), 0)
			if *debug {
				fmt.Println(output)
			}
		}
		output := runCommand(t, ccloudTestBin, tt.env, tt.args, tt.wantErrCode)
		if *debug {
			fmt.Println(output)
		}

		if strings.HasPrefix(tt.args, "kafka cluster create") {
			re := regexp.MustCompile("https?://127.0.0.1:[0-9]+")
			output = re.ReplaceAllString(output, "http://127.0.0.1:12345")
		}

		s.validateTestOutput(tt, t, output)
	})
}

func (s *CLITestSuite) runConfluentTest(tt CLITest, loginURL string) {
	if tt.name == "" {
		tt.name = tt.args
	}
	if strings.HasPrefix(tt.name, "error") {
		tt.wantErrCode = 1
	}
	s.T().Run(tt.name, func(t *testing.T) {
		if !tt.workflow {
			resetConfiguration(t, "confluent")
		}

		if tt.login == "default" {
			env := []string{"XX_CONFLUENT_USERNAME=fake@user.com", "XX_CONFLUENT_PASSWORD=pass1"}
			output := runCommand(t, confluentTestBin, env, "login --url "+loginURL, 0)
			if *debug {
				fmt.Println(output)
			}
		}

		output := runCommand(t, confluentTestBin, []string{}, tt.args, tt.wantErrCode)

		s.validateTestOutput(tt, t, output)
	})
}

func (s *CLITestSuite) validateTestOutput(tt CLITest, t *testing.T, output string) {
	if *update && !tt.regex && tt.fixture != "" {
		writeFixture(t, tt.fixture, output)
	}
	actual := normalizeNewLines(string(output))
	if tt.contains != "" {
		require.Contains(t, actual, tt.contains)
	} else if tt.notContains != "" {
		require.NotContains(t, actual, tt.notContains)
	} else if tt.fixture != "" {
		expected := normalizeNewLines(loadFixture(t, tt.fixture))

		if tt.regex {
			require.Regexp(t, expected, actual)
		} else if !reflect.DeepEqual(actual, expected) {
			t.Fatalf("actual = %s, expected = %s", actual, expected)
		}
	}
	if tt.wantFunc != nil {
		tt.wantFunc(t)
	}
}

func runCommand(t *testing.T, binaryName string, env []string, args string, wantErrCode int) string {
	output, exitCode, err := covCollector.RunBinary(binaryPath(t, binaryName), "TestRunMain", env, strings.Split(args, " "))
	if err != nil && wantErrCode == 0 {
		require.Failf(t, "unexpected error",
			"exit %d: %s\n%s", exitCode, args, output)
	}
	require.Equal(t, wantErrCode, exitCode)
	return output
}

func resetConfiguration(t *testing.T, cliName string) {
	// HACK: delete your current config to isolate tests cases for non-workflow tests...
	// probably don't really want to do this or devs will get mad
	cfg := config.New(&config.Config{CLIName: cliName})
	err := cfg.Save()
	require.NoError(t, err)
}

func writeFixture(t *testing.T, fixture string, content string) {
	err := ioutil.WriteFile(fixturePath(t, fixture), []byte(content), 0644)
	if err != nil {
		t.Fatal(err)
	}
}

func loadFixture(t *testing.T, fixture string) string {
	content, err := ioutil.ReadFile(fixturePath(t, fixture))
	if err != nil {
		t.Fatal(err)
	}
	return string(content)
}

func fixturePath(t *testing.T, fixture string) string {
	_, filename, _, ok := runtime.Caller(0)
	if !ok {
		t.Fatalf("problems recovering caller information")
	}

	return filepath.Join(filepath.Dir(filename), "fixtures", "output", fixture)
}

func binaryPath(t *testing.T, binaryName string) string {
	dir, err := os.Getwd()
	require.NoError(t, err)
	return path.Join(dir, binaryName)
}

var KEY_STORE = map[int32]*authv1.ApiKey{}
var KEY_INDEX = int32(1)

type ApiKeyList []*authv1.ApiKey

// Len is part of sort.Interface.
func (d ApiKeyList) Len() int {
	return len(d)
}

// Swap is part of sort.Interface.
func (d ApiKeyList) Swap(i, j int) {
	d[i], d[j] = d[j], d[i]
}

// Less is part of sort.Interface. We use Key as the value to sort by
func (d ApiKeyList) Less(i, j int) bool {
	return d[i].Key < d[j].Key
}

func init() {
	KEY_STORE[KEY_INDEX] = &authv1.ApiKey{
		Key:    "MYKEY1",
		Secret: "MYSECRET1",
		LogicalClusters: []*authv1.ApiKey_Cluster{
			{Id: "bob", Type: "kafka"},
		},
		UserId: 12,
	}
	KEY_INDEX += 1
	KEY_STORE[KEY_INDEX] = &authv1.ApiKey{
		Key:    "MYKEY2",
		Secret: "MYSECRET2",
		LogicalClusters: []*authv1.ApiKey_Cluster{
			{Id: "abc", Type: "kafka"},
		},
		UserId: 18,
	}
	KEY_INDEX += 1
	KEY_STORE[100] = &authv1.ApiKey{
		Key:    "UIAPIKEY100",
		Secret: "UIAPISECRET100",
		LogicalClusters: []*authv1.ApiKey_Cluster{
			{Id: "lkc-cool1", Type: "kafka"},
		},
		UserId: 25,
	}
	KEY_STORE[101] = &authv1.ApiKey{
		Key:    "UIAPIKEY101",
		Secret: "UIAPISECRET101",
		LogicalClusters: []*authv1.ApiKey_Cluster{
			{Id: "lkc-other1", Type: "kafka"},
		},
		UserId: 25,
	}
	KEY_STORE[102] = &authv1.ApiKey{
		Key:    "UIAPIKEY102",
		Secret: "UIAPISECRET102",
		LogicalClusters: []*authv1.ApiKey_Cluster{
			{Id: "lksqlc-ksql1", Type: "ksql"},
		},
		UserId: 25,
	}
	KEY_STORE[103] = &authv1.ApiKey{
		Key:    "UIAPIKEY103",
		Secret: "UIAPISECRET103",
		LogicalClusters: []*authv1.ApiKey_Cluster{
			{Id: "lkc-cool1", Type: "kafka"},
		},
		UserId: 25,
	}
}

func serveMds(t *testing.T, mdsURL string) *httptest.Server {
	req := require.New(t)
	router := http.NewServeMux()
	router.HandleFunc("/security/1.0/authenticate", func(w http.ResponseWriter, r *http.Request) {
		w.Header().Set("Content-Type", "text/json")
		reply := &mds.AuthenticationResponse{
			AuthToken: "eyJ0eXAiOiJKV1QiLCJhbGciOiJIUzI1NiJ9.eyJpc3MiOiJPbmxpbmUgSldUIEJ1aWxkZXIiLCJpYXQiOjE1NjE2NjA4NTcsImV4cCI6MjUzMzg2MDM4NDU3LCJhdWQiOiJ3d3cuZXhhbXBsZS5jb20iLCJzdWIiOiJqcm9ja2V0QGV4YW1wbGUuY29tIn0.G6IgrFm5i0mN7Lz9tkZQ2tZvuZ2U7HKnvxMuZAooPmE",
			TokenType: "dunno",
			ExpiresIn: 9999999999,
		}
		b, err := json.Marshal(&reply)
		req.NoError(err)
		_, err = io.WriteString(w, string(b))
		req.NoError(err)
	})
	routesAndReplies := map[string]string{
		"/security/1.0/principals/User:frodo/groups": `[
                       "hobbits",
                       "ringBearers"]`,
		"/security/1.0/principals/User:frodo/roleNames": `[
                       "DeveloperRead",
                       "DeveloperWrite",
                       "SecurityAdmin"]`,
		"/security/1.0/principals/User:frodo/roles/DeveloperRead/resources":  `[]`,
		"/security/1.0/principals/User:frodo/roles/DeveloperWrite/resources": `[]`,
		"/security/1.0/principals/User:frodo/roles/SecurityAdmin/resources":  `[]`,
		"/security/1.0/principals/Group:hobbits/roles/DeveloperRead/resources": `[
                       {"resourceType":"Topic","name":"drink","patternType":"LITERAL"},
                       {"resourceType":"Topic","name":"food","patternType":"LITERAL"}]`,
		"/security/1.0/principals/Group:hobbits/roles/DeveloperWrite/resources": `[
                       {"resourceType":"Topic","name":"shire-","patternType":"PREFIXED"}]`,
		"/security/1.0/principals/Group:hobbits/roles/SecurityAdmin/resources":     `[]`,
		"/security/1.0/principals/Group:ringBearers/roles/DeveloperRead/resources": `[]`,
		"/security/1.0/principals/Group:ringBearers/roles/DeveloperWrite/resources": `[
                       {"resourceType":"Topic","name":"ring-","patternType":"PREFIXED"}]`,
		"/security/1.0/principals/Group:ringBearers/roles/SecurityAdmin/resources": `[]`,
		"/security/1.0/lookup/principal/User:frodo/resources": `{
                       "Group:hobbits":{
                               "DeveloperWrite":[
                                       {"resourceType":"Topic","name":"shire-","patternType":"PREFIXED"}],
                               "DeveloperRead":[
                                       {"resourceType":"Topic","name":"drink","patternType":"LITERAL"},
                                       {"resourceType":"Topic","name":"food","patternType":"LITERAL"}]},
                       "Group:ringBearers":{
                               "DeveloperWrite":[
                                       {"resourceType":"Topic","name":"ring-","patternType":"PREFIXED"}]},
                       "User:frodo":{
                               "SecurityAdmin": []}}`,
		"/security/1.0/lookup/principal/Group:hobbits/resources": `{
                       "Group:hobbits":{
                               "DeveloperWrite":[
                                       {"resourceType":"Topic","name":"shire-","patternType":"PREFIXED"}],
                               "DeveloperRead":[
                                       {"resourceType":"Topic","name":"drink","patternType":"LITERAL"},
                                       {"resourceType":"Topic","name":"food","patternType":"LITERAL"}]}}`,
		"/security/1.0/lookup/role/DeveloperRead":                                    `["Group:hobbits"]`,
		"/security/1.0/lookup/role/DeveloperWrite":                                   `["Group:hobbits","Group:ringBearers"]`,
		"/security/1.0/lookup/role/SecurityAdmin":                                    `["User:frodo"]`,
		"/security/1.0/lookup/role/SystemAdmin":                                      `[]`,
		"/security/1.0/lookup/role/DeveloperRead/resource/Topic/name/food":           `["Group:hobbits"]`,
		"/security/1.0/lookup/role/DeveloperRead/resource/Topic/name/shire-parties":  `[]`,
		"/security/1.0/lookup/role/DeveloperWrite/resource/Topic/name/shire-parties": `["Group:hobbits"]`,
		"/security/1.0/roles/DeveloperRead": `{
                       "name":"DeveloperRead",
                       "accessPolicy":{
                               "scopeType":"Resource",
                               "allowedOperations":[
                                       {"resourceType":"Cluster","operations":[]},
                                       {"resourceType":"TransactionalId","operations":["Describe"]},
                                       {"resourceType":"Group","operations":["Read","Describe"]},
                                       {"resourceType":"Subject","operations":["Read","ReadCompatibility"]},
                                       {"resourceType":"Connector","operations":["ReadStatus","ReadConfig"]},
                                       {"resourceType":"Topic","operations":["Read","Describe"]}]}}`,
		"/security/1.0/roles/DeveloperWrite": `{
                       "name":"DeveloperWrite",
                       "accessPolicy":{
                               "scopeType":"Resource",
                               "allowedOperations":[
                                       {"resourceType":"Subject","operations":["Write"]},
                                       {"resourceType":"Group","operations":[]},
                                       {"resourceType":"Topic","operations":["Write","Describe"]},
                                       {"resourceType":"Cluster","operations":["IdempotentWrite"]},
                                       {"resourceType":"KsqlCluster","operations":["Contribute"]},
                                       {"resourceType":"Connector","operations":["ReadStatus","Configure"]},
                                       {"resourceType":"TransactionalId","operations":["Write","Describe"]}]}}`,
		"/security/1.0/roles/SecurityAdmin": `{
                       "name":"SecurityAdmin",
                       "accessPolicy":{
                               "scopeType":"Cluster",
                               "allowedOperations":[
                                       {"resourceType":"All","operations":["DescribeAccess"]}]}}`,
		"/security/1.0/roles/SystemAdmin": `{
                       "name":"SystemAdmin",
                       "accessPolicy":{
                               "scopeType":"Cluster",
                               "allowedOperations":[
                                       {"resourceType":"All","operations":["All"]}]}}`,
	}
	for route, reply := range routesAndReplies {
		s := reply
		router.HandleFunc(route, func(w http.ResponseWriter, r *http.Request) {
			w.Header().Set("Content-Type", "text/json")
			_, err := io.WriteString(w, s)
			req.NoError(err)
		})
	}
	router.HandleFunc("/", func(w http.ResponseWriter, r *http.Request) {
		_, err := io.WriteString(w, `{"error": {"message": "unexpected call to `+r.URL.Path+`"}}`)
		require.NoError(t, err)
	})
	return httptest.NewServer(router)
}

func serve(t *testing.T, kafkaAPIURL string) *httptest.Server {
	router := http.NewServeMux()
	router.HandleFunc("/api/sessions", handleLogin(t))
	router.HandleFunc("/api/check_email/", handleCheckEmail(t))
	router.HandleFunc("/api/me", handleMe(t))
	router.HandleFunc("/api/api_keys", func(w http.ResponseWriter, r *http.Request) {
		if r.Method == "POST" {
			req := &authv1.CreateApiKeyRequest{}
			err := utilv1.UnmarshalJSON(r.Body, req)
			require.NoError(t, err)
			require.NotEmpty(t, req.ApiKey.AccountId)
			apiKey := req.ApiKey
			apiKey.Id = int32(KEY_INDEX)
			apiKey.Key = fmt.Sprintf("MYKEY%d", KEY_INDEX)
			apiKey.Secret = fmt.Sprintf("MYSECRET%d", KEY_INDEX)
			if req.ApiKey.UserId == 0 {
				apiKey.UserId = 23
			} else {
				apiKey.UserId = req.ApiKey.UserId
			}
			KEY_INDEX++
			KEY_STORE[apiKey.Id] = apiKey
			b, err := utilv1.MarshalJSONToBytes(&authv1.CreateApiKeyReply{ApiKey: apiKey})
			require.NoError(t, err)
			_, err = io.WriteString(w, string(b))
			require.NoError(t, err)
		} else if r.Method == "GET" {
			require.NotEmpty(t, r.URL.Query().Get("account_id"))
			apiKeys := apiKeysFilter(r.URL)
			// Return sorted data or the test output will not be stable
			sort.Sort(ApiKeyList(apiKeys))
			b, err := utilv1.MarshalJSONToBytes(&authv1.GetApiKeysReply{ApiKeys: apiKeys})
			require.NoError(t, err)
			_, err = io.WriteString(w, string(b))
			require.NoError(t, err)
		}
	})
	router.HandleFunc("/api/accounts", func(w http.ResponseWriter, r *http.Request) {
		b, err := utilv1.MarshalJSONToBytes(&orgv1.ListAccountsReply{Accounts: []*orgv1.Account{
			{Id: "a-595", Name: "default"}, {Id: "not-595", Name: "other"},
		}})
		require.NoError(t, err)
		_, err = io.WriteString(w, string(b))
		require.NoError(t, err)
	})
	router.HandleFunc("/api/clusters/", handleKafkaClusterGetListDelete(t, kafkaAPIURL))
	router.HandleFunc("/api/clusters", handleKafkaClusterCreate(t, kafkaAPIURL))
	router.HandleFunc("/", func(w http.ResponseWriter, r *http.Request) {
		_, err := io.WriteString(w, `{"error": {"message": "unexpected call to `+r.URL.Path+`"}}`)
		require.NoError(t, err)
	})
	router.HandleFunc("/api/schema_registries/", func(w http.ResponseWriter, r *http.Request) {
		q := r.URL.Query()
		id := q.Get("Id")
		accountId := q.Get("account_id")
		srCluster := &srv1.SchemaRegistryCluster{
			Id:        id,
			AccountId: accountId,
			Name:      "account schema-registry",
			Endpoint:  "SASL_SSL://sr-endpoint",
		}
		b, err := utilv1.MarshalJSONToBytes(&srv1.GetSchemaRegistryClusterReply{
			Cluster: srCluster,
		})
		require.NoError(t, err)
		_, err = io.WriteString(w, string(b))
		require.NoError(t, err)
	})
	router.HandleFunc("/api/ksqls", handleKSQLCreateList(t))
	router.HandleFunc("/api/ksqls/lksqlc-ksql1/", func(w http.ResponseWriter, r *http.Request) {
		ksqlCluster := &ksqlv1.KSQLCluster{
			Id:                "lksqlc-ksql1",
			AccountId:         "25",
			KafkaClusterId:    "lkc-12345",
			OutputTopicPrefix: "pksqlc-abcde",
			Name:              "account ksql",
			Storage:           101,
			Endpoint:          "SASL_SSL://ksql-endpoint",
		}
		reply, err := utilv1.MarshalJSONToBytes(&ksqlv1.GetKSQLClusterReply{
			Cluster: ksqlCluster,
		})
		require.NoError(t, err)
		_, err = io.WriteString(w, string(reply))
		require.NoError(t, err)
	})
	router.HandleFunc("/api/ksqls/lksqlc-12345", func(w http.ResponseWriter, r *http.Request) {
		ksqlCluster := &ksqlv1.KSQLCluster{
			Id:                "lksqlc-12345",
			AccountId:         "25",
			KafkaClusterId:    "lkc-abcde",
			OutputTopicPrefix: "pksqlc-zxcvb",
			Name:              "account ksql",
			Storage:           130,
			Endpoint:          "SASL_SSL://ksql-endpoint",
		}
		reply, err := utilv1.MarshalJSONToBytes(&ksqlv1.GetKSQLClusterReply{
			Cluster: ksqlCluster,
		})
		require.NoError(t, err)
		_, err = io.WriteString(w, string(reply))
		require.NoError(t, err)
	})
	return httptest.NewServer(router)
}

func apiKeysFilter(url *url.URL) []*authv1.ApiKey {
	var apiKeys []*authv1.ApiKey
	q := url.Query()
	uid := q.Get("user_id")
	clusterIds := q["cluster_id"]

	for _, a := range KEY_STORE {
		uidFilter := (uid == "0") || (uid == strconv.Itoa(int(a.UserId)))
		clusterFilter := (len(clusterIds) == 0) || func(clusterIds []string) bool {
			for _, c := range a.LogicalClusters {
				for _, clusterId := range clusterIds {
					if c.Id == clusterId {
						return true
					}
				}
			}
			return false
		}(clusterIds)

		if uidFilter && clusterFilter {
			apiKeys = append(apiKeys, a)
		}
	}
	return apiKeys
}

func serveKafkaAPI(t *testing.T) *httptest.Server {
	mux := http.NewServeMux()
	// TODO: no idea how this "topic already exists" API request or response actually looks
	mux.HandleFunc("/", func(w http.ResponseWriter, r *http.Request) {
		w.WriteHeader(400)
		_, err := io.WriteString(w, `{}`)
		require.NoError(t, err)
	})
	return httptest.NewServer(mux)
}

func handleLogin(t *testing.T) func(w http.ResponseWriter, r *http.Request) {
	return func(w http.ResponseWriter, r *http.Request) {
		req := require.New(t)
		b, err := ioutil.ReadAll(r.Body)
		req.NoError(err)
		// TODO: mark AuthenticateRequest as not internal so its in CCloudAPIs
		// https://github.com/confluentinc/cc-structs/blob/ce0ea5a6670d21a4b5c4f4f6ebd3d30b44cbb9f1/kafka/flow/v1/flow.proto#L41
		auth := &struct {
			Email    string
			Password string
		}{}
		err = json.Unmarshal(b, auth)
		req.NoError(err)
		switch auth.Email {
		case "incorrect@user.com":
			w.WriteHeader(http.StatusForbidden)
		case "expired@user.com":
			http.SetCookie(w, &http.Cookie{Name: "auth_token", Value: "eyJ0eXAiOiJKV1QiLCJhbGciOiJIUzI1NiJ9.eyJpc3MiOiJPbmxpbmUgSldUIEJ1aWxkZXIiLCJpYXQiOjE1MzAxMjQ4NTcsImV4cCI6MTUzMDAzODQ1NywiYXVkIjoid3d3LmV4YW1wbGUuY29tIiwic3ViIjoianJvY2tldEBleGFtcGxlLmNvbSJ9.Y2ui08GPxxuV9edXUBq-JKr1VPpMSnhjSFySczCby7Y"})
		case "malformed@user.com":
			http.SetCookie(w, &http.Cookie{Name: "auth_token", Value: "malformed"})
		case "invalid@user.com":
			http.SetCookie(w, &http.Cookie{Name: "auth_token", Value: "invalid"})
		default:
			http.SetCookie(w, &http.Cookie{Name: "auth_token", Value: "eyJ0eXAiOiJKV1QiLCJhbGciOiJIUzI1NiJ9.eyJpc3MiOiJPbmxpbmUgSldUIEJ1aWxkZXIiLCJpYXQiOjE1NjE2NjA4NTcsImV4cCI6MjUzMzg2MDM4NDU3LCJhdWQiOiJ3d3cuZXhhbXBsZS5jb20iLCJzdWIiOiJqcm9ja2V0QGV4YW1wbGUuY29tIn0.G6IgrFm5i0mN7Lz9tkZQ2tZvuZ2U7HKnvxMuZAooPmE"})
		}
	}
}

func handleMe(t *testing.T) func(w http.ResponseWriter, r *http.Request) {
	return func(w http.ResponseWriter, r *http.Request) {
		b, err := utilv1.MarshalJSONToBytes(&orgv1.GetUserReply{
			User: &orgv1.User{
				Id:        23,
				Email:     "cody@confluent.io",
				FirstName: "Cody",
			},
			Accounts: []*orgv1.Account{{Id: "a-595", Name: "default"}},
		})
		require.NoError(t, err)
		_, err = io.WriteString(w, string(b))
		require.NoError(t, err)
	}
}

func handleCheckEmail(t *testing.T) func(w http.ResponseWriter, r *http.Request) {
	return func(w http.ResponseWriter, r *http.Request) {
		req := require.New(t)
		email := strings.Replace(r.URL.String(), "/api/check_email/", "", 1)
		reply := &orgv1.GetUserReply{}
		switch email {
		case "cody@confluent.io":
			reply.User = &orgv1.User{
				Email: "cody@confluent.io",
			}
		}
		b, err := utilv1.MarshalJSONToBytes(reply)
		req.NoError(err)
		_, err = io.WriteString(w, string(b))
		req.NoError(err)
	}
}

func handleKafkaClusterGetListDelete(t *testing.T, kafkaAPIURL string) func(w http.ResponseWriter, r *http.Request) {
	return func(w http.ResponseWriter, r *http.Request) {
		parts := strings.Split(r.URL.Path, "/")
		id := parts[len(parts)-1]
		if id == "lkc-unknown" {
			_, err := io.WriteString(w, `{"error":{"code":404,"message":"resource not found","nested_errors":{},"details":[],"stack":null},"cluster":null}`)
			require.NoError(t, err)
			return
		}
		if r.Method == "DELETE" {
			w.WriteHeader(http.StatusNoContent)
			return
		} else {
			// this is in the body of delete requests
			require.NotEmpty(t, r.URL.Query().Get("account_id"))
		}
		// Now return the KafkaCluster with updated ApiEndpoint
		b, err := utilv1.MarshalJSONToBytes(&kafkav1.GetKafkaClusterReply{
			Cluster: &kafkav1.KafkaCluster{
				Id:              id,
				Name:            "kafka-cluster",
				NetworkIngress:  100,
				NetworkEgress:   100,
				Storage:         500,
				ServiceProvider: "aws",
				Region:          "us-west-2",
				Endpoint:        "SASL_SSL://kafka-endpoint",
				ApiEndpoint:     kafkaAPIURL,
			},
		})
		require.NoError(t, err)
		_, err = io.WriteString(w, string(b))
		require.NoError(t, err)
	}
}

func handleKafkaClusterCreate(t *testing.T, kafkaAPIURL string) func(w http.ResponseWriter, r *http.Request) {
	return func(w http.ResponseWriter, r *http.Request) {
		req := &kafkav1.CreateKafkaClusterRequest{}
		err := utilv1.UnmarshalJSON(r.Body, req)
		require.NoError(t, err)
		b, err := utilv1.MarshalJSONToBytes(&kafkav1.GetKafkaClusterReply{
			Cluster: &kafkav1.KafkaCluster{
				Id:              "lkc-def963",
				AccountId:       req.Config.AccountId,
				Name:            req.Config.Name,
				NetworkIngress:  100,
				NetworkEgress:   100,
				Storage:         req.Config.Storage,
				ServiceProvider: req.Config.ServiceProvider,
				Region:          req.Config.Region,
				Endpoint:        "SASL_SSL://kafka-endpoint",
				ApiEndpoint:     kafkaAPIURL,
			},
		})
		require.NoError(t, err)
		_, err = io.WriteString(w, string(b))
		require.NoError(t, err)
	}
}

func handleKSQLCreateList(t *testing.T) func(w http.ResponseWriter, r *http.Request) {
	return func(w http.ResponseWriter, r *http.Request) {
		ksqlCluster1 := &ksqlv1.KSQLCluster{
			Id:                "lksqlc-ksql5",
			AccountId:         "25",
			KafkaClusterId:    "lkc-qwert",
			OutputTopicPrefix: "pksqlc-abcde",
			Name:              "account ksql",
			Storage:           101,
			Endpoint:          "SASL_SSL://ksql-endpoint",
		}
		ksqlCluster2 := &ksqlv1.KSQLCluster{
			Id:                "lksqlc-woooo",
			AccountId:         "25",
			KafkaClusterId:    "lkc-zxcvb",
			OutputTopicPrefix: "pksqlc-ghjkl",
			Name:              "kay cee queue elle",
			Storage:           123,
			Endpoint:          "SASL_SSL://ksql-endpoint",
		}
		if r.Method == "POST" {
			reply, err := utilv1.MarshalJSONToBytes(&ksqlv1.GetKSQLClusterReply{
				Cluster: ksqlCluster1,
			})
			require.NoError(t, err)
			_, err = io.WriteString(w, string(reply))
			require.NoError(t, err)
		} else if r.Method == "GET" {
			listReply, err := utilv1.MarshalJSONToBytes(&ksqlv1.GetKSQLClustersReply{
				Clusters: []*ksqlv1.KSQLCluster{ksqlCluster1, ksqlCluster2},
			})
			require.NoError(t, err)
			_, err = io.WriteString(w, string(listReply))
			require.NoError(t, err)
		}
	}
}

func compose(funcs ...func(w http.ResponseWriter, r *http.Request)) func(w http.ResponseWriter, r *http.Request) {
	return func(w http.ResponseWriter, r *http.Request) {
		for _, f := range funcs {
			f(w, r)
		}
	}
}<|MERGE_RESOLUTION|>--- conflicted
+++ resolved
@@ -45,21 +45,12 @@
 )
 
 var (
-<<<<<<< HEAD
 	noRebuild             = flag.Bool("no-rebuild", false, "skip rebuilding CLI if it already exists")
 	update                = flag.Bool("update", false, "update golden files")
 	debug                 = flag.Bool("debug", true, "enable verbose output")
 	skipSsoBrowserTests   = flag.Bool("skip-sso-browser-tests", true, "If flag is preset, run the tests that require a web browser.")
 	ssoTestEmail          = *flag.String("sso-test-user-email", "ziru+paas-integ-sso@confluent.io", "The email of an sso enabled test user.")
 	ssoTestPassword       = *flag.String("sso-test-user-password", "aWLw9eG+F", "The password for the sso enabled test user.")
-=======
-	noRebuild           = flag.Bool("no-rebuild", false, "skip rebuilding CLI if it already exists")
-	update              = flag.Bool("update", false, "update golden files")
-	debug               = flag.Bool("debug", true, "enable verbose output")
-	skipSsoBrowserTests = flag.Bool("skip-sso-browser-tests", false, "If flag is preset, run the tests that require a web browser.")
-	ssoTestEmail        = *flag.String("sso-test-user-email", "ziru+paas-integ-sso@confluent.io", "The email of an sso enabled test user.")
-	ssoTestPassword     = *flag.String("sso-test-user-password", "aWLw9eG+F", "The password for the sso enabled test user.")
->>>>>>> 77721b2b
 	// this connection is preconfigured in Auth0 to hit a test Okta account
 	ssoTestConnectionName = *flag.String("sso-test-connection-name", "confluent-dev", "The Auth0 SSO connection name.")
 	// browser tests by default against devel
