--- conflicted
+++ resolved
@@ -114,7 +114,11 @@
 
 	err = os.Setenv("XX_CCLOUD_RBAC_DATAPLANE", "yes")
 	req.NoError(err)
-<<<<<<< HEAD
+
+	// Temporarily change $HOME, so the current config file isn't altered.
+	err = os.Setenv("HOME", os.TempDir())
+	req.NoError(err)
+
 	if _, err := os.Stat(binaryPath(s.T(), testBin)); os.IsNotExist(err) || !*noRebuild {
 		var makeArgs string
 		if testBin == testBinRace {
@@ -127,27 +131,6 @@
 		if err != nil {
 			s.T().Log(string(output))
 			req.NoError(err)
-=======
-
-	// Temporarily change $HOME, so the current config file isn't altered.
-	err = os.Setenv("HOME", os.TempDir())
-	req.NoError(err)
-
-	for _, binary := range []string{ccloudTestBin, confluentTestBin} {
-		if _, err = os.Stat(binaryPath(s.T(), binary)); os.IsNotExist(err) || !*noRebuild {
-			var makeArgs string
-			if ccloudTestBin == ccloudTestBinRace {
-				makeArgs = "build-integ-race"
-			} else {
-				makeArgs = "build-integ-nonrace"
-			}
-			makeCmd := exec.Command("make", makeArgs)
-			output, err := makeCmd.CombinedOutput()
-			if err != nil {
-				s.T().Log(string(output))
-				req.NoError(err)
-			}
->>>>>>> dfd10964
 		}
 	}
 }
@@ -367,12 +350,7 @@
 func resetConfiguration(t *testing.T) {
 	// HACK: delete your current config to isolate tests cases for non-workflow tests...
 	// probably don't really want to do this or devs will get mad
-<<<<<<< HEAD
 	cfg := v1.New(new(config.Params))
-	cfg.DisableUpdateCheck = true
-=======
-	cfg := v3.New(&config.Params{CLIName: cliName})
->>>>>>> dfd10964
 
 	err := cfg.Save()
 	require.NoError(t, err)
