package test

import (
	"encoding/json"
	"flag"
	"fmt"
	"io"
	"io/ioutil"
	"net/http"
	"net/http/httptest"
	"os"
	"os/exec"
	"path"
	"path/filepath"
	"reflect"
	"regexp"
	"runtime"
	"sort"
	"strings"
	"testing"

	"github.com/gogo/protobuf/proto"
	"github.com/stretchr/testify/require"
	"github.com/stretchr/testify/suite"

	"github.com/confluentinc/ccloud-sdk-go"
	authv1 "github.com/confluentinc/ccloudapis/auth/v1"
	corev1 "github.com/confluentinc/ccloudapis/core/v1"
	kafkav1 "github.com/confluentinc/ccloudapis/kafka/v1"
	orgv1 "github.com/confluentinc/ccloudapis/org/v1"
	utilv1 "github.com/confluentinc/ccloudapis/util/v1"

	"github.com/confluentinc/cli/internal/pkg/config"
)

var (
	binaryName = "ccloud"
	noRebuild  = flag.Bool("no-rebuild", false, "skip rebuilding CLI if it already exists")
	update     = flag.Bool("update", false, "update golden files")
	debug      = flag.Bool("debug", false, "enable verbose output")
)

// CLITest represents a test configuration
type CLITest struct {
	// Name to show in go test output; defaults to args if not set
	name string
	// The CLI command being tested; this is a string of args and flags passed to the binary
	args string
	// The set of environment variables to be set when the CLI is run
	env []string
	// "default" if you need to login, or "" otherwise
	login string
	// The kafka cluster ID to "use"
	useKafka string
	// The API Key to set as Kafka credentials
	authKafka string
	// Name of a golden output fixture containing expected output
	fixture string
	// Expected exit code (e.g., 0 for success or 1 for failure)
	wantErrCode int
	// If true, don't reset the config/state between tests to enable testing CLI workflows
	workflow bool
	// An optional function that allows you to specify other calls
	wantFunc func(t *testing.T)
}

// CLITestSuite is the CLI integration tests.
type CLITestSuite struct {
	suite.Suite
}

// TestCLI runs the CLI integration test suite.
func TestCLI(t *testing.T) {
	suite.Run(t, new(CLITestSuite))
}

// SetupSuite builds the CLI binary to test
func (s *CLITestSuite) SetupSuite() {
	req := require.New(s.T())

	// dumb but effective
	err := os.Chdir("..")
	req.NoError(err)

	for _, binary := range []string{"ccloud", "confluent"} {
		if _, err = os.Stat(binaryPath(s.T(), binary)); os.IsNotExist(err) || !*noRebuild {
			makeCmd := exec.Command("make", "build")
			output, err := makeCmd.CombinedOutput()
			if err != nil {
				s.T().Log(string(output))
				req.NoError(err)
			}
		}
	}
}

func (s *CLITestSuite) Test_Confluent_Help() {
	tests := []CLITest{
		{name: "no args", fixture: "confluent-help-flag.golden"},
		{args: "help", fixture: "confluent-help.golden"},
		{args: "--help", fixture: "confluent-help-flag.golden"},
		{args: "version", fixture: "confluent-version.golden"},
	}
	for _, tt := range tests {
		s.runConfluentTest(tt)
	}
}

func (s *CLITestSuite) Test_Ccloud_Help() {
	tests := []CLITest{
		{name: "no args", fixture: "help-flag.golden"},
		{args: "help", fixture: "help.golden"},
		{args: "--help", fixture: "help-flag.golden"},
		{args: "version", fixture: "version.golden"},
	}
	for _, tt := range tests {
		kafkaAPIURL := serveKafkaAPI(s.T()).URL
		s.runCcloudTest(tt, serve(s.T(), kafkaAPIURL).URL, kafkaAPIURL)
	}
}

func assertUserAgent(t *testing.T, expected string) func(w http.ResponseWriter, r *http.Request) {
	return func(w http.ResponseWriter, r *http.Request) {
		require.Regexp(t, expected, r.Header.Get("User-Agent"))
	}
}

func (s *CLITestSuite) Test_UserAgent() {
	t := s.T()

	checkUserAgent := func(t *testing.T, expected string) string {
		kafkaApiRouter := http.NewServeMux()
		kafkaApiRouter.HandleFunc("/", assertUserAgent(t, expected))
		kafkaApiServer := httptest.NewServer(kafkaApiRouter)
		cloudRouter := http.NewServeMux()
		cloudRouter.HandleFunc("/api/sessions", compose(assertUserAgent(t, expected), handleLogin(t)))
		cloudRouter.HandleFunc("/api/me", compose(assertUserAgent(t, expected), handleMe(t)))
		cloudRouter.HandleFunc("/api/check_email/", compose(assertUserAgent(t, expected), handleCheckEmail(t)))
		cloudRouter.HandleFunc("/api/clusters/", compose(assertUserAgent(t, expected), handleKafkaClusterList(t, kafkaApiServer.URL)))
		return httptest.NewServer(cloudRouter).URL
	}

	serverURL := checkUserAgent(t, fmt.Sprintf("Confluent-Cloud-CLI/v(?:[0-9]\\.?){3}([^ ]*) \\(https://confluent.cloud; support@confluent.io\\) "+
		"ccloud-sdk-go/%s \\(%s/%s; go[^ ]*\\)", ccloud.SDKVersion, runtime.GOOS, runtime.GOARCH))
	env := []string{"XX_CCLOUD_EMAIL=valid@user.com", "XX_CCLOUD_PASSWORD=pass1"}

	t.Run("ccloud login", func(tt *testing.T) {
		_ = runCommand(tt, "ccloud", env, "login --url "+serverURL, 0)
	})
	t.Run("ccloud cluster list", func(tt *testing.T) {
		_ = runCommand(tt, "ccloud", env, "kafka cluster list", 0)
	})
	t.Run("ccloud topic list", func(tt *testing.T) {
		_ = runCommand(tt, "ccloud", env, "kafka topic list --cluster lkc-abc123", 0)
	})
}

func (s *CLITestSuite) Test_Ccloud_Errors() {
	t := s.T()
	type errorer interface {
		GetError() *corev1.Error
	}
	serveErrors := func(t *testing.T) string {
		req := require.New(t)
		write := func(w http.ResponseWriter, resp proto.Message) {
			if r, ok := resp.(errorer); ok {
				w.WriteHeader(int(r.GetError().Code))
			}
			b, err := utilv1.MarshalJSONToBytes(resp)
			req.NoError(err)
			_, err = io.WriteString(w, string(b))
			req.NoError(err)
		}
		router := http.NewServeMux()
		router.HandleFunc("/api/sessions", handleLogin(t))
		router.HandleFunc("/api/me", handleMe(t))
		router.HandleFunc("/api/check_email/", handleCheckEmail(t))
		router.HandleFunc("/api/clusters", func(w http.ResponseWriter, r *http.Request) {
			switch r.Header.Get("Authorization") {
			// TODO: these assume the upstream doesn't change its error responses. Fragile, fragile, fragile. :(
			// https://github.com/confluentinc/cc-auth-service/blob/06db0bebb13fb64c9bc3c6e2cf0b67709b966632/jwt/token.go#L23
			case "Bearer expired":
				write(w, &kafkav1.GetKafkaClustersReply{Error: &corev1.Error{Message: "token is expired", Code: http.StatusUnauthorized}})
			case "Bearer malformed":
				write(w, &kafkav1.GetKafkaClustersReply{Error: &corev1.Error{Message: "malformed token", Code: http.StatusBadRequest}})
			case "Bearer invalid":
				// TODO: The response for an invalid token should be 4xx, not 500 (e.g., if you take a working token from devel and try in stag)
				write(w, &kafkav1.GetKafkaClustersReply{Error: &corev1.Error{Message: "Token parsing error: crypto/rsa: verification error", Code: http.StatusInternalServerError}})
			default:
				req.Fail("reached the unreachable", "auth=%s", r.Header.Get("Authorization"))
			}
		})
		server := httptest.NewServer(router)
		return server.URL
	}

	t.Run("invalid user or pass", func(tt *testing.T) {
		loginURL := serveErrors(tt)
		env := []string{"XX_CCLOUD_EMAIL=incorrect@user.com", "XX_CCLOUD_PASSWORD=pass1"}
		output := runCommand(tt, "ccloud", env, "login --url "+loginURL, 1)
		require.Equal(tt, "Error: You have entered an incorrect username or password. Please try again.\n", output)
	})

	t.Run("expired token", func(tt *testing.T) {
		loginURL := serveErrors(tt)
		env := []string{"XX_CCLOUD_EMAIL=expired@user.com", "XX_CCLOUD_PASSWORD=pass1"}
		output := runCommand(tt, "ccloud", env, "login --url "+loginURL, 0)
		require.Equal(tt, "Logged in as expired@user.com\nUsing environment a-595 (\"default\")\n", output)

		output = runCommand(tt, "ccloud", []string{}, "kafka cluster list", 1)
		require.Equal(tt, "Error: Your session has expired. Please login again.\n", output)
	})

	t.Run("malformed token", func(tt *testing.T) {
		loginURL := serveErrors(tt)
		env := []string{"XX_CCLOUD_EMAIL=malformed@user.com", "XX_CCLOUD_PASSWORD=pass1"}
		output := runCommand(tt, "ccloud", env, "login --url "+loginURL, 0)
		require.Equal(tt, "Logged in as malformed@user.com\nUsing environment a-595 (\"default\")\n", output)

		output = runCommand(tt, "ccloud", []string{}, "kafka cluster list", 1)
		require.Equal(tt, "Error: Your auth token has been corrupted. Please login again.\n", output)
	})

	t.Run("invalid jwt", func(tt *testing.T) {
		loginURL := serveErrors(tt)
		env := []string{"XX_CCLOUD_EMAIL=invalid@user.com", "XX_CCLOUD_PASSWORD=pass1"}
		output := runCommand(tt, "ccloud", env, "login --url "+loginURL, 0)
		require.Equal(tt, "Logged in as invalid@user.com\nUsing environment a-595 (\"default\")\n", output)

		output = runCommand(tt, "ccloud", []string{}, "kafka cluster list", 1)
		require.Equal(tt, "Error: Your auth token has been corrupted. Please login again.\n", output)
	})
}

func (s *CLITestSuite) Test_Ccloud_Login_UseKafka_AuthKafka_Errors() {
	tests := []CLITest{
		{
			name:    "error if not authenticated",
			args:    "kafka topic create integ",
			fixture: "err-not-authenticated.golden",
		},
		{
			name:    "error if no active kafka",
			args:    "kafka topic create integ",
			fixture: "err-no-kafka.golden",
			login:   "default",
		},
		{
			name:      "error if topic already exists",
			args:      "kafka topic create integ",
			fixture:   "topic-exists.golden",
			login:     "default",
			useKafka:  "lkc-abc123",
			authKafka: "true",
		},
		{
			name:     "error if no api key used",
			args:     "kafka topic produce integ",
			fixture:  "err-no-api-key.golden",
			login:    "default",
			useKafka: "lkc-abc123",
		},
		{
			name:      "error if deleting non-existent api-key",
			args:      "api-key delete UNKNOWN",
			fixture:   "delete-unknown-key.golden",
			login:     "default",
			useKafka:  "lkc-abc123",
			authKafka: "true",
		},
		{
			name:    "error if using unknown kafka",
			args:    "kafka cluster use lkc-unknown",
			fixture: "err-use-unknown-kafka.golden",
			login:   "default",
		},
	}
	for _, tt := range tests {
		if strings.HasPrefix(tt.name, "error") {
			tt.wantErrCode = 1
		}
		kafkaAPIURL := serveKafkaAPI(s.T()).URL
		s.runCcloudTest(tt, serve(s.T(), kafkaAPIURL).URL, kafkaAPIURL)
	}
}

func (s *CLITestSuite) runCcloudTest(tt CLITest, loginURL, kafkaAPIEndpoint string) {
	if tt.name == "" {
		tt.name = tt.args
	}
	if strings.HasPrefix(tt.name, "error") {
		tt.wantErrCode = 1
	}
	s.T().Run(tt.name, func(t *testing.T) {
		if !tt.workflow {
			resetConfiguration(t, "ccloud")
		}

		if tt.login == "default" {
			env := []string{"XX_CCLOUD_EMAIL=fake@user.com", "XX_CCLOUD_PASSWORD=pass1"}
			output := runCommand(t, "ccloud", env, "login --url "+loginURL, 0)
			if *debug {
				fmt.Println(output)
			}
		}

		if tt.useKafka != "" {
			output := runCommand(t, "ccloud", []string{}, "kafka cluster use "+tt.useKafka, 0)
			if *debug {
				fmt.Println(output)
			}
		}

		if tt.authKafka != "" {
			output := runCommand(t, "ccloud", []string{}, "api-key create --cluster "+tt.useKafka, 0)
			if *debug {
				fmt.Println(output)
			}
			// HACK: we don't have scriptable output yet so we parse it from the table
			key := strings.TrimSpace(strings.Split(strings.Split(output, "\n")[2], "|")[2])
			output = runCommand(t, "ccloud", []string{}, fmt.Sprintf("api-key use %s --cluster %s", key, tt.useKafka), 0)
			if *debug {
				fmt.Println(output)
			}
		}

		output := runCommand(t, "ccloud", tt.env, tt.args, tt.wantErrCode)
		if *debug {
			fmt.Println(output)
		}

		if *update && tt.args != "version" {
			writeFixture(t, tt.fixture, output)
		}

		actual := string(output)
		expected := loadFixture(t, tt.fixture)

		if tt.args == "version" {
			require.Regexp(t, expected, actual)
			return
		} else if strings.HasPrefix(tt.args, "kafka cluster create") {
			re := regexp.MustCompile("http://127.0.0.1:[0-9]+")
			actual = re.ReplaceAllString(actual, "http://127.0.0.1:12345")
		}

		if !reflect.DeepEqual(actual, expected) {
			t.Fatalf("actual = %s, expected = %s", actual, expected)
		}

		if tt.wantFunc != nil {
			tt.wantFunc(t)
		}
	})
}

func (s *CLITestSuite) runConfluentTest(tt CLITest) {
	if tt.name == "" {
		tt.name = tt.args
	}
	if strings.HasPrefix(tt.name, "error") {
		tt.wantErrCode = 1
	}
	s.T().Run(tt.name, func(t *testing.T) {
		if !tt.workflow {
			resetConfiguration(t, "confluent")
		}
		output := runCommand(t, "confluent", []string{}, tt.args, tt.wantErrCode)

		if *update && tt.args != "version" {
			writeFixture(t, tt.fixture, output)
		}

		actual := string(output)
		expected := loadFixture(t, tt.fixture)

		if tt.args == "version" {
			require.Regexp(t, expected, actual)
			return
		}

		if !reflect.DeepEqual(actual, expected) {
			t.Fatalf("actual = %s, expected = %s", actual, expected)
		}
	})
}

func runCommand(t *testing.T, binaryName string, env []string, args string, wantErrCode int) string {
	path := binaryPath(t, binaryName)
	_, _ = fmt.Println(path, args)
	cmd := exec.Command(path, strings.Split(args, " ")...)
	cmd.Env = append(os.Environ(), env...)
	output, err := cmd.CombinedOutput()
	if err != nil {
		// This exit code testing requires 1.12 - https://stackoverflow.com/a/55055100/337735
		if exitError, ok := err.(*exec.ExitError); ok {
			if wantErrCode == 0 {
				require.Failf(t, "unexpected error",
					"exit %d: %s\n%s", exitError.ExitCode(), args, string(output))
			} else {
				require.Equal(t, wantErrCode, exitError.ExitCode(), string(output))
			}
		} else {
			require.Failf(t, "unexpected error", "command returned err: %s", err)
		}
	} else {
		require.Equal(t, wantErrCode, 0)
	}
	return string(output)
}

func resetConfiguration(t *testing.T, cliName string) {
	// HACK: delete your current config to isolate tests cases for non-workflow tests...
	// probably don't really want to do this or devs will get mad
	cfg := config.New(&config.Config{CLIName: cliName})
	err := cfg.Save()
	require.NoError(t, err)
}

func writeFixture(t *testing.T, fixture string, content string) {
	err := ioutil.WriteFile(fixturePath(t, fixture), []byte(content), 0644)
	if err != nil {
		t.Fatal(err)
	}
}

func loadFixture(t *testing.T, fixture string) string {
	content, err := ioutil.ReadFile(fixturePath(t, fixture))
	if err != nil {
		t.Fatal(err)
	}

	return string(content)
}

func fixturePath(t *testing.T, fixture string) string {
	_, filename, _, ok := runtime.Caller(0)
	if !ok {
		t.Fatalf("problems recovering caller information")
	}

	return filepath.Join(filepath.Dir(filename), "fixtures", "output", fixture)
}

func binaryPath(t *testing.T, binaryName string) string {
	dir, err := os.Getwd()
	require.NoError(t, err)

	return path.Join(dir, "dist", binaryName, runtime.GOOS+"_"+runtime.GOARCH, binaryName)
}

var KEY_STORE = map[int32]*authv1.ApiKey{}
var KEY_INDEX = int32(1)

type ApiKeyList []*authv1.ApiKey

// Len is part of sort.Interface.
func (d ApiKeyList) Len() int {
	return len(d)
}

// Swap is part of sort.Interface.
func (d ApiKeyList) Swap(i, j int) {
	d[i], d[j] = d[j], d[i]
}

// Less is part of sort.Interface. We use Key as the value to sort by
func (d ApiKeyList) Less(i, j int) bool {
	return d[i].Key < d[j].Key
}

func init() {
	KEY_STORE[KEY_INDEX] = &authv1.ApiKey{
		Key:    "MYKEY1",
		Secret: "MYSECRET1",
		LogicalClusters: []*authv1.ApiKey_Cluster{
			{Id: "bob"},
		},
		UserId: 12,
	}
	KEY_INDEX += 1
	KEY_STORE[KEY_INDEX] = &authv1.ApiKey{
		Key:    "MYKEY2",
		Secret: "MYSECRET2",
		LogicalClusters: []*authv1.ApiKey_Cluster{
			{Id: "abc"},
		},
		UserId: 18,
	}
	KEY_INDEX += 1
	KEY_STORE[100] = &authv1.ApiKey{
		Key:    "UIAPIKEY100",
		Secret: "UIAPISECRET100",
		LogicalClusters: []*authv1.ApiKey_Cluster{
			{Id: "lkc-cool1"},
		},
		UserId: 25,
	}
	KEY_STORE[101] = &authv1.ApiKey{
		Key:    "UIAPIKEY101",
		Secret: "UIAPISECRET101",
		LogicalClusters: []*authv1.ApiKey_Cluster{
			{Id: "lkc-other1"},
		},
		UserId: 25,
	}
	KEY_STORE[102] = &authv1.ApiKey{
		Key:    "UIAPIKEY102",
		Secret: "UIAPISECRET102",
		LogicalClusters: []*authv1.ApiKey_Cluster{
			{Id: "lksqlc-ksql1"},
		},
		UserId: 25,
	}
	KEY_STORE[103] = &authv1.ApiKey{
		Key:    "UIAPIKEY103",
		Secret: "UIAPISECRET103",
		LogicalClusters: []*authv1.ApiKey_Cluster{
			{Id: "lkc-cool1"},
		},
		UserId: 25,
	}
}

func serve(t *testing.T, kafkaAPIURL string) *httptest.Server {
	router := http.NewServeMux()
	router.HandleFunc("/api/sessions", handleLogin(t))
	router.HandleFunc("/api/check_email/", handleCheckEmail(t))
	router.HandleFunc("/api/me", handleMe(t))
	router.HandleFunc("/api/api_keys", func(w http.ResponseWriter, r *http.Request) {
		if r.Method == "POST" {
			req := &authv1.CreateApiKeyRequest{}
			err := utilv1.UnmarshalJSON(r.Body, req)
			require.NoError(t, err)
			require.NotEmpty(t, req.ApiKey.AccountId)
			apiKey := req.ApiKey
			apiKey.Id = int32(KEY_INDEX)
			apiKey.Key = fmt.Sprintf("MYKEY%d", KEY_INDEX)
			apiKey.Secret = fmt.Sprintf("MYSECRET%d", KEY_INDEX)
			apiKey.UserId = 23
			KEY_INDEX++
			KEY_STORE[apiKey.Id] = apiKey
			b, err := utilv1.MarshalJSONToBytes(&authv1.CreateApiKeyReply{ApiKey: apiKey})
			require.NoError(t, err)
			_, err = io.WriteString(w, string(b))
			require.NoError(t, err)
		} else if r.Method == "GET" {
			require.NotEmpty(t, r.URL.Query().Get("account_id"))
			var apiKeys []*authv1.ApiKey
			for _, a := range KEY_STORE {
				apiKeys = append(apiKeys, a)
			}
			// Return sorted data or the test output will not be stable
			sort.Sort(ApiKeyList(apiKeys))
			b, err := utilv1.MarshalJSONToBytes(&authv1.GetApiKeysReply{ApiKeys: apiKeys})
			require.NoError(t, err)
			_, err = io.WriteString(w, string(b))
			require.NoError(t, err)
		}
	})
	router.HandleFunc("/api/clusters/", handleKafkaClusterList(t, kafkaAPIURL))
<<<<<<< HEAD
	router.HandleFunc("/api/clusters", handleKafkaClusterCreate(t, kafkaAPIURL))
=======
>>>>>>> c2a5ccda
	router.HandleFunc("/", func(w http.ResponseWriter, r *http.Request) {
		_, err := io.WriteString(w, `{"error": {"message": "unexpected call to `+r.URL.Path+`"}}`)
		require.NoError(t, err)
	})
	return httptest.NewServer(router)
}

func serveKafkaAPI(t *testing.T) *httptest.Server {
	mux := http.NewServeMux()
	// TODO: no idea how this "topic already exists" API request or response actually looks
	mux.HandleFunc("/", func(w http.ResponseWriter, r *http.Request) {
		w.WriteHeader(400)
		_, err := io.WriteString(w, `{}`)
		require.NoError(t, err)
	})
	return httptest.NewServer(mux)
}

func handleLogin(t *testing.T) func(w http.ResponseWriter, r *http.Request) {
	return func(w http.ResponseWriter, r *http.Request) {
		req := require.New(t)
		b, err := ioutil.ReadAll(r.Body)
		req.NoError(err)
		// TODO: mark AuthenticateRequest as not internal so its in CCloudAPIs
		// https://github.com/confluentinc/cc-structs/blob/ce0ea5a6670d21a4b5c4f4f6ebd3d30b44cbb9f1/kafka/flow/v1/flow.proto#L41
		auth := &struct {
			Email    string
			Password string
		}{}
		err = json.Unmarshal(b, auth)
		req.NoError(err)
		switch auth.Email {
		case "incorrect@user.com":
			w.WriteHeader(http.StatusForbidden)
		case "expired@user.com":
			http.SetCookie(w, &http.Cookie{Name: "auth_token", Value: "eyJ0eXAiOiJKV1QiLCJhbGciOiJIUzI1NiJ9.eyJpc3MiOiJPbmxpbmUgSldUIEJ1aWxkZXIiLCJpYXQiOjE1MzAxMjQ4NTcsImV4cCI6MTUzMDAzODQ1NywiYXVkIjoid3d3LmV4YW1wbGUuY29tIiwic3ViIjoianJvY2tldEBleGFtcGxlLmNvbSJ9.Y2ui08GPxxuV9edXUBq-JKr1VPpMSnhjSFySczCby7Y"})
		case "malformed@user.com":
			http.SetCookie(w, &http.Cookie{Name: "auth_token", Value: "malformed"})
		case "invalid@user.com":
			http.SetCookie(w, &http.Cookie{Name: "auth_token", Value: "invalid"})
		default:
			http.SetCookie(w, &http.Cookie{Name: "auth_token", Value: "eyJ0eXAiOiJKV1QiLCJhbGciOiJIUzI1NiJ9.eyJpc3MiOiJPbmxpbmUgSldUIEJ1aWxkZXIiLCJpYXQiOjE1NjE2NjA4NTcsImV4cCI6MjUzMzg2MDM4NDU3LCJhdWQiOiJ3d3cuZXhhbXBsZS5jb20iLCJzdWIiOiJqcm9ja2V0QGV4YW1wbGUuY29tIn0.G6IgrFm5i0mN7Lz9tkZQ2tZvuZ2U7HKnvxMuZAooPmE"})
		}
	}
}

func handleMe(t *testing.T) func(w http.ResponseWriter, r *http.Request) {
	return func(w http.ResponseWriter, r *http.Request) {
		b, err := utilv1.MarshalJSONToBytes(&orgv1.GetUserReply{
			User: &orgv1.User{
				Id:        23,
				Email:     "cody@confluent.io",
				FirstName: "Cody",
			},
			Accounts: []*orgv1.Account{{Id: "a-595", Name: "default"}},
		})
		require.NoError(t, err)
		_, err = io.WriteString(w, string(b))
		require.NoError(t, err)
	}
}

func handleCheckEmail(t *testing.T) func(w http.ResponseWriter, r *http.Request) {
	return func(w http.ResponseWriter, r *http.Request) {
		req := require.New(t)
		email := strings.Replace(r.URL.String(), "/api/check_email/", "", 1)
		reply := &orgv1.GetUserReply{}
		switch email {
		case "cody@confluent.io":
			reply.User = &orgv1.User{
				Email: "cody@confluent.io",
			}
		}
		b, err := utilv1.MarshalJSONToBytes(reply)
		req.NoError(err)
		_, err = io.WriteString(w, string(b))
		req.NoError(err)
	}
}

func handleKafkaClusterList(t *testing.T, kafkaAPIURL string) func(w http.ResponseWriter, r *http.Request) {
	return func(w http.ResponseWriter, r *http.Request) {
		require.NotEmpty(t, r.URL.Query().Get("account_id"))
		parts := strings.Split(r.URL.Path, "/")
		id := parts[len(parts)-1]
		if id == "lkc-unknown" {
			_, err := io.WriteString(w, `{"error":{"code":404,"message":"resource not found","nested_errors":{},"details":[],"stack":null},"cluster":null}`)
			require.NoError(t, err)
			return
		}
		// Now return the KafkaCluster with updated ApiEndpoint
		b, err := utilv1.MarshalJSONToBytes(&kafkav1.GetKafkaClusterReply{
			Cluster: &kafkav1.KafkaCluster{
				Id:              id,
				Name:            "kafka-cluster",
				NetworkIngress:  100,
				NetworkEgress:   100,
				Storage:         500,
				ServiceProvider: "aws",
				Region:          "us-west-2",
				Endpoint:        "SASL_SSL://kafka-endpoint",
				ApiEndpoint:     kafkaAPIURL,
			},
		})
		require.NoError(t, err)
		_, err = io.WriteString(w, string(b))
		require.NoError(t, err)
	}
}

<<<<<<< HEAD
func handleKafkaClusterCreate(t *testing.T, kafkaAPIURL string) func(w http.ResponseWriter, r *http.Request) {
	return func(w http.ResponseWriter, r *http.Request) {
		b, err := utilv1.MarshalJSONToBytes(&kafkav1.GetKafkaClusterReply{
			Cluster: &kafkav1.KafkaCluster{
				Id:              "lkc-def963",
				Name:            "kafka-cluster",
				NetworkIngress:  100,
				NetworkEgress:   100,
				Storage:         500,
				ServiceProvider: "aws",
				Region:          "us-west-2",
				Endpoint:        "SASL_SSL://kafka-endpoint",
				ApiEndpoint:     kafkaAPIURL,
			},
		})
		require.NoError(t, err)
		_, err = io.WriteString(w, string(b))
		require.NoError(t, err)
	}
}

=======
>>>>>>> c2a5ccda
func compose(funcs ...func(w http.ResponseWriter, r *http.Request)) func(w http.ResponseWriter, r *http.Request) {
	return func(w http.ResponseWriter, r *http.Request) {
		for _, f := range funcs {
			f(w, r)
		}
	}
}<|MERGE_RESOLUTION|>--- conflicted
+++ resolved
@@ -136,7 +136,7 @@
 		cloudRouter.HandleFunc("/api/sessions", compose(assertUserAgent(t, expected), handleLogin(t)))
 		cloudRouter.HandleFunc("/api/me", compose(assertUserAgent(t, expected), handleMe(t)))
 		cloudRouter.HandleFunc("/api/check_email/", compose(assertUserAgent(t, expected), handleCheckEmail(t)))
-		cloudRouter.HandleFunc("/api/clusters/", compose(assertUserAgent(t, expected), handleKafkaClusterList(t, kafkaApiServer.URL)))
+		cloudRouter.HandleFunc("/api/clusters/", compose(assertUserAgent(t, expected), handleKafkaClusterGetListDelete(t, kafkaApiServer.URL)))
 		return httptest.NewServer(cloudRouter).URL
 	}
 
@@ -558,11 +558,8 @@
 			require.NoError(t, err)
 		}
 	})
-	router.HandleFunc("/api/clusters/", handleKafkaClusterList(t, kafkaAPIURL))
-<<<<<<< HEAD
+	router.HandleFunc("/api/clusters/", handleKafkaClusterGetListDelete(t, kafkaAPIURL))
 	router.HandleFunc("/api/clusters", handleKafkaClusterCreate(t, kafkaAPIURL))
-=======
->>>>>>> c2a5ccda
 	router.HandleFunc("/", func(w http.ResponseWriter, r *http.Request) {
 		_, err := io.WriteString(w, `{"error": {"message": "unexpected call to `+r.URL.Path+`"}}`)
 		require.NoError(t, err)
@@ -643,14 +640,18 @@
 	}
 }
 
-func handleKafkaClusterList(t *testing.T, kafkaAPIURL string) func(w http.ResponseWriter, r *http.Request) {
+func handleKafkaClusterGetListDelete(t *testing.T, kafkaAPIURL string) func(w http.ResponseWriter, r *http.Request) {
 	return func(w http.ResponseWriter, r *http.Request) {
-		require.NotEmpty(t, r.URL.Query().Get("account_id"))
+		//require.NotEmpty(t, r.URL.Query().Get("account_id"))
 		parts := strings.Split(r.URL.Path, "/")
 		id := parts[len(parts)-1]
 		if id == "lkc-unknown" {
 			_, err := io.WriteString(w, `{"error":{"code":404,"message":"resource not found","nested_errors":{},"details":[],"stack":null},"cluster":null}`)
 			require.NoError(t, err)
+			return
+		}
+		if r.Method == "DELETE" {
+			w.WriteHeader(http.StatusNoContent)
 			return
 		}
 		// Now return the KafkaCluster with updated ApiEndpoint
@@ -673,7 +674,6 @@
 	}
 }
 
-<<<<<<< HEAD
 func handleKafkaClusterCreate(t *testing.T, kafkaAPIURL string) func(w http.ResponseWriter, r *http.Request) {
 	return func(w http.ResponseWriter, r *http.Request) {
 		b, err := utilv1.MarshalJSONToBytes(&kafkav1.GetKafkaClusterReply{
@@ -695,8 +695,6 @@
 	}
 }
 
-=======
->>>>>>> c2a5ccda
 func compose(funcs ...func(w http.ResponseWriter, r *http.Request)) func(w http.ResponseWriter, r *http.Request) {
 	return func(w http.ResponseWriter, r *http.Request) {
 		for _, f := range funcs {
