--- conflicted
+++ resolved
@@ -350,13 +350,9 @@
 func resetConfiguration(t *testing.T) {
 	// HACK: delete your current config to isolate tests cases for non-workflow tests...
 	// probably don't really want to do this or devs will get mad
-<<<<<<< HEAD
 	cfg := v1.New(new(config.Params))
-=======
-	cfg := v3.New(new(config.Params))
 	cfg.DisableUpdateCheck = true
 
->>>>>>> af984824
 	err := cfg.Save()
 	require.NoError(t, err)
 }
