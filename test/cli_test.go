package test

import (
	"encoding/json"
	"flag"
	"fmt"
<<<<<<< HEAD
=======
	"github.com/confluentinc/cli/internal/pkg/utils"
	linkv1 "github.com/confluentinc/cc-structs/kafka/clusterlink/v1"
>>>>>>> 8cbf2623
	"io"
	"io/ioutil"
	"net/http"
	"net/http/httptest"
	"net/url"
	"os"
	"os/exec"
	"path"
	"reflect"
	"regexp"
	"runtime"
	"sort"
	"strconv"
	"strings"
	"testing"
	"time"

	"github.com/gogo/protobuf/types"

	"github.com/confluentinc/bincover"
	corev1 "github.com/confluentinc/cc-structs/kafka/core/v1"
	orgv1 "github.com/confluentinc/cc-structs/kafka/org/v1"
	productv1 "github.com/confluentinc/cc-structs/kafka/product/core/v1"
	schedv1 "github.com/confluentinc/cc-structs/kafka/scheduler/v1"
	utilv1 "github.com/confluentinc/cc-structs/kafka/util/v1"
	opv1 "github.com/confluentinc/cc-structs/operator/v1"
	"github.com/confluentinc/ccloud-sdk-go"
	"github.com/gogo/protobuf/proto"
	"github.com/stretchr/testify/require"
	"github.com/stretchr/testify/suite"

	"github.com/confluentinc/cli/internal/pkg/config"
	v3 "github.com/confluentinc/cli/internal/pkg/config/v3"
	"github.com/confluentinc/cli/internal/pkg/errors"
	"github.com/confluentinc/cli/internal/pkg/utils"
)

var (
	noRebuild           = flag.Bool("no-rebuild", false, "skip rebuilding CLI if it already exists")
	update              = flag.Bool("update", false, "update golden files")
	debug               = flag.Bool("debug", true, "enable verbose output")
	skipSsoBrowserTests = flag.Bool("skip-sso-browser-tests", false, "If flag is preset, run the tests that require a web browser.")
	ssoTestEmail        = *flag.String("sso-test-user-email", "ziru+paas-integ-sso@confluent.io", "The email of an sso enabled test user.")
	ssoTestPassword     = *flag.String("sso-test-user-password", "aWLw9eG+F", "The password for the sso enabled test user.")
	// this connection is preconfigured in Auth0 to hit a test Okta account
	ssoTestConnectionName = *flag.String("sso-test-connection-name", "confluent-dev", "The Auth0 SSO connection name.")
	// browser tests by default against devel
	ssoTestLoginUrl  = *flag.String("sso-test-login-url", "https://devel.cpdev.cloud", "The login url to use for the sso browser test.")
	cover            = false
	ccloudTestBin    = ccloudTestBinNormal
	confluentTestBin = confluentTestBinNormal
	covCollector     *bincover.CoverageCollector
	environments     = []*orgv1.Account{{Id: "a-595", Name: "default"}, {Id: "not-595", Name: "other"}}
)

const (
	confluentTestBinNormal = "confluent_test"
	ccloudTestBinNormal    = "ccloud_test"
	ccloudTestBinRace      = "ccloud_test_race"
	confluentTestBinRace   = "confluent_test_race"
	mergedCoverageFilename = "integ_coverage.txt"
)

// CLITest represents a test configuration
type CLITest struct {
	// Name to show in go test output; defaults to args if not set
	name string
	// The CLI command being tested; this is a string of args and flags passed to the binary
	args string
	// The set of environment variables to be set when the CLI is run
	env []string
	// "default" if you need to login, or "" otherwise
	login string
	// The kafka cluster ID to "use"
	useKafka string
	// The API Key to set as Kafka credentials
	authKafka string
	// Name of a golden output fixture containing expected output
	fixture string
	// True iff fixture represents a regex
	regex bool
	// Fixed string to check if output contains
	contains string
	// Fixed string to check that output does not contain
	notContains string
	// Expected exit code (e.g., 0 for success or 1 for failure)
	wantErrCode int
	// If true, don't reset the config/state between tests to enable testing CLI workflows
	workflow bool
	// An optional function that allows you to specify other calls
	wantFunc func(t *testing.T)
}

// CLITestSuite is the CLI integration tests.
type CLITestSuite struct {
	suite.Suite
}

// TestCLI runs the CLI integration test suite.
func TestCLI(t *testing.T) {
	suite.Run(t, new(CLITestSuite))
}

func init() {
	collectCoverage := os.Getenv("INTEG_COVER")
	cover = collectCoverage == "on"
	ciEnv := os.Getenv("CI")
	if ciEnv == "on" {
		ccloudTestBin = ccloudTestBinRace
		confluentTestBin = confluentTestBinRace
	}
	if runtime.GOOS == "windows" {
		ccloudTestBin = ccloudTestBin + ".exe"
		confluentTestBin = confluentTestBin + ".exe"
	}
}

// SetupSuite builds the CLI binary to test
func (s *CLITestSuite) SetupSuite() {
	covCollector = bincover.NewCoverageCollector(mergedCoverageFilename, cover)
	covCollector.Setup()
	req := require.New(s.T())

	// dumb but effective
	err := os.Chdir("..")
	req.NoError(err)
	err = os.Setenv("XX_CCLOUD_RBAC", "yes")
	req.NoError(err)
	for _, binary := range []string{ccloudTestBin, confluentTestBin} {
		if _, err = os.Stat(binaryPath(s.T(), binary)); os.IsNotExist(err) || !*noRebuild {
			var makeArgs string
			if ccloudTestBin == ccloudTestBinRace {
				makeArgs = "build-integ-race"
			} else {
				makeArgs = "build-integ-nonrace"
			}
			makeCmd := exec.Command("make", makeArgs)
			output, err := makeCmd.CombinedOutput()
			if err != nil {
				s.T().Log(string(output))
				req.NoError(err)
			}
		}
	}
}

func (s *CLITestSuite) TearDownSuite() {
	// Merge coverage profiles.
	_ = os.Unsetenv("XX_CCLOUD_RBAC")
	covCollector.TearDown()
}

func (s *CLITestSuite) TestConfluentHelp() {
	var tests []CLITest
	if runtime.GOOS == "windows" {
		tests = []CLITest{
			{name: "no args", fixture: "confluent-help-flag-windows.golden", wantErrCode: 1},
			{args: "help", fixture: "confluent-help-windows.golden"},
			{args: "--help", fixture: "confluent-help-flag-windows.golden"},
			{args: "version", fixture: "confluent-version.golden", regex: true},
		}
	} else {
		tests = []CLITest{
			{name: "no args", fixture: "confluent-help-flag.golden", wantErrCode: 1},
			{args: "help", fixture: "confluent-help.golden"},
			{args: "--help", fixture: "confluent-help-flag.golden"},
			{args: "version", fixture: "confluent-version.golden", regex: true},
		}
	}

	loginURL := serveMds(s.T()).URL

	for _, tt := range tests {
		s.runConfluentTest(tt, loginURL)
	}
}

func (s *CLITestSuite) TestCcloudHelp() {
	tests := []CLITest{
		{name: "no args", fixture: "help-flag-fail.golden", wantErrCode: 1},
		{args: "help", fixture: "help.golden"},
		{args: "--help", fixture: "help-flag.golden"},
		{args: "version", fixture: "version.golden", regex: true},
	}

	kafkaURL := serveKafkaAPI(s.T()).URL
	loginURL := serve(s.T(), kafkaURL).URL

	for _, tt := range tests {
		s.runCcloudTest(tt, loginURL)
	}
}

func assertUserAgent(t *testing.T, expected string) func(w http.ResponseWriter, r *http.Request) {
	return func(w http.ResponseWriter, r *http.Request) {
		require.Regexp(t, expected, r.Header.Get("User-Agent"))
	}
}

func (s *CLITestSuite) TestUserAgent() {
	checkUserAgent := func(t *testing.T, expected string) string {
		kafkaApiRouter := http.NewServeMux()
		kafkaApiRouter.HandleFunc("/", assertUserAgent(t, expected))
		kafkaApiServer := httptest.NewServer(kafkaApiRouter)
		cloudRouter := http.NewServeMux()
		cloudRouter.HandleFunc("/api/sessions", compose(assertUserAgent(t, expected), handleLogin(t)))
		cloudRouter.HandleFunc("/api/me", compose(assertUserAgent(t, expected), handleMe(t)))
		cloudRouter.HandleFunc("/api/check_email/", compose(assertUserAgent(t, expected), handleCheckEmail(t)))
		cloudRouter.HandleFunc("/api/clusters/", compose(assertUserAgent(t, expected), handleKafkaClusterGetListDeleteDescribe(t, kafkaApiServer.URL)))
		return httptest.NewServer(cloudRouter).URL
	}

	serverURL := checkUserAgent(s.T(), fmt.Sprintf("Confluent-Cloud-CLI/v(?:[0-9]\\.?){3}([^ ]*) \\(https://confluent.cloud; support@confluent.io\\) "+
		"ccloud-sdk-go/%s \\(%s/%s; go[^ ]*\\)", ccloud.SDKVersion, runtime.GOOS, runtime.GOARCH))
	env := []string{"XX_CCLOUD_EMAIL=valid@user.com", "XX_CCLOUD_PASSWORD=pass1"}

	s.T().Run("ccloud login", func(tt *testing.T) {
		_ = runCommand(tt, ccloudTestBin, env, "login --url "+serverURL, 0)
	})
	s.T().Run("ccloud cluster list", func(tt *testing.T) {
		_ = runCommand(tt, ccloudTestBin, env, "kafka cluster list", 0)
	})
	s.T().Run("ccloud topic list", func(tt *testing.T) {
		_ = runCommand(tt, ccloudTestBin, env, "kafka topic list --cluster lkc-abc123", 0)
	})
}

func (s *CLITestSuite) TestCcloudErrors() {
	type errorer interface {
		GetError() *corev1.Error
	}
	serveErrors := func(t *testing.T) string {
		req := require.New(t)
		write := func(w http.ResponseWriter, resp proto.Message) {
			if r, ok := resp.(errorer); ok {
				w.WriteHeader(int(r.GetError().Code))
			}
			b, err := utilv1.MarshalJSONToBytes(resp)
			req.NoError(err)
			_, err = io.WriteString(w, string(b))
			req.NoError(err)
		}
		router := http.NewServeMux()
		router.HandleFunc("/api/sessions", handleLogin(t))
		router.HandleFunc("/api/me", handleMe(t))
		router.HandleFunc("/api/check_email/", handleCheckEmail(t))
		router.HandleFunc("/api/clusters", func(w http.ResponseWriter, r *http.Request) {
			switch r.Header.Get("Authorization") {
			// TODO: these assume the upstream doesn't change its error responses. Fragile, fragile, fragile. :(
			// https://github.com/confluentinc/cc-auth-service/blob/06db0bebb13fb64c9bc3c6e2cf0b67709b966632/jwt/token.go#L23
			case "Bearer expired":
				write(w, &schedv1.GetKafkaClustersReply{Error: &corev1.Error{Message: "token is expired", Code: http.StatusUnauthorized}})
			case "Bearer malformed":
				write(w, &schedv1.GetKafkaClustersReply{Error: &corev1.Error{Message: "malformed token", Code: http.StatusBadRequest}})
			case "Bearer invalid":
				// TODO: The response for an invalid token should be 4xx, not 500 (e.g., if you take a working token from devel and try in stag)
				write(w, &schedv1.GetKafkaClustersReply{Error: &corev1.Error{Message: "Token parsing error: crypto/rsa: verification error", Code: http.StatusInternalServerError}})
			default:
				req.Fail("reached the unreachable", "auth=%s", r.Header.Get("Authorization"))
			}
		})
		server := httptest.NewServer(router)
		return server.URL
	}

	s.T().Run("invalid user or pass", func(tt *testing.T) {
		loginURL := serveErrors(tt)
		env := []string{"XX_CCLOUD_EMAIL=incorrect@user.com", "XX_CCLOUD_PASSWORD=pass1"}
		output := runCommand(tt, ccloudTestBin, env, "login --url "+loginURL, 1)
		require.Contains(tt, output, errors.InvalidLoginErrorMsg)
		require.Contains(tt, output, errors.ComposeSuggestionsMessage(errors.CCloudInvalidLoginSuggestions))
	})

	s.T().Run("expired token", func(tt *testing.T) {
		loginURL := serveErrors(tt)
		env := []string{"XX_CCLOUD_EMAIL=expired@user.com", "XX_CCLOUD_PASSWORD=pass1"}
		output := runCommand(tt, ccloudTestBin, env, "login --url "+loginURL, 0)
		require.Contains(tt, output, fmt.Sprintf(errors.LoggedInAsMsg, "expired@user.com"))
		require.Contains(tt, output, fmt.Sprintf(errors.LoggedInUsingEnvMsg, "a-595", "default"))
		output = runCommand(tt, ccloudTestBin, []string{}, "kafka cluster list", 1)
		require.Contains(tt, output, errors.TokenExpiredMsg)
		require.Contains(tt, output, errors.NotLoggedInErrorMsg)
	})

	s.T().Run("malformed token", func(tt *testing.T) {
		loginURL := serveErrors(tt)
		env := []string{"XX_CCLOUD_EMAIL=malformed@user.com", "XX_CCLOUD_PASSWORD=pass1"}
		output := runCommand(tt, ccloudTestBin, env, "login --url "+loginURL, 0)
		require.Contains(tt, output, fmt.Sprintf(errors.LoggedInAsMsg, "malformed@user.com"))
		require.Contains(tt, output, fmt.Sprintf(errors.LoggedInUsingEnvMsg, "a-595", "default"))

		output = runCommand(s.T(), ccloudTestBin, []string{}, "kafka cluster list", 1)
		require.Contains(tt, output, errors.CorruptedTokenErrorMsg)
		require.Contains(tt, output, errors.ComposeSuggestionsMessage(errors.CorruptedTokenSuggestions))
	})

	s.T().Run("invalid jwt", func(tt *testing.T) {
		loginURL := serveErrors(tt)
		env := []string{"XX_CCLOUD_EMAIL=invalid@user.com", "XX_CCLOUD_PASSWORD=pass1"}
		output := runCommand(tt, ccloudTestBin, env, "login --url "+loginURL, 0)
		require.Contains(tt, output, fmt.Sprintf(errors.LoggedInAsMsg, "invalid@user.com"))
		require.Contains(tt, output, fmt.Sprintf(errors.LoggedInUsingEnvMsg, "a-595", "default"))

		output = runCommand(s.T(), ccloudTestBin, []string{}, "kafka cluster list", 1)
		require.Contains(tt, output, errors.CorruptedTokenErrorMsg)
		require.Contains(tt, output, errors.ComposeSuggestionsMessage(errors.CorruptedTokenSuggestions))
	})
}

func (s *CLITestSuite) runCcloudTest(tt CLITest, loginURL string) {
	if tt.name == "" {
		tt.name = tt.args
	}
	if strings.HasPrefix(tt.name, "error") {
		tt.wantErrCode = 1
	}

	s.T().Run(tt.name, func(t *testing.T) {
		if !tt.workflow {
			resetConfiguration(t, "ccloud")
		}

		if tt.login == "default" {
			env := []string{"XX_CCLOUD_EMAIL=fake@user.com", "XX_CCLOUD_PASSWORD=pass1"}
			output := runCommand(t, ccloudTestBin, env, "login --url "+loginURL, 0)
			if *debug {
				fmt.Println(output)
			}
		}

		if tt.useKafka != "" {
			output := runCommand(t, ccloudTestBin, []string{}, "kafka cluster use "+tt.useKafka, 0)
			if *debug {
				fmt.Println(output)
			}
		}

		if tt.authKafka != "" {
			output := runCommand(t, ccloudTestBin, []string{}, "api-key create --resource "+tt.useKafka, 0)
			if *debug {
				fmt.Println(output)
			}
			// HACK: we don't have scriptable output yet so we parse it from the table
			key := strings.TrimSpace(strings.Split(strings.Split(output, "\n")[3], "|")[2])
			output = runCommand(t, ccloudTestBin, []string{}, fmt.Sprintf("api-key use %s --resource %s", key, tt.useKafka), 0)
			if *debug {
				fmt.Println(output)
			}
		}
		output := runCommand(t, ccloudTestBin, tt.env, tt.args, tt.wantErrCode)
		if *debug {
			fmt.Println(output)
		}

		if strings.HasPrefix(tt.args, "kafka cluster create") {
			re := regexp.MustCompile("https?://127.0.0.1:[0-9]+")
			output = re.ReplaceAllString(output, "http://127.0.0.1:12345")
		}

		s.validateTestOutput(tt, t, output)
	})
}

func (s *CLITestSuite) runConfluentTest(tt CLITest, loginURL string) {
	if tt.name == "" {
		tt.name = tt.args
	}
	if strings.HasPrefix(tt.name, "error") {
		tt.wantErrCode = 1
	}
	s.T().Run(tt.name, func(t *testing.T) {
		if !tt.workflow {
			resetConfiguration(t, "confluent")
		}

		if tt.login == "default" {
			env := []string{"XX_CONFLUENT_USERNAME=fake@user.com", "XX_CONFLUENT_PASSWORD=pass1"}
			output := runCommand(t, confluentTestBin, env, "login --url "+loginURL, 0)
			if *debug {
				fmt.Println(output)
			}
		}

		output := runCommand(t, confluentTestBin, []string{}, tt.args, tt.wantErrCode)

		s.validateTestOutput(tt, t, output)
	})
}

func (s *CLITestSuite) validateTestOutput(tt CLITest, t *testing.T, output string) {
	if *update && !tt.regex && tt.fixture != "" {
		writeFixture(t, tt.fixture, output)
	}
	actual := utils.NormalizeNewLines(output)
	if tt.contains != "" {
		require.Contains(t, actual, tt.contains)
	} else if tt.notContains != "" {
		require.NotContains(t, actual, tt.notContains)
	} else if tt.fixture != "" {
		expected := utils.NormalizeNewLines(LoadFixture(t, tt.fixture))
		if tt.regex {
			require.Regexp(t, expected, actual)
		} else if !reflect.DeepEqual(actual, expected) {
			t.Fatalf("\n   actual:\n%s\nexpected:\n%s", actual, expected)
		}
	}
	if tt.wantFunc != nil {
		tt.wantFunc(t)
	}
}

func runCommand(t *testing.T, binaryName string, env []string, args string, wantErrCode int) string {
	output, exitCode, err := covCollector.RunBinary(binaryPath(t, binaryName), "TestRunMain", env, strings.Split(args, " "))
	if err != nil && wantErrCode == 0 {
		require.Failf(t, "unexpected error",
			"exit %d: %s\n%s", exitCode, args, output)
	}
	require.Equal(t, wantErrCode, exitCode, output)
	return output
}

func resetConfiguration(t *testing.T, cliName string) {
	// HACK: delete your current config to isolate tests cases for non-workflow tests...
	// probably don't really want to do this or devs will get mad
	cfg := v3.New(&config.Params{
		CLIName: cliName,
	})
	err := cfg.Save()
	require.NoError(t, err)
}

func writeFixture(t *testing.T, fixture string, content string) {
	err := ioutil.WriteFile(FixturePath(t, fixture), []byte(content), 0644)
	if err != nil {
		t.Fatal(err)
	}
}

func binaryPath(t *testing.T, binaryName string) string {
	dir, err := os.Getwd()
	require.NoError(t, err)
	return path.Join(dir, binaryName)
}

var (
	keyStore        = map[int32]*schedv1.ApiKey{}
	keyIndex        = int32(1)
	keyTimestamp, _ = types.TimestampProto(time.Date(1999, time.February, 24, 0, 0, 0, 0, time.UTC))
)

type ApiKeyList []*schedv1.ApiKey

// Len is part of sort.Interface.
func (d ApiKeyList) Len() int {
	return len(d)
}

// Swap is part of sort.Interface.
func (d ApiKeyList) Swap(i, j int) {
	d[i], d[j] = d[j], d[i]
}

// Less is part of sort.Interface. We use Key as the value to sort by
func (d ApiKeyList) Less(i, j int) bool {
	return d[i].Key < d[j].Key
}

func init() {
	keyStore[keyIndex] = &schedv1.ApiKey{
		Id:     keyIndex,
		Key:    "MYKEY1",
		Secret: "MYSECRET1",
		LogicalClusters: []*schedv1.ApiKey_Cluster{
			{Id: "lkc-bob", Type: "kafka"},
		},
		UserId: 12,
	}
	keyIndex += 1
	keyStore[keyIndex] = &schedv1.ApiKey{
		Id:     keyIndex,
		Key:    "MYKEY2",
		Secret: "MYSECRET2",
		LogicalClusters: []*schedv1.ApiKey_Cluster{
			{Id: "lkc-abc", Type: "kafka"},
		},
		UserId: 18,
	}
	keyIndex += 1
	keyStore[100] = &schedv1.ApiKey{
		Id:     keyIndex,
		Key:    "UIAPIKEY100",
		Secret: "UIAPISECRET100",
		LogicalClusters: []*schedv1.ApiKey_Cluster{
			{Id: "lkc-cool1", Type: "kafka"},
		},
		UserId: 25,
	}
	keyStore[101] = &schedv1.ApiKey{
		Id:     keyIndex,
		Key:    "UIAPIKEY101",
		Secret: "UIAPISECRET101",
		LogicalClusters: []*schedv1.ApiKey_Cluster{
			{Id: "lkc-other1", Type: "kafka"},
		},
		UserId: 25,
	}
	keyStore[102] = &schedv1.ApiKey{
		Id:     keyIndex,
		Key:    "UIAPIKEY102",
		Secret: "UIAPISECRET102",
		LogicalClusters: []*schedv1.ApiKey_Cluster{
			{Id: "lksqlc-ksql1", Type: "ksql"},
		},
		UserId: 25,
	}
	keyStore[103] = &schedv1.ApiKey{
		Id:     keyIndex,
		Key:    "UIAPIKEY103",
		Secret: "UIAPISECRET103",
		LogicalClusters: []*schedv1.ApiKey_Cluster{
			{Id: "lkc-cool1", Type: "kafka"},
		},
		UserId: 25,
	}

	for _, k := range keyStore {
		k.Created = keyTimestamp
	}
}

func serve(t *testing.T, kafkaAPIURL string) *httptest.Server {
	router := http.NewServeMux()
	router.HandleFunc("/api/sessions", handleLogin(t))
	router.HandleFunc("/api/check_email/", handleCheckEmail(t))
	router.HandleFunc("/api/me", handleMe(t))
	router.HandleFunc("/api/api_keys", func(w http.ResponseWriter, r *http.Request) {
		if r.Method == "POST" {
			req := &schedv1.CreateApiKeyRequest{}
			err := utilv1.UnmarshalJSON(r.Body, req)
			require.NoError(t, err)
			require.NotEmpty(t, req.ApiKey.AccountId)
			apiKey := req.ApiKey
			apiKey.Id = keyIndex
			apiKey.Key = fmt.Sprintf("MYKEY%d", keyIndex)
			apiKey.Secret = fmt.Sprintf("MYSECRET%d", keyIndex)
			apiKey.Created = keyTimestamp
			if req.ApiKey.UserId == 0 {
				apiKey.UserId = 23
			} else {
				apiKey.UserId = req.ApiKey.UserId
			}
			keyIndex++
			keyStore[apiKey.Id] = apiKey
			b, err := utilv1.MarshalJSONToBytes(&schedv1.CreateApiKeyReply{ApiKey: apiKey})
			require.NoError(t, err)
			_, err = io.WriteString(w, string(b))
			require.NoError(t, err)
		} else if r.Method == "GET" {
			require.NotEmpty(t, r.URL.Query().Get("account_id"))
			apiKeys := apiKeysFilter(r.URL)
			// Return sorted data or the test output will not be stable
			sort.Sort(ApiKeyList(apiKeys))
			b, err := utilv1.MarshalJSONToBytes(&schedv1.GetApiKeysReply{ApiKeys: apiKeys})
			require.NoError(t, err)
			_, err = io.WriteString(w, string(b))
			require.NoError(t, err)
		}
	})
	router.HandleFunc("/api/api_keys/", handleAPIKeyUpdateAndDelete(t))
	router.HandleFunc("/api/accounts", func(w http.ResponseWriter, r *http.Request) {
		if r.Method == "GET" {
			b, err := utilv1.MarshalJSONToBytes(&orgv1.ListAccountsReply{Accounts: environments})
			require.NoError(t, err)
			_, err = io.WriteString(w, string(b))
			require.NoError(t, err)
		} else if r.Method == "POST" {
			req := &orgv1.CreateAccountRequest{}
			err := utilv1.UnmarshalJSON(r.Body, req)
			require.NoError(t, err)
			account := &orgv1.Account{
				Id:             "a-5555",
				Name:           req.Account.Name,
				OrganizationId: 0,
			}
			b, err := utilv1.MarshalJSONToBytes(&orgv1.CreateAccountReply{
				Account: account,
			})
			require.NoError(t, err)
			_, err = io.WriteString(w, string(b))
			require.NoError(t, err)
		}
	})
	router.HandleFunc("/api/accounts/a-595", handleEnvironmentRequests(t, "a-595"))
	router.HandleFunc("/api/accounts/not-595", handleEnvironmentRequests(t, "not-595"))
	router.HandleFunc("/api/clusters/lkc-describe", handleKafkaClusterDescribeTest(t))
	router.HandleFunc("/api/clusters/lkc-describe-dedicated", handleKafkaClusterDescribeTest(t))
	router.HandleFunc("/api/clusters/lkc-describe-dedicated-pending", handleKafkaClusterDescribeTest(t))
	router.HandleFunc("/api/clusters/lkc-describe-dedicated-with-encryption", handleKafkaClusterDescribeTest(t))
	router.HandleFunc("/api/clusters/lkc-update", handleKafkaClusterUpdateTest(t))
	router.HandleFunc("/api/clusters/lkc-update-dedicated", handleKafkaDedicatedClusterUpdateTest(t))
	router.HandleFunc("/api/clusters/", handleKafkaClusterGetListDeleteDescribe(t, kafkaAPIURL))
	router.HandleFunc("/api/clusters", func(w http.ResponseWriter, r *http.Request) {
		if r.Method == "POST" {
			handleKafkaClusterCreate(t, kafkaAPIURL)(w, r)
		} else if r.Method == "GET" {
			cluster := schedv1.KafkaCluster{
				Id:              "lkc-123",
				Name:            "abc",
				Deployment:      &schedv1.Deployment{Sku: productv1.Sku_BASIC},
				Durability:      0,
				Status:          0,
				Region:          "us-central1",
				ServiceProvider: "gcp",
			}
			b, err := utilv1.MarshalJSONToBytes(&schedv1.GetKafkaClustersReply{
				Clusters: []*schedv1.KafkaCluster{&cluster},
			})
			require.NoError(t, err)
			_, err = io.WriteString(w, string(b))
			require.NoError(t, err)
		}
	})
	router.HandleFunc("/", func(w http.ResponseWriter, r *http.Request) {
		_, err := io.WriteString(w, `{"error": {"message": "unexpected call to `+r.URL.Path+`"}}`)
		require.NoError(t, err)
	})
	router.HandleFunc("/api/schema_registries/", func(w http.ResponseWriter, r *http.Request) {
		q := r.URL.Query()
		id := q.Get("id")
		if id == "" {
			id = "lsrc-1234"
		}
		accountId := q.Get("account_id")
		srCluster := &schedv1.SchemaRegistryCluster{
			Id:        id,
			AccountId: accountId,
			Name:      "account schema-registry",
			Endpoint:  "SASL_SSL://sr-endpoint",
		}
		fmt.Println(srCluster)
		b, err := utilv1.MarshalJSONToBytes(&schedv1.GetSchemaRegistryClusterReply{
			Cluster: srCluster,
		})
		require.NoError(t, err)
		_, err = io.WriteString(w, string(b))
		require.NoError(t, err)
	})
	router.HandleFunc("/api/service_accounts", handleServiceAccountRequests(t))
	router.HandleFunc("/api/accounts/a-595/clusters/lkc-123/connectors/az-connector/", func(w http.ResponseWriter, r *http.Request) {
		w.WriteHeader(http.StatusNoContent)
		return
	})
	router.HandleFunc("/api/accounts/a-595/clusters/lkc-123/connectors", handleConnect(t))
	router.HandleFunc("/api/accounts/a-595/clusters/lkc-123/connector-plugins/GcsSink/config/validate", handleConnectorCatalogDescribe(t))
	router.HandleFunc("/api/accounts/a-595/clusters/lkc-123/connector-plugins", handleConnectPlugins(t))
	router.HandleFunc("/api/ksqls", handleKSQLCreateList(t))
	router.HandleFunc("/api/ksqls/lksqlc-ksql1/", func(w http.ResponseWriter, r *http.Request) {
		ksqlCluster := &schedv1.KSQLCluster{
			Id:                "lksqlc-ksql1",
			AccountId:         "25",
			KafkaClusterId:    "lkc-12345",
			OutputTopicPrefix: "pksqlc-abcde",
			Name:              "account ksql",
			Storage:           101,
			Endpoint:          "SASL_SSL://ksql-endpoint",
		}
		reply, err := utilv1.MarshalJSONToBytes(&schedv1.GetKSQLClusterReply{
			Cluster: ksqlCluster,
		})
		require.NoError(t, err)
		_, err = io.WriteString(w, string(reply))
		require.NoError(t, err)
	})
	router.HandleFunc("/api/ksqls/lksqlc-12345", func(w http.ResponseWriter, r *http.Request) {
		ksqlCluster := &schedv1.KSQLCluster{
			Id:                "lksqlc-12345",
			AccountId:         "25",
			KafkaClusterId:    "lkc-abcde",
			OutputTopicPrefix: "pksqlc-zxcvb",
			Name:              "account ksql",
			Storage:           130,
			Endpoint:          "SASL_SSL://ksql-endpoint",
		}
		reply, err := utilv1.MarshalJSONToBytes(&schedv1.GetKSQLClusterReply{
			Cluster: ksqlCluster,
		})
		require.NoError(t, err)
		_, err = io.WriteString(w, string(reply))
		require.NoError(t, err)
	})
	router.HandleFunc("/api/env_metadata", func(w http.ResponseWriter, r *http.Request) {
		clouds := []*schedv1.CloudMetadata{
			{
				Id:   "gcp",
				Name: "Google Cloud Platform",
				Regions: []*schedv1.Region{
					{
						Id:            "asia-southeast1",
						Name:          "asia-southeast1 (Singapore)",
						IsSchedulable: true,
					},
					{
						Id:            "asia-east2",
						Name:          "asia-east2 (Hong Kong)",
						IsSchedulable: true,
					},
				},
			},
			{
				Id:   "aws",
				Name: "Amazon Web Services",
				Regions: []*schedv1.Region{
					{
						Id:            "ap-northeast-1",
						Name:          "ap-northeast-1 (Tokyo)",
						IsSchedulable: false,
					},
					{
						Id:            "us-east-1",
						Name:          "us-east-1 (N. Virginia)",
						IsSchedulable: true,
					},
				},
			},
			{
				Id:   "azure",
				Name: "Azure",
				Regions: []*schedv1.Region{
					{
						Id:            "southeastasia",
						Name:          "southeastasia (Singapore)",
						IsSchedulable: false,
					},
				},
			},
		}
		reply, err := utilv1.MarshalJSONToBytes(&schedv1.GetEnvironmentMetadataReply{
			Clouds: clouds,
		})
		require.NoError(t, err)
		_, err = io.WriteString(w, string(reply))
		require.NoError(t, err)
	})
	router.HandleFunc("/api/organizations/0/price_table", handlePriceTable(t))
	router.HandleFunc("/api/users", handleUsers(t))
	addMdsv2alpha1(t, router)
	return httptest.NewServer(router)
}

func apiKeysFilter(url *url.URL) []*schedv1.ApiKey {
	var apiKeys []*schedv1.ApiKey
	q := url.Query()
	uid := q.Get("user_id")
	clusterIds := q["cluster_id"]

	for _, a := range keyStore {
		uidFilter := (uid == "0") || (uid == strconv.Itoa(int(a.UserId)))
		clusterFilter := (len(clusterIds) == 0) || func(clusterIds []string) bool {
			for _, c := range a.LogicalClusters {
				for _, clusterId := range clusterIds {
					if c.Id == clusterId {
						return true
					}
				}
			}
			return false
		}(clusterIds)

		if uidFilter && clusterFilter {
			apiKeys = append(apiKeys, a)
		}
	}
	return apiKeys
}

func serveKafkaAPI(t *testing.T) *httptest.Server {
	mux := http.NewServeMux()
	mux.HandleFunc("/2.0/kafka/lkc-acls/acls:search", handleKafkaACLsList(t))
	mux.HandleFunc("/2.0/kafka/lkc-acls/acls", handleKafkaACLsCreate(t))
	mux.HandleFunc("/2.0/kafka/lkc-acls/acls/delete", handleKafkaACLsDelete(t))

	mux.HandleFunc("/2.0/kafka/lkc-links/links/", handleKafkaLinks(t))

	mux.HandleFunc("/2.0/kafka/lkc-topics/topics/test-topic/mirror:stop", func(w http.ResponseWriter, r *http.Request) {
		if r.Method == "POST" {
			w.WriteHeader(http.StatusNoContent)
		}
	})
	mux.HandleFunc("/2.0/kafka/lkc-topics/topics/not-found/mirror:stop", func(w http.ResponseWriter, r *http.Request) {
		if r.Method == "POST" {
			w.WriteHeader(http.StatusNotFound)
		}
	})

	// TODO: no idea how this "topic already exists" API request or response actually looks
	mux.HandleFunc("/", func(w http.ResponseWriter, r *http.Request) {
		w.WriteHeader(400)
		_, err := io.WriteString(w, `{}`)
		require.NoError(t, err)
	})
	return httptest.NewServer(mux)
}

func handleKafkaLinks(t *testing.T) func(w http.ResponseWriter, r *http.Request) {
	return func(w http.ResponseWriter, r *http.Request) {
		parts := strings.Split(r.URL.Path, "/")
		lastElem := parts[len(parts) - 1]

		if lastElem == "" {
			// No specific link here, we want a list of ALL links

			linkList := []string{
				"link-1",
				"link-2",
			}

			listReply, err := json.Marshal(linkList)
			require.NoError(t, err)
			_, err = io.WriteString(w, string(listReply))
			require.NoError(t, err)
		} else {
			// Return properties for the selected link.

			linkDescription := &linkv1.LinkProperties{
				Properties: map[string]string{
					"replica.fetch.max.bytes": "1048576",
			}}

			describeReply, err := json.Marshal(linkDescription)
			require.NoError(t, err)
			_, err = io.WriteString(w, string(describeReply))
			require.NoError(t, err)
		}
	}
}

func handleLogin(t *testing.T) func(w http.ResponseWriter, r *http.Request) {
	return func(w http.ResponseWriter, r *http.Request) {
		req := require.New(t)
		b, err := ioutil.ReadAll(r.Body)
		req.NoError(err)
		auth := &struct {
			Email    string
			Password string
		}{}
		err = json.Unmarshal(b, auth)
		req.NoError(err)
		switch auth.Email {
		case "incorrect@user.com":
			w.WriteHeader(http.StatusForbidden)
		case "expired@user.com":
			http.SetCookie(w, &http.Cookie{Name: "auth_token", Value: "eyJ0eXAiOiJKV1QiLCJhbGciOiJIUzI1NiJ9.eyJpc3MiOiJPbmxpbmUgSldUIEJ1aWxkZXIiLCJpYXQiOjE1MzAxMjQ4NTcsImV4cCI6MTUzMDAzODQ1NywiYXVkIjoid3d3LmV4YW1wbGUuY29tIiwic3ViIjoianJvY2tldEBleGFtcGxlLmNvbSJ9.Y2ui08GPxxuV9edXUBq-JKr1VPpMSnhjSFySczCby7Y"})
		case "malformed@user.com":
			http.SetCookie(w, &http.Cookie{Name: "auth_token", Value: "malformed"})
		case "invalid@user.com":
			http.SetCookie(w, &http.Cookie{Name: "auth_token", Value: "invalid"})
		default:
			http.SetCookie(w, &http.Cookie{Name: "auth_token", Value: "eyJ0eXAiOiJKV1QiLCJhbGciOiJIUzI1NiJ9.eyJpc3MiOiJPbmxpbmUgSldUIEJ1aWxkZXIiLCJpYXQiOjE1NjE2NjA4NTcsImV4cCI6MjUzMzg2MDM4NDU3LCJhdWQiOiJ3d3cuZXhhbXBsZS5jb20iLCJzdWIiOiJqcm9ja2V0QGV4YW1wbGUuY29tIn0.G6IgrFm5i0mN7Lz9tkZQ2tZvuZ2U7HKnvxMuZAooPmE"})
		}
	}
}

func handleMe(t *testing.T) func(w http.ResponseWriter, r *http.Request) {
	return func(w http.ResponseWriter, r *http.Request) {
		b, err := utilv1.MarshalJSONToBytes(&orgv1.GetUserReply{
			User: &orgv1.User{
				Id:         23,
				Email:      "cody@confluent.io",
				FirstName:  "Cody",
				ResourceId: "u-11aaa",
			},
			Accounts: environments,
		})
		require.NoError(t, err)
		_, err = io.WriteString(w, string(b))
		require.NoError(t, err)
	}
}

func handleCheckEmail(t *testing.T) func(w http.ResponseWriter, r *http.Request) {
	return func(w http.ResponseWriter, r *http.Request) {
		req := require.New(t)
		email := strings.Replace(r.URL.String(), "/api/check_email/", "", 1)
		reply := &orgv1.GetUserReply{}
		switch email {
		case "cody@confluent.io":
			reply.User = &orgv1.User{
				Email: "cody@confluent.io",
			}
		}
		b, err := utilv1.MarshalJSONToBytes(reply)
		req.NoError(err)
		_, err = io.WriteString(w, string(b))
		req.NoError(err)
	}
}

func handleKafkaClusterGetListDeleteDescribe(t *testing.T, kafkaAPIURL string) func(w http.ResponseWriter, r *http.Request) {
	return func(w http.ResponseWriter, r *http.Request) {
		parts := strings.Split(r.URL.Path, "/")
		id := parts[len(parts)-1]
		if id == "lkc-unknown" {
			_, err := io.WriteString(w, `{"error":{"code":404,"message":"resource not found","nested_errors":{},"details":[],"stack":null},"cluster":null}`)
			require.NoError(t, err)
			return
		}
		if r.Method == "DELETE" {
			w.WriteHeader(http.StatusNoContent)
			return
		} else {
			// this is in the body of delete requests
			require.NotEmpty(t, r.URL.Query().Get("account_id"))
		}
		// Now return the KafkaCluster with updated ApiEndpoint
		b, err := utilv1.MarshalJSONToBytes(&schedv1.GetKafkaClusterReply{
			Cluster: &schedv1.KafkaCluster{
				Id:              id,
				Name:            "kafka-cluster",
				Deployment:      &schedv1.Deployment{Sku: productv1.Sku_BASIC},
				NetworkIngress:  100,
				NetworkEgress:   100,
				Storage:         500,
				ServiceProvider: "aws",
				Region:          "us-west-2",
				Endpoint:        "SASL_SSL://kafka-endpoint",
				ApiEndpoint:     kafkaAPIURL,
			},
		})
		require.NoError(t, err)
		_, err = io.WriteString(w, string(b))
		require.NoError(t, err)
	}
}

func handleKafkaClusterDescribeTest(t *testing.T) func(w http.ResponseWriter, r *http.Request) {
	return func(w http.ResponseWriter, r *http.Request) {
		id := r.URL.Query().Get("id")
		cluster := &schedv1.KafkaCluster{
			Id:              id,
			Name:            "kafka-cluster",
			Deployment:      &schedv1.Deployment{Sku: productv1.Sku_BASIC},
			NetworkIngress:  100,
			NetworkEgress:   100,
			Storage:         500,
			ServiceProvider: "aws",
			Region:          "us-west-2",
			Endpoint:        "SASL_SSL://kafka-endpoint",
			ApiEndpoint:     "http://kafka-api-url",
		}
		switch id {
		case "lkc-describe-dedicated":
			cluster.Cku = 1
			cluster.Deployment = &schedv1.Deployment{Sku: productv1.Sku_DEDICATED}
		case "lkc-describe-dedicated-pending":
			cluster.Cku = 1
			cluster.PendingCku = 2
			cluster.Deployment = &schedv1.Deployment{Sku: productv1.Sku_DEDICATED}
		case "lkc-describe-dedicated-with-encryption":
			cluster.Cku = 1
			cluster.EncryptionKeyId = "abc123"
			cluster.Deployment = &schedv1.Deployment{Sku: productv1.Sku_DEDICATED}
		}
		b, err := utilv1.MarshalJSONToBytes(&schedv1.GetKafkaClusterReply{
			Cluster: cluster,
		})
		require.NoError(t, err)
		_, err = io.WriteString(w, string(b))
		require.NoError(t, err)
	}
}

func handleKafkaClusterUpdateTest(t *testing.T) func(w http.ResponseWriter, r *http.Request) {
	return func(w http.ResponseWriter, r *http.Request) {
		// Describe client call
		var out []byte
		if r.Method == "GET" {
			id := r.URL.Query().Get("id")
			var err error
			out, err = utilv1.MarshalJSONToBytes(&schedv1.GetKafkaClusterReply{
				Cluster: &schedv1.KafkaCluster{
					Id:              id,
					Name:            "lkc-update",
					Deployment:      &schedv1.Deployment{Sku: productv1.Sku_BASIC},
					NetworkIngress:  100,
					NetworkEgress:   100,
					Storage:         500,
					Status:          schedv1.ClusterStatus_UP,
					ServiceProvider: "aws",
					Region:          "us-west-2",
					Endpoint:        "SASL_SSL://kafka-endpoint",
					ApiEndpoint:     "http://kafka-api-url",
				},
			})
			require.NoError(t, err)
		}
		// Update client call
		if r.Method == "PUT" {
			req := &schedv1.UpdateKafkaClusterRequest{}
			err := utilv1.UnmarshalJSON(r.Body, req)
			require.NoError(t, err)
			if req.Cluster.Cku > 0 {
				out, err = utilv1.MarshalJSONToBytes(&schedv1.GetKafkaClusterReply{
					Cluster: nil,
					Error: &corev1.Error{
						Message: "cluster expansion is supported for dedicated clusters only",
					},
				})
			} else {
				out, err = utilv1.MarshalJSONToBytes(&schedv1.GetKafkaClusterReply{
					Cluster: &schedv1.KafkaCluster{
						Id:              req.Cluster.Id,
						Name:            req.Cluster.Name,
						Deployment:      &schedv1.Deployment{Sku: productv1.Sku_BASIC},
						NetworkIngress:  100,
						NetworkEgress:   100,
						Storage:         500,
						Status:          schedv1.ClusterStatus_UP,
						ServiceProvider: "aws",
						Region:          "us-west-2",
						Endpoint:        "SASL_SSL://kafka-endpoint",
						ApiEndpoint:     "http://kafka-api-url",
					},
				})
			}
			require.NoError(t, err)
		}
		_, err := io.WriteString(w, string(out))
		require.NoError(t, err)
	}
}

func handleKafkaDedicatedClusterUpdateTest(t *testing.T) func(w http.ResponseWriter, r *http.Request) {
	return func(w http.ResponseWriter, r *http.Request) {
		var out []byte
		if r.Method == "GET" {
			id := r.URL.Query().Get("id")
			var err error
			out, err = utilv1.MarshalJSONToBytes(&schedv1.GetKafkaClusterReply{
				Cluster: &schedv1.KafkaCluster{
					Id:              id,
					Name:            "lkc-update-dedicated",
					Cku:             1,
					Deployment:      &schedv1.Deployment{Sku: productv1.Sku_DEDICATED},
					NetworkIngress:  50,
					NetworkEgress:   150,
					Storage:         30000,
					Status:          schedv1.ClusterStatus_EXPANDING,
					ServiceProvider: "aws",
					Region:          "us-west-2",
					Endpoint:        "SASL_SSL://kafka-endpoint",
					ApiEndpoint:     "http://kafka-api-url",
				},
			})
			require.NoError(t, err)
		}
		// Update client call
		if r.Method == "PUT" {
			req := &schedv1.UpdateKafkaClusterRequest{}
			err := utilv1.UnmarshalJSON(r.Body, req)
			require.NoError(t, err)
			out, err = utilv1.MarshalJSONToBytes(&schedv1.GetKafkaClusterReply{
				Cluster: &schedv1.KafkaCluster{
					Id:              req.Cluster.Id,
					Name:            req.Cluster.Name,
					Cku:             1,
					PendingCku:      req.Cluster.Cku,
					Deployment:      &schedv1.Deployment{Sku: productv1.Sku_DEDICATED},
					NetworkIngress:  50 * req.Cluster.Cku,
					NetworkEgress:   150 * req.Cluster.Cku,
					Storage:         30000 * req.Cluster.Cku,
					Status:          schedv1.ClusterStatus_EXPANDING,
					ServiceProvider: "aws",
					Region:          "us-west-2",
					Endpoint:        "SASL_SSL://kafka-endpoint",
					ApiEndpoint:     "http://kafka-api-url",
				},
			})
			require.NoError(t, err)
		}
		_, err := io.WriteString(w, string(out))
		require.NoError(t, err)
	}
}

func handleKafkaClusterCreate(t *testing.T, kafkaAPIURL string) func(w http.ResponseWriter, r *http.Request) {
	return func(w http.ResponseWriter, r *http.Request) {
		req := &schedv1.CreateKafkaClusterRequest{}
		err := utilv1.UnmarshalJSON(r.Body, req)
		require.NoError(t, err)
		var b []byte
		if req.Config.Deployment.Sku == productv1.Sku_DEDICATED {
			b, err = utilv1.MarshalJSONToBytes(&schedv1.GetKafkaClusterReply{
				Cluster: &schedv1.KafkaCluster{
					Id:              "lkc-def963",
					AccountId:       req.Config.AccountId,
					Name:            req.Config.Name,
					Cku:             req.Config.Cku,
					Deployment:      &schedv1.Deployment{Sku: productv1.Sku_DEDICATED},
					NetworkIngress:  50 * req.Config.Cku,
					NetworkEgress:   150 * req.Config.Cku,
					Storage:         30000 * req.Config.Cku,
					ServiceProvider: req.Config.ServiceProvider,
					Region:          req.Config.Region,
					Endpoint:        "SASL_SSL://kafka-endpoint",
					ApiEndpoint:     kafkaAPIURL,
				},
			})
		} else {
			b, err = utilv1.MarshalJSONToBytes(&schedv1.GetKafkaClusterReply{
				Cluster: &schedv1.KafkaCluster{
					Id:              "lkc-def963",
					AccountId:       req.Config.AccountId,
					Name:            req.Config.Name,
					Deployment:      &schedv1.Deployment{Sku: productv1.Sku_BASIC},
					NetworkIngress:  100,
					NetworkEgress:   100,
					Storage:         5000,
					ServiceProvider: req.Config.ServiceProvider,
					Region:          req.Config.Region,
					Endpoint:        "SASL_SSL://kafka-endpoint",
					ApiEndpoint:     kafkaAPIURL,
				},
			})
		}
		require.NoError(t, err)
		_, err = io.WriteString(w, string(b))
		require.NoError(t, err)
	}
}

func handleKafkaACLsList(t *testing.T) func(w http.ResponseWriter, r *http.Request) {
	return func(w http.ResponseWriter, r *http.Request) {
		results := []*schedv1.ACLBinding{
			{
				Pattern: &schedv1.ResourcePatternConfig{
					ResourceType: schedv1.ResourceTypes_TOPIC,
					Name:         "test-topic",
					PatternType:  schedv1.PatternTypes_LITERAL,
				},
				Entry: &schedv1.AccessControlEntryConfig{
					Operation:      schedv1.ACLOperations_READ,
					PermissionType: schedv1.ACLPermissionTypes_ALLOW,
				},
			},
		}
		reply, err := json.Marshal(results)
		require.NoError(t, err)
		_, err = io.WriteString(w, string(reply))
		require.NoError(t, err)
	}
}

func handleKafkaACLsCreate(t *testing.T) func(w http.ResponseWriter, r *http.Request) {
	return func(w http.ResponseWriter, r *http.Request) {
		if r.Method == "POST" {
			var bindings []*schedv1.ACLBinding
			err := json.NewDecoder(r.Body).Decode(&bindings)
			require.NoError(t, err)
			require.NotEmpty(t, bindings)
			for _, binding := range bindings {
				require.NotEmpty(t, binding.GetPattern())
				require.NotEmpty(t, binding.GetEntry())
			}
		}
	}
}

func handleKafkaACLsDelete(t *testing.T) func(w http.ResponseWriter, r *http.Request) {
	return func(w http.ResponseWriter, r *http.Request) {
		var filters []*schedv1.ACLFilter
		err := json.NewDecoder(r.Body).Decode(&filters)
		require.NoError(t, err)
		require.NotEmpty(t, filters)
		for _, filter := range filters {
			require.NotEmpty(t, filter.GetEntryFilter())
			require.NotEmpty(t, filter.GetPatternFilter())
		}
	}
}

func handleKSQLCreateList(t *testing.T) func(w http.ResponseWriter, r *http.Request) {
	return func(w http.ResponseWriter, r *http.Request) {
		ksqlCluster1 := &schedv1.KSQLCluster{
			Id:                "lksqlc-ksql5",
			AccountId:         "25",
			KafkaClusterId:    "lkc-qwert",
			OutputTopicPrefix: "pksqlc-abcde",
			Name:              "account ksql",
			Storage:           101,
			Endpoint:          "SASL_SSL://ksql-endpoint",
		}
		ksqlCluster2 := &schedv1.KSQLCluster{
			Id:                "lksqlc-woooo",
			AccountId:         "25",
			KafkaClusterId:    "lkc-zxcvb",
			OutputTopicPrefix: "pksqlc-ghjkl",
			Name:              "kay cee queue elle",
			Storage:           123,
			Endpoint:          "SASL_SSL://ksql-endpoint",
		}
		if r.Method == "POST" {
			reply, err := utilv1.MarshalJSONToBytes(&schedv1.GetKSQLClusterReply{
				Cluster: ksqlCluster1,
			})
			require.NoError(t, err)
			_, err = io.WriteString(w, string(reply))
			require.NoError(t, err)
		} else if r.Method == "GET" {
			listReply, err := utilv1.MarshalJSONToBytes(&schedv1.GetKSQLClustersReply{
				Clusters: []*schedv1.KSQLCluster{ksqlCluster1, ksqlCluster2},
			})
			require.NoError(t, err)
			_, err = io.WriteString(w, string(listReply))
			require.NoError(t, err)
		}
	}
}

func handleConnect(t *testing.T) func(w http.ResponseWriter, r *http.Request) {
	return func(w http.ResponseWriter, r *http.Request) {
		if r.Method == "GET" {
			connectorExpansion := &opv1.ConnectorExpansion{
				Id: &opv1.ConnectorId{Id: "lcc-123"},
				Info: &opv1.ConnectorInfo{
					Name:   "az-connector",
					Type:   "Sink",
					Config: map[string]string{},
				},
				Status: &opv1.ConnectorStateInfo{Name: "az-connector", Connector: &opv1.ConnectorState{State: "Running"},
					Tasks: []*opv1.TaskState{{Id: 1, State: "Running"}},
				}}
			listReply, err := json.Marshal(map[string]*opv1.ConnectorExpansion{"lcc-123": connectorExpansion})
			require.NoError(t, err)
			_, err = io.WriteString(w, string(listReply))
			require.NoError(t, err)
		} else if r.Method == "POST" {
			var request opv1.ConnectorInfo
			err := utilv1.UnmarshalJSON(r.Body, &request)
			require.NoError(t, err)
			connector1 := &schedv1.Connector{
				Name:           request.Name,
				KafkaClusterId: "lkc-123",
				AccountId:      "a-595",
				UserConfigs:    request.Config,
				Plugin:         request.Config["connector.class"],
			}
			reply, err := utilv1.MarshalJSONToBytes(connector1)
			require.NoError(t, err)
			_, err = io.WriteString(w, string(reply))
			require.NoError(t, err)
		}
	}
}

func handleConnectorCatalogDescribe(t *testing.T) func(w http.ResponseWriter, r *http.Request) {
	return func(w http.ResponseWriter, r *http.Request) {
		configInfos := &opv1.ConfigInfos{
			Name:       "",
			Groups:     nil,
			ErrorCount: 1,
			Configs: []*opv1.Configs{
				{
					Value: &opv1.ConfigValue{
						Name:   "kafka.api.key",
						Errors: []string{"\"kafka.api.key\" is required"},
					},
				},
				{
					Value: &opv1.ConfigValue{
						Name:   "kafka.api.secret",
						Errors: []string{"\"kafka.api.secret\" is required"},
					},
				},
				{
					Value: &opv1.ConfigValue{
						Name:   "topics",
						Errors: []string{"\"topics\" is required"},
					},
				},
				{
					Value: &opv1.ConfigValue{
						Name:   "data.format",
						Errors: []string{"\"data.format\" is required", "Value \"null\" doesn't belong to the property's \"data.format\" enum"},
					},
				},
				{
					Value: &opv1.ConfigValue{
						Name:   "gcs.credentials.config",
						Errors: []string{"\"gcs.credentials.config\" is required"},
					},
				},
				{
					Value: &opv1.ConfigValue{
						Name:   "gcs.bucket.name",
						Errors: []string{"\"gcs.bucket.name\" is required"},
					},
				},
				{
					Value: &opv1.ConfigValue{
						Name:   "time.interval",
						Errors: []string{"\"data.format\" is required", "Value \"null\" doesn't belong to the property's \"time.interval\" enum"},
					},
				},
				{
					Value: &opv1.ConfigValue{
						Name:   "tasks.max",
						Errors: []string{"\"tasks.max\" is required"},
					},
				},
			},
		}
		reply, err := json.Marshal(configInfos)
		require.NoError(t, err)
		_, err = io.WriteString(w, string(reply))
		require.NoError(t, err)
	}
}

func handleConnectPlugins(t *testing.T) func(w http.ResponseWriter, r *http.Request) {
	return func(w http.ResponseWriter, r *http.Request) {
		if r.Method == "GET" {
			connectorPlugin1 := &opv1.ConnectorPluginInfo{
				Class: "AzureBlobSink",
				Type:  "Sink",
			}
			connectorPlugin2 := &opv1.ConnectorPluginInfo{
				Class: "GcsSink",
				Type:  "Sink",
			}
			listReply, err := json.Marshal([]*opv1.ConnectorPluginInfo{connectorPlugin1, connectorPlugin2})
			require.NoError(t, err)
			_, err = io.WriteString(w, string(listReply))
			require.NoError(t, err)
		}
	}
}

func compose(funcs ...func(w http.ResponseWriter, r *http.Request)) func(w http.ResponseWriter, r *http.Request) {
	return func(w http.ResponseWriter, r *http.Request) {
		for _, f := range funcs {
			f(w, r)
		}
	}
}

func handleEnvironmentRequests(t *testing.T, id string) func(w http.ResponseWriter, r *http.Request) {
	return func(w http.ResponseWriter, r *http.Request) {
		for _, env := range environments {
			if env.Id == id {
				// env found
				if r.Method == "GET" {
					b, err := utilv1.MarshalJSONToBytes(&orgv1.GetAccountReply{Account: env})
					require.NoError(t, err)
					_, err = io.WriteString(w, string(b))
					require.NoError(t, err)
				} else if r.Method == "PUT" {
					req := &orgv1.UpdateAccountRequest{}
					err := utilv1.UnmarshalJSON(r.Body, req)
					require.NoError(t, err)
					env.Name = req.Account.Name
					b, err := utilv1.MarshalJSONToBytes(&orgv1.UpdateAccountReply{Account: env})
					require.NoError(t, err)
					_, err = io.WriteString(w, string(b))
					require.NoError(t, err)
				} else if r.Method == "DELETE" {
					b, err := utilv1.MarshalJSONToBytes(&orgv1.DeleteAccountReply{})
					require.NoError(t, err)
					_, err = io.WriteString(w, string(b))
					require.NoError(t, err)
				}
				return
			}
		}
		// env not found
		w.WriteHeader(http.StatusNotFound)
	}
}

func handleAPIKeyUpdateAndDelete(t *testing.T) func(w http.ResponseWriter, r *http.Request) {
	return func(w http.ResponseWriter, r *http.Request) {
		urlSplit := strings.Split(r.URL.Path, "/")
		keyId, err := strconv.Atoi(urlSplit[len(urlSplit)-1])
		require.NoError(t, err)
		index := int32(keyId)
		apiKey := keyStore[index]
		if r.Method == "PUT" {
			req := &schedv1.UpdateApiKeyRequest{}
			err = utilv1.UnmarshalJSON(r.Body, req)
			require.NoError(t, err)
			apiKey.Description = req.ApiKey.Description
			result := &schedv1.UpdateApiKeyReply{
				ApiKey: apiKey,
				Error:  nil,
			}
			reply, err := json.Marshal(result)
			require.NoError(t, err)
			_, err = io.WriteString(w, string(reply))
			require.NoError(t, err)
		} else if r.Method == "DELETE" {
			req := &schedv1.DeleteApiKeyRequest{}
			err = utilv1.UnmarshalJSON(r.Body, req)
			require.NoError(t, err)
			delete(keyStore, index)
			result := &schedv1.DeleteApiKeyReply{
				ApiKey: apiKey,
				Error:  nil,
			}
			reply, err := json.Marshal(result)
			require.NoError(t, err)
			_, err = io.WriteString(w, string(reply))
			require.NoError(t, err)
		}

	}
}

func handleServiceAccountRequests(t *testing.T) func(w http.ResponseWriter, r *http.Request) {
	return func(w http.ResponseWriter, r *http.Request) {
		switch r.Method {
		case "GET":
			serviceAccount := &orgv1.User{
				Id:                 12345,
				ServiceName:        "service_account",
				ServiceDescription: "at your service.",
			}
			listReply, err := utilv1.MarshalJSONToBytes(&orgv1.GetServiceAccountsReply{
				Users: []*orgv1.User{serviceAccount},
			})
			require.NoError(t, err)
			_, err = io.WriteString(w, string(listReply))
			require.NoError(t, err)
		case "POST":
			req := &orgv1.CreateServiceAccountRequest{}
			err := utilv1.UnmarshalJSON(r.Body, req)
			require.NoError(t, err)
			serviceAccount := &orgv1.User{
				Id:                 55555,
				ServiceName:        req.User.ServiceName,
				ServiceDescription: req.User.ServiceDescription,
			}
			createReply, err := utilv1.MarshalJSONToBytes(&orgv1.CreateServiceAccountReply{
				Error: nil,
				User:  serviceAccount,
			})
			require.NoError(t, err)
			_, err = io.WriteString(w, string(createReply))
			require.NoError(t, err)
		case "PUT":
			req := &orgv1.UpdateServiceAccountRequest{}
			err := utilv1.UnmarshalJSON(r.Body, req)
			require.NoError(t, err)
			updateReply, err := utilv1.MarshalJSONToBytes(&orgv1.UpdateServiceAccountReply{
				Error: nil,
				User:  req.User,
			})
			require.NoError(t, err)
			_, err = io.WriteString(w, string(updateReply))
			require.NoError(t, err)
		case "DELETE":
			req := &orgv1.DeleteServiceAccountRequest{}
			err := utilv1.UnmarshalJSON(r.Body, req)
			require.NoError(t, err)
			updateReply, err := utilv1.MarshalJSONToBytes(&orgv1.DeleteServiceAccountReply{
				Error: nil,
			})
			require.NoError(t, err)
			_, err = io.WriteString(w, string(updateReply))
			require.NoError(t, err)
		}
	}
}<|MERGE_RESOLUTION|>--- conflicted
+++ resolved
@@ -4,11 +4,6 @@
 	"encoding/json"
 	"flag"
 	"fmt"
-<<<<<<< HEAD
-=======
-	"github.com/confluentinc/cli/internal/pkg/utils"
-	linkv1 "github.com/confluentinc/cc-structs/kafka/clusterlink/v1"
->>>>>>> 8cbf2623
 	"io"
 	"io/ioutil"
 	"net/http"
@@ -26,9 +21,8 @@
 	"testing"
 	"time"
 
-	"github.com/gogo/protobuf/types"
-
 	"github.com/confluentinc/bincover"
+	linkv1 "github.com/confluentinc/cc-structs/kafka/clusterlink/v1"
 	corev1 "github.com/confluentinc/cc-structs/kafka/core/v1"
 	orgv1 "github.com/confluentinc/cc-structs/kafka/org/v1"
 	productv1 "github.com/confluentinc/cc-structs/kafka/product/core/v1"
@@ -37,6 +31,7 @@
 	opv1 "github.com/confluentinc/cc-structs/operator/v1"
 	"github.com/confluentinc/ccloud-sdk-go"
 	"github.com/gogo/protobuf/proto"
+	"github.com/gogo/protobuf/types"
 	"github.com/stretchr/testify/require"
 	"github.com/stretchr/testify/suite"
 
@@ -815,7 +810,7 @@
 func handleKafkaLinks(t *testing.T) func(w http.ResponseWriter, r *http.Request) {
 	return func(w http.ResponseWriter, r *http.Request) {
 		parts := strings.Split(r.URL.Path, "/")
-		lastElem := parts[len(parts) - 1]
+		lastElem := parts[len(parts)-1]
 
 		if lastElem == "" {
 			// No specific link here, we want a list of ALL links
@@ -835,7 +830,7 @@
 			linkDescription := &linkv1.LinkProperties{
 				Properties: map[string]string{
 					"replica.fetch.max.bytes": "1048576",
-			}}
+				}}
 
 			describeReply, err := json.Marshal(linkDescription)
 			require.NoError(t, err)
