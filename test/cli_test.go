package test

import (
	"flag"
	"fmt"
	"os"
	"os/exec"
	"path/filepath"
	"reflect"
	"regexp"
	"runtime"
	"strconv"
	"strings"
	"testing"

	"github.com/google/shlex"
	"github.com/stretchr/testify/require"
	"github.com/stretchr/testify/suite"

	v1 "github.com/confluentinc/cli/internal/pkg/config/v1"
	"github.com/confluentinc/cli/internal/pkg/utils"
	testserver "github.com/confluentinc/cli/test/test-server"
)

var (
	update  = flag.Bool("update", false, "update golden files")
	debug   = flag.Bool("debug", true, "enable verbose output")
	testBin = "test/bin/confluent"
)

// CLITest represents a test configuration
type CLITest struct {
	// Name to show in go test output; defaults to args if not set
	name string
	// The CLI command being tested; this is a string of args and flags passed to the binary
	args string
	// The set of environment variables to be set when the CLI is run
	env []string
	// The login context; either "cloud" or "platform"
	login string
	// Optional Cloud URL if test does not use default server
	loginURL string
	// The kafka cluster ID to "use"
	useKafka string
	// The API Key to set as Kafka credentials
	authKafka string
	// Name of a golden output fixture containing expected output
	fixture string
	// True if audit-log is disabled
	disableAuditLog bool
	// True iff fixture represents a regex
	regex bool
	// True iff testing plugins
	arePluginsEnabled bool
	// Fixed string to check if output contains
	contains string
	// Fixed string to check that output does not contain
	notContains string
	// Expected exit code (e.g., 0 for success or 1 for failure)
	exitCode int
	// If true, don't reset the config/state between tests to enable testing CLI workflows
	workflow bool
	// An optional function that allows you to specify other calls
	wantFunc func(t *testing.T)
	input    string
}

// CLITestSuite is the CLI integration tests.
type CLITestSuite struct {
	suite.Suite
	TestBackend *testserver.TestBackend
}

// TestCLI runs the CLI integration test suite.
func TestCLI(t *testing.T) {
	suite.Run(t, new(CLITestSuite))
}

func (s *CLITestSuite) SetupSuite() {
	req := require.New(s.T())

	if runtime.GOOS == "windows" {
		testBin += ".exe"
	}

	s.TestBackend = testserver.StartTestBackend(s.T(), false) // by default do not disable audit-log
	os.Setenv("DISABLE_AUDIT_LOG", "false")

	// dumb but effective
	err := os.Chdir("..")
	req.NoError(err)

	// Temporarily change $HOME, so the current config file isn't altered.
	err = os.Setenv("HOME", os.TempDir())
	req.NoError(err)
}

func (s *CLITestSuite) TearDownSuite() {
	s.TestBackend.Close()
}

func (s *CLITestSuite) runIntegrationTest(tt CLITest) {
	if tt.name == "" {
		tt.name = tt.args
	}

	s.T().Run(tt.name, func(t *testing.T) {
		isAuditLogDisabled := os.Getenv("DISABLE_AUDIT_LOG") == "true"
		if isAuditLogDisabled != tt.disableAuditLog {
			s.TestBackend.Close()
			s.TestBackend = nil
			os.Setenv("DISABLE_AUDIT_LOG", strconv.FormatBool(tt.disableAuditLog))
			s.TestBackend = testserver.StartTestBackend(t, tt.disableAuditLog)
		}

		if !tt.workflow {
			resetConfiguration(t, tt.arePluginsEnabled)
		}

		url := s.getLoginURL(tt.login == "cloud", tt)
		output := runCommand(t, testBin, []string{}, fmt.Sprintf("login --url %s", url), 0, "fake@user.com\npass1\n")
		if *debug {
			fmt.Println(output)
		}

		if tt.useKafka != "" {
			output := runCommand(t, testBin, []string{}, fmt.Sprintf("kafka cluster use %s", tt.useKafka), 0, "")
			if *debug {
				fmt.Println(output)
			}
		}

		if tt.authKafka != "" {
			output := runCommand(t, testBin, []string{}, "api-key create --resource "+tt.useKafka, 0, "")
			if *debug {
				fmt.Println(output)
			}
			// HACK: we don't have scriptable output yet so we parse it from the table
			key := strings.TrimSpace(strings.Split(strings.Split(output, "\n")[3], "|")[2])
			output = runCommand(t, testBin, []string{}, fmt.Sprintf("api-key use %s --resource %s", key, tt.useKafka), 0, "")
			if *debug {
				fmt.Println(output)
			}
		}

		output = runCommand(t, testBin, tt.env, tt.args, tt.exitCode, tt.input)
		if *debug {
			fmt.Println(output)
		}

		if strings.HasPrefix(tt.args, "kafka cluster create") {
			re := regexp.MustCompile("https?://127.0.0.1:[0-9]+")
			output = re.ReplaceAllString(output, "http://127.0.0.1:12345")
		}

		s.validateTestOutput(tt, t, output)
	})
}

func (s *CLITestSuite) getLoginURL(isCloud bool, tt CLITest) string {
	if tt.loginURL != "" {
		return tt.loginURL
	}

	if isCloud {
		return s.TestBackend.GetCloudUrl()
	} else {
		return s.TestBackend.GetMdsUrl()
	}
}

func (s *CLITestSuite) validateTestOutput(tt CLITest, t *testing.T, output string) {
	if *update && !tt.regex && tt.fixture != "" {
		writeFixture(t, tt.fixture, output)
	}
	actual := utils.NormalizeNewLines(output)
	if tt.contains != "" {
		require.Contains(t, actual, tt.contains)
	} else if tt.notContains != "" {
		require.NotContains(t, actual, tt.notContains)
	} else if tt.fixture != "" {
		expected := utils.NormalizeNewLines(LoadFixture(t, tt.fixture))
		if tt.regex {
			require.Regexp(t, expected, actual)
		} else if !reflect.DeepEqual(actual, expected) {
			t.Fatalf("\n   actual:\n%s\nexpected:\n%s", actual, expected)
		}
	}
	if tt.wantFunc != nil {
		tt.wantFunc(t)
	}
}

<<<<<<< HEAD
func runCommand(t *testing.T, binaryName string, env []string, args string, exitCode int, input string) string {
=======
func runCommand(t *testing.T, binaryName string, env []string, argString string, wantErrCode int, input string) string {
>>>>>>> 0a41d73b
	dir, err := os.Getwd()
	require.NoError(t, err)

	args, err := shlex.Split(argString)
	require.NoError(t, err)

	cmd := exec.Command(filepath.Join(dir, binaryName), args...)
	cmd.Env = append(os.Environ(), env...)
	cmd.Stdin = strings.NewReader(input)

	out, err := cmd.CombinedOutput()
	require.Equal(t, exitCode, cmd.ProcessState.ExitCode())
	if exitCode == 0 {
		require.NoError(t, err)
	}

	return string(out)
}

func resetConfiguration(t *testing.T, arePluginsEnabled bool) {
	// HACK: delete your current config to isolate tests cases for non-workflow tests...
	// probably don't really want to do this or devs will get mad
	cfg := v1.New()
	cfg.DisablePlugins = !arePluginsEnabled
	err := cfg.Save()
	require.NoError(t, err)
}

func writeFixture(t *testing.T, fixture string, content string) {
	err := os.WriteFile(FixturePath(t, fixture), []byte(content), 0644)
	if err != nil {
		t.Fatal(err)
	}
}

func unsetFreeTrialEnv() {
	os.Unsetenv("IS_ON_FREE_TRIAL")
}

func unsetMarketplaceOrgEnv() {
	os.Unsetenv("IS_ORG_ON_MARKETPLACE")
}<|MERGE_RESOLUTION|>--- conflicted
+++ resolved
@@ -191,11 +191,7 @@
 	}
 }
 
-<<<<<<< HEAD
-func runCommand(t *testing.T, binaryName string, env []string, args string, exitCode int, input string) string {
-=======
-func runCommand(t *testing.T, binaryName string, env []string, argString string, wantErrCode int, input string) string {
->>>>>>> 0a41d73b
+func runCommand(t *testing.T, binaryName string, env []string, argString string, exitCode int, input string) string {
 	dir, err := os.Getwd()
 	require.NoError(t, err)
 
