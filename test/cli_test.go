--- conflicted
+++ resolved
@@ -335,11 +335,7 @@
 		output := runCommand(tt, ccloudTestBin, env, "login --url "+loginURL, 0)
 		require.Equal(tt, "Logged in as expired@user.com\nUsing environment a-595 (\"default\")\n", output)
 
-<<<<<<< HEAD
 		output = runCommand(t, ccloudTestBin, []string{}, "kafka cluster list", 1)
-=======
-		output = runCommand(tt, "ccloud", []string{}, "kafka cluster list", 1)
->>>>>>> 655196be
 		require.Equal(tt, "Error: Your session has expired. Please login again.\n", output)
 	})
 
@@ -349,11 +345,7 @@
 		output := runCommand(tt, ccloudTestBin, env, "login --url "+loginURL, 0)
 		require.Equal(tt, "Logged in as malformed@user.com\nUsing environment a-595 (\"default\")\n", output)
 
-<<<<<<< HEAD
 		output = runCommand(t, ccloudTestBin, []string{}, "kafka cluster list", 1)
-=======
-		output = runCommand(tt, "ccloud", []string{}, "kafka cluster list", 1)
->>>>>>> 655196be
 		require.Equal(tt, "Error: Your auth token has been corrupted. Please login again.\n", output)
 	})
 
@@ -363,11 +355,7 @@
 		output := runCommand(tt, ccloudTestBin, env, "login --url "+loginURL, 0)
 		require.Equal(tt, "Logged in as invalid@user.com\nUsing environment a-595 (\"default\")\n", output)
 
-<<<<<<< HEAD
 		output = runCommand(t, ccloudTestBin, []string{}, "kafka cluster list", 1)
-=======
-		output = runCommand(tt, "ccloud", []string{}, "kafka cluster list", 1)
->>>>>>> 655196be
 		require.Equal(tt, "Error: Your auth token has been corrupted. Please login again.\n", output)
 	})
 }
@@ -538,32 +526,10 @@
 }
 
 func runCommand(t *testing.T, binaryName string, env []string, args string, wantErrCode int) string {
-<<<<<<< HEAD
 	output, exitCode, err := covCollector.RunBinary(binaryPath(t, binaryName), "TestRunMain", env, strings.Split(args, " "))
 	if err != nil && wantErrCode == 0 {
 		require.Failf(t, "unexpected error",
 			"exit %d: %s\n%s", exitCode, args, output)
-=======
-	path := binaryPath(t, binaryName)
-	_, _ = fmt.Println(path, args)
-	cmd := exec.Command(path, strings.Split(args, " ")...)
-	cmd.Env = append(os.Environ(), env...)
-	output, err := cmd.CombinedOutput()
-	if err != nil {
-		// This exit code testing requires 1.12 - https://stackoverflow.com/a/55055100/337735
-		if exitError, ok := err.(*exec.ExitError); ok {
-			if wantErrCode == 0 {
-				require.Failf(t, "unexpected error",
-					"exit %d: %s\n%s", exitError.ExitCode(), args, string(output))
-			} else {
-				require.Equal(t, wantErrCode, exitError.ExitCode(), string(output))
-			}
-		} else {
-			require.Failf(t, "unexpected error", "command returned err: %s", err)
-		}
-	} else {
-		require.Equal(t, wantErrCode, 0)
->>>>>>> 655196be
 	}
 	require.Equal(t, wantErrCode, exitCode)
 	return output
