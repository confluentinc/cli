--- conflicted
+++ resolved
@@ -89,8 +89,10 @@
 	workflow bool
 	// An optional function that allows you to specify other calls
 	wantFunc func(t *testing.T)
-	// Optional functions that will be executed either directly before or after the command is run (i.e. overwriting stdin before run)
-	cmdFuncs []cmdFunc
+	// Optional functions that will be executed directly before the command is run (i.e. overwriting stdin before run)
+	preCmdFuncs []bincover.PreCmdFunc
+	// Optional functions that will be executed directly after the command is run
+	postCmdFuncs []bincover.PostCmdFunc
 }
 
 // CLITestSuite is the CLI integration tests.
@@ -98,10 +100,11 @@
 	suite.Suite
 }
 
-type cmdFunc struct {
-	bincover.CmdFunc
-	isPreCmdFunc bool	//true: function should be executed before the command is run; false: function should be executed afterwards
-}
+//type cmdFunc struct {
+//	bincover.PreCmdFunc
+//	bincover.P
+//	isPreCmdFunc bool	//true: function should be executed before the command is run; false: function should be executed afterwards
+//}
 
 // TestCLI runs the CLI integration test suite.
 func TestCLI(t *testing.T) {
@@ -126,12 +129,9 @@
 func (s *CLITestSuite) SetupSuite() {
 	covCollector = bincover.NewCoverageCollector(mergedCoverageFilename, cover)
 	req := require.New(s.T())
-<<<<<<< HEAD
 	err := covCollector.Setup()
 	req.NoError(err)
-=======
 	testBackend = test_server.StartTestBackend(s.T())
->>>>>>> b66cc13b
 
 	// dumb but effective
 	err = os.Chdir("..")
@@ -159,12 +159,8 @@
 func (s *CLITestSuite) TearDownSuite() {
 	// Merge coverage profiles.
 	_ = os.Unsetenv("XX_CCLOUD_RBAC")
-<<<<<<< HEAD
 	_ = covCollector.TearDown()
-=======
-	covCollector.TearDown()
 	testBackend.Close()
->>>>>>> b66cc13b
 }
 
 func (s *CLITestSuite) TestConfluentHelp() {
@@ -358,7 +354,8 @@
 				fmt.Println(output)
 			}
 		}
-		output := runCommand(t, ccloudTestBin, tt.env, tt.args, tt.wantErrCode, tt.cmdFuncs...)
+		covCollectorOptions := parseCmdFuncsToCoverageCollectorOptions(tt.preCmdFuncs, tt.postCmdFuncs)
+		output := runCommand(t, ccloudTestBin, tt.env, tt.args, tt.wantErrCode, covCollectorOptions...)
 		if *debug {
 			fmt.Println(output)
 		}
@@ -396,8 +393,8 @@
 				fmt.Println(output)
 			}
 		}
-
-		output := runCommand(t, confluentTestBin, []string{}, tt.args, tt.wantErrCode, tt.cmdFuncs...)
+		covCollectorOptions := parseCmdFuncsToCoverageCollectorOptions(tt.preCmdFuncs, tt.postCmdFuncs)
+		output := runCommand(t, confluentTestBin, []string{}, tt.args, tt.wantErrCode, covCollectorOptions...)
 
 		if strings.HasPrefix(tt.args, "config context list") ||
 			strings.HasPrefix(tt.args, "config context current") {
@@ -445,9 +442,9 @@
 	}
 }
 
-func runCommand(t *testing.T, binaryName string, env []string, args string, wantErrCode int, cmdFuncs ... cmdFunc) string {
-	options := parseCmdFuncsToCoverageCollectorOptions(cmdFuncs)
-	output, exitCode, err := covCollector.RunBinary(binaryPath(t, binaryName), "TestRunMain", env, strings.Split(args, " "), options...)
+func runCommand(t *testing.T, binaryName string, env []string, args string, wantErrCode int, coverageCollectorOptions ... bincover.CoverageCollectorOption) string {
+	//options := parseCmdFuncsToCoverageCollectorOptions(cmdFuncs)
+	output, exitCode, err := covCollector.RunBinary(binaryPath(t, binaryName), "TestRunMain", env, strings.Split(args, " "), coverageCollectorOptions...)
 	if err != nil && wantErrCode == 0 {
 		require.Failf(t, "unexpected error",
 			"exit %d: %s\n%s", exitCode, args, output)
@@ -455,18 +452,10 @@
 	require.Equal(t, wantErrCode, exitCode, output)
 	return output
 }
-
-func parseCmdFuncsToCoverageCollectorOptions(funcs []cmdFunc) []bincover.CoverageCollectorOption {
-	if len(funcs) == 0 {
+// Parses pre and post CmdFuncs into CoverageCollectorOptions which can be unsed in covCollector.RunBinary()
+func parseCmdFuncsToCoverageCollectorOptions(preCmdFuncs []bincover.PreCmdFunc, postCmdFuncs []bincover.PostCmdFunc) []bincover.CoverageCollectorOption {
+	if len(preCmdFuncs) == 0 && len(postCmdFuncs) == 0{
 		return []bincover.CoverageCollectorOption{}
-	}
-	var preCmdFuncs, postCmdFuncs []bincover.CmdFunc
-	for _, f := range funcs {
-		if f.isPreCmdFunc {
-			preCmdFuncs = append(preCmdFuncs, f.CmdFunc)
-		} else {
-			postCmdFuncs = append(postCmdFuncs, f.CmdFunc)
-		}
 	}
 	var options[]bincover.CoverageCollectorOption
 	return append(options, bincover.PreExec(preCmdFuncs...), bincover.PostExec(postCmdFuncs...))
@@ -475,10 +464,8 @@
 // Used for tests needing to overwrite StdIn for mock input
 // returns a cmdFunc struct with the StdinPipe functionality and isPreCmdFunc set to true
 // takes an io.Reader with the desired input read into it
-func stdinPipeFunc(stdinInput io.Reader) cmdFunc {
-//func stdinPipeFunc(stdinInput string) cmdFunc {
-	return cmdFunc{
-		CmdFunc:      func(cmd *exec.Cmd) error {
+func stdinPipeFunc(stdinInput io.Reader) bincover.PreCmdFunc {
+		return func(cmd *exec.Cmd) error {
 			buf, err := ioutil.ReadAll(stdinInput)
 			fmt.Printf("%s", buf)
 			if err != nil {
@@ -500,9 +487,7 @@
 				return err
 			}
 			return nil
-		},
-		isPreCmdFunc: true,
-	}
+		}
 }
 
 func resetConfiguration(t *testing.T, cliName string) {
