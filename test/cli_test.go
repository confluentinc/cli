package test

import (
	"flag"
	"fmt"
	"io"
	"io/ioutil"
	"os"
	"os/exec"
	"path"
	"reflect"
	"regexp"
	"runtime"
	"strconv"
	"strings"
	"testing"

	"github.com/confluentinc/bincover"
	"github.com/confluentinc/ccloud-sdk-go-v1"
	"github.com/stretchr/testify/require"
	"github.com/stretchr/testify/suite"

	pauth "github.com/confluentinc/cli/internal/pkg/auth"
	"github.com/confluentinc/cli/internal/pkg/config"
	v1 "github.com/confluentinc/cli/internal/pkg/config/v1"
	"github.com/confluentinc/cli/internal/pkg/errors"
	"github.com/confluentinc/cli/internal/pkg/utils"
	testserver "github.com/confluentinc/cli/test/test-server"
)

var (
	noRebuild    = flag.Bool("no-rebuild", false, "skip rebuilding CLI if it already exists")
	update       = flag.Bool("update", false, "update golden files")
	debug        = flag.Bool("debug", true, "enable verbose output")
	cover        = false
	testBin      = "bin/confluent_test"
	covCollector *bincover.CoverageCollector
)

const (
	testBinRace            = "bin/confluent_test_race"
	mergedCoverageFilename = "integ_coverage.txt"
)

// CLITest represents a test configuration
type CLITest struct {
	// Name to show in go test output; defaults to args if not set
	name string
	// The CLI command being tested; this is a string of args and flags passed to the binary
	args string
	// The set of environment variables to be set when the CLI is run
	env []string
	// "default" if you need to login, or "" otherwise
	login string
	// Optional Cloud URL if test does not use default server
	loginURL string
	// The kafka cluster ID to "use"
	useKafka string
	// The API Key to set as Kafka credentials
	authKafka string
	// Name of a golden output fixture containing expected output
	fixture string
	// True if audit-log is disabled
	disableAuditLog bool
	// True iff fixture represents a regex
	regex bool
	// Fixed string to check if output contains
	contains string
	// Fixed string to check that output does not contain
	notContains string
	// Expected exit code (e.g., 0 for success or 1 for failure)
	wantErrCode int
	// If true, don't reset the config/state between tests to enable testing CLI workflows
	workflow bool
	// An optional function that allows you to specify other calls
	wantFunc func(t *testing.T)
	// Optional functions that will be executed directly before the command is run (i.e. overwriting stdin before run)
	preCmdFuncs []bincover.PreCmdFunc
	// Optional functions that will be executed directly after the command is run
	postCmdFuncs []bincover.PostCmdFunc
}

// CLITestSuite is the CLI integration tests.
type CLITestSuite struct {
	suite.Suite
	TestBackend *testserver.TestBackend
}

// TestCLI runs the CLI integration test suite.
func TestCLI(t *testing.T) {
	suite.Run(t, new(CLITestSuite))
}

func init() {
	cover = os.Getenv("INTEG_COVER") == "on"

	if os.Getenv("CI") == "on" {
		testBin = testBinRace
	}

	if runtime.GOOS == "windows" {
		testBin = testBin + ".exe"
	}
}

// SetupSuite builds the CLI binary to test
func (s *CLITestSuite) SetupSuite() {
	covCollector = bincover.NewCoverageCollector(mergedCoverageFilename, cover)
	req := require.New(s.T())
	err := covCollector.Setup()
	req.NoError(err)
	s.TestBackend = testserver.StartTestBackend(s.T(), false) // by default do not disable audit-log
	os.Setenv("DISABLE_AUDIT_LOG", "false")
	// dumb but effective
	err = os.Chdir("..")
	req.NoError(err)

	err = os.Setenv("XX_CCLOUD_RBAC_DATAPLANE", "yes")
	req.NoError(err)

	// Temporarily change $HOME, so the current config file isn't altered.
	err = os.Setenv("HOME", os.TempDir())
	req.NoError(err)

	if _, err := os.Stat(binaryPath(s.T(), testBin)); os.IsNotExist(err) || !*noRebuild {
		var makeArgs string
		if testBin == testBinRace {
			makeArgs = "build-integ-race"
		} else {
			makeArgs = "build-integ-nonrace"
		}
		makeCmd := exec.Command("make", makeArgs)
		output, err := makeCmd.CombinedOutput()
		if err != nil {
			s.T().Log(string(output))
			req.NoError(err)
		}
	}
}

func (s *CLITestSuite) TearDownSuite() {
	// Merge coverage profiles.
	_ = covCollector.TearDown()
	s.TestBackend.Close()
}

func (s *CLITestSuite) TestCcloudErrors() {
	args := fmt.Sprintf("login --url %s -vvv", s.TestBackend.GetCloudUrl())

	s.T().Run("invalid user or pass", func(tt *testing.T) {
		env := []string{fmt.Sprintf("%s=incorrect@user.com", pauth.ConfluentCloudEmail), fmt.Sprintf("%s=pass1", pauth.ConfluentCloudPassword)}
		output := runCommand(tt, testBin, env, args, 1)
		require.Contains(tt, output, errors.InvalidLoginErrorMsg)
		require.Contains(tt, output, errors.ComposeSuggestionsMessage(errors.CCloudInvalidLoginSuggestions))
	})

	s.T().Run("suspended organization", func(tt *testing.T) {
		env := []string{fmt.Sprintf("%s=suspended@user.com", pauth.ConfluentCloudEmail), fmt.Sprintf("%s=pass1", pauth.ConfluentCloudPassword)}
		output := runCommand(tt, testBin, env, args, 1)
		require.Contains(tt, output, new(ccloud.SuspendedOrganizationError).Error())
		require.Contains(tt, output, errors.SuspendedOrganizationSuggestions)
	})

	s.T().Run("expired token", func(tt *testing.T) {
		env := []string{fmt.Sprintf("%s=expired@user.com", pauth.ConfluentCloudEmail), fmt.Sprintf("%s=pass1", pauth.ConfluentCloudPassword)}
<<<<<<< HEAD
		output := runCommand(tt, testBin, env, "login -vvv --url "+s.TestBackend.GetCloudUrl(), 0)
		require.Contains(tt, output, fmt.Sprintf(errors.LoggedInAsMsgWithOrg, "expired@user.com", "abc-123", "Confluent"))
=======
		output := runCommand(tt, testBin, env, args, 0)
		require.Contains(tt, output, fmt.Sprintf(errors.LoggedInAsMsg, "expired@user.com"))
>>>>>>> 810ec8bb
		require.Contains(tt, output, fmt.Sprintf(errors.LoggedInUsingEnvMsg, "a-595", "default"))
		output = runCommand(tt, testBin, []string{}, "kafka cluster list", 1)
		require.Contains(tt, output, errors.TokenExpiredMsg)
		require.Contains(tt, output, errors.NotLoggedInErrorMsg)
	})

	s.T().Run("malformed token", func(tt *testing.T) {
		env := []string{fmt.Sprintf("%s=malformed@user.com", pauth.ConfluentCloudEmail), fmt.Sprintf("%s=pass1", pauth.ConfluentCloudPassword)}
<<<<<<< HEAD
		output := runCommand(tt, testBin, env, "login -vvv --url "+s.TestBackend.GetCloudUrl(), 0)
		require.Contains(tt, output, fmt.Sprintf(errors.LoggedInAsMsgWithOrg, "malformed@user.com", "abc-123", "Confluent"))
=======
		output := runCommand(tt, testBin, env, args, 0)
		require.Contains(tt, output, fmt.Sprintf(errors.LoggedInAsMsg, "malformed@user.com"))
>>>>>>> 810ec8bb
		require.Contains(tt, output, fmt.Sprintf(errors.LoggedInUsingEnvMsg, "a-595", "default"))

		output = runCommand(s.T(), testBin, []string{}, "kafka cluster list", 1)
		require.Contains(tt, output, errors.CorruptedTokenErrorMsg)
		require.Contains(tt, output, errors.ComposeSuggestionsMessage(errors.CorruptedTokenSuggestions))
	})

	s.T().Run("invalid jwt", func(tt *testing.T) {
		env := []string{fmt.Sprintf("%s=invalid@user.com", pauth.ConfluentCloudEmail), fmt.Sprintf("%s=pass1", pauth.ConfluentCloudPassword)}
<<<<<<< HEAD
		output := runCommand(tt, testBin, env, "login -vvv --url "+s.TestBackend.GetCloudUrl(), 0)
		require.Contains(tt, output, fmt.Sprintf(errors.LoggedInAsMsgWithOrg, "invalid@user.com", "abc-123", "Confluent"))
=======
		output := runCommand(tt, testBin, env, args, 0)
		require.Contains(tt, output, fmt.Sprintf(errors.LoggedInAsMsg, "invalid@user.com"))
>>>>>>> 810ec8bb
		require.Contains(tt, output, fmt.Sprintf(errors.LoggedInUsingEnvMsg, "a-595", "default"))

		output = runCommand(s.T(), testBin, []string{}, "kafka cluster list", 1)
		require.Contains(tt, output, errors.CorruptedTokenErrorMsg)
		require.Contains(tt, output, errors.ComposeSuggestionsMessage(errors.CorruptedTokenSuggestions))
	})
}

func (s *CLITestSuite) runCcloudTest(tt CLITest) {
	if tt.name == "" {
		tt.name = tt.args
	}
	if strings.HasPrefix(tt.name, "error") {
		tt.wantErrCode = 1
	}

	s.T().Run(tt.name, func(t *testing.T) {
		isAuditLogDisabled := os.Getenv("DISABLE_AUDIT_LOG") == "true"
		if isAuditLogDisabled != tt.disableAuditLog {
			s.TestBackend.Close()
			s.TestBackend = nil
			os.Setenv("DISABLE_AUDIT_LOG", strconv.FormatBool(tt.disableAuditLog))
			s.TestBackend = testserver.StartTestBackend(t, tt.disableAuditLog)
		}

		if !tt.workflow {
			resetConfiguration(t)
		}
		loginURL := s.getLoginURL(true, tt)
		if tt.login == "default" {
			env := []string{pauth.ConfluentCloudEmail + "=fake@user.com", pauth.ConfluentCloudPassword + "=pass1"}
			output := runCommand(t, testBin, env, "login --url "+loginURL, 0)
			if *debug {
				fmt.Println(output)
			}
		}

		if tt.useKafka != "" {
			output := runCommand(t, testBin, []string{}, "kafka cluster use "+tt.useKafka, 0)
			if *debug {
				fmt.Println(output)
			}
		}

		if tt.authKafka != "" {
			output := runCommand(t, testBin, []string{}, "api-key create --resource "+tt.useKafka, 0)
			if *debug {
				fmt.Println(output)
			}
			// HACK: we don't have scriptable output yet so we parse it from the table
			key := strings.TrimSpace(strings.Split(strings.Split(output, "\n")[3], "|")[2])
			output = runCommand(t, testBin, []string{}, fmt.Sprintf("api-key use %s --resource %s", key, tt.useKafka), 0)
			if *debug {
				fmt.Println(output)
			}
		}

		covCollectorOptions := parseCmdFuncsToCoverageCollectorOptions(tt.preCmdFuncs, tt.postCmdFuncs)
		output := runCommand(t, testBin, tt.env, tt.args, tt.wantErrCode, covCollectorOptions...)
		if *debug {
			fmt.Println(output)
		}

		if strings.HasPrefix(tt.args, "kafka cluster create") {
			re := regexp.MustCompile("https?://127.0.0.1:[0-9]+")
			output = re.ReplaceAllString(output, "http://127.0.0.1:12345")
		}

		s.validateTestOutput(tt, t, output)
	})
}

func (s *CLITestSuite) runConfluentTest(tt CLITest) {
	if tt.name == "" {
		tt.name = tt.args
	}
	if strings.HasPrefix(tt.name, "error") {
		tt.wantErrCode = 1
	}
	s.T().Run(tt.name, func(t *testing.T) {
		if !tt.workflow {
			resetConfiguration(t)
		}

		// Executes login command if test specifies
		loginURL := s.getLoginURL(false, tt)
		if tt.login == "default" {
			env := []string{pauth.ConfluentPlatformUsername + "=fake@user.com", pauth.ConfluentPlatformPassword + "=pass1"}
			output := runCommand(t, testBin, env, "login --url "+loginURL, 0)
			if *debug {
				fmt.Println(output)
			}
		}
		covCollectorOptions := parseCmdFuncsToCoverageCollectorOptions(tt.preCmdFuncs, tt.postCmdFuncs)
		output := runCommand(t, testBin, tt.env, tt.args, tt.wantErrCode, covCollectorOptions...)

		s.validateTestOutput(tt, t, output)
	})
}

func (s *CLITestSuite) getLoginURL(isCloud bool, tt CLITest) string {
	if tt.loginURL != "" {
		return tt.loginURL
	}

	if isCloud {
		return s.TestBackend.GetCloudUrl()
	} else {
		return s.TestBackend.GetMdsUrl()
	}
}

func (s *CLITestSuite) validateTestOutput(tt CLITest, t *testing.T, output string) {
	if *update && !tt.regex && tt.fixture != "" {
		writeFixture(t, tt.fixture, output)
	}
	actual := utils.NormalizeNewLines(output)
	if tt.contains != "" {
		require.Contains(t, actual, tt.contains)
	} else if tt.notContains != "" {
		require.NotContains(t, actual, tt.notContains)
	} else if tt.fixture != "" {
		expected := utils.NormalizeNewLines(LoadFixture(t, tt.fixture))
		if tt.regex {
			require.Regexp(t, expected, actual)
		} else if !reflect.DeepEqual(actual, expected) {
			t.Fatalf("\n   actual:\n%s\nexpected:\n%s", actual, expected)
		}
	}
	if tt.wantFunc != nil {
		tt.wantFunc(t)
	}
}

func runCommand(t *testing.T, binaryName string, env []string, args string, wantErrCode int, coverageCollectorOptions ...bincover.CoverageCollectorOption) string {
	output, exitCode, err := covCollector.RunBinary(binaryPath(t, binaryName), "TestRunMain", env, strings.Split(args, " "), coverageCollectorOptions...)
	if err != nil && wantErrCode == 0 {
		require.Failf(t, "unexpected error",
			"exit %d: %s\n%s", exitCode, args, output)
	}
	require.Equal(t, wantErrCode, exitCode, output)
	return output
}

// Parses pre and post CmdFuncs into CoverageCollectorOptions which can be unsed in covCollector.RunBinary()
func parseCmdFuncsToCoverageCollectorOptions(preCmdFuncs []bincover.PreCmdFunc, postCmdFuncs []bincover.PostCmdFunc) []bincover.CoverageCollectorOption {
	if len(preCmdFuncs) == 0 && len(postCmdFuncs) == 0 {
		return []bincover.CoverageCollectorOption{}
	}
	var options []bincover.CoverageCollectorOption
	return append(options, bincover.PreExec(preCmdFuncs...), bincover.PostExec(postCmdFuncs...))
}

// Used for tests needing to overwrite StdIn for mock input
// returns a cmdFunc struct with the StdinPipe functionality and isPreCmdFunc set to true
// takes an io.Reader with the desired input read into it
func stdinPipeFunc(stdinInput io.Reader) bincover.PreCmdFunc {
	return func(cmd *exec.Cmd) error {
		buf, err := ioutil.ReadAll(stdinInput)
		fmt.Printf("%s", buf)
		if err != nil {
			return err
		}
		if len(buf) == 0 {
			return nil
		}
		writer, err := cmd.StdinPipe()
		if err != nil {
			return err
		}
		_, err = writer.Write(buf)
		if err != nil {
			return err
		}
		err = writer.Close()
		if err != nil {
			return err
		}
		return nil
	}
}

func resetConfiguration(t *testing.T) {
	// HACK: delete your current config to isolate tests cases for non-workflow tests...
	// probably don't really want to do this or devs will get mad
	cfg := v1.New(new(config.Params))

	err := cfg.Save()
	require.NoError(t, err)
}

func writeFixture(t *testing.T, fixture string, content string) {
	err := ioutil.WriteFile(FixturePath(t, fixture), []byte(content), 0644)
	if err != nil {
		t.Fatal(err)
	}
}

func binaryPath(t *testing.T, binaryName string) string {
	dir, err := os.Getwd()
	require.NoError(t, err)
	return path.Join(dir, binaryName)
}<|MERGE_RESOLUTION|>--- conflicted
+++ resolved
@@ -163,13 +163,8 @@
 
 	s.T().Run("expired token", func(tt *testing.T) {
 		env := []string{fmt.Sprintf("%s=expired@user.com", pauth.ConfluentCloudEmail), fmt.Sprintf("%s=pass1", pauth.ConfluentCloudPassword)}
-<<<<<<< HEAD
-		output := runCommand(tt, testBin, env, "login -vvv --url "+s.TestBackend.GetCloudUrl(), 0)
+		output := runCommand(tt, testBin, env, args, 0)
 		require.Contains(tt, output, fmt.Sprintf(errors.LoggedInAsMsgWithOrg, "expired@user.com", "abc-123", "Confluent"))
-=======
-		output := runCommand(tt, testBin, env, args, 0)
-		require.Contains(tt, output, fmt.Sprintf(errors.LoggedInAsMsg, "expired@user.com"))
->>>>>>> 810ec8bb
 		require.Contains(tt, output, fmt.Sprintf(errors.LoggedInUsingEnvMsg, "a-595", "default"))
 		output = runCommand(tt, testBin, []string{}, "kafka cluster list", 1)
 		require.Contains(tt, output, errors.TokenExpiredMsg)
@@ -178,13 +173,8 @@
 
 	s.T().Run("malformed token", func(tt *testing.T) {
 		env := []string{fmt.Sprintf("%s=malformed@user.com", pauth.ConfluentCloudEmail), fmt.Sprintf("%s=pass1", pauth.ConfluentCloudPassword)}
-<<<<<<< HEAD
-		output := runCommand(tt, testBin, env, "login -vvv --url "+s.TestBackend.GetCloudUrl(), 0)
+		output := runCommand(tt, testBin, env, args, 0)
 		require.Contains(tt, output, fmt.Sprintf(errors.LoggedInAsMsgWithOrg, "malformed@user.com", "abc-123", "Confluent"))
-=======
-		output := runCommand(tt, testBin, env, args, 0)
-		require.Contains(tt, output, fmt.Sprintf(errors.LoggedInAsMsg, "malformed@user.com"))
->>>>>>> 810ec8bb
 		require.Contains(tt, output, fmt.Sprintf(errors.LoggedInUsingEnvMsg, "a-595", "default"))
 
 		output = runCommand(s.T(), testBin, []string{}, "kafka cluster list", 1)
@@ -194,13 +184,8 @@
 
 	s.T().Run("invalid jwt", func(tt *testing.T) {
 		env := []string{fmt.Sprintf("%s=invalid@user.com", pauth.ConfluentCloudEmail), fmt.Sprintf("%s=pass1", pauth.ConfluentCloudPassword)}
-<<<<<<< HEAD
-		output := runCommand(tt, testBin, env, "login -vvv --url "+s.TestBackend.GetCloudUrl(), 0)
+		output := runCommand(tt, testBin, env, args, 0)
 		require.Contains(tt, output, fmt.Sprintf(errors.LoggedInAsMsgWithOrg, "invalid@user.com", "abc-123", "Confluent"))
-=======
-		output := runCommand(tt, testBin, env, args, 0)
-		require.Contains(tt, output, fmt.Sprintf(errors.LoggedInAsMsg, "invalid@user.com"))
->>>>>>> 810ec8bb
 		require.Contains(tt, output, fmt.Sprintf(errors.LoggedInUsingEnvMsg, "a-595", "default"))
 
 		output = runCommand(s.T(), testBin, []string{}, "kafka cluster list", 1)
