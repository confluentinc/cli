--- conflicted
+++ resolved
@@ -572,7 +572,6 @@
 	}
 }
 
-<<<<<<< HEAD
 func (s *CLITestSuite) TestKafkaConsumerGroupLag() {
 	tests := []CLITest{
 		{args: "kafka consumer group lag get consumer-group-1 --cluster lkc-1234 --topic topic-1 --partition 1", fixture: "kafka/consumer/group/lag/get.golden"},
@@ -602,18 +601,13 @@
 	}
 }
 
-=======
->>>>>>> db8678b5
 func (s *CLITestSuite) TestKafka_Autocomplete() {
 	tests := []CLITest{
 		{args: `__complete kafka consumer list --cluster lkc-1234 --group ""`, fixture: "kafka/consumer/list-consumer-group-autocomplete.golden"},
 		{args: `__complete kafka consumer group describe --cluster lkc-1234 ""`, fixture: "kafka/consumer/group/autocomplete.golden"},
-<<<<<<< HEAD
 		{args: `__complete kafka consumer group lag get --cluster lkc-1234 ""`, fixture: "kafka/consumer/group/lag/get-autocomplete.golden"},
 		{args: `__complete kafka consumer group lag list --cluster lkc-1234 ""`, fixture: "kafka/consumer/group/lag/list-autocomplete.golden"},
 		{args: `__complete kafka consumer group lag summarize --cluster lkc-1234 ""`, fixture: "kafka/consumer/group/lag/summarize-autocomplete.golden"},
-=======
->>>>>>> db8678b5
 		{args: `__complete kafka cluster create my-cluster --availability ""`, fixture: "kafka/create-availability-autocomplete.golden"},
 		{args: `__complete kafka cluster create my-cluster --type ""`, fixture: "kafka/create-type-autocomplete.golden"},
 		{args: `__complete kafka cluster describe ""`, fixture: "kafka/describe-autocomplete.golden"},
