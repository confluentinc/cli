--- conflicted
+++ resolved
@@ -160,22 +160,15 @@
 		tt.workflow = true
 		s.runIntegrationTest(tt)
 	}
-<<<<<<< HEAD
 
 	tests = []CLITest{
-		{args: "kafka acl create -h", fixture: "kafka/acl/onprem-create-help.golden"},
-		{args: "kafka acl list -h", fixture: "kafka/acl/onprem-list-help.golden"},
 		{args: fmt.Sprintf("kafka link describe link-1 --url %s", s.TestBackend.GetKafkaRestUrl()), fixture: "kafka/link/describe-onprem.golden"},
 	}
 
-	resetConfiguration(s.T(), false)
-
 	for _, tt := range tests {
 		tt.login = "platform"
 		s.runIntegrationTest(tt)
 	}
-=======
->>>>>>> 7c21bf17
 }
 
 func (s *CLITestSuite) TestKafkaClusterCreateByok() {
