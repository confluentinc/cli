--- conflicted
+++ resolved
@@ -87,17 +87,6 @@
 		{args: "kafka acl list --cluster lkc-acls", fixture: "kafka/acl/list-cloud.golden"},
 		{args: "kafka acl list --cluster lkc-acls -o json", fixture: "kafka/acl/list-json-cloud.golden"},
 		{args: "kafka acl list --cluster lkc-acls -o yaml", fixture: "kafka/acl/list-yaml-cloud.golden"},
-<<<<<<< HEAD
-		{args: "kafka acl create --cluster lkc-acls --allow --service-account 7272 --operation READ --operation DESCRIBED --topic test-topic", fixture: "kafka/acl/invalid-operation.golden", wantErrCode: 1},
-		{args: "kafka acl create --cluster lkc-acls --allow --service-account sa-12345 --operation READ --operation DESCRIBE --topic test-topic", fixture: "kafka/acl/create-service-account.golden", env: []string{"XX_CCLOUD_USE_KAFKA_API=true"}},
-		{args: "kafka acl create --cluster lkc-acls --allow --service-account sa-12345 --operation READ --operation DESCRIBE --topic test-topic", fixture: "kafka/acl/create-service-account.golden"},
-		{args: "kafka acl create --cluster lkc-acls --allow --principal User:sa-12345 --operation WRITE --operation ALTER --topic test-topic", fixture: "kafka/acl/create-principal.golden", env: []string{"XX_CCLOUD_USE_KAFKA_API=true"}},
-		{args: "kafka acl create --cluster lkc-acls --allow --principal User:sa-12345 --operation WRITE --operation ALTER --topic test-topic", fixture: "kafka/acl/create-principal.golden"},
-		{args: "kafka acl create --cluster lkc-acls --allow --service-account sa-54321 --operation READ --operation DESCRIBE --topic test-topic", fixture: "kafka/acl/invalid-service-account.golden", wantErrCode: 1},
-		{args: "kafka acl delete --cluster lkc-acls --allow --service-account sa-12345 --operation READ --operation DESCRIBE --topic test-topic --force", fixture: "kafka/acl/delete-cloud.golden"},
-		{args: "kafka acl delete --cluster lkc-acls --allow --service-account sa-12345 --operation READ --operation DESCRIBE --topic test-topic", preCmdFuncs: []bincover.PreCmdFunc{stdinPipeFunc(strings.NewReader("y\n"))}, fixture: "kafka/acl/delete-cloud-prompt.golden"},
-		{args: "kafka acl delete --cluster lkc-acls --allow --principal User:sa-12345 --operation WRITE --operation ALTER --topic test-topic --force", fixture: "kafka/acl/delete-cloud.golden"},
-=======
 		{args: "kafka acl list --principal User:12345", fixture: "kafka/acl/err-numeric-id.golden", wantErrCode: 1},
 		{args: "kafka acl create --cluster lkc-acls --allow --service-account 7272 --operations READ,DESCRIBED --topic test-topic", fixture: "kafka/acl/invalid-operation.golden", wantErrCode: 1},
 		{args: "kafka acl create --cluster lkc-acls --allow --service-account sa-12345 --operations READ,DESCRIBE --topic test-topic", fixture: "kafka/acl/create-service-account.golden", env: []string{"XX_CCLOUD_USE_KAFKA_API=true"}},
@@ -106,12 +95,10 @@
 		{args: "kafka acl create --cluster lkc-acls --allow --principal User:sa-12345 --operations WRITE,ALTER --topic test-topic", fixture: "kafka/acl/create-principal.golden"},
 		{args: "kafka acl create --cluster lkc-acls --allow --service-account sa-54321 --operations READ,DESCRIBE --topic test-topic", fixture: "kafka/acl/invalid-service-account.golden", wantErrCode: 1},
 		{args: "kafka acl create --principal User:12345 --operations WRITE", fixture: "kafka/acl/err-numeric-id.golden", wantErrCode: 1},
-		{args: "kafka acl delete --cluster lkc-acls --allow --service-account sa-12345 --operations READ,DESCRIBE --topic test-topic", fixture: "kafka/acl/delete-cloud.golden"},
-		{args: "kafka acl delete --cluster lkc-acls --allow --service-account sa-12345 --operations READ,DESCRIBE --topic test-topic", fixture: "kafka/acl/delete-cloud.golden"},
-		{args: "kafka acl delete --cluster lkc-acls --allow --principal User:sa-12345 --operations WRITE,ALTER --topic test-topic", fixture: "kafka/acl/delete-cloud.golden"},
-		{args: "kafka acl delete --cluster lkc-acls --allow --principal User:sa-12345 --operations WRITE,ALTER --topic test-topic", fixture: "kafka/acl/delete-cloud.golden"},
+		{args: "kafka acl delete --cluster lkc-acls --allow --service-account sa-12345 --operations READ,DESCRIBE --topic test-topic --force", fixture: "kafka/acl/delete-cloud.golden"},
+		{args: "kafka acl delete --cluster lkc-acls --allow --service-account sa-12345 --operations READ,DESCRIBE --topic test-topic", preCmdFuncs: []bincover.PreCmdFunc{stdinPipeFunc(strings.NewReader("y\n"))}, fixture: "kafka/acl/delete-cloud-prompt.golden"},
+		{args: "kafka acl delete --cluster lkc-acls --allow --principal User:sa-12345 --operations WRITE,ALTER --topic test-topic --force", fixture: "kafka/acl/delete-cloud.golden"},
 		{args: "kafka acl delete --principal User:12345 --operations WRITE", fixture: "kafka/acl/err-numeric-id.golden", wantErrCode: 1},
->>>>>>> 5f2addc4
 
 		{args: "kafka topic list --cluster lkc-kafka-api-topics", login: "cloud", fixture: "kafka/topic/list-cloud.golden"},
 		{args: "kafka topic list --cluster lkc-topics", fixture: "kafka/topic/list-cloud.golden"},
@@ -435,16 +422,10 @@
 func (s *CLITestSuite) TestKafkaTopicDelete() {
 	kafkaRestURL := s.TestBackend.GetKafkaRestUrl()
 	tests := []CLITest{
-<<<<<<< HEAD
-		{args: fmt.Sprintf("kafka topic delete --url %s --no-auth --force", kafkaRestURL), contains: "Error: accepts 1 arg(s), received 0", wantErrCode: 1, name: "missing topic-name should return error"},
-		{args: fmt.Sprintf("kafka topic delete topic-exist --url %s --no-auth --force", kafkaRestURL), fixture: "kafka/topic/delete-topic-success.golden", name: "deleting existing topic with correct url should delete successfully"},
-		{args: fmt.Sprintf("kafka topic delete topic-exist --url %s --no-auth", kafkaRestURL), preCmdFuncs: []bincover.PreCmdFunc{stdinPipeFunc(strings.NewReader("topic-exist\n"))}, fixture: "kafka/topic/delete-topic-success-prompt.golden", name: "deleting existing topic with correct url and prompt should delete successfully"},
-		{args: fmt.Sprintf("kafka topic delete topic-not-exist --url %s --no-auth --force", kafkaRestURL), fixture: "kafka/topic/delete-topic-not-exist-failure.golden", wantErrCode: 1, name: "deleting a non-existent topic should fail"},
-=======
-		{args: fmt.Sprintf("kafka topic delete --url %s --no-authentication", kafkaRestURL), contains: "Error: accepts 1 arg(s), received 0", wantErrCode: 1, name: "missing topic-name should return error"},
-		{args: fmt.Sprintf("kafka topic delete topic-exist --url %s --no-authentication", kafkaRestURL), fixture: "kafka/topic/delete-topic-success.golden", name: "deleting existing topic with correct url should delete successfully"},
-		{args: fmt.Sprintf("kafka topic delete topic-not-exist --url %s --no-authentication", kafkaRestURL), fixture: "kafka/topic/delete-topic-not-exist-failure.golden", wantErrCode: 1, name: "deleting a non-existent topic should fail"},
->>>>>>> 5f2addc4
+		{args: fmt.Sprintf("kafka topic delete --url %s --no-authentication --force", kafkaRestURL), contains: "Error: accepts 1 arg(s), received 0", wantErrCode: 1, name: "missing topic-name should return error"},
+		{args: fmt.Sprintf("kafka topic delete topic-exist --url %s --no-authentication --force", kafkaRestURL), fixture: "kafka/topic/delete-topic-success.golden", name: "deleting existing topic with correct url should delete successfully"},
+		{args: fmt.Sprintf("kafka topic delete topic-exist --url %s --no-authentication", kafkaRestURL), preCmdFuncs: []bincover.PreCmdFunc{stdinPipeFunc(strings.NewReader("topic-exist\n"))}, fixture: "kafka/topic/delete-topic-success-prompt.golden", name: "deleting existing topic with correct url and prompt should delete successfully"},
+		{args: fmt.Sprintf("kafka topic delete topic-not-exist --url %s --no-authentication --force", kafkaRestURL), fixture: "kafka/topic/delete-topic-not-exist-failure.golden", wantErrCode: 1, name: "deleting a non-existent topic should fail"},
 	}
 
 	for _, clitest := range tests {
