package test

import (
	"bufio"
	"context"
	"fmt"
	"io/ioutil"
	"os"
	"os/exec"
	"path/filepath"
	"regexp"
	"runtime"
	"strings"
	"time"

	"github.com/chromedp/chromedp"

	"github.com/confluentinc/cli/internal/pkg/auth"
	"github.com/confluentinc/cli/internal/pkg/errors"
	"github.com/confluentinc/cli/internal/pkg/netrc"
	"github.com/confluentinc/cli/internal/pkg/utils"
)

var (
	urlPlaceHolder     = "<URL_PLACEHOLDER>"
	savedToNetrcOutput = fmt.Sprintf(errors.WroteCredentialsToNetrcMsg, "/tmp/netrc_test")
	loggedInAsOutput   = fmt.Sprintf(errors.LoggedInAsMsg, "good@user.com")
	loggedInEnvOutput  = fmt.Sprintf(errors.LoggedInUsingEnvMsg, "a-595", "default")
)

func (s *CLITestSuite) TestCcloudLoginUseKafkaAuthKafkaErrors() {
	tests := []CLITest{
		{
			name:        "error if no active kafka",
			args:        "kafka topic create integ",
			fixture:     "err-no-kafka.golden",
			wantErrCode: 1,
			login:       "default",
		},
		{
			name:        "error if topic already exists",
			args:        "kafka topic create topic-exist",
			fixture:     "topic-exists.golden",
			wantErrCode: 1,
			login:       "default",
			useKafka:    "lkc-create-topic",
			authKafka:   "true",
			env:         []string{"XX_CCLOUD_USE_KAFKA_REST=true"},
		},
		{
			name:        "error if no api key used",
			args:        "kafka topic produce integ",
			fixture:     "err-no-api-key.golden",
			wantErrCode: 1,
			login:       "default",
			useKafka:    "lkc-abc123",
		},
		{
			name:        "error if deleting non-existent api-key",
			args:        "api-key delete UNKNOWN",
			fixture:     "delete-unknown-key.golden",
			wantErrCode: 1,
			login:       "default",
			useKafka:    "lkc-abc123",
			authKafka:   "true",
		},
		{
			name:        "error if using unknown kafka",
			args:        "kafka cluster use lkc-unknown",
			fixture:     "err-use-unknown-kafka.golden",
			wantErrCode: 1,
			login:       "default",
		},
	}

	for _, tt := range tests {
		s.runCcloudTest(tt)
	}
}

func (s *CLITestSuite) TestSaveUsernamePassword() {
	tests := []struct {
		isCloud  bool
		want     string
		loginURL string
		bin      string
	}{
		{
			true,
			"netrc-save-ccloud-username-password.golden",
			s.TestBackend.GetCloudUrl(),
			testBin,
		},
		{
			false,
			"netrc-save-mds-username-password.golden",
			s.TestBackend.GetMdsUrl(),
			testBin,
		},
	}

	_, callerFileName, _, ok := runtime.Caller(0)
	if !ok {
		s.T().Fatalf("problems recovering caller information")
	}

	netrcInput := filepath.Join(filepath.Dir(callerFileName), "fixtures", "input", "netrc")
	for _, tt := range tests {
		// store existing credentials in netrc to check that they are not corrupted
		originalNetrc, err := ioutil.ReadFile(netrcInput)
		s.NoError(err)
		err = ioutil.WriteFile(netrc.NetrcIntegrationTestFile, originalNetrc, 0600)
		s.NoError(err)

		// run the login command with --save flag and check output
		var env []string
<<<<<<< HEAD
		if tt.isCloud {
			env = []string{fmt.Sprintf("%s=good@user.com", auth.CCloudEmailEnvVar), fmt.Sprintf("%s=pass1", auth.CCloudPasswordEnvVar)}
=======
		if tt.cliName == "ccloud" {
			env = []string{fmt.Sprintf("%s=good@user.com", auth.ConfluentCloudEmail), fmt.Sprintf("%s=pass1", auth.ConfluentCloudPassword)}
>>>>>>> 8f760e76
		} else {
			env = []string{fmt.Sprintf("%s=good@user.com", auth.ConfluentPlatformUsername), fmt.Sprintf("%s=pass1", auth.ConfluentPlatformPassword)}
		}

		// TODO: add save test using stdin input
		output := runCommand(s.T(), tt.bin, env, "login -vvv --save --url "+tt.loginURL, 0)
		s.Contains(output, savedToNetrcOutput)
		s.Contains(output, loggedInAsOutput)
		if tt.isCloud {
			s.Contains(output, loggedInEnvOutput)
		}

		// check netrc file result
		got, err := ioutil.ReadFile(netrc.NetrcIntegrationTestFile)
		s.NoError(err)
		wantFile := filepath.Join(filepath.Dir(callerFileName), "fixtures", "output", tt.want)
		s.NoError(err)
		wantBytes, err := ioutil.ReadFile(wantFile)
		s.NoError(err)
		want := strings.Replace(string(wantBytes), urlPlaceHolder, tt.loginURL, 1)
		s.Equal(utils.NormalizeNewLines(want), utils.NormalizeNewLines(string(got)))
	}
	_ = os.Remove(netrc.NetrcIntegrationTestFile)
}

func (s *CLITestSuite) TestUpdateNetrcPassword() {
	_, callerFileName, _, ok := runtime.Caller(0)
	if !ok {
		s.T().Fatalf("problems recovering caller information")
	}

	tests := []struct {
		input    string
		isCloud  bool
		want     string
		loginURL string
		bin      string
	}{
		{
			filepath.Join(filepath.Dir(callerFileName), "fixtures", "input", "netrc-old-password-ccloud"),
			true,
			"netrc-save-ccloud-username-password.golden",
			s.TestBackend.GetCloudUrl(),
			testBin,
		},
		{
			filepath.Join(filepath.Dir(callerFileName), "fixtures", "input", "netrc-old-password-mds"),
			false,
			"netrc-save-mds-username-password.golden",
			s.TestBackend.GetMdsUrl(),
			testBin,
		},
	}

	for _, tt := range tests {
		// store existing credential + the user credential to be updated
		originalNetrc, err := ioutil.ReadFile(tt.input)
		s.NoError(err)
		originalNetrcString := strings.Replace(string(originalNetrc), urlPlaceHolder, tt.loginURL, 1)
		err = ioutil.WriteFile(netrc.NetrcIntegrationTestFile, []byte(originalNetrcString), 0600)
		s.NoError(err)

		// run the login command with --save flag and check output
		var env []string
<<<<<<< HEAD
		if tt.isCloud {
			env = []string{fmt.Sprintf("%s=good@user.com", auth.CCloudEmailEnvVar), fmt.Sprintf("%s=pass1", auth.CCloudPasswordEnvVar)}
=======
		if tt.cliName == "ccloud" {
			env = []string{fmt.Sprintf("%s=good@user.com", auth.ConfluentCloudEmail), fmt.Sprintf("%s=pass1", auth.ConfluentCloudPassword)}
>>>>>>> 8f760e76
		} else {
			env = []string{fmt.Sprintf("%s=good@user.com", auth.ConfluentPlatformUsername), fmt.Sprintf("%s=pass1", auth.ConfluentPlatformPassword)}
		}
		output := runCommand(s.T(), tt.bin, env, "login -vvv --save --url "+tt.loginURL, 0)
		s.Contains(output, savedToNetrcOutput)
		s.Contains(output, loggedInAsOutput)
		if tt.isCloud {
			s.Contains(output, loggedInEnvOutput)
		}

		// check netrc file result
		got, err := ioutil.ReadFile(netrc.NetrcIntegrationTestFile)
		s.NoError(err)
		wantFile := filepath.Join(filepath.Dir(callerFileName), "fixtures", "output", tt.want)
		s.NoError(err)
		wantBytes, err := ioutil.ReadFile(wantFile)
		s.NoError(err)
		want := strings.Replace(string(wantBytes), urlPlaceHolder, tt.loginURL, 1)
		s.Equal(utils.NormalizeNewLines(want), utils.NormalizeNewLines(string(got)))
	}
	_ = os.Remove(netrc.NetrcIntegrationTestFile)
}

func (s *CLITestSuite) TestSSOLoginAndSave() {
	if *skipSsoBrowserTests {
		s.T().Skip()
	}

	resetConfiguration(s.T())

	err := ioutil.WriteFile(netrc.NetrcIntegrationTestFile, []byte{}, 0600)
	if err != nil {
		s.Fail("Failed to create netrc file")
	}

	env := []string{auth.ConfluentCloudEmail + "=" + ssoTestEmail}
	cmd := exec.Command(binaryPath(s.T(), testBin), []string{"login", "--save", "-vvv", "--url", ssoTestLoginUrl, "--no-browser"}...)
	cmd.Env = append(os.Environ(), env...)

	cliStdOut, err := cmd.StdoutPipe()
	s.NoError(err)
	cliStdIn, err := cmd.StdinPipe()
	s.NoError(err)
	cliStdErr, err := cmd.StderrPipe()
	s.NoError(err)

	scanner := bufio.NewScanner(cliStdOut)
	scannerErr := bufio.NewScanner(cliStdErr)
	go func() {
		var url string
		for scanner.Scan() {
			txt := scanner.Text()
			fmt.Println("CLI output | " + txt)
			if url == "" {
				url = parseSsoAuthUrlFromOutput([]byte(txt))
			}
			if strings.Contains(txt, "paste the code here") {
				break
			}
		}

		if url == "" {
			s.Fail("CLI did not output auth URL")
		} else {
			token := s.ssoAuthenticateViaBrowser(url)
			_, e := cliStdIn.Write([]byte(token))
			s.NoError(e)
			e = cliStdIn.Close()
			s.NoError(e)
			printedLoginMessage := false
			for scannerErr.Scan() {
				if strings.Contains(scannerErr.Text()+"\n", fmt.Sprintf(errors.LoggedInAsMsg, ssoTestEmail)) {
					printedLoginMessage = true
					break
				}
			}
			s.True(printedLoginMessage)
		}
	}()

	err = cmd.Start()
	s.NoError(err)

	done := make(chan error)
	go func() { done <- cmd.Wait() }()

	timeout := time.After(60 * time.Second)

	select {
	case <-timeout:
		s.Fail("Timed out. The CLI may have printed out something unexpected or something went awry in the okta browser auth flow.")
	case err := <-done:
		// the output from the cmd.Wait(). Should not have an error status
		s.NoError(err)
	}

	// Verifying login --save functionality by checking netrc file
	got, err := ioutil.ReadFile(netrc.NetrcIntegrationTestFile)
	s.NoError(err)
	pattern := `machine\sconfluent-cli:ccloud-sso-refresh-token:login-ziru\+paas-integ-sso@confluent.io-https://devel.cpdev.cloud\r?\n\s+login\sziru\+paas-integ-sso@confluent.io\r?\n\s+password\s[\w-]+`
	match, err := regexp.Match(pattern, got)
	s.NoError(err)
	if !match {
		fmt.Println("Refresh token credential not written to netrc file properly.")
		want := "machine confluent-cli:ccloud-sso-refresh-token:login-ziru+paas-integ-sso@confluent.io-https://devel.cpdev.cloud\n	login ziru+paas-integ-sso@confluent.io\n	password <refresh_token>"
		msg := fmt.Sprintf("expected: %s\nactual: %s\n", want, got)
		s.Fail("sso login command with --save flag failed to properly write refresh token credential.\n" + msg)
	}
	_ = os.Remove(netrc.NetrcIntegrationTestFile)
}

func parseSsoAuthUrlFromOutput(output []byte) string {
	regex, err := regexp.Compile(`.*([\S]*connection=` + ssoTestConnectionName + `).*`)
	if err != nil {
		panic("Error compiling regex")
	}
	groups := regex.FindSubmatch(output)
	if groups == nil || len(groups) < 2 {
		return ""
	}
	authUrl := string(groups[0])
	return authUrl
}

func (s *CLITestSuite) ssoAuthenticateViaBrowser(authUrl string) string {
	opts := chromedp.DefaultExecAllocatorOptions[:]
	//opts = append(opts, chromedp.Flag("headless", false))  // uncomment to disable headless mode and see the actual browser

	var err error
	var taskCtx context.Context
	tries := 0
	for tries < 5 {
		allocCtx, cancel := chromedp.NewExecAllocator(context.Background(), opts...)
		defer cancel()
		taskCtx, cancel = chromedp.NewContext(allocCtx)
		defer cancel()
		// ensure that the browser process is started
		if err = chromedp.Run(taskCtx); err != nil {
			fmt.Println("Caught error when starting chrome. Will retry. Error was: " + err.Error())
			tries += 1
		} else {
			fmt.Println("Successfully started chrome")
			break
		}
	}
	if err != nil {
		s.NoError(err, fmt.Sprintf("Could not start chrome after %d tries. Error was: %s\n", tries, err))
	}

	// navigate to authUrl
	fmt.Println("Navigating to authUrl...")
	err = chromedp.Run(taskCtx, chromedp.Navigate(authUrl))
	s.NoError(err)
	fmt.Println("Inputing credentials to Okta...")
	err = chromedp.Run(taskCtx, chromedp.WaitVisible(`//input[@name="username"]`))
	s.NoError(err)
	err = chromedp.Run(taskCtx, chromedp.SendKeys(`//input[@id="okta-signin-username"]`, ssoTestEmail))
	s.NoError(err)
	err = chromedp.Run(taskCtx, chromedp.SendKeys(`//input[@id="okta-signin-password"]`, ssoTestPassword))
	s.NoError(err)
	fmt.Println("Submitting login request to Okta..")
	err = chromedp.Run(taskCtx, chromedp.Click(`//input[@id="okta-signin-submit"]`))
	s.NoError(err)
	fmt.Println("Waiting for CCloud to load...")
	err = chromedp.Run(taskCtx, chromedp.WaitVisible(`//div[@id="cc-root"]`))
	s.NoError(err)
	fmt.Println("CCloud is loaded, grabbing auth token...")
	var token string
	// chromedp waits until it finds the element on the page. If there's some error and the element
	// does not load correctly, this will wait forever and the test will time out
	// There's not a good workaround for this, but to debug, it's helpful to disable headless mode (commented above)
	err = chromedp.Run(taskCtx, chromedp.Text(`//div[@id="token"]`, &token))
	s.NoError(err)
	fmt.Println("Successfully logged in and retrieved auth token")
	return token
}

func (s *CLITestSuite) TestMDSLoginURL() {
	tests := []CLITest{
		{
			name:        "invalid URL provided",
			args:        "login --url http:///test",
			fixture:     "invalid-login-url.golden",
			wantErrCode: 1,
		},
	}

	for _, tt := range tests {
		tt.loginURL = s.TestBackend.GetMdsUrl()
		s.runConfluentTest(tt)
	}
}<|MERGE_RESOLUTION|>--- conflicted
+++ resolved
@@ -114,13 +114,8 @@
 
 		// run the login command with --save flag and check output
 		var env []string
-<<<<<<< HEAD
 		if tt.isCloud {
-			env = []string{fmt.Sprintf("%s=good@user.com", auth.CCloudEmailEnvVar), fmt.Sprintf("%s=pass1", auth.CCloudPasswordEnvVar)}
-=======
-		if tt.cliName == "ccloud" {
 			env = []string{fmt.Sprintf("%s=good@user.com", auth.ConfluentCloudEmail), fmt.Sprintf("%s=pass1", auth.ConfluentCloudPassword)}
->>>>>>> 8f760e76
 		} else {
 			env = []string{fmt.Sprintf("%s=good@user.com", auth.ConfluentPlatformUsername), fmt.Sprintf("%s=pass1", auth.ConfluentPlatformPassword)}
 		}
@@ -185,13 +180,8 @@
 
 		// run the login command with --save flag and check output
 		var env []string
-<<<<<<< HEAD
 		if tt.isCloud {
-			env = []string{fmt.Sprintf("%s=good@user.com", auth.CCloudEmailEnvVar), fmt.Sprintf("%s=pass1", auth.CCloudPasswordEnvVar)}
-=======
-		if tt.cliName == "ccloud" {
 			env = []string{fmt.Sprintf("%s=good@user.com", auth.ConfluentCloudEmail), fmt.Sprintf("%s=pass1", auth.ConfluentCloudPassword)}
->>>>>>> 8f760e76
 		} else {
 			env = []string{fmt.Sprintf("%s=good@user.com", auth.ConfluentPlatformUsername), fmt.Sprintf("%s=pass1", auth.ConfluentPlatformPassword)}
 		}
