--- conflicted
+++ resolved
@@ -66,13 +66,8 @@
 	for _, tt := range tests {
 		// store existing credentials in a temp netrc to check that they are not corrupted
 		var env []string
-<<<<<<< HEAD
 		if tt.isCloud {
-			env = []string{fmt.Sprintf("%s=good@user.com", auth.CCloudEmailEnvVar), fmt.Sprintf("%s=pass1", auth.CCloudPasswordEnvVar)}
-=======
-		if tt.cliName == "ccloud" {
 			env = []string{fmt.Sprintf("%s=good@user.com", auth.ConfluentCloudEmail), fmt.Sprintf("%s=pass1", auth.ConfluentCloudPassword)}
->>>>>>> 8f760e76
 		} else {
 			env = []string{fmt.Sprintf("%s=good@user.com", auth.ConfluentPlatformUsername), fmt.Sprintf("%s=pass1", auth.ConfluentPlatformPassword)}
 		}
@@ -134,13 +129,8 @@
 	for _, tt := range tests {
 		// store existing credentials in a temp netrc to check that they are not corrupted
 		var env []string
-<<<<<<< HEAD
 		if tt.isCloud {
-			env = []string{fmt.Sprintf("%s=good@user.com", auth.CCloudEmailEnvVar), fmt.Sprintf("%s=pass1", auth.CCloudPasswordEnvVar)}
-=======
-		if tt.cliName == "ccloud" {
 			env = []string{fmt.Sprintf("%s=good@user.com", auth.ConfluentCloudEmail), fmt.Sprintf("%s=pass1", auth.ConfluentCloudPassword)}
->>>>>>> 8f760e76
 		} else {
 			env = []string{fmt.Sprintf("%s=good@user.com", auth.ConfluentPlatformUsername), fmt.Sprintf("%s=pass1", auth.ConfluentPlatformPassword)}
 		}
