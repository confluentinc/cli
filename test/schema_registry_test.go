--- conflicted
+++ resolved
@@ -133,22 +133,6 @@
 		test.login = "cloud"
 		s.runIntegrationTest(test)
 	}
-<<<<<<< HEAD
-=======
-}
-
-func (s *CLITestSuite) TestSchemaRegistryRegionList() {
-	tests := []CLITest{
-		{args: "schema-registry region list", fixture: "schema-registry/region/list-all.golden"},
-		{args: "schema-registry region list -o json", fixture: "schema-registry/region/list-all-json.golden"},
-		{args: "schema-registry region list --cloud aws", fixture: "schema-registry/region/list-filter-cloud.golden"},
-		{args: "schema-registry region list --package advanced", fixture: "schema-registry/region/list-filter-package.golden"},
-	}
-
-	for _, test := range tests {
-		test.login = "cloud"
-		s.runIntegrationTest(test)
-	}
 }
 
 func (s *CLITestSuite) TestSchemaRegistryKek() {
@@ -181,5 +165,4 @@
 		test.login = "cloud"
 		s.runIntegrationTest(test)
 	}
->>>>>>> 8be17cc9
 }