package test

import (
	"fmt"

	testserver "github.com/confluentinc/cli/test/test-server"
)

var (
	schemaPath   = getInputFixturePath("schema-registry", "schema-example.json")
	metadataPath = getInputFixturePath("schema-registry", "schema-metadata.json")
	rulesetPath  = getInputFixturePath("schema-registry", "schema-ruleset.json")
)

func (s *CLITestSuite) TestSchemaRegistryCluster() {
	tests := []CLITest{
		{args: "schema-registry cluster enable --cloud gcp --geo us --package advanced -o json", fixture: "schema-registry/cluster/enable-json.golden"},
		{args: "schema-registry cluster enable --cloud gcp --geo us --package essentials -o yaml", fixture: "schema-registry/cluster/enable-yaml.golden"},
		{args: "schema-registry cluster enable --cloud gcp --geo us --package advanced", fixture: "schema-registry/cluster/enable.golden"},
		{args: "schema-registry cluster enable --cloud gcp --geo somethingwrong --package advanced", fixture: "schema-registry/cluster/enable-invalid-geo.golden", exitCode: 1},
		{args: "schema-registry cluster enable --cloud aws --geo us --package invalid-package", fixture: "schema-registry/cluster/enable-invalid-package.golden", exitCode: 1},
		{args: "schema-registry cluster enable --geo us --package essentials", fixture: "schema-registry/cluster/enable-missing-flag.golden", exitCode: 1},
		{args: fmt.Sprintf("schema-registry cluster delete --environment %s", testserver.SRApiEnvId), input: "y\n", fixture: "schema-registry/cluster/delete.golden"},
		{args: fmt.Sprintf("schema-registry cluster delete --environment %s", testserver.SRApiEnvId), input: "n\n", fixture: "schema-registry/cluster/delete-terminated.golden"},
		{args: fmt.Sprintf("schema-registry cluster delete --environment %s", testserver.SRApiEnvId), input: "invalid_confirmation\n", fixture: "schema-registry/cluster/delete-invalid-confirmation.golden", exitCode: 1},
		{args: "schema-registry cluster upgrade", fixture: "schema-registry/cluster/upgrade-missing-flag.golden", exitCode: 1},
		{args: "schema-registry cluster upgrade --package invalid-package", fixture: "schema-registry/cluster/upgrade-invalid-package.golden", exitCode: 1},
		{args: fmt.Sprintf("schema-registry cluster upgrade --package essentials --environment %s", testserver.SRApiEnvId), fixture: "schema-registry/cluster/upgrade-current-package.golden"},
		{args: fmt.Sprintf("schema-registry cluster upgrade --package advanced --environment %s", testserver.SRApiEnvId), fixture: "schema-registry/cluster/upgrade.golden"},
		{args: "schema-registry cluster describe", fixture: "schema-registry/cluster/describe.golden"},
		{args: fmt.Sprintf("schema-registry cluster update --environment %s", testserver.SRApiEnvId), fixture: "schema-registry/cluster/update-missing-flags.golden", exitCode: 1},
		{args: fmt.Sprintf("schema-registry cluster update --compatibility backward --environment %s", testserver.SRApiEnvId), input: "key\nsecret\n", fixture: "schema-registry/cluster/update-compatibility.golden"},
		{args: fmt.Sprintf("schema-registry cluster update --mode readwrite --api-key key --api-secret secret --environment %s", testserver.SRApiEnvId), fixture: "schema-registry/cluster/update-mode.golden"},
	}

	for _, test := range tests {
		test.login = "cloud"
		s.runIntegrationTest(test)
	}
}

func (s *CLITestSuite) TestSchemaRegistryCompatibilityValidate() {
	tests := []CLITest{
		{args: fmt.Sprintf("schema-registry compatibility validate --subject payments --version 1 --schema %s --api-key key --api-secret secret --environment %s", schemaPath, testserver.SRApiEnvId), fixture: "schema-registry/compatibility/validate.golden"},
		{args: fmt.Sprintf("schema-registry compatibility validate --subject payments --version 1 --schema %s --api-key key --api-secret secret --environment %s -o json", schemaPath, testserver.SRApiEnvId), fixture: "schema-registry/compatibility/validate-json.golden"},
		{args: fmt.Sprintf("schema-registry compatibility validate --subject payments --version 1 --schema %s --api-key key --api-secret secret --environment %s -o yaml", schemaPath, testserver.SRApiEnvId), fixture: "schema-registry/compatibility/validate-yaml.golden"},
	}

	for _, test := range tests {
		test.login = "cloud"
		s.runIntegrationTest(test)
	}
}

func (s *CLITestSuite) TestSchemaRegistryConfigDescribe() {
	tests := []CLITest{
		{args: fmt.Sprintf("schema-registry config describe --api-key key --api-secret secret --environment %s", testserver.SRApiEnvId), fixture: "schema-registry/config/describe-global.golden"},
		{args: fmt.Sprintf("schema-registry config describe --api-key key --api-secret secret --environment %s -o json", testserver.SRApiEnvId), fixture: "schema-registry/config/describe-global-json.golden"},
		{args: fmt.Sprintf("schema-registry config describe --api-key key --api-secret secret --environment %s -o yaml", testserver.SRApiEnvId), fixture: "schema-registry/config/describe-global-yaml.golden"},
		{args: fmt.Sprintf("schema-registry config describe --subject payments --api-key key --api-secret secret --environment %s", testserver.SRApiEnvId), fixture: "schema-registry/config/describe-subject.golden"},
	}

	for _, test := range tests {
		test.login = "cloud"
		s.runIntegrationTest(test)
	}
}

func (s *CLITestSuite) TestSchemaRegistryExporter() {
	exporterConfigPath := getInputFixturePath("schema-registry", "schema-exporter-config.txt")

	tests := []CLITest{
		{args: fmt.Sprintf("schema-registry exporter list --api-key key --api-secret secret --environment %s", testserver.SRApiEnvId), fixture: "schema-registry/exporter/list.golden"},
		{args: fmt.Sprintf(`schema-registry exporter create myexporter --subjects foo,bar --context-type AUTO --subject-format my-\\${subject} --config-file %s --api-key key --api-secret secret --environment %s`, exporterConfigPath, testserver.SRApiEnvId), fixture: "schema-registry/exporter/create.golden"},
		{args: fmt.Sprintf("schema-registry exporter describe myexporter --api-key key --api-secret secret --environment %s", testserver.SRApiEnvId), fixture: "schema-registry/exporter/describe.golden"},
		{args: fmt.Sprintf(`schema-registry exporter update myexporter --subjects foo,bar,test --subject-format my-\\${subject} --api-key key --api-secret secret --environment %s`, testserver.SRApiEnvId), fixture: "schema-registry/exporter/update.golden"},
		{args: fmt.Sprintf("schema-registry exporter delete myexporter --api-key key --api-secret secret --environment %s --force", testserver.SRApiEnvId), fixture: "schema-registry/exporter/delete.golden"},
		{args: fmt.Sprintf("schema-registry exporter delete myexporter --api-key key --api-secret secret --environment %s", testserver.SRApiEnvId), input: "myexporter\n", fixture: "schema-registry/exporter/delete-prompt.golden"},
		{args: fmt.Sprintf("schema-registry exporter get-status myexporter --api-key key --api-secret secret --environment %s", testserver.SRApiEnvId), fixture: "schema-registry/exporter/get-status.golden"},
		{args: fmt.Sprintf("schema-registry exporter get-config myexporter --output json --api-key key --api-secret secret --environment %s", testserver.SRApiEnvId), fixture: "schema-registry/exporter/get-config-json.golden"},
		{args: fmt.Sprintf("schema-registry exporter get-config myexporter --output yaml --api-key key --api-secret secret --environment %s", testserver.SRApiEnvId), fixture: "schema-registry/exporter/get-config-yaml.golden"},
		{args: fmt.Sprintf("schema-registry exporter pause myexporter --api-key key --api-secret secret --environment %s", testserver.SRApiEnvId), fixture: "schema-registry/exporter/pause.golden"},
		{args: fmt.Sprintf("schema-registry exporter resume myexporter --api-key key --api-secret secret --environment %s", testserver.SRApiEnvId), fixture: "schema-registry/exporter/resume.golden"},
		{args: fmt.Sprintf("schema-registry exporter reset myexporter --api-key key --api-secret secret --environment %s", testserver.SRApiEnvId), fixture: "schema-registry/exporter/reset.golden"},
	}

	for _, test := range tests {
		test.login = "cloud"
		s.runIntegrationTest(test)
	}
}

func (s *CLITestSuite) TestSchemaRegistrySchema() {
	tests := []CLITest{
		{args: fmt.Sprintf("schema-registry schema create --subject payments --schema %s --api-key key --api-secret secret --environment %s", schemaPath, testserver.SRApiEnvId), fixture: "schema-registry/schema/create.golden"},
		{args: fmt.Sprintf("schema-registry schema create --subject payments --schema %s --metadata %s --ruleset %s --api-key key --api-secret secret --environment %s", schemaPath, metadataPath, rulesetPath, testserver.SRApiEnvId), fixture: "schema-registry/schema/create.golden"},
		{args: fmt.Sprintf("schema-registry schema delete --subject payments --version latest --api-key key --api-secret secret --environment %s --force", testserver.SRApiEnvId), fixture: "schema-registry/schema/delete.golden"},
		{args: fmt.Sprintf("schema-registry schema delete --subject payments --version all --api-key key --api-secret secret --environment %s --force", testserver.SRApiEnvId), fixture: "schema-registry/schema/delete-all.golden"},
		{args: "schema-registry schema describe --subject payments", exitCode: 1, fixture: "schema-registry/schema/describe-either-id-or-subject.golden"},
		{args: "schema-registry schema describe --show-references --subject payments", exitCode: 1, fixture: "schema-registry/schema/describe-either-id-or-subject.golden"},
		{args: "schema-registry schema describe --version 1", exitCode: 1, fixture: "schema-registry/schema/describe-either-id-or-subject.golden"},
		{args: "schema-registry schema describe --show-references --version 1", exitCode: 1, fixture: "schema-registry/schema/describe-either-id-or-subject.golden"},
		{args: "schema-registry schema describe", exitCode: 1, fixture: "schema-registry/schema/describe-either-id-or-subject.golden"},
		{args: "schema-registry schema describe --show-references", exitCode: 1, fixture: "schema-registry/schema/describe-either-id-or-subject.golden"},
		{args: "schema-registry schema describe --subject payments --version 1 123", exitCode: 1, fixture: "schema-registry/schema/describe-both-id-and-subject.golden"},
		{args: "schema-registry schema describe --show-references --subject payments --version 1 123", exitCode: 1, fixture: "schema-registry/schema/describe-both-id-and-subject.golden"},
		{args: fmt.Sprintf("schema-registry schema describe --subject payments --version 2 --api-key key --api-secret secret --environment %s", testserver.SRApiEnvId), fixture: "schema-registry/schema/describe.golden"},
		{args: fmt.Sprintf("schema-registry schema describe 10 --api-key key --api-secret secret --environment %s", testserver.SRApiEnvId), fixture: "schema-registry/schema/describe.golden"},
		{args: fmt.Sprintf("schema-registry schema describe 1001 --show-references --api-key key --api-secret secret --environment %s", testserver.SRApiEnvId), fixture: "schema-registry/schema/describe-refs-id.golden"},
		{args: fmt.Sprintf("schema-registry schema describe 1005 --api-key key --api-secret secret --environment %s", testserver.SRApiEnvId), fixture: "schema-registry/schema/describe-with-ruleset.golden"},
		{args: fmt.Sprintf("schema-registry schema describe --subject lvl0 --version 1 --show-references --api-key key --api-secret secret --environment %s", testserver.SRApiEnvId), fixture: "schema-registry/schema/describe-refs-subject.golden"},
		{args: fmt.Sprintf("schema-registry schema list --subject-prefix mysubject-1 --api-key key --api-secret secret --environment %s", testserver.SRApiEnvId), fixture: "schema-registry/schema/list-schemas-subject.golden"},
		{args: fmt.Sprintf("schema-registry schema list --api-key key --api-secret secret --environment %s", testserver.SRApiEnvId), fixture: "schema-registry/schema/list-schemas-default.golden"},
	}

<<<<<<< HEAD
		{
			args:    fmt.Sprintf(`schema-registry exporter list --api-key key --api-secret secret --environment %s`, testserver.SRApiEnvId),
			fixture: "schema-registry/exporter/list.golden",
		},
		{
			args:    fmt.Sprintf(`schema-registry exporter create myexporter --subjects foo,bar --context-type AUTO --subject-format my-\\${subject} --config-file %s --api-key key --api-secret secret --environment %s`, exporterConfigPath, testserver.SRApiEnvId),
			fixture: "schema-registry/exporter/create.golden",
		},
		{
			args:    fmt.Sprintf(`schema-registry exporter describe myexporter --api-key key --api-secret secret --environment %s`, testserver.SRApiEnvId),
			fixture: "schema-registry/exporter/describe.golden",
		},
		{
			args:    fmt.Sprintf(`schema-registry exporter update myexporter --subjects foo,bar,test --subject-format my-\\${subject} --api-key key --api-secret secret --environment %s`, testserver.SRApiEnvId),
			fixture: "schema-registry/exporter/update.golden",
		},
		{
			args:    fmt.Sprintf(`schema-registry exporter get-status myexporter --api-key key --api-secret secret --environment %s`, testserver.SRApiEnvId),
			fixture: "schema-registry/exporter/get-status.golden",
		},
		{
			args:    fmt.Sprintf(`schema-registry exporter get-config myexporter --output json --api-key key --api-secret secret --environment %s`, testserver.SRApiEnvId),
			fixture: "schema-registry/exporter/get-config-json.golden",
		},
		{
			args:    fmt.Sprintf(`schema-registry exporter get-config myexporter --output yaml --api-key key --api-secret secret --environment %s`, testserver.SRApiEnvId),
			fixture: "schema-registry/exporter/get-config-yaml.golden",
		},
		{
			args:    fmt.Sprintf(`schema-registry exporter pause myexporter --api-key key --api-secret secret --environment %s`, testserver.SRApiEnvId),
			fixture: "schema-registry/exporter/pause.golden",
		},
		{
			args:    fmt.Sprintf(`schema-registry exporter resume myexporter --api-key key --api-secret secret --environment %s`, testserver.SRApiEnvId),
			fixture: "schema-registry/exporter/resume.golden",
		},
		{
			args:    fmt.Sprintf(`schema-registry exporter reset myexporter --api-key key --api-secret secret --environment %s`, testserver.SRApiEnvId),
			fixture: "schema-registry/exporter/reset.golden",
		},
		{
			args:    "schema-registry region list",
			fixture: "schema-registry/region/list-all.golden",
		},
		{
			args:    "schema-registry region list -o json",
			fixture: "schema-registry/region/list-all-json.golden",
		},
		{
			args:    "schema-registry region list --cloud aws",
			fixture: "schema-registry/region/list-filter-cloud.golden",
		},
		{
			args:    "schema-registry region list --package advanced",
			fixture: "schema-registry/region/list-filter-package.golden",
		},
=======
	for _, test := range tests {
		test.login = "cloud"
		s.runIntegrationTest(test)
	}
}

func (s *CLITestSuite) TestSchemaRegistrySubject() {
	tests := []CLITest{
		{args: fmt.Sprintf("schema-registry subject list --api-key key --api-secret secret --environment %s", testserver.SRApiEnvId), fixture: "schema-registry/subject/list.golden"},
		{args: fmt.Sprintf("schema-registry subject describe testSubject --api-key key --api-secret secret --environment %s", testserver.SRApiEnvId), fixture: "schema-registry/subject/describe.golden"},
		{args: fmt.Sprintf("schema-registry subject update testSubject --compatibility BACKWARD --api-key key --api-secret secret --environment %s", testserver.SRApiEnvId), fixture: "schema-registry/subject/update-compatibility.golden"},
		{args: fmt.Sprintf("schema-registry subject update testSubject --compatibility BACKWARD --compatibility-group application.version --metadata-defaults %s --ruleset-defaults %s --api-key key --api-secret secret --environment %s", metadataPath, rulesetPath, testserver.SRApiEnvId), fixture: "schema-registry/subject/update-compatibility.golden"},
		{args: fmt.Sprintf("schema-registry subject update testSubject --mode readonly --api-key key --api-secret secret --environment %s", testserver.SRApiEnvId), fixture: "schema-registry/subject/update-mode.golden"},
	}

	for _, test := range tests {
		test.login = "cloud"
		s.runIntegrationTest(test)
	}
}

func (s *CLITestSuite) TestSchemaRegistryRegionList() {
	tests := []CLITest{
		{args: "schema-registry region list", fixture: "schema-registry/region/list-all.golden"},
		{args: "schema-registry region list -o json", fixture: "schema-registry/region/list-all-json.golden"},
		{args: "schema-registry region list --cloud aws", fixture: "schema-registry/region/list-filter-cloud.golden"},
		{args: "schema-registry region list --package advanced", fixture: "schema-registry/region/list-filter-package.golden"},
>>>>>>> 3ad594d5
	}

	for _, test := range tests {
		test.login = "cloud"
		s.runIntegrationTest(test)
	}
}

func (s *CLITestSuite) TestSchemaRegistryExporterDelete() {
	tests := []CLITest{
		{
			args:    fmt.Sprintf(`schema-registry exporter delete myexporter --api-key key --api-secret secret --environment %s --force`, testserver.SRApiEnvId),
			fixture: "schema-registry/exporter/delete.golden",
		},
		{
			args:    fmt.Sprintf(`schema-registry exporter delete myexporter myexporter2 --api-key key --api-secret secret --environment %s --force`, testserver.SRApiEnvId),
			fixture: "schema-registry/exporter/delete-multiple-success.golden",
		},
		{
			args:    fmt.Sprintf(`schema-registry exporter delete myexporter --api-key key --api-secret secret --environment %s`, testserver.SRApiEnvId),
			input:   "myexporter\n",
			fixture: "schema-registry/exporter/delete-prompt.golden",
		},
	}

	for _, tt := range tests {
		tt.login = "cloud"
		s.runIntegrationTest(tt)
	}
}<|MERGE_RESOLUTION|>--- conflicted
+++ resolved
@@ -75,6 +75,7 @@
 		{args: fmt.Sprintf("schema-registry exporter describe myexporter --api-key key --api-secret secret --environment %s", testserver.SRApiEnvId), fixture: "schema-registry/exporter/describe.golden"},
 		{args: fmt.Sprintf(`schema-registry exporter update myexporter --subjects foo,bar,test --subject-format my-\\${subject} --api-key key --api-secret secret --environment %s`, testserver.SRApiEnvId), fixture: "schema-registry/exporter/update.golden"},
 		{args: fmt.Sprintf("schema-registry exporter delete myexporter --api-key key --api-secret secret --environment %s --force", testserver.SRApiEnvId), fixture: "schema-registry/exporter/delete.golden"},
+		{args: fmt.Sprintf(`schema-registry exporter delete myexporter myexporter2 --api-key key --api-secret secret --environment %s --force`, testserver.SRApiEnvId), fixture: "schema-registry/exporter/delete-multiple-success.golden"},
 		{args: fmt.Sprintf("schema-registry exporter delete myexporter --api-key key --api-secret secret --environment %s", testserver.SRApiEnvId), input: "myexporter\n", fixture: "schema-registry/exporter/delete-prompt.golden"},
 		{args: fmt.Sprintf("schema-registry exporter get-status myexporter --api-key key --api-secret secret --environment %s", testserver.SRApiEnvId), fixture: "schema-registry/exporter/get-status.golden"},
 		{args: fmt.Sprintf("schema-registry exporter get-config myexporter --output json --api-key key --api-secret secret --environment %s", testserver.SRApiEnvId), fixture: "schema-registry/exporter/get-config-json.golden"},
@@ -113,64 +114,6 @@
 		{args: fmt.Sprintf("schema-registry schema list --api-key key --api-secret secret --environment %s", testserver.SRApiEnvId), fixture: "schema-registry/schema/list-schemas-default.golden"},
 	}
 
-<<<<<<< HEAD
-		{
-			args:    fmt.Sprintf(`schema-registry exporter list --api-key key --api-secret secret --environment %s`, testserver.SRApiEnvId),
-			fixture: "schema-registry/exporter/list.golden",
-		},
-		{
-			args:    fmt.Sprintf(`schema-registry exporter create myexporter --subjects foo,bar --context-type AUTO --subject-format my-\\${subject} --config-file %s --api-key key --api-secret secret --environment %s`, exporterConfigPath, testserver.SRApiEnvId),
-			fixture: "schema-registry/exporter/create.golden",
-		},
-		{
-			args:    fmt.Sprintf(`schema-registry exporter describe myexporter --api-key key --api-secret secret --environment %s`, testserver.SRApiEnvId),
-			fixture: "schema-registry/exporter/describe.golden",
-		},
-		{
-			args:    fmt.Sprintf(`schema-registry exporter update myexporter --subjects foo,bar,test --subject-format my-\\${subject} --api-key key --api-secret secret --environment %s`, testserver.SRApiEnvId),
-			fixture: "schema-registry/exporter/update.golden",
-		},
-		{
-			args:    fmt.Sprintf(`schema-registry exporter get-status myexporter --api-key key --api-secret secret --environment %s`, testserver.SRApiEnvId),
-			fixture: "schema-registry/exporter/get-status.golden",
-		},
-		{
-			args:    fmt.Sprintf(`schema-registry exporter get-config myexporter --output json --api-key key --api-secret secret --environment %s`, testserver.SRApiEnvId),
-			fixture: "schema-registry/exporter/get-config-json.golden",
-		},
-		{
-			args:    fmt.Sprintf(`schema-registry exporter get-config myexporter --output yaml --api-key key --api-secret secret --environment %s`, testserver.SRApiEnvId),
-			fixture: "schema-registry/exporter/get-config-yaml.golden",
-		},
-		{
-			args:    fmt.Sprintf(`schema-registry exporter pause myexporter --api-key key --api-secret secret --environment %s`, testserver.SRApiEnvId),
-			fixture: "schema-registry/exporter/pause.golden",
-		},
-		{
-			args:    fmt.Sprintf(`schema-registry exporter resume myexporter --api-key key --api-secret secret --environment %s`, testserver.SRApiEnvId),
-			fixture: "schema-registry/exporter/resume.golden",
-		},
-		{
-			args:    fmt.Sprintf(`schema-registry exporter reset myexporter --api-key key --api-secret secret --environment %s`, testserver.SRApiEnvId),
-			fixture: "schema-registry/exporter/reset.golden",
-		},
-		{
-			args:    "schema-registry region list",
-			fixture: "schema-registry/region/list-all.golden",
-		},
-		{
-			args:    "schema-registry region list -o json",
-			fixture: "schema-registry/region/list-all-json.golden",
-		},
-		{
-			args:    "schema-registry region list --cloud aws",
-			fixture: "schema-registry/region/list-filter-cloud.golden",
-		},
-		{
-			args:    "schema-registry region list --package advanced",
-			fixture: "schema-registry/region/list-filter-package.golden",
-		},
-=======
 	for _, test := range tests {
 		test.login = "cloud"
 		s.runIntegrationTest(test)
@@ -198,34 +141,10 @@
 		{args: "schema-registry region list -o json", fixture: "schema-registry/region/list-all-json.golden"},
 		{args: "schema-registry region list --cloud aws", fixture: "schema-registry/region/list-filter-cloud.golden"},
 		{args: "schema-registry region list --package advanced", fixture: "schema-registry/region/list-filter-package.golden"},
->>>>>>> 3ad594d5
 	}
 
 	for _, test := range tests {
 		test.login = "cloud"
 		s.runIntegrationTest(test)
 	}
-}
-
-func (s *CLITestSuite) TestSchemaRegistryExporterDelete() {
-	tests := []CLITest{
-		{
-			args:    fmt.Sprintf(`schema-registry exporter delete myexporter --api-key key --api-secret secret --environment %s --force`, testserver.SRApiEnvId),
-			fixture: "schema-registry/exporter/delete.golden",
-		},
-		{
-			args:    fmt.Sprintf(`schema-registry exporter delete myexporter myexporter2 --api-key key --api-secret secret --environment %s --force`, testserver.SRApiEnvId),
-			fixture: "schema-registry/exporter/delete-multiple-success.golden",
-		},
-		{
-			args:    fmt.Sprintf(`schema-registry exporter delete myexporter --api-key key --api-secret secret --environment %s`, testserver.SRApiEnvId),
-			input:   "myexporter\n",
-			fixture: "schema-registry/exporter/delete-prompt.golden",
-		},
-	}
-
-	for _, tt := range tests {
-		tt.login = "cloud"
-		s.runIntegrationTest(tt)
-	}
 }