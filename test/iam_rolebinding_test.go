--- conflicted
+++ resolved
@@ -3,7 +3,6 @@
 func (s *CLITestSuite) Test_Ccloud_Iam_Role_Binding_CRUD() {
 	tests := []CLITest{
 		{
-<<<<<<< HEAD
 			name:  "ccloud iam rolebinding create cloud-cluster",
 			args:  "iam rolebinding create --principal User:u-11aaa --role CloudClusterAdmin --environment current --cloud-cluster lkc-1111aaa",
 			login: "default",
@@ -26,11 +25,6 @@
 			name:        "ccloud iam rolebinding create, invalid use case: missing environment",
 			args:        "iam rolebinding create --principal User:u-11aaa --role EnvironmentAdmin",
 			fixture:     "ccloud-iam-rolebinding-missing-environment.golden",
-=======
-			name:        "confluent iam rolebinding create cluster-name",
-			args:        "iam rolebinding create --principal User:bob --role DeveloperRead --resource Topic:connect-configs --cluster-name theMdsConnectCluster",
-			fixture:     "confluent-iam-create-cluster-name.golden",
->>>>>>> e36c3352
 			login:       "default",
 			wantErrCode: 1,
 		},
@@ -40,15 +34,9 @@
 			login: "default",
 		},
 		{
-<<<<<<< HEAD
 			name:        "ccloud iam rolebinding delete, invalid use case: missing cloud-cluster",
 			args:        "iam rolebinding delete --principal User:u-11aaa --role CloudClusterAdmin",
 			fixture:     "ccloud-iam-rolebinding-missing-cloud-cluster.golden",
-=======
-			name:        "confluent iam rolebinding create cluster-id",
-			args:        "iam rolebinding create --principal User:bob --role DeveloperRead --resource Topic:connect-configs --kafka-cluster-id kafka-GUID",
-			fixture:     "confluent-iam-create-cluster-id.golden",
->>>>>>> e36c3352
 			login:       "default",
 			wantErrCode: 1,
 		},
@@ -76,14 +64,18 @@
 func (s *CLITestSuite) Test_Confluent_Iam_Role_Binding_CRUD() {
 	tests := []CLITest{
 		{
-			name:  "confluent iam rolebinding create cluster-name",
-			args:  "iam rolebinding create --principal User:bob --role DeveloperRead --resource Topic:connect-configs --cluster-name theMdsConnectCluster",
-			login: "default",
+			name:        "confluent iam rolebinding create cluster-name",
+			args:        "iam rolebinding create --principal User:bob --role DeveloperRead --resource Topic:connect-configs --cluster-name theMdsConnectCluster",
+			fixture:     "confluent-iam-create-cluster-name.golden",
+			login:       "default",
+			wantErrCode: 0,
 		},
 		{
-			name:  "confluent iam rolebinding create cluster-name",
-			args:  "iam rolebinding create --principal User:bob --role DeveloperRead --resource Topic:connect-configs --kafka-cluster-id kafka-GUID",
-			login: "default",
+			name:        "confluent iam rolebinding create cluster-id",
+			args:        "iam rolebinding create --principal User:bob --role DeveloperRead --resource Topic:connect-configs --kafka-cluster-id kafka-GUID",
+			fixture:     "confluent-iam-create-cluster-id.golden",
+			login:       "default",
+			wantErrCode: 0,
 		},
 		{
 			name:        "confluent iam rolebinding create, invalid use case: cluster-name & kafka-cluster-id specified",
@@ -121,16 +113,6 @@
 			wantErrCode: 1,
 		},
 		{
-<<<<<<< HEAD
-			name:  "confluent iam rolebinding delete cluster-name",
-			args:  "iam rolebinding delete --principal User:bob --role DeveloperRead --resource Topic:connect-configs --cluster-name theMdsConnectCluster",
-			login: "default",
-		},
-		{
-			name:  "confluent iam rolebinding delete cluster-name",
-			args:  "iam rolebinding delete --principal User:bob --role DeveloperRead --resource Topic:connect-configs --kafka-cluster-id kafka-GUID",
-			login: "default",
-=======
 			name:        "confluent iam rolebinding delete cluster-name",
 			args:        "iam rolebinding delete --principal User:bob --role DeveloperRead --resource Topic:connect-configs --cluster-name theMdsConnectCluster",
 			fixture:     "confluent-iam-delete-cluster-name.golden",
@@ -143,7 +125,6 @@
 			fixture:     "confluent-iam-delete-cluster-id.golden",
 			login:       "default",
 			wantErrCode: 0,
->>>>>>> e36c3352
 		},
 		{
 			name:        "confluent iam rolebinding delete, invalid use case: cluster-name & kafka-cluster-id specified",
