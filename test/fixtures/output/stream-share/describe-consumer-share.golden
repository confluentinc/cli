<<<<<<< HEAD
+--------------------------------+-------------------------------------------------------------+
| ID                             | ss-12345                                                    |
| Provider Name                  | provider                                                    |
| Provider Organization Name     | provider org                                                |
| Status                         | active                                                      |
| Invite Expires At              | 2022-07-22 22:08:41 +0000 UTC                               |
| Network DNS Domain             | abc123.us-west-2.aws.stag.cpdev.cloud                       |
| Network Zones                  | usw2-az1,usw2-az3,usw2-az2                                  |
| Network Zonal Subdomains       | [usw2-az2="usw2-az2.abc123.us-west-2.aws.stag.cpdev.cloud"] |
| Network Kind                   | AwsNetwork                                                  |
| Network Private Link Data Type | Private Link Endpoint Service                               |
| Network Private Link Data      | com.amazonaws.vpce.us-west-2.vpce-svc-0000000000            |
+--------------------------------+-------------------------------------------------------------+
=======
+--------------------------------+------------------------------------------------------------+
| ID                             | ss-12345                                                   |
| Provider Name                  | provider                                                   |
| Provider Organization Name     | provider org                                               |
| Status                         | active                                                     |
| Invite Expires At              | 2022-07-22 22:08:41 +0000 UTC                              |
| Network DNS Domain             | abc123.us-west-2.aws.stag.cpdev.cloud                      |
| Network Zones                  | usw2-az1,usw2-az3,usw2-az2                                 |
| Network Zonal Subdomains       | [usw2-az1="usw2-az1.abc123.us-west-2.aws.stag.cpdev.cloud" |
|                                | usw2-az2="usw2-az2.abc123.us-west-2.aws.stag.cpdev.cloud"  |
|                                | usw2-az3="usw2-az3.abc123.us-west-2.aws.stag.cpdev.cloud"] |
| Network Kind                   | AwsNetwork                                                 |
| Network Private Link Data Type | Private Link Endpoint Service                              |
| Network Private Link Data      | com.amazonaws.vpce.us-west-2.vpce-svc-0000000000           |
+--------------------------------+------------------------------------------------------------+
>>>>>>> 7efa743d
<|MERGE_RESOLUTION|>--- conflicted
+++ resolved
@@ -1,18 +1,3 @@
-<<<<<<< HEAD
-+--------------------------------+-------------------------------------------------------------+
-| ID                             | ss-12345                                                    |
-| Provider Name                  | provider                                                    |
-| Provider Organization Name     | provider org                                                |
-| Status                         | active                                                      |
-| Invite Expires At              | 2022-07-22 22:08:41 +0000 UTC                               |
-| Network DNS Domain             | abc123.us-west-2.aws.stag.cpdev.cloud                       |
-| Network Zones                  | usw2-az1,usw2-az3,usw2-az2                                  |
-| Network Zonal Subdomains       | [usw2-az2="usw2-az2.abc123.us-west-2.aws.stag.cpdev.cloud"] |
-| Network Kind                   | AwsNetwork                                                  |
-| Network Private Link Data Type | Private Link Endpoint Service                               |
-| Network Private Link Data      | com.amazonaws.vpce.us-west-2.vpce-svc-0000000000            |
-+--------------------------------+-------------------------------------------------------------+
-=======
 +--------------------------------+------------------------------------------------------------+
 | ID                             | ss-12345                                                   |
 | Provider Name                  | provider                                                   |
@@ -27,5 +12,4 @@
 | Network Kind                   | AwsNetwork                                                 |
 | Network Private Link Data Type | Private Link Endpoint Service                              |
 | Network Private Link Data      | com.amazonaws.vpce.us-west-2.vpce-svc-0000000000           |
-+--------------------------------+------------------------------------------------------------+
->>>>>>> 7efa743d
++--------------------------------+------------------------------------------------------------+