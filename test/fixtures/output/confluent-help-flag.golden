--- conflicted
+++ resolved
@@ -10,11 +10,7 @@
   login       Login to Confluent Platform.
   logout      Logout of Confluent Platform.
   update      Update confluent
-<<<<<<< HEAD
-  version     Print the CLI version.
-=======
   version     Print the confluent CLI version
->>>>>>> 3199a515
 
 Flags:
   -h, --help            help for confluent
