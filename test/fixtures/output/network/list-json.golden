--- conflicted
+++ resolved
@@ -21,6 +21,7 @@
   {
     "id": "n-abcde4",
     "name": "prod-aws-us-east1",
+    "gateway": "gw-abcde1",
     "cloud": "AWS",
     "region": "us-west-2",
     "cidr": "10.200.0.0/16",
@@ -40,22 +41,12 @@
     "dns_resolution": "PRIVATE"
   },
   {
-<<<<<<< HEAD
     "id": "n-abcde1",
     "name": "prod-gcp-us-central1",
     "cloud": "GCP",
     "region": "us-central1",
     "cidr": "10.1.0.0/16",
     "zones": ["us-central1-a", "us-central1-b", "us-central1-c"],
-=======
-    "id": "n-abcde4",
-    "name": "prod-aws-us-east1",
-    "gateway": "gw-abcde1",
-    "cloud": "AWS",
-    "region": "us-east-1",
-    "cidr": "10.200.0.0/16",
-    "zones": ["use1-az1", "use1-az2", "use1-az3"],
->>>>>>> 869c7c1f
     "phase": "READY",
     "active_connection_types": ["PEERING"]
   }
