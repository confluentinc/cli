--- conflicted
+++ resolved
@@ -1,18 +1,8 @@
-<<<<<<< HEAD
-     ID    |         Name         | Cloud |   Region    |     CIDR      |             Zones              | Phase | Active Connection Types | DNS Resolution  
------------+----------------------+-------+-------------+---------------+--------------------------------+-------+-------------------------+-----------------
-  n-abcde3 | prod-aws-us-east1    | AWS   | us-east-1   | 10.200.0.0/16 | use1-az1, use1-az2, use1-az3   | READY | TRANSITGATEWAY, PEERING |                 
-  n-abcde5 |                      | AWS   | us-east-1   | 10.200.0.0/16 | use1-az1, use1-az2, use1-az3   | READY | TRANSITGATEWAY, PEERING |                 
-  n-abcde4 | prod-aws-us-east1    | AWS   | us-west-2   | 10.200.0.0/16 | use1-az1, use1-az2, use1-az3   | READY | TRANSITGATEWAY, PEERING |                 
-  n-abcde2 | prod-azure-eastus2   | AZURE | eastus2     | 10.0.0.0/16   | 1, 2, 3                        | READY | PRIVATELINK             | PRIVATE         
-  n-abcde1 | prod-gcp-us-central1 | GCP   | us-central1 | 10.1.0.0/16   | us-central1-a, us-central1-b,  | READY | PEERING                 |                 
-           |                      |       |             |               | us-central1-c                  |       |                         |                 
-=======
      ID    |         Name         |  Gateway  | Cloud |   Region    |     CIDR      |             Zones              | Phase | Active Connection Types | DNS Resolution  
 -----------+----------------------+-----------+-------+-------------+---------------+--------------------------------+-------+-------------------------+-----------------
-  n-abcde1 | prod-aws-us-east1    |           | AWS   | us-east-1   | 10.200.0.0/16 | use1-az1, use1-az2, use1-az3   | READY | TRANSITGATEWAY, PEERING |                 
-  n-abcde2 | prod-gcp-us-central1 |           | GCP   | us-central1 | 10.1.0.0/16   | us-central1-a, us-central1-b,  | READY | PEERING                 |                 
-           |                      |           |       |             |               | us-central1-c                  |       |                         |                 
-  n-abcde3 | prod-azure-eastus2   |           | AZURE | eastus2     | 10.0.0.0/16   | 1, 2, 3                        | READY | PRIVATELINK             | PRIVATE         
-  n-abcde4 | prod-aws-us-east1    | gw-abcde1 | AWS   | us-east-1   | 10.200.0.0/16 | use1-az1, use1-az2, use1-az3   | READY | PEERING                 |                 
->>>>>>> 869c7c1f
+  n-abcde3 | prod-aws-us-east1    |           | AWS   | us-east-1   | 10.200.0.0/16 | use1-az1, use1-az2, use1-az3   | READY | TRANSITGATEWAY, PEERING |                 
+  n-abcde5 |                      |           | AWS   | us-east-1   | 10.200.0.0/16 | use1-az1, use1-az2, use1-az3   | READY | TRANSITGATEWAY, PEERING |                 
+  n-abcde4 | prod-aws-us-east1    | gw-abcde1 | AWS   | us-west-2   | 10.200.0.0/16 | use1-az1, use1-az2, use1-az3   | READY | TRANSITGATEWAY, PEERING |                 
+  n-abcde2 | prod-azure-eastus2   |           | AZURE | eastus2     | 10.0.0.0/16   | 1, 2, 3                        | READY | PRIVATELINK             | PRIVATE         
+  n-abcde1 | prod-gcp-us-central1 |           | GCP   | us-central1 | 10.1.0.0/16   | us-central1-a, us-central1-b,  | READY | PEERING                 |                 
+           |                      |           |       |             |               | us-central1-c                  |       |                         |                 