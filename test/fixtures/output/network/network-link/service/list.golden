<<<<<<< HEAD
     ID     |   Name    | Network  | Description |     Accepted Environments      |      Accepted Networks       | Phase  
------------+-----------+----------+-------------+--------------------------------+------------------------------+--------
  nls-11111 | nls-test1 | n-abcde1 | test nls    | env-11111                      | n-abcde2                     | READY  
  nls-22222 | nls-test2 | n-abcde1 | test nls    | env-11111, env-22222           | n-abcde2, n-abcde3           | READY  
  nls-33333 | nls-test3 | n-abcde1 | test nls    | env-11111, env-22222,          | n-abcde2, n-abcde3, n-abcde4 | READY  
            |           |          |             | env-33333                      |                              |        
=======
     ID     |           Name            | Network  |         Description          |     Accepted Environments      |      Accepted Networks       | Phase  
------------+---------------------------+----------+------------------------------+--------------------------------+------------------------------+--------
  nls-11111 | my-network-link-service-1 | n-abcde1 | example network link service | env-11111                      | n-abcde2                     | READY  
  nls-22222 | my-network-link-service-2 | n-abcde1 | example network link service | env-11111, env-22222           | n-abcde2, n-abcde3           | READY  
  nls-33333 | my-network-link-service-3 | n-abcde1 | example network link service | env-11111, env-22222,          | n-abcde2, n-abcde3, n-abcde4 | READY  
            |                           |          |                              | env-33333                      |                              |        
>>>>>>> f0625c51
<|MERGE_RESOLUTION|>--- conflicted
+++ resolved
@@ -1,15 +1,6 @@
-<<<<<<< HEAD
-     ID     |   Name    | Network  | Description |     Accepted Environments      |      Accepted Networks       | Phase  
-------------+-----------+----------+-------------+--------------------------------+------------------------------+--------
-  nls-11111 | nls-test1 | n-abcde1 | test nls    | env-11111                      | n-abcde2                     | READY  
-  nls-22222 | nls-test2 | n-abcde1 | test nls    | env-11111, env-22222           | n-abcde2, n-abcde3           | READY  
-  nls-33333 | nls-test3 | n-abcde1 | test nls    | env-11111, env-22222,          | n-abcde2, n-abcde3, n-abcde4 | READY  
-            |           |          |             | env-33333                      |                              |        
-=======
      ID     |           Name            | Network  |         Description          |     Accepted Environments      |      Accepted Networks       | Phase  
 ------------+---------------------------+----------+------------------------------+--------------------------------+------------------------------+--------
   nls-11111 | my-network-link-service-1 | n-abcde1 | example network link service | env-11111                      | n-abcde2                     | READY  
   nls-22222 | my-network-link-service-2 | n-abcde1 | example network link service | env-11111, env-22222           | n-abcde2, n-abcde3           | READY  
   nls-33333 | my-network-link-service-3 | n-abcde1 | example network link service | env-11111, env-22222,          | n-abcde2, n-abcde3, n-abcde4 | READY  
-            |                           |          |                              | env-33333                      |                              |        
->>>>>>> f0625c51
+            |                           |          |                              | env-33333                      |                              |        