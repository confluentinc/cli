<<<<<<< HEAD
+-----------------------+----------------------+
| ID                    | nls-123456           |
| Name                  | nls-test             |
| Network               | n-abcde1             |
| Environment           | env-00000            |
| Description           | test nls             |
| Accepted Environments | env-11111, env-22222 |
| Accepted Networks     | n-abcde2, n-abcde3   |
| Phase                 | READY                |
+-----------------------+----------------------+
=======
+-----------------------+------------------------------+
| ID                    | nls-123456                   |
| Name                  | my-network-link-service      |
| Network               | n-abcde1                     |
| Environment           | env-00000                    |
| Description           | example network link service |
| Accepted Environments | env-11111, env-22222         |
| Accepted Networks     | n-abcde2, n-abcde3           |
| Phase                 | READY                        |
+-----------------------+------------------------------+
>>>>>>> f0625c51
<|MERGE_RESOLUTION|>--- conflicted
+++ resolved
@@ -1,15 +1,3 @@
-<<<<<<< HEAD
-+-----------------------+----------------------+
-| ID                    | nls-123456           |
-| Name                  | nls-test             |
-| Network               | n-abcde1             |
-| Environment           | env-00000            |
-| Description           | test nls             |
-| Accepted Environments | env-11111, env-22222 |
-| Accepted Networks     | n-abcde2, n-abcde3   |
-| Phase                 | READY                |
-+-----------------------+----------------------+
-=======
 +-----------------------+------------------------------+
 | ID                    | nls-123456                   |
 | Name                  | my-network-link-service      |
@@ -19,5 +7,4 @@
 | Accepted Environments | env-11111, env-22222         |
 | Accepted Networks     | n-abcde2, n-abcde3           |
 | Phase                 | READY                        |
-+-----------------------+------------------------------+
->>>>>>> f0625c51
++-----------------------+------------------------------+