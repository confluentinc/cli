{
  "id": "nls-123456",
<<<<<<< HEAD
  "name": "nls-test",
=======
  "name": "my-network-link-service",
>>>>>>> f0625c51
  "network": "n-abcde1",
  "environment": "env-00000",
  "description": "example network link service",
  "accepted_environments": ["env-11111", "env-22222"],
  "accepted_networks": ["n-abcde2", "n-abcde3"],
  "phase": "READY"
}<|MERGE_RESOLUTION|>--- conflicted
+++ resolved
@@ -1,10 +1,6 @@
 {
   "id": "nls-123456",
-<<<<<<< HEAD
-  "name": "nls-test",
-=======
   "name": "my-network-link-service",
->>>>>>> f0625c51
   "network": "n-abcde1",
   "environment": "env-00000",
   "description": "example network link service",
