--- conflicted
+++ resolved
@@ -1,8 +1,4 @@
-<<<<<<< HEAD
 The `ccloud` CLI is scheduled for deprecation. All `ccloud` features have been moved to the `confluent` CLI.
 For more details: https://docs.confluent.io/ccloud-cli/current/index.html
 
-Error: Unknown topic "topic2".
-=======
-Error: unknown topic "topic2"
->>>>>>> 1436eff7
+Error: unknown topic "topic2"