Error: accepts 1 arg(s), received 0
Usage:
  confluent kafka cluster create <name> [flags]

Examples:
Create a new dedicated cluster that uses a customer-managed encryption key in GCP:

  $ confluent kafka cluster create sales092020 --cloud gcp --region asia-southeast1 --type dedicated --cku 1 --byok cck-a123z

Create a new dedicated cluster that uses a customer-managed encryption key in AWS:

  $ confluent kafka cluster create my-cluster --cloud aws --region us-west-2 --type dedicated --cku 1 --byok cck-a123z

For more information, see https://docs.confluent.io/current/cloud/clusters/byok-encrypted-clusters.html.

Flags:
      --cloud string          Specify the cloud provider as "aws", "azure", or "gcp".
      --region string         Cloud region ID for cluster (use "confluent kafka region list" to see all).
      --availability string   Specify the availability of the cluster as "single-zone" or "multi-zone". (default "single-zone")
      --type string           Specify the type of the Kafka cluster as "basic", "standard", "enterprise", or "dedicated". (default "basic")
      --cku int               Number of Confluent Kafka Units (non-negative). Required for Kafka clusters of type "dedicated".
<<<<<<< HEAD
      --byok string           Confluent Cloud Key ID of a registered encryption key (AWS and Azure only, use "confluent byok create" to register a key).
      --network string        Network ID.
=======
      --byok string           Confluent Cloud Key ID of a registered encryption key (use "confluent byok create" to register a key).
>>>>>>> 065ace2f
      --context string        CLI context name.
      --environment string    Environment ID.
  -o, --output string         Specify the output format as "human", "json", or "yaml". (default "human")

Global Flags:
  -h, --help            Show help for this command.
      --unsafe-trace    Equivalent to -vvvv, but also log HTTP requests and responses which might contain plaintext secrets.
  -v, --verbose count   Increase verbosity (-v for warn, -vv for info, -vvv for debug, -vvvv for trace).
<|MERGE_RESOLUTION|>--- conflicted
+++ resolved
@@ -19,12 +19,8 @@
       --availability string   Specify the availability of the cluster as "single-zone" or "multi-zone". (default "single-zone")
       --type string           Specify the type of the Kafka cluster as "basic", "standard", "enterprise", or "dedicated". (default "basic")
       --cku int               Number of Confluent Kafka Units (non-negative). Required for Kafka clusters of type "dedicated".
-<<<<<<< HEAD
-      --byok string           Confluent Cloud Key ID of a registered encryption key (AWS and Azure only, use "confluent byok create" to register a key).
+      --byok string           Confluent Cloud Key ID of a registered encryption key (use "confluent byok create" to register a key).
       --network string        Network ID.
-=======
-      --byok string           Confluent Cloud Key ID of a registered encryption key (use "confluent byok create" to register a key).
->>>>>>> 065ace2f
       --context string        CLI context name.
       --environment string    Environment ID.
   -o, --output string         Specify the output format as "human", "json", or "yaml". (default "human")
