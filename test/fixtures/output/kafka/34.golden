{
<<<<<<< HEAD
  "Id": "lkc-describe-dedicated-pending",
  "Name": "kafka-cluster",
  "Type": "DEDICATED",
  "ClusterSize": 1,
  "PendingClusterSize": 2,
  "NetworkIngress": 50,
  "NetworkEgress": 150,
  "Storage": "Infinite",
  "ServiceProvider": "aws",
  "Region": "us-west-2",
  "Availability": "single-zone",
  "Status": "EXPANDING",
  "Endpoint": "SASL_SSL://kafka-endpoint",
  "RestEndpoint": "http://kafka-rest-url"
=======
  "id": "lkc-describe-dedicated-pending",
  "name": "kafka-cluster",
  "type": "DEDICATED",
  "cluster_size": 1,
  "pending_cluster_size": 2,
  "ingress": 50,
  "egress": 150,
  "storage": "Infinite",
  "provider": "aws",
  "region": "us-west-2",
  "availability": "single-zone",
  "status": "EXPANDING",
  "endpoint": "SASL_SSL://kafka-endpoint",
  "rest_endpoint": "http://127.0.0.1:1025",
  "topic_count": 2
>>>>>>> 2590cd26
}<|MERGE_RESOLUTION|>--- conflicted
+++ resolved
@@ -1,20 +1,4 @@
 {
-<<<<<<< HEAD
-  "Id": "lkc-describe-dedicated-pending",
-  "Name": "kafka-cluster",
-  "Type": "DEDICATED",
-  "ClusterSize": 1,
-  "PendingClusterSize": 2,
-  "NetworkIngress": 50,
-  "NetworkEgress": 150,
-  "Storage": "Infinite",
-  "ServiceProvider": "aws",
-  "Region": "us-west-2",
-  "Availability": "single-zone",
-  "Status": "EXPANDING",
-  "Endpoint": "SASL_SSL://kafka-endpoint",
-  "RestEndpoint": "http://kafka-rest-url"
-=======
   "id": "lkc-describe-dedicated-pending",
   "name": "kafka-cluster",
   "type": "DEDICATED",
@@ -30,5 +14,4 @@
   "endpoint": "SASL_SSL://kafka-endpoint",
   "rest_endpoint": "http://127.0.0.1:1025",
   "topic_count": 2
->>>>>>> 2590cd26
 }