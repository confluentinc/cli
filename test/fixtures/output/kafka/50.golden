--- conflicted
+++ resolved
@@ -1,19 +1,14 @@
 id: lkc-describe
 name: kafka-cluster
 type: BASIC
-networkingress: 100
-networkegress: 100
+ingress: 100
+egress: 100
 storage: 5 TB
-serviceprovider: aws
+provider: aws
 region: us-west-2
 availability: single-zone
 status: UP
-<<<<<<< HEAD
 endpoint: SASL_SSL://kafka-endpoint
-restendpoint: http://127.0.0.1:1025
+rest_endpoint: http://127.0.0.1:1025
 kapi: http://kafka-api-url
-=======
-storage: 5 TB
-topic_count: 2
-type: BASIC
->>>>>>> 2590cd26
+topic_count: 2