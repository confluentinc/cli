{
<<<<<<< HEAD
  "Id": "lkc-describe",
  "Name": "kafka-cluster",
  "Type": "BASIC",
  "NetworkIngress": 100,
  "NetworkEgress": 100,
  "Storage": "5 TB",
  "ServiceProvider": "aws",
  "Region": "us-west-2",
  "Availability": "single-zone",
  "Status": "UP",
  "Endpoint": "SASL_SSL://kafka-endpoint",
  "RestEndpoint": "http://127.0.0.1:1025",
  "KAPI": "http://kafka-api-url"
=======
  "id": "lkc-describe",
  "name": "kafka-cluster",
  "type": "BASIC",
  "ingress": 100,
  "egress": 100,
  "storage": "5 TB",
  "provider": "aws",
  "region": "us-west-2",
  "availability": "single-zone",
  "status": "UP",
  "endpoint": "SASL_SSL://kafka-endpoint",
  "rest_endpoint": "http://127.0.0.1:1025",
  "kapi": "http://kafka-api-url",
  "topic_count": 2
>>>>>>> 2590cd26
}<|MERGE_RESOLUTION|>--- conflicted
+++ resolved
@@ -1,19 +1,4 @@
 {
-<<<<<<< HEAD
-  "Id": "lkc-describe",
-  "Name": "kafka-cluster",
-  "Type": "BASIC",
-  "NetworkIngress": 100,
-  "NetworkEgress": 100,
-  "Storage": "5 TB",
-  "ServiceProvider": "aws",
-  "Region": "us-west-2",
-  "Availability": "single-zone",
-  "Status": "UP",
-  "Endpoint": "SASL_SSL://kafka-endpoint",
-  "RestEndpoint": "http://127.0.0.1:1025",
-  "KAPI": "http://kafka-api-url"
-=======
   "id": "lkc-describe",
   "name": "kafka-cluster",
   "type": "BASIC",
@@ -28,5 +13,4 @@
   "rest_endpoint": "http://127.0.0.1:1025",
   "kapi": "http://kafka-api-url",
   "topic_count": 2
->>>>>>> 2590cd26
 }