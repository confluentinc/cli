Manage Apache Kafka.

Usage:
  confluent kafka [command]

Available Commands:
<<<<<<< HEAD
  acl           Manage Kafka ACLs.
  broker        Manage Kafka brokers.
  cluster       Manage Kafka clusters.
  consumer      Manage Kafka consumers.
  link          Manage inter-cluster links.
  partition     Manage Kafka partitions.
  replica       Manage Kafka replicas.
  topic         Manage Kafka topics.
=======
  acl            Manage Kafka ACLs.
  broker         Manage Kafka brokers.
  cluster        Manage Kafka clusters.
  consumer       Manage Kafka consumers.
  link           Manage inter-cluster links.
  partition      Manage Kafka partitions.
  replica        Manage Kafka replicas.
  topic          Manage Kafka topics.
>>>>>>> db8678b5

Global Flags:
  -h, --help            Show help for this command.
      --unsafe-trace    Equivalent to -vvvv, but also log HTTP requests and responses which might contain plaintext secrets.
  -v, --verbose count   Increase verbosity (-v for warn, -vv for info, -vvv for debug, -vvvv for trace).

Use "confluent kafka [command] --help" for more information about a command.<|MERGE_RESOLUTION|>--- conflicted
+++ resolved
@@ -4,16 +4,6 @@
   confluent kafka [command]
 
 Available Commands:
-<<<<<<< HEAD
-  acl           Manage Kafka ACLs.
-  broker        Manage Kafka brokers.
-  cluster       Manage Kafka clusters.
-  consumer      Manage Kafka consumers.
-  link          Manage inter-cluster links.
-  partition     Manage Kafka partitions.
-  replica       Manage Kafka replicas.
-  topic         Manage Kafka topics.
-=======
   acl            Manage Kafka ACLs.
   broker         Manage Kafka brokers.
   cluster        Manage Kafka clusters.
@@ -22,7 +12,6 @@
   partition      Manage Kafka partitions.
   replica        Manage Kafka replicas.
   topic          Manage Kafka topics.
->>>>>>> db8678b5
 
 Global Flags:
   -h, --help            Show help for this command.
