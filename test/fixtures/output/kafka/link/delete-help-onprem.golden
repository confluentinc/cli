--- conflicted
+++ resolved
@@ -4,12 +4,8 @@
   confluent kafka link delete <link-1> [link-2] ... [link-n] [flags]
 
 Flags:
-<<<<<<< HEAD
       --force                     Skip the deletion confirmation prompt.
-      --url string                Base URL of REST Proxy Endpoint of Kafka Cluster (include /kafka for embedded Rest Proxy). Must set flag or CONFLUENT_REST_URL.
-=======
       --url string                Base URL of REST Proxy Endpoint of Kafka Cluster (include "/kafka" for embedded Rest Proxy). Must set flag or CONFLUENT_REST_URL.
->>>>>>> 3ad594d5
       --ca-cert-path string       Path to a PEM-encoded CA to verify the Confluent REST Proxy.
       --client-cert-path string   Path to client cert to be verified by Confluent REST Proxy, include for mTLS authentication.
       --client-key-path string    Path to client private key, include for mTLS authentication.
