<<<<<<< HEAD
Topic: topic1 PartitionCount: 1 ReplicationFactor: 1
  Topic  | Partition | Leader | Replicas | ISR  
---------+-----------+--------+----------+------
  topic1 |         1 |      1 | [1]      | []   

Configuration
 
        Name       | Value  
-------------------+--------
  compression.type | zip    
  retention.ms     |  1000  
=======
Topic: topic-exist PartitionCount: 3 ReplicationFactor: 3
     Topic    | Partition | Leader |     Replicas     |       ISR         
+-------------+-----------+--------+------------------+------------------+
  topic-exist |         0 |   1001 | [1001 1002 1003] | [1001 1002 1003]  
  topic-exist |         1 |   1002 | [1001 1002 1003] | [1002 1003]       
  topic-exist |         2 |   1003 | [1001 1002 1003] | [1003]            

Configuration

        Name       |   Value    
+------------------+-----------+
  cleanup.policy   | delete     
  compression.type | producer   
  retention.ms     | 604800000  
>>>>>>> 0eb1ef0e
<|MERGE_RESOLUTION|>--- conflicted
+++ resolved
@@ -1,19 +1,6 @@
-<<<<<<< HEAD
-Topic: topic1 PartitionCount: 1 ReplicationFactor: 1
-  Topic  | Partition | Leader | Replicas | ISR  
----------+-----------+--------+----------+------
-  topic1 |         1 |      1 | [1]      | []   
-
-Configuration
- 
-        Name       | Value  
--------------------+--------
-  compression.type | zip    
-  retention.ms     |  1000  
-=======
 Topic: topic-exist PartitionCount: 3 ReplicationFactor: 3
      Topic    | Partition | Leader |     Replicas     |       ISR         
-+-------------+-----------+--------+------------------+------------------+
+--------------+-----------+--------+------------------+-------------------
   topic-exist |         0 |   1001 | [1001 1002 1003] | [1001 1002 1003]  
   topic-exist |         1 |   1002 | [1001 1002 1003] | [1002 1003]       
   topic-exist |         2 |   1003 | [1001 1002 1003] | [1003]            
@@ -21,8 +8,7 @@
 Configuration
 
         Name       |   Value    
-+------------------+-----------+
+-------------------+------------
   cleanup.policy   | delete     
   compression.type | producer   
-  retention.ms     | 604800000  
->>>>>>> 0eb1ef0e
+  retention.ms     | 604800000  