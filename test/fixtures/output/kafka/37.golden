{
<<<<<<< HEAD
  "Id": "lkc-describe-dedicated-with-encryption",
  "Name": "kafka-cluster",
  "Type": "DEDICATED",
  "ClusterSize": 1,
  "NetworkIngress": 50,
  "NetworkEgress": 150,
  "Storage": "Infinite",
  "ServiceProvider": "aws",
  "Region": "us-west-2",
  "Availability": "single-zone",
  "Status": "UP",
  "Endpoint": "SASL_SSL://kafka-endpoint",
  "EncryptionKeyId": "abc123",
  "RestEndpoint": "http://kafka-rest-url"
=======
  "id": "lkc-describe-dedicated-with-encryption",
  "name": "kafka-cluster",
  "type": "DEDICATED",
  "cluster_size": 1,
  "ingress": 50,
  "egress": 150,
  "storage": "Infinite",
  "provider": "aws",
  "region": "us-west-2",
  "availability": "single-zone",
  "status": "UP",
  "endpoint": "SASL_SSL://kafka-endpoint",
  "encryption_key_id": "abc123",
  "rest_endpoint": "http://127.0.0.1:1025",
  "topic_count": 2
>>>>>>> 2590cd26
}<|MERGE_RESOLUTION|>--- conflicted
+++ resolved
@@ -1,20 +1,4 @@
 {
-<<<<<<< HEAD
-  "Id": "lkc-describe-dedicated-with-encryption",
-  "Name": "kafka-cluster",
-  "Type": "DEDICATED",
-  "ClusterSize": 1,
-  "NetworkIngress": 50,
-  "NetworkEgress": 150,
-  "Storage": "Infinite",
-  "ServiceProvider": "aws",
-  "Region": "us-west-2",
-  "Availability": "single-zone",
-  "Status": "UP",
-  "Endpoint": "SASL_SSL://kafka-endpoint",
-  "EncryptionKeyId": "abc123",
-  "RestEndpoint": "http://kafka-rest-url"
-=======
   "id": "lkc-describe-dedicated-with-encryption",
   "name": "kafka-cluster",
   "type": "DEDICATED",
@@ -30,5 +14,4 @@
   "encryption_key_id": "abc123",
   "rest_endpoint": "http://127.0.0.1:1025",
   "topic_count": 2
->>>>>>> 2590cd26
 }