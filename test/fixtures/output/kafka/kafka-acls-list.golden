--- conflicted
+++ resolved
@@ -1,9 +1,3 @@
-<<<<<<< HEAD
-  UserId | ServiceAccountId | Permission | Operation | Resource |    Name    |  Type    
----------+------------------+------------+-----------+----------+------------+----------
-         |                  | ALLOW      | READ      | TOPIC    | test-topic | LITERAL  
-=======
     UserId    | ServiceAccountId | Permission | Operation | Resource |    Name    |  Type    
-+-------------+------------------+------------+-----------+----------+------------+---------+
-  User:sa-123 |                  | ALLOW      | READ      | TOPIC    | test-topic | LITERAL  
->>>>>>> 0eb1ef0e
+--------------+------------------+------------+-----------+----------+------------+----------
+  User:sa-123 |                  | ALLOW      | READ      | TOPIC    | test-topic | LITERAL  