<<<<<<< HEAD
  Principal  | Permission | Operation | Host | ResourceType |     ResourceName      | PatternType  
-------------+------------+-----------+------+--------------+-----------------------+--------------
  User:Alice | ALLOW      | READ      | *    | TOPIC        | test-rest-proxy-topic |              
=======
   Principal  | Permission | Operation | Host | ResourceType | ResourceName | PatternType  
+-------------+------------+-----------+------+--------------+--------------+-------------+
  User:sa-123 | ALLOW      | READ      | *    | TOPIC        | test-topic   | LITERAL      
>>>>>>> 0eb1ef0e
<|MERGE_RESOLUTION|>--- conflicted
+++ resolved
@@ -1,9 +1,3 @@
-<<<<<<< HEAD
-  Principal  | Permission | Operation | Host | ResourceType |     ResourceName      | PatternType  
--------------+------------+-----------+------+--------------+-----------------------+--------------
-  User:Alice | ALLOW      | READ      | *    | TOPIC        | test-rest-proxy-topic |              
-=======
    Principal  | Permission | Operation | Host | ResourceType | ResourceName | PatternType  
-+-------------+------------+-----------+------+--------------+--------------+-------------+
-  User:sa-123 | ALLOW      | READ      | *    | TOPIC        | test-topic   | LITERAL      
->>>>>>> 0eb1ef0e
+--------------+------------+-----------+------+--------------+--------------+--------------
+  User:sa-123 | ALLOW      | READ      | *    | TOPIC        | test-topic   | LITERAL      