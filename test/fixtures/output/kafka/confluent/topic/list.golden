--- conflicted
+++ resolved
@@ -1,11 +1,4 @@
-<<<<<<< HEAD
-   Name    
------------
-  topic-1  
-  topic-2  
-=======
    Name   
-+--------+
+----------
   topic1  
-  topic2  
->>>>>>> 0eb1ef0e
+  topic2  