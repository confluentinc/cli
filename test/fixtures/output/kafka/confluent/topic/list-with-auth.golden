--- conflicted
+++ resolved
@@ -1,12 +1,4 @@
-No session token found, please enter user credentials. To avoid being prompted, run "confluent login".
-<<<<<<< HEAD
-Username: Password:    Name    
------------
-  topic-1  
-  topic-2  
-=======
 Username: Password:    Name   
-+--------+
+----------
   topic1  
-  topic2  
->>>>>>> 0eb1ef0e
+  topic2  