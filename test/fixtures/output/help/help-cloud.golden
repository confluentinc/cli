Manage your Confluent Cloud.

Usage:
  confluent [command]

Available Commands:
<<<<<<< HEAD
  admin             Perform administrative tasks for the current organization.
  api-key           Manage the API keys.
  audit-log         Manage audit log configuration.
  cloud-signup      Sign up for Confluent Cloud.
  completion        Print shell completion code.
  connector         Manage Kafka Connect.
  connector-catalog Catalog of connectors and their configurations.
  context           Manage contexts.
  environment       Manage and select Confluent Cloud environments.
  help              Help about any command
  iam               Manage RBAC and IAM permissions.
  kafka             Manage Apache Kafka.
  ksql              Manage ksqlDB applications.
  local             Manage a local Confluent Platform development environment.
  login             Log in to Confluent Cloud or Confluent Platform.
  logout            Log out of Confluent Cloud.
  price             See Confluent Cloud pricing information.
  prompt            Print Confluent CLI context for your terminal prompt.
  schema-registry   Manage Schema Registry.
  secret            Manage secrets for Confluent Platform.
  service-account   Manage service accounts.
  shell             Run the confluent shell.
  update            Update the Confluent CLI.
  version           Show version of the Confluent CLI.
=======
  admin           Perform administrative tasks for the current organization.
  api-key         Manage the API keys.
  audit-log       Manage audit log configuration.
  cloud-signup    Sign up for Confluent Cloud.
  completion      Print shell completion code.
  config          Modify the CLI configuration.
  connect         Manage Kafka Connect.
  environment     Manage and select Confluent Cloud environments.
  help            Help about any command
  iam             Manage RBAC and IAM permissions.
  init            Initialize a context.
  kafka           Manage Apache Kafka.
  ksql            Manage ksqlDB applications.
  local           Manage a local Confluent Platform development environment.
  login           Log in to Confluent Cloud or Confluent Platform.
  logout          Log out of Confluent Cloud.
  price           See Confluent Cloud pricing information.
  prompt          Print Confluent CLI context for your terminal prompt.
  schema-registry Manage Schema Registry.
  secret          Manage secrets for Confluent Platform.
  service-account Manage service accounts.
  shell           Run the confluent shell.
  update          Update the Confluent CLI.
  version         Show version of the Confluent CLI.
>>>>>>> 521e3ec0

Flags:
  -h, --help            Show help for this command.
  -v, --verbose count   Increase verbosity (-v for warn, -vv for info, -vvv for debug, -vvvv for trace).
      --version         Show version of the Confluent CLI.

Use "confluent [command] --help" for more information about a command.<|MERGE_RESOLUTION|>--- conflicted
+++ resolved
@@ -4,39 +4,13 @@
   confluent [command]
 
 Available Commands:
-<<<<<<< HEAD
-  admin             Perform administrative tasks for the current organization.
-  api-key           Manage the API keys.
-  audit-log         Manage audit log configuration.
-  cloud-signup      Sign up for Confluent Cloud.
-  completion        Print shell completion code.
-  connector         Manage Kafka Connect.
-  connector-catalog Catalog of connectors and their configurations.
-  context           Manage contexts.
-  environment       Manage and select Confluent Cloud environments.
-  help              Help about any command
-  iam               Manage RBAC and IAM permissions.
-  kafka             Manage Apache Kafka.
-  ksql              Manage ksqlDB applications.
-  local             Manage a local Confluent Platform development environment.
-  login             Log in to Confluent Cloud or Confluent Platform.
-  logout            Log out of Confluent Cloud.
-  price             See Confluent Cloud pricing information.
-  prompt            Print Confluent CLI context for your terminal prompt.
-  schema-registry   Manage Schema Registry.
-  secret            Manage secrets for Confluent Platform.
-  service-account   Manage service accounts.
-  shell             Run the confluent shell.
-  update            Update the Confluent CLI.
-  version           Show version of the Confluent CLI.
-=======
   admin           Perform administrative tasks for the current organization.
   api-key         Manage the API keys.
   audit-log       Manage audit log configuration.
   cloud-signup    Sign up for Confluent Cloud.
   completion      Print shell completion code.
-  config          Modify the CLI configuration.
   connect         Manage Kafka Connect.
+  context           Manage contexts.
   environment     Manage and select Confluent Cloud environments.
   help            Help about any command
   iam             Manage RBAC and IAM permissions.
@@ -54,7 +28,6 @@
   shell           Run the confluent shell.
   update          Update the Confluent CLI.
   version         Show version of the Confluent CLI.
->>>>>>> 521e3ec0
 
 Flags:
   -h, --help            Show help for this command.
