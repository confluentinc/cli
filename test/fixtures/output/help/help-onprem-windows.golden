Manage your Confluent Platform.

Usage:
  confluent [command]

Available Commands:
  audit-log       Manage audit log configuration.
  cloud-signup    Sign up for Confluent Cloud.
  cluster         Retrieve metadata about Confluent Platform clusters.
  completion      Print shell completion code.
<<<<<<< HEAD
  connect         Manage Connect.
  context         Manage contexts.
=======
  config          Modify the CLI configuration.
  connect         Manage Kafka Connect.
>>>>>>> 521e3ec0
  help            Help about any command
  iam             Manage RBAC, ACL and IAM permissions.
  kafka           Manage Apache Kafka.
  ksql            Manage ksqlDB applications.
  login           Log in to Confluent Cloud or Confluent Platform.
  logout          Log out of Confluent Platform.
  schema-registry Manage Schema Registry.
  secret          Manage secrets for Confluent Platform.
  update          Update the Confluent CLI.
  version         Show version of the Confluent CLI.

Flags:
  -h, --help            Show help for this command.
  -v, --verbose count   Increase verbosity (-v for warn, -vv for info, -vvv for debug, -vvvv for trace).
      --version         Show version of the Confluent CLI.

Use "confluent [command] --help" for more information about a command.<|MERGE_RESOLUTION|>--- conflicted
+++ resolved
@@ -8,13 +8,8 @@
   cloud-signup    Sign up for Confluent Cloud.
   cluster         Retrieve metadata about Confluent Platform clusters.
   completion      Print shell completion code.
-<<<<<<< HEAD
-  connect         Manage Connect.
+  connect         Manage Kafka Connect.
   context         Manage contexts.
-=======
-  config          Modify the CLI configuration.
-  connect         Manage Kafka Connect.
->>>>>>> 521e3ec0
   help            Help about any command
   iam             Manage RBAC, ACL and IAM permissions.
   kafka           Manage Apache Kafka.
