--- conflicted
+++ resolved
@@ -4,22 +4,9 @@
   confluent [command]
 
 Available Commands:
-<<<<<<< HEAD
-  cloud-signup Sign up for Confluent Cloud.
-  completion   Print shell completion code.
-  context      Manage contexts.
-  help         Help about any command
-  kafka        Manage Apache Kafka.
-  local        Manage a local Confluent Platform development environment.
-  login        Log in to Confluent Cloud or Confluent Platform.
-  logout       Log out of Confluent Cloud or Confluent Platform.
-  secret       Manage secrets for Confluent Platform.
-  update       Update the Confluent CLI.
-  version      Show version of the Confluent CLI.
-=======
   cloud-signup    Sign up for Confluent Cloud.
   completion      Print shell completion code.
-  config          Modify the CLI configuration.
+  context         Manage contexts.
   help            Help about any command
   kafka           Manage Apache Kafka.
   local           Manage a local Confluent Platform development environment.
@@ -27,7 +14,6 @@
   logout          Log out of Confluent Cloud or Confluent Platform.
   update          Update the Confluent CLI.
   version         Show version of the Confluent CLI.
->>>>>>> 44fb92b1
 
 Flags:
   -h, --help            Show help for this command.
