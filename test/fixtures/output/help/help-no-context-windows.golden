--- conflicted
+++ resolved
@@ -4,28 +4,15 @@
   confluent [command]
 
 Available Commands:
-<<<<<<< HEAD
+  cloud-signup      Sign up for Confluent Cloud.
   completion        Print shell completion code.
   config            Modify the CLI configuration.
   help              Help about any command
   kafka             Manage Apache Kafka.
   login             Log in to Confluent Cloud or Confluent Platform.
   logout            Log out of Confluent Cloud or Confluent Platform.
-  secret            Manage secrets for Confluent Platform.
   update            Update the Confluent CLI.
   version           Show version of the Confluent CLI.
-=======
-  cloud-signup Sign up for Confluent Cloud.
-  completion   Print shell completion code.
-  config       Modify the CLI configuration.
-  help         Help about any command
-  kafka        Manage Apache Kafka.
-  login        Log in to Confluent Cloud or Confluent Platform.
-  logout       Log out of Confluent Cloud or Confluent Platform.
-  secret       Manage secrets for Confluent Platform.
-  update       Update the Confluent CLI.
-  version      Show version of the Confluent CLI.
->>>>>>> aee00f8c
 
 Flags:
   -h, --help            Show help for this command.
