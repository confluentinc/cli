<<<<<<< HEAD
Delete one or more schema exporters.
=======
Delete a schema exporter.
>>>>>>> bdc2cbaf

Usage:
  confluent schema-registry exporter delete <name-1> <name-2> ... <name-n> [flags]

Flags:
      --force                Skip the deletion confirmation prompt.
      --context string       CLI context name.
      --environment string   Environment ID.
  -o, --output string        Specify the output format as "human", "json", or "yaml". (default "human")

Global Flags:
  -h, --help            Show help for this command.
      --unsafe-trace    Equivalent to -vvvv, but also log HTTP requests and responses which might contain plaintext secrets.
  -v, --verbose count   Increase verbosity (-v for warn, -vv for info, -vvv for debug, -vvvv for trace).<|MERGE_RESOLUTION|>--- conflicted
+++ resolved
@@ -1,8 +1,4 @@
-<<<<<<< HEAD
 Delete one or more schema exporters.
-=======
-Delete a schema exporter.
->>>>>>> bdc2cbaf
 
 Usage:
   confluent schema-registry exporter delete <name-1> <name-2> ... <name-n> [flags]
