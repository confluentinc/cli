Describe top-level or subject-level schema configuration.

Usage:
  confluent schema-registry config describe [flags]

Examples:
Describe the configuration of subject "payments".

  $ confluent schema-registry config describe --subject payments

Describe the top-level configuration.

  $ confluent schema-registry config describe

Flags:
      --subject string       Subject of the schema.
<<<<<<< HEAD
      --context string       CLI context name.
=======
>>>>>>> 1fb02fce
      --environment string   Environment ID.
      --context string       CLI context name.
  -o, --output string        Specify the output format as "human", "json", or "yaml". (default "human")

Global Flags:
  -h, --help            Show help for this command.
      --unsafe-trace    Equivalent to -vvvv, but also log HTTP requests and responses which might contain plaintext secrets.
  -v, --verbose count   Increase verbosity (-v for warn, -vv for info, -vvv for debug, -vvvv for trace).<|MERGE_RESOLUTION|>--- conflicted
+++ resolved
@@ -14,10 +14,7 @@
 
 Flags:
       --subject string       Subject of the schema.
-<<<<<<< HEAD
       --context string       CLI context name.
-=======
->>>>>>> 1fb02fce
       --environment string   Environment ID.
       --context string       CLI context name.
   -o, --output string        Specify the output format as "human", "json", or "yaml". (default "human")
