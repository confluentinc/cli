--- conflicted
+++ resolved
@@ -12,11 +12,7 @@
   config        Manage Schema Registry configuration.
   dek           Manage Schema Registry Data Encryption Keys (DEKs).
   exporter      Manage Schema Registry exporters.
-<<<<<<< HEAD
-=======
   kek           Manage Schema Registry Key Encryption Keys (KEKs).
-  region        Manage Schema Registry cloud regions.
->>>>>>> 8be17cc9
   schema        Manage Schema Registry schemas.
   subject       Manage Schema Registry subjects.
 
