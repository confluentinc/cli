Create a Key Encryption Key (KEK).

Usage:
  confluent schema-registry kek create <name> [flags]

Examples:
Create a KEK with an AWS KMS key:

  $ confluent schema-registry kek create my-kek --kms-type aws-kms --kms-key arn:aws:kms:us-west-2:037502941121:key/a1231e22-1n78-4l0d-9d50-9pww5faedb54 --kms-properties KeyUsage=ENCRYPT_DECRYPT,KeyState=Enabled

Flags:
<<<<<<< HEAD
      --kms-type string                   REQUIRED: The type of Key Management Service (KMS), typically one of "aws-kms", "azure-kms", or "gcp-kms".
      --kms-key string                    REQUIRED: The key ID of the Key Management Service (KMS).
      --kms-properties strings            A comma-separated list of additional properties (key=value) used to access the Key Management Service (KMS).
      --doc string                        An optional user-friendly description for the Key Encryption Key (KEK).
      --shared                            If the DEK Registry has shared access to the Key Management Service (KMS).
      --context string                    CLI context name.
      --ca-location string                File or directory path to CA certificates to authenticate the Schema Registry client.
      --schema-registry-endpoint string   The URL of the Schema Registry cluster.
  -o, --output string                     Specify the output format as "human", "json", or "yaml". (default "human")
=======
      --name string                         REQUIRED: Name of the Key Encryption Key (KEK).
      --kms-type string                     REQUIRED: The type of Key Management Service (KMS), typically one of "aws-kms", "azure-kms", or "gcp-kms".
      --kms-key string                      REQUIRED: The key ID of the Key Management Service (KMS).
      --kms-properties strings              A comma-separated list of additional properties (key=value) used to access the Key Management Service (KMS).
      --doc string                          An optional user-friendly description for the Key Encryption Key (KEK).
      --shared                              If the DEK Registry has shared access to the Key Management Service (KMS).
      --context string                      CLI context name.
      --certificate-authority-path string   File or directory path to Certificate Authority certificates to authenticate the Schema Registry client.
      --schema-registry-endpoint string     The URL of the Schema Registry cluster.
  -o, --output string                       Specify the output format as "human", "json", or "yaml". (default "human")
>>>>>>> 9dde3723

Global Flags:
  -h, --help            Show help for this command.
      --unsafe-trace    Equivalent to -vvvv, but also log HTTP requests and responses which might contain plaintext secrets.
  -v, --verbose count   Increase verbosity (-v for warn, -vv for info, -vvv for debug, -vvvv for trace).<|MERGE_RESOLUTION|>--- conflicted
+++ resolved
@@ -9,18 +9,6 @@
   $ confluent schema-registry kek create my-kek --kms-type aws-kms --kms-key arn:aws:kms:us-west-2:037502941121:key/a1231e22-1n78-4l0d-9d50-9pww5faedb54 --kms-properties KeyUsage=ENCRYPT_DECRYPT,KeyState=Enabled
 
 Flags:
-<<<<<<< HEAD
-      --kms-type string                   REQUIRED: The type of Key Management Service (KMS), typically one of "aws-kms", "azure-kms", or "gcp-kms".
-      --kms-key string                    REQUIRED: The key ID of the Key Management Service (KMS).
-      --kms-properties strings            A comma-separated list of additional properties (key=value) used to access the Key Management Service (KMS).
-      --doc string                        An optional user-friendly description for the Key Encryption Key (KEK).
-      --shared                            If the DEK Registry has shared access to the Key Management Service (KMS).
-      --context string                    CLI context name.
-      --ca-location string                File or directory path to CA certificates to authenticate the Schema Registry client.
-      --schema-registry-endpoint string   The URL of the Schema Registry cluster.
-  -o, --output string                     Specify the output format as "human", "json", or "yaml". (default "human")
-=======
-      --name string                         REQUIRED: Name of the Key Encryption Key (KEK).
       --kms-type string                     REQUIRED: The type of Key Management Service (KMS), typically one of "aws-kms", "azure-kms", or "gcp-kms".
       --kms-key string                      REQUIRED: The key ID of the Key Management Service (KMS).
       --kms-properties strings              A comma-separated list of additional properties (key=value) used to access the Key Management Service (KMS).
@@ -30,7 +18,6 @@
       --certificate-authority-path string   File or directory path to Certificate Authority certificates to authenticate the Schema Registry client.
       --schema-registry-endpoint string     The URL of the Schema Registry cluster.
   -o, --output string                       Specify the output format as "human", "json", or "yaml". (default "human")
->>>>>>> 9dde3723
 
 Global Flags:
   -h, --help            Show help for this command.
