--- conflicted
+++ resolved
@@ -1,9 +1,4 @@
-<<<<<<< HEAD
-=======
 IMPORTANT: Confirm that the users or service accounts that will interact with this cluster have the required privileges to access Schema Registry.
-detailed_processing_log: true
-endpoint: SASL_SSL://ksql-endpoint
->>>>>>> 716bcc9d
 id: lksqlc-ksql5
 name: account ksql
 topic_prefix: pksqlc-abcde
