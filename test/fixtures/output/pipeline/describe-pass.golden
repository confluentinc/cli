--- conflicted
+++ resolved
@@ -1,24 +1,11 @@
-<<<<<<< HEAD
-+--------------+-------------------------------+
-| ID           | pipe-12345                    |
-| Name         | testPipeline                  |
-| Description  | description                   |
-| KSQL Cluster | lksqlc-12345                  |
-| Secret Names | name1, name2                  |
-| State        | draft                         |
-| Created At   | 2022-10-04 06:00:00 +0000 UTC |
-| Updated At   | 2022-10-06 06:00:00 +0000 UTC |
-+--------------+-------------------------------+
-=======
 +----------------------+-------------------------------+
 | ID                   | pipe-12345                    |
 | Name                 | testPipeline                  |
 | Description          | description                   |
 | KSQL Cluster         | lksqlc-12345                  |
-| Secret Names         | [name1 name2]                 |
+| Secret Names         | name1, name2                  |
 | Activation Privilege | false                         |
 | State                | draft                         |
 | Created At           | 2022-10-04 06:00:00 +0000 UTC |
 | Updated At           | 2022-10-06 06:00:00 +0000 UTC |
-+----------------------+-------------------------------+
->>>>>>> a22cf091
++----------------------+-------------------------------+