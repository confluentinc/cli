--- conflicted
+++ resolved
@@ -1,10 +1,6 @@
 Error: required flag(s) "resource" not set
 Usage:
-<<<<<<< HEAD
-  confluent api-key use <apikey> [flags]
-=======
-  ccloud api-key use <api-key> [flags]
->>>>>>> 042b20d8
+  confluent api-key use <api-key> [flags]
 
 Flags:
       --resource string   REQUIRED: The resource ID.
