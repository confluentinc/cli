--- conflicted
+++ resolved
@@ -1,8 +1,4 @@
-<<<<<<< HEAD
 Delete self-managed keys from Confluent Cloud.
-=======
-Delete a self-managed key from Confluent Cloud.
->>>>>>> 3ad594d5
 
 Usage:
   confluent byok delete <id-1> [id-2] ... [id-n] [flags]
