List KSQL apps.

Usage:
  ccloud ksql app list [flags]

Flags:
<<<<<<< HEAD
  -o, --output string   Specify the output format. (default "table")
=======
  -o, --output string   Specify the output format as "human", "json" or "yaml". (default "human")
>>>>>>> b56a5f7b
  -h, --help            help for list

Global Flags:
  -v, --verbose count   Increase verbosity (-v for warn, -vv for info, -vvv for debug, -vvvv for trace).<|MERGE_RESOLUTION|>--- conflicted
+++ resolved
@@ -4,11 +4,7 @@
   ccloud ksql app list [flags]
 
 Flags:
-<<<<<<< HEAD
-  -o, --output string   Specify the output format. (default "table")
-=======
   -o, --output string   Specify the output format as "human", "json" or "yaml". (default "human")
->>>>>>> b56a5f7b
   -h, --help            help for list
 
 Global Flags:
