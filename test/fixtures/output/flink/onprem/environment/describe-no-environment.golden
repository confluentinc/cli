--- conflicted
+++ resolved
@@ -1,9 +1,3 @@
-<<<<<<< HEAD
-Error: environment name is required
-
-Suggestions:
-    You can use the --environment flag or set the default environment using `confluent flink environment use <name>` command
-=======
 Error: accepts 1 arg(s), received 0
 Usage:
   confluent flink environment describe <name> [flags]
@@ -15,4 +9,3 @@
   -h, --help            Show help for this command.
       --unsafe-trace    Equivalent to -vvvv, but also log HTTP requests and responses which might contain plaintext secrets.
   -v, --verbose count   Increase verbosity (-v for warn, -vv for info, -vvv for debug, -vvvv for trace).
->>>>>>> 4b600424
