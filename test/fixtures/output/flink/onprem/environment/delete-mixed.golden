<<<<<<< HEAD
Environment(s) deleted successfully: delete-test

failed to delete the following environment(s):
      Environment     |        Reason         | Status Code  
----------------------+-----------------------+--------------
  delete-non-existent | Environment not found |         404  
                      |                       |              
=======
Deleted flink environment "test".
Error: failed to delete non-existent: Environment not found
>>>>>>> 4612d503
<|MERGE_RESOLUTION|>--- conflicted
+++ resolved
@@ -1,12 +1,2 @@
-<<<<<<< HEAD
-Environment(s) deleted successfully: delete-test
-
-failed to delete the following environment(s):
-      Environment     |        Reason         | Status Code  
-----------------------+-----------------------+--------------
-  delete-non-existent | Environment not found |         404  
-                      |                       |              
-=======
 Deleted flink environment "test".
 Error: failed to delete non-existent: Environment not found
->>>>>>> 4612d503
