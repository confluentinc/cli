--- conflicted
+++ resolved
@@ -1,9 +1 @@
-<<<<<<< HEAD
-failed to delete the following environment(s):
-      Environment     |        Reason         | Status Code  
-----------------------+-----------------------+--------------
-  delete-non-existent | Environment not found |         404  
-                      |                       |              
-=======
 Error: failed to delete non-existent: Environment not found
->>>>>>> 4612d503
