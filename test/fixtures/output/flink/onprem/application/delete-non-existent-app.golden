--- conflicted
+++ resolved
@@ -1,8 +1,4 @@
-<<<<<<< HEAD
-Error: failed to delete delete-non-existent: Application not found
-=======
 Error: Flink application "non-existent" not found
 
 Suggestions:
-    List available Flink applications with `confluent flink application list`.
->>>>>>> 93134bd8
+    List available Flink applications with `confluent flink application list`.