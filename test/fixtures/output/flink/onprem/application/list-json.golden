--- conflicted
+++ resolved
@@ -6,35 +6,6 @@
       "name": "list-application-application"
     },
     "spec": {
-<<<<<<< HEAD
-      "environmentNameRef": "list-test",
-      "jobRef": {
-        "flinkConfiguration": {
-          "metrics.reporter.prom.factory.class": "org.apache.flink.metrics.prometheus.PrometheusReporterFactory",
-          "metrics.reporter.prom.port": "9249-9250",
-          "taskmanager.numberOfTaskSlots": "8"
-        },
-        "flinkVersion": "v1_19",
-        "image": "confluentinc/cp-flink:1.19.1-cp1",
-        "job": {
-          "jarURI": "local:///opt/flink/examples/streaming/StateMachineExample.jar",
-          "parallelism": 3,
-          "state": "running",
-          "upgradeMode": "stateless"
-        },
-        "jobManager": {
-          "resource": {
-            "cpu": 1,
-            "memory": "1048m"
-          }
-        },
-        "serviceAccount": "flink",
-        "taskManager": {
-          "resource": {
-            "cpu": 1,
-            "memory": "1048m"
-          }
-=======
       "flinkConfiguration": {
         "metrics.reporter.prom.factory.class": "org.apache.flink.metrics.prometheus.PrometheusReporterFactory",
         "metrics.reporter.prom.port": "9249-9250",
@@ -60,7 +31,6 @@
         "resource": {
           "cpu": 1,
           "memory": "1048m"
->>>>>>> 4612d503
         }
       }
     },
