--- conflicted
+++ resolved
@@ -1,9 +1,4 @@
-<<<<<<< HEAD
-Deleted flink application "delete-test-app1".
-Error: failed to delete delete-non-existent: Application not found
-=======
-Error: Flink application "non-existent" not found
+Error: Flink applications "default-application-1" and "non-existent" not found
 
 Suggestions:
-    List available Flink applications with `confluent flink application list`.
->>>>>>> 93134bd8
+    List available Flink applications with `confluent flink application list`.