--- conflicted
+++ resolved
@@ -1,12 +1,8 @@
-<<<<<<< HEAD
 The `ccloud` CLI is scheduled for deprecation. All `ccloud` features have been moved to the `confluent` CLI.
 For more details: https://docs.confluent.io/ccloud-cli/current/index.html
 
-   Principal   |        Email         |       Role       | ResourceType | Name  | PatternType  
----------------+----------------------+------------------+--------------+-------+--------------
-  User:u-22bbb | u-22bbb@confluent.io | EnvironmentAdmin | Environment  | a-595 |              
-=======
+In the next major version update, `ccloud iam rolebinding` has been renamed to `confluent iam rbac role-binding`.
+
    Principal   |        Email         |       Role       | Environment | Cloud Cluster | Cluster Type | Logical Cluster | Resource Type | Name | Pattern Type  
 ---------------+----------------------+------------------+-------------+---------------+--------------+-----------------+---------------+------+---------------
-  User:u-22bbb | u-22bbb@confluent.io | EnvironmentAdmin | a-595       |               |              |                 |               |      |               
->>>>>>> 2ae399e7
+  User:u-22bbb | u-22bbb@confluent.io | EnvironmentAdmin | a-595       |               |              |                 |               |      |               