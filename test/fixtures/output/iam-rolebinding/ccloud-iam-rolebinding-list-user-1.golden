<<<<<<< HEAD
The `ccloud` CLI is scheduled for deprecation. All `ccloud` features have been moved to the `confluent` CLI.
For more details: https://docs.confluent.io/ccloud-cli/current/index.html

   Principal   |        Email         |       Role        | ResourceType |                 Name                  | PatternType  
---------------+----------------------+-------------------+--------------+---------------------------------------+--------------
  User:u-11aaa | u-11aaa@confluent.io | CloudClusterAdmin | Cluster      | lkc-1111aaa                           |              
  User:u-11aaa | u-11aaa@confluent.io | OrganizationAdmin | Organization | 1111aaaa-11aa-11aa-11aa-111111aaaaaac |              
=======
   Principal   |        Email         |       Role        | Environment | Cloud Cluster | Cluster Type | Logical Cluster | Resource Type | Name | Pattern Type  
---------------+----------------------+-------------------+-------------+---------------+--------------+-----------------+---------------+------+---------------
  User:u-11aaa | u-11aaa@confluent.io | CloudClusterAdmin | a-595       | lkc-1111aaa   |              |                 |               |      |               
  User:u-11aaa | u-11aaa@confluent.io | OrganizationAdmin |             |               |              |                 |               |      |               
>>>>>>> 2ae399e7
<|MERGE_RESOLUTION|>--- conflicted
+++ resolved
@@ -1,14 +1,9 @@
-<<<<<<< HEAD
 The `ccloud` CLI is scheduled for deprecation. All `ccloud` features have been moved to the `confluent` CLI.
 For more details: https://docs.confluent.io/ccloud-cli/current/index.html
 
-   Principal   |        Email         |       Role        | ResourceType |                 Name                  | PatternType  
----------------+----------------------+-------------------+--------------+---------------------------------------+--------------
-  User:u-11aaa | u-11aaa@confluent.io | CloudClusterAdmin | Cluster      | lkc-1111aaa                           |              
-  User:u-11aaa | u-11aaa@confluent.io | OrganizationAdmin | Organization | 1111aaaa-11aa-11aa-11aa-111111aaaaaac |              
-=======
+In the next major version update, `ccloud iam rolebinding` has been renamed to `confluent iam rbac role-binding`.
+
    Principal   |        Email         |       Role        | Environment | Cloud Cluster | Cluster Type | Logical Cluster | Resource Type | Name | Pattern Type  
 ---------------+----------------------+-------------------+-------------+---------------+--------------+-----------------+---------------+------+---------------
   User:u-11aaa | u-11aaa@confluent.io | CloudClusterAdmin | a-595       | lkc-1111aaa   |              |                 |               |      |               
-  User:u-11aaa | u-11aaa@confluent.io | OrganizationAdmin |             |               |              |                 |               |      |               
->>>>>>> 2ae399e7
+  User:u-11aaa | u-11aaa@confluent.io | OrganizationAdmin |             |               |              |                 |               |      |               