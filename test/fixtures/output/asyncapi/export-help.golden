Export an AsyncAPI specification for a Kafka cluster and Schema Registry.

Usage:
  confluent asyncapi export [flags]

Examples:
Export an AsyncAPI specification with topic "my-topic" and all topics starting with "prefix-".

  $ confluent asyncapi export --topics "my-topic,prefix-*"

Flags:
      --file string                         Output file name. (default "asyncapi-spec.yaml")
      --group-id string                     Consumer Group ID for getting messages. (default "consumerApplication")
      --consume-examples                    Consume messages from topics for populating examples.
      --spec-version string                 Version number of the output file. (default "1.0.0")
      --kafka-api-key string                Kafka cluster API key.
      --schema-registry-api-key string      API key for Schema Registry.
      --schema-registry-api-secret string   API secret for Schema Registry.
      --schema-context string               Use a specific schema context. (default "default")
      --topics strings                      A comma-separated list of topics to export. Supports prefixes ending with a wildcard (*).
<<<<<<< HEAD
      --value-format string                 Format of message value as "string", "avro", "jsonschema", or "protobuf". Note that schema references are not supported for avro. (default "string")
      --cluster string                      Kafka cluster ID or name.
      --environment string                  Environment ID or name.
=======
      --value-format string                 Format message value as "string", "avro", "jsonschema", or "protobuf". Note that schema references are not supported for Avro. (default "string")
      --cluster string                      Kafka cluster ID.
      --environment string                  Environment ID.
>>>>>>> 0628b13f

Global Flags:
  -h, --help            Show help for this command.
      --unsafe-trace    Equivalent to -vvvv, but also log HTTP requests and responses which might contain plaintext secrets.
  -v, --verbose count   Increase verbosity (-v for warn, -vv for info, -vvv for debug, -vvvv for trace).<|MERGE_RESOLUTION|>--- conflicted
+++ resolved
@@ -18,15 +18,9 @@
       --schema-registry-api-secret string   API secret for Schema Registry.
       --schema-context string               Use a specific schema context. (default "default")
       --topics strings                      A comma-separated list of topics to export. Supports prefixes ending with a wildcard (*).
-<<<<<<< HEAD
-      --value-format string                 Format of message value as "string", "avro", "jsonschema", or "protobuf". Note that schema references are not supported for avro. (default "string")
+      --value-format string                 Format message value as "string", "avro", "jsonschema", or "protobuf". Note that schema references are not supported for Avro. (default "string")
       --cluster string                      Kafka cluster ID or name.
       --environment string                  Environment ID or name.
-=======
-      --value-format string                 Format message value as "string", "avro", "jsonschema", or "protobuf". Note that schema references are not supported for Avro. (default "string")
-      --cluster string                      Kafka cluster ID.
-      --environment string                  Environment ID.
->>>>>>> 0628b13f
 
 Global Flags:
   -h, --help            Show help for this command.
