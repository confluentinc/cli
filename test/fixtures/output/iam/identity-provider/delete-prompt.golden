<<<<<<< HEAD
Are you sure you want to delete identity provider "op-67890"?
To confirm, type "identity_provider". To cancel, press Ctrl-C: Deleted identity provider "op-67890".
=======
Are you sure you want to delete identity provider "op-12345"?
To confirm, type "identity_provider". To cancel, press Ctrl-C: Deleted identity provider "op-12345".
>>>>>>> 5d1945c1
<|MERGE_RESOLUTION|>--- conflicted
+++ resolved
@@ -1,7 +1,2 @@
-<<<<<<< HEAD
-Are you sure you want to delete identity provider "op-67890"?
-To confirm, type "identity_provider". To cancel, press Ctrl-C: Deleted identity provider "op-67890".
-=======
 Are you sure you want to delete identity provider "op-12345"?
-To confirm, type "identity_provider". To cancel, press Ctrl-C: Deleted identity provider "op-12345".
->>>>>>> 5d1945c1
+To confirm, type "identity_provider". To cancel, press Ctrl-C: Deleted identity provider "op-12345".