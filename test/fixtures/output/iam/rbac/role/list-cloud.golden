--- conflicted
+++ resolved
@@ -363,61 +363,6 @@
                          |     ]                                                                      
                          |   }                                                                        
                          | ]                                                                          
-<<<<<<< HEAD
-=======
-                         |                                                                            
-  DeveloperManage        | [                                                                          
-                         |   {                                                                        
-                         |     "bindingScope": "cloud-cluster",                                       
-                         |     "bindWithResource": false,                                             
-                         |     "allowedOperations": [                                                 
-                         |       {                                                                    
-                         |         "resourceType": "CloudCluster",                                    
-                         |         "operations": ["Describe"]                                         
-                         |       }                                                                    
-                         |     ]                                                                      
-                         |   },                                                                       
-                         |   {                                                                        
-                         |     "bindingScope": "cluster",                                             
-                         |     "bindWithResource": false,                                             
-                         |     "allowedOperations": [                                                 
-                         |       {                                                                    
-                         |         "resourceType": "Cluster",                                         
-                         |         "operations": ["View", "AccessWithToken"]                          
-                         |       },                                                                   
-                         |       {                                                                    
-                         |         "resourceType": "OwnKafkaClusterApiKey",                           
-                         |         "operations": ["Describe", "Alter", "Delete", "Create"]            
-                         |       },                                                                   
-                         |       {                                                                    
-                         |         "resourceType": "OwnClusterApiKey",                                
-                         |         "operations": ["Describe", "Alter", "Delete", "Create"]            
-                         |       }                                                                    
-                         |     ]                                                                      
-                         |   },                                                                       
-                         |   {                                                                        
-                         |     "bindingScope": "cluster",                                             
-                         |     "bindWithResource": true,                                              
-                         |     "allowedOperations": [                                                 
-                         |       {                                                                    
-                         |         "resourceType": "Topic",                                           
-                         |         "operations": ["Delete", "Describe", "Create", "DescribeConfigs"]  
-                         |       },                                                                   
-                         |       {                                                                    
-                         |         "resourceType": "Cluster",                                         
-                         |         "operations": ["Create", "DescribeConfigs"]                        
-                         |       },                                                                   
-                         |       {                                                                    
-                         |         "resourceType": "TransactionalId",                                 
-                         |         "operations": ["Describe"]                                         
-                         |       },                                                                   
-                         |       {                                                                    
-                         |         "resourceType": "Group",                                           
-                         |         "operations": ["Describe", "Delete"]                               
-                         |       }                                                                    
-                         |     ]                                                                      
-                         |   }                                                                        
-                         | ]                                                                          
                          |                                                                            
   ResourceOwner          | [                                                                          
                          |   {                                                                        
@@ -439,5 +384,4 @@
                          |     ]                                                                      
                          |   }                                                                        
                          | ]                                                                          
->>>>>>> 716bcc9d
                          |                                                                            