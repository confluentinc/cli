--- conflicted
+++ resolved
@@ -20,29 +20,17 @@
   $ confluent iam rbac role-binding list --principal User:u-123456 --role CloudClusterAdmin --environment env-12345 --cloud-cluster lkc-123456
 
 Flags:
-<<<<<<< HEAD
-      --principal string       Principal whose role bindings should be listed.
-      --current-user           Show role bindings belonging to current user.
-      --role string            List role bindings under a specific role given to a principal. Or if no principal is specified, list principals with the role.
-      --environment string     Environment ID for scope of role binding listings.
-      --current-environment    Use current environment ID for scope.
-      --cloud-cluster string   Cloud cluster ID for scope of role binding listings.
-      --kafka-cluster string   Kafka cluster ID for scope of role binding listings.
-      --resource string        If specified with a role and no principals, list principals with role bindings to the role for this qualified resource.
-      --inclusive              List all role bindings in a specific scope and its nested scopes.
-  -o, --output string          Specify the output format as "human", "json", or "yaml". (default "human")
-=======
-      --principal string                    Principal whose role bindings should be listed.
-      --current-user                        Show role bindings belonging to current user.
-      --role string                         List role bindings under a specific role given to a principal. Or if no principal is specified, list principals with the role.
-      --environment string                  Environment ID for scope of role binding listings.
-      --current-env                         Use current environment ID for scope.
-      --cloud-cluster string                Cloud cluster ID for scope of role binding listings.
-      --kafka-cluster-id string             Kafka cluster ID for scope of role binding listings.
-      --schema-registry-cluster-id string   Schema Registry cluster ID for the role binding listings.
-      --resource string                     If specified with a role and no principals, list principals with role bindings to the role for this qualified resource.
-  -o, --output string                       Specify the output format as "human", "json", or "yaml". (default "human")
->>>>>>> 716bcc9d
+      --principal string                 Principal whose role bindings should be listed.
+      --current-user                     Show role bindings belonging to current user.
+      --role string                      List role bindings under a specific role given to a principal. Or if no principal is specified, list principals with the role.
+      --environment string               Environment ID for scope of role binding listings.
+      --current-environment              Use current environment ID for scope.
+      --cloud-cluster string             Cloud cluster ID for scope of role binding listings.
+      --kafka-cluster string             Kafka cluster ID for scope of role binding listings.
+      --schema-registry-cluster string   Schema Registry cluster ID for the role binding listings.
+      --resource string                  If specified with a role and no principals, list principals with role bindings to the role for this qualified resource.
+      --inclusive                        List all role bindings in a specific scope and its nested scopes.
+  -o, --output string                    Specify the output format as "human", "json", or "yaml". (default "human")
 
 Global Flags:
   -h, --help            Show help for this command.
