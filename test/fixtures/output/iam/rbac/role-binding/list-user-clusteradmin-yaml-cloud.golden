<<<<<<< HEAD
- email: u-11aaa@confluent.io
  pool_name: ""
  principal: User:u-11aaa
  service_name: ""
- email: u-22bbb@confluent.io
  pool_name: ""
  principal: User:u-22bbb
  service_name: ""
- email: u-33ccc@confluent.io
  pool_name: ""
  principal: User:u-33ccc
=======
- principal: User:u-33ccc
  email: u-33ccc@confluent.io
>>>>>>> 4d3087db
  service_name: ""
  pool_name: ""
- principal: User:u-44ddd
  email: mhe@confluent.io
  service_name: ""
  pool_name: ""<|MERGE_RESOLUTION|>--- conflicted
+++ resolved
@@ -1,22 +1,16 @@
-<<<<<<< HEAD
-- email: u-11aaa@confluent.io
-  pool_name: ""
-  principal: User:u-11aaa
-  service_name: ""
-- email: u-22bbb@confluent.io
-  pool_name: ""
-  principal: User:u-22bbb
-  service_name: ""
-- email: u-33ccc@confluent.io
-  pool_name: ""
-  principal: User:u-33ccc
-=======
+- principal: User:u-11aaa
+  email: u-11aaa@confluent.io
+  servicename: ""
+  poolname: ""
+- principal: User:u-22bbb
+  email: u-22bbb@confluent.io
+  servicename: ""
+  poolname: ""
 - principal: User:u-33ccc
   email: u-33ccc@confluent.io
->>>>>>> 4d3087db
-  service_name: ""
-  pool_name: ""
+  servicename: ""
+  poolname: ""
 - principal: User:u-44ddd
   email: mhe@confluent.io
-  service_name: ""
-  pool_name: ""+  servicename: ""
+  poolname: ""