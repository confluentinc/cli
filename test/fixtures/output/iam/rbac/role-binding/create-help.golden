Create a role binding.

Usage:
  confluent iam rbac role-binding create [flags]

Examples:
Grant the role "CloudClusterAdmin" to the principal "User:u-123456" in the environment "env-123456" for the cloud cluster "lkc-123456":

  $ confluent iam rbac role-binding create --principal User:u-123456 --role CloudClusterAdmin --environment env-123456 --cloud-cluster lkc-123456

Grant the role "ResourceOwner" to the principal "User:u-123456", in the environment "env-123456" for the Kafka cluster "lkc-123456" on the resource "Topic:my-topic":

  $ confluent iam rbac role-binding create --principal User:u-123456 --role ResourceOwner --resource Topic:my-topic --environment env-123456 --kafka-cluster lkc-123456

Grant the role "MetricsViewer" to service account "sa-123456":

  $ confluent iam rbac role-binding create --principal User:sa-123456 --role MetricsViewer

Grant the "ResourceOwner" role to principal "User:u-123456" and all subjects for Schema Registry cluster "lsrc-123456" in environment "env-123456":

  $ confluent iam rbac role-binding create --principal User:u-123456 --role ResourceOwner --environment env-123456 --schema-registry-cluster lsrc-123456 --resource "Subject:*"

Grant the "ResourceOwner" role to principal "User:u-123456" and subject "test" for the Schema Registry cluster "lsrc-123456" in the environment "env-123456":

  $ confluent iam rbac role-binding create --principal User:u-123456 --role ResourceOwner --environment env-123456 --schema-registry-cluster lsrc-123456 --resource "Subject:test"

Grant the "ResourceOwner" role to principal "User:u-123456" and all subjects in schema context "schema_context" for Schema Registry cluster "lsrc-123456" in the environment "env-123456":

  $ confluent iam rbac role-binding create --principal User:u-123456 --role ResourceOwner --environment env-123456 --schema-registry-cluster lsrc-123456 --resource "Subject::.schema_context:*"

Grant the "ResourceOwner" role to principal "User:u-123456" and subject "test" in schema context "schema_context" for Schema Registry "lsrc-123456" in the environment "env-123456":

  $ confluent iam rbac role-binding create --principal User:u-123456 --role ResourceOwner --environment env-123456 --schema-registry-cluster lsrc-123456 --resource "Subject::.schema_context:test"

<<<<<<< HEAD
Grant the role "FlinkDeveloper" to the principal "User:u-123456", in the environment "env-123456":

  $ confluent iam rbac role-binding create --principal User:u-123456 --role FlinkDeveloper --environment env-12345

Grant the role "FlinkDeveloper" to the principal "User:u-123456", in the environment "env-123456" for the compute pool "lfcp-123456" in the Flink region "us-east-2":
=======
Grant the "FlinkDeveloper" role to principal "User:u-123456" in environment "env-12345":

  $ confluent iam rbac role-binding create --principal User:u-123456 --role FlinkDeveloper --environment env-12345

Grant the "FlinkDeveloper" role to principal "User:u-123456" in environment "env-12345" for compute pool "lfcp-123456" in Flink region "us-east-2":
>>>>>>> 1761a2a3

  $ confluent iam rbac role-binding create --principal User:u-123456 --role FlinkDeveloper --environment env-123456 --flink-region aws.us-east-2 --resource ComputePool:lfcp-123456

Flags:
      --role string                      REQUIRED: Role name of the new role binding.
      --principal string                 REQUIRED: Qualified principal name for the role binding.
      --environment string               Environment ID for scope of role-binding operation.
      --current-environment              Use current environment ID for scope.
      --cloud-cluster string             Cloud cluster ID for the role binding.
      --flink-region string              Flink region ID for the role binding.
      --kafka-cluster string             Kafka cluster ID for the role binding.
      --schema-registry-cluster string   Schema Registry cluster ID for the role binding.
      --ksql-cluster string              ksqlDB cluster name for the role binding.
      --resource string                  Qualified resource name for the role binding.
      --prefix                           Whether the provided resource name is treated as a prefix pattern.
  -o, --output string                    Specify the output format as "human", "json", or "yaml". (default "human")

Global Flags:
  -h, --help            Show help for this command.
      --unsafe-trace    Equivalent to -vvvv, but also log HTTP requests and responses which might contain plaintext secrets.
  -v, --verbose count   Increase verbosity (-v for warn, -vv for info, -vvv for debug, -vvvv for trace).<|MERGE_RESOLUTION|>--- conflicted
+++ resolved
@@ -32,19 +32,11 @@
 
   $ confluent iam rbac role-binding create --principal User:u-123456 --role ResourceOwner --environment env-123456 --schema-registry-cluster lsrc-123456 --resource "Subject::.schema_context:test"
 
-<<<<<<< HEAD
-Grant the role "FlinkDeveloper" to the principal "User:u-123456", in the environment "env-123456":
+Grant the "FlinkDeveloper" role to principal "User:u-123456" in environment "env-123456":
 
-  $ confluent iam rbac role-binding create --principal User:u-123456 --role FlinkDeveloper --environment env-12345
+  $ confluent iam rbac role-binding create --principal User:u-123456 --role FlinkDeveloper --environment env-123456
 
-Grant the role "FlinkDeveloper" to the principal "User:u-123456", in the environment "env-123456" for the compute pool "lfcp-123456" in the Flink region "us-east-2":
-=======
-Grant the "FlinkDeveloper" role to principal "User:u-123456" in environment "env-12345":
-
-  $ confluent iam rbac role-binding create --principal User:u-123456 --role FlinkDeveloper --environment env-12345
-
-Grant the "FlinkDeveloper" role to principal "User:u-123456" in environment "env-12345" for compute pool "lfcp-123456" in Flink region "us-east-2":
->>>>>>> 1761a2a3
+Grant the "FlinkDeveloper" role to principal "User:u-123456" in environment "env-123456" for compute pool "lfcp-123456" in Flink region "us-east-2":
 
   $ confluent iam rbac role-binding create --principal User:u-123456 --role FlinkDeveloper --environment env-123456 --flink-region aws.us-east-2 --resource ComputePool:lfcp-123456
 
