--- conflicted
+++ resolved
@@ -4,20 +4,6 @@
   confluent iam rbac role-binding delete [flags]
 
 Flags:
-<<<<<<< HEAD
-      --role string                         REQUIRED: Role name of the existing role binding.
-      --principal string                    REQUIRED: Qualified principal name associated with the role binding.
-      --kafka-cluster-id string             Kafka cluster ID for the role binding.
-      --schema-registry-cluster-id string   Schema Registry cluster ID for the role binding.
-      --ksql-cluster-id string              ksqlDB cluster ID for the role binding.
-      --connect-cluster-id string           Kafka Connect cluster ID for the role binding.
-      --cluster-name string                 Cluster name to uniquely identify the cluster for role binding listings.
-      --context string                      CLI context name.
-      --resource string                     Qualified resource name for the role binding.
-      --prefix                              Whether the provided resource name is treated as a prefix pattern.
-  -o, --output string                       Specify the output format as "human", "json", or "yaml". (default "human")
-      --force                               Skip the deletion confirmation prompt.
-=======
       --role string                      REQUIRED: Role name of the existing role binding.
       --principal string                 REQUIRED: Qualified principal name associated with the role binding.
       --kafka-cluster string             Kafka cluster ID for the role binding.
@@ -29,7 +15,7 @@
       --resource string                  Qualified resource name for the role binding.
       --prefix                           Whether the provided resource name is treated as a prefix pattern.
   -o, --output string                    Specify the output format as "human", "json", or "yaml". (default "human")
->>>>>>> 5f2addc4
+      --force                            Skip the deletion confirmation prompt.
 
 Global Flags:
   -h, --help            Show help for this command.
