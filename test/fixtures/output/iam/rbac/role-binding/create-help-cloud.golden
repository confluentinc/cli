--- conflicted
+++ resolved
@@ -17,28 +17,16 @@
   $ confluent iam rbac role-binding create --principal User:sa-123456 --role MetricsViewer
 
 Flags:
-<<<<<<< HEAD
-      --role string            REQUIRED: Role name of the new role binding.
-      --principal string       REQUIRED: Qualified principal name for the role binding.
-      --environment string     Environment ID for scope of role-binding operation.
-      --current-environment    Use current environment ID for scope.
-      --cloud-cluster string   Cloud cluster ID for the role binding.
-      --kafka-cluster string   Kafka cluster ID for the role binding.
-      --resource string        Qualified resource name for the role binding.
-      --prefix                 Whether the provided resource name is treated as a prefix pattern.
-  -o, --output string          Specify the output format as "human", "json", or "yaml". (default "human")
-=======
-      --role string                         REQUIRED: Role name of the new role binding.
-      --principal string                    REQUIRED: Qualified principal name for the role binding.
-      --environment string                  Environment ID for scope of role-binding operation.
-      --current-env                         Use current environment ID for scope.
-      --cloud-cluster string                Cloud cluster ID for the role binding.
-      --kafka-cluster-id string             Kafka cluster ID for the role binding.
-      --schema-registry-cluster-id string   Schema Registry cluster ID for the role binding.
-      --resource string                     Qualified resource name for the role binding.
-      --prefix                              Whether the provided resource name is treated as a prefix pattern.
-  -o, --output string                       Specify the output format as "human", "json", or "yaml". (default "human")
->>>>>>> 716bcc9d
+      --role string                      REQUIRED: Role name of the new role binding.
+      --principal string                 REQUIRED: Qualified principal name for the role binding.
+      --environment string               Environment ID for scope of role-binding operation.
+      --current-environment              Use current environment ID for scope.
+      --cloud-cluster string             Cloud cluster ID for the role binding.
+      --kafka-cluster string             Kafka cluster ID for the role binding.
+      --schema-registry-cluster string   Schema Registry cluster ID for the role binding.
+      --resource string                  Qualified resource name for the role binding.
+      --prefix                           Whether the provided resource name is treated as a prefix pattern.
+  -o, --output string                    Specify the output format as "human", "json", or "yaml". (default "human")
 
 Global Flags:
   -h, --help            Show help for this command.
