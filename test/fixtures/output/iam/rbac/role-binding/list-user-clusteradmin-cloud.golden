--- conflicted
+++ resolved
@@ -1,13 +1,6 @@
-<<<<<<< HEAD
-   Principal   |   Name   |        Email          
----------------+----------+-----------------------
-  User:u-33ccc | 33 Ccc   | u-33ccc@confluent.io  
-  User:u-44ddd | Muwei He | mhe@confluent.io      
-=======
-   Principal   |        Email         | Service Name | Pool Name  
----------------+----------------------+--------------+------------
-  User:u-11aaa | u-11aaa@confluent.io |              |            
-  User:u-22bbb | u-22bbb@confluent.io |              |            
-  User:u-33ccc | u-33ccc@confluent.io |              |            
-  User:u-44ddd | mhe@confluent.io     |              |            
->>>>>>> 75a473ca
+   Principal   | Name |      Email        
+---------------+------+-------------------
+  User:u-11aaa |      | mhe@confluent.io  
+  User:u-22bbb |      | mhe@confluent.io  
+  User:u-33ccc |      | mhe@confluent.io  
+  User:u-44ddd |      | mhe@confluent.io  