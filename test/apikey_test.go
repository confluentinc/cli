package test

import (
	"testing"

	"github.com/stretchr/testify/require"

	"github.com/confluentinc/cli/internal/pkg/config"
	"github.com/confluentinc/cli/internal/pkg/log"
)

func (s *CLITestSuite) TestAPIKeyCommands() {
	kafkaAPIURL := serveKafkaAPI(s.T()).URL
	loginURL := serve(s.T(), kafkaAPIURL).URL

	// TODO: add --config flag to all commands or ENVVAR instead of using standard config file location
	tests := []CLITest{
<<<<<<< HEAD
		{args: "api-key create --resource lkc-bob", login: "default", fixture: "apikey1.golden"}, // MYKEY3
		{args: "api-key list", useKafka: "lkc-bob", fixture: "apikey2.golden"},
		{args: "api-key list", useKafka: "lkc-abc", fixture: "apikey3.golden"},
=======
		{args: "api-key create --resource bob", login: "default", fixture: "apikey1.golden"}, // MYKEY3
		{args: "api-key list --resource bob", fixture: "apikey2.golden"},
		{args: "api-key list --resource abc", fixture: "apikey3.golden"},
>>>>>>> 175e4b6e

		// create api key for kafka cluster
		{args: "api-key list --resource lkc-cool1", fixture: "apikey4.golden"},
		{args: "api-key create --description my-cool-app --resource lkc-cool1", fixture: "apikey5.golden"}, // MYKEY4
		{args: "api-key list --resource lkc-cool1", fixture: "apikey6.golden"},

		// create api key for other kafka cluster
		{args: "api-key create --description my-other-app --resource lkc-other1", fixture: "apikey7.golden"}, // MYKEY5
		{args: "api-key list --resource lkc-cool1", fixture: "apikey6.golden"},
		{args: "api-key list --resource lkc-other1", fixture: "apikey8.golden"},

		// create api key for ksql cluster
		{args: "api-key create --description my-ksql-app --resource lksqlc-ksql1", fixture: "apikey9.golden"}, // MYKEY6
		{args: "api-key list --resource lkc-cool1", fixture: "apikey6.golden"},
		{args: "api-key list --resource lksqlc-ksql1", fixture: "apikey10.golden"},

		// create api key for schema registry cluster
		{args: "api-key create --resource lsrc-1", fixture: "apikey20.golden"}, // MYKEY7
		{args: "api-key list --resource lsrc-1", fixture: "apikey21.golden"},

		// use an api key for kafka cluster
		{args: "api-key use MYKEY4 --resource lkc-cool1", fixture: "empty.golden"},
		{args: "api-key list --resource lkc-cool1", fixture: "apikey11.golden"},

		// use an api key for other kafka cluster
		{args: "api-key use MYKEY5 --resource lkc-other1", fixture: "empty.golden"},
		{args: "api-key list --resource lkc-cool1", fixture: "apikey11.golden"},
		{args: "api-key list --resource lkc-other1", fixture: "apikey12.golden"},

		// store an api-key for kafka cluster
		{args: "api-key store UIAPIKEY100 @test/fixtures/input/UIAPISECRET100.txt --resource lkc-cool1", fixture: "empty.golden"},
		{args: "api-key list --resource lkc-cool1", fixture: "apikey11.golden"},

		// store an api-key for other kafka cluster
		{args: "api-key store UIAPIKEY101 @test/fixtures/input/UIAPISECRET101.txt --resource lkc-other1", fixture: "empty.golden"},
		{args: "api-key list --resource lkc-cool1", fixture: "apikey11.golden"},
		{args: "api-key list --resource lkc-other1", fixture: "apikey12.golden"},

		// store an api-key for ksql cluster
		{args: "api-key store UIAPIKEY103 UIAPISECRET103 --resource lksqlc-ksql1", fixture: "empty.golden"},
		{args: "api-key list --resource lksqlc-ksql1", fixture: "apikey10.golden"},

		// list all api-keys
		{args: "api-key list", fixture: "apikey22.golden"},

		// list api-keys belonging to currently logged in user
		{args: "api-key list --current-user", fixture: "apikey23.golden"},

		// create api-key for a service account
		{args: "api-key create --resource lkc-cool1 --service-account-id 99", fixture: "apikey24.golden"},
		{args: "api-key list --current-user", fixture: "apikey23.golden"},
		{args: "api-key list", fixture: "apikey25.golden"},
		{args: "api-key list --service-account-id 99", fixture: "apikey26.golden"},
		{args: "api-key list --resource lkc-cool1", fixture: "apikey27.golden"},
		{args: "api-key list --resource lkc-cool1 --service-account-id 99", fixture: "apikey26.golden"},

		// store: error handling
		{name: "error if storing unknown api key", args: "api-key store UNKNOWN @test/fixtures/input/UIAPISECRET100.txt --resource lkc-cool1", fixture: "apikey15.golden"},
		{name: "error if storing api key with existing secret", args: "api-key store UIAPIKEY100 NEWSECRET --resource lkc-cool1", fixture: "apikey16.golden"},
		{name: "succeed if forced to overwrite existing secret", args: "api-key store -f UIAPIKEY100 NEWSECRET --resource lkc-cool1", fixture: "empty.golden",
			wantFunc: func(t *testing.T) {
				logger := log.New()
				cfg := config.New(&config.Config{
					CLIName: "ccloud",
					Logger:  logger,
				})
				require.NoError(t, cfg.Load())
				ctx := cfg.Context()
				require.NotNil(t, ctx)
				kcc := ctx.KafkaClusters["lkc-cool1"]
				pair := kcc.APIKeys["UIAPIKEY100"]
				require.NotNil(t, pair)
				require.Equal(t, "NEWSECRET", pair.Secret)

			}},

		// use: error handling
		{name: "error if using non-existent api-key", args: "api-key use UNKNOWN --resource lkc-cool1", fixture: "apikey17.golden"},
		{name: "error if using api-key for wrong cluster", args: "api-key use MYKEY2 --resource lkc-cool1", fixture: "apikey18.golden"},
		{name: "error if using api-key without existing secret", args: "api-key use UIAPIKEY103 --resource lkc-cool1", fixture: "apikey19.golden"},
	}
	resetConfiguration(s.T(), "ccloud")
	for _, tt := range tests {
		if tt.name == "" {
			tt.name = tt.args
		}
		tt.workflow = true
		s.runCcloudTest(tt, loginURL, serveKafkaAPI(s.T()).URL)
	}
}<|MERGE_RESOLUTION|>--- conflicted
+++ resolved
@@ -15,63 +15,57 @@
 
 	// TODO: add --config flag to all commands or ENVVAR instead of using standard config file location
 	tests := []CLITest{
-<<<<<<< HEAD
 		{args: "api-key create --resource lkc-bob", login: "default", fixture: "apikey1.golden"}, // MYKEY3
-		{args: "api-key list", useKafka: "lkc-bob", fixture: "apikey2.golden"},
-		{args: "api-key list", useKafka: "lkc-abc", fixture: "apikey3.golden"},
-=======
-		{args: "api-key create --resource bob", login: "default", fixture: "apikey1.golden"}, // MYKEY3
-		{args: "api-key list --resource bob", fixture: "apikey2.golden"},
-		{args: "api-key list --resource abc", fixture: "apikey3.golden"},
->>>>>>> 175e4b6e
-
+		{args: "api-key list --resource lkc-bob", fixture: "apikey2.golden"},
+		{args: "api-key list --resource lkc-abc", fixture: "apikey3.golden"},
+		
 		// create api key for kafka cluster
 		{args: "api-key list --resource lkc-cool1", fixture: "apikey4.golden"},
 		{args: "api-key create --description my-cool-app --resource lkc-cool1", fixture: "apikey5.golden"}, // MYKEY4
 		{args: "api-key list --resource lkc-cool1", fixture: "apikey6.golden"},
-
+		
 		// create api key for other kafka cluster
 		{args: "api-key create --description my-other-app --resource lkc-other1", fixture: "apikey7.golden"}, // MYKEY5
 		{args: "api-key list --resource lkc-cool1", fixture: "apikey6.golden"},
 		{args: "api-key list --resource lkc-other1", fixture: "apikey8.golden"},
-
+		
 		// create api key for ksql cluster
 		{args: "api-key create --description my-ksql-app --resource lksqlc-ksql1", fixture: "apikey9.golden"}, // MYKEY6
 		{args: "api-key list --resource lkc-cool1", fixture: "apikey6.golden"},
 		{args: "api-key list --resource lksqlc-ksql1", fixture: "apikey10.golden"},
-
+		
 		// create api key for schema registry cluster
 		{args: "api-key create --resource lsrc-1", fixture: "apikey20.golden"}, // MYKEY7
 		{args: "api-key list --resource lsrc-1", fixture: "apikey21.golden"},
-
+		
 		// use an api key for kafka cluster
 		{args: "api-key use MYKEY4 --resource lkc-cool1", fixture: "empty.golden"},
 		{args: "api-key list --resource lkc-cool1", fixture: "apikey11.golden"},
-
+		
 		// use an api key for other kafka cluster
 		{args: "api-key use MYKEY5 --resource lkc-other1", fixture: "empty.golden"},
 		{args: "api-key list --resource lkc-cool1", fixture: "apikey11.golden"},
 		{args: "api-key list --resource lkc-other1", fixture: "apikey12.golden"},
-
+		
 		// store an api-key for kafka cluster
 		{args: "api-key store UIAPIKEY100 @test/fixtures/input/UIAPISECRET100.txt --resource lkc-cool1", fixture: "empty.golden"},
 		{args: "api-key list --resource lkc-cool1", fixture: "apikey11.golden"},
-
+		
 		// store an api-key for other kafka cluster
 		{args: "api-key store UIAPIKEY101 @test/fixtures/input/UIAPISECRET101.txt --resource lkc-other1", fixture: "empty.golden"},
 		{args: "api-key list --resource lkc-cool1", fixture: "apikey11.golden"},
 		{args: "api-key list --resource lkc-other1", fixture: "apikey12.golden"},
-
+		
 		// store an api-key for ksql cluster
 		{args: "api-key store UIAPIKEY103 UIAPISECRET103 --resource lksqlc-ksql1", fixture: "empty.golden"},
 		{args: "api-key list --resource lksqlc-ksql1", fixture: "apikey10.golden"},
-
+		
 		// list all api-keys
 		{args: "api-key list", fixture: "apikey22.golden"},
-
+		
 		// list api-keys belonging to currently logged in user
 		{args: "api-key list --current-user", fixture: "apikey23.golden"},
-
+		
 		// create api-key for a service account
 		{args: "api-key create --resource lkc-cool1 --service-account-id 99", fixture: "apikey24.golden"},
 		{args: "api-key list --current-user", fixture: "apikey23.golden"},
