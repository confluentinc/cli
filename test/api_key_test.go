package test

import (
	"fmt"
	"testing"

	"github.com/stretchr/testify/require"

	pauth "github.com/confluentinc/cli/internal/pkg/auth"
	"github.com/confluentinc/cli/internal/pkg/config/load"
	v1 "github.com/confluentinc/cli/internal/pkg/config/v1"
)

func (s *CLITestSuite) TestApiKey() {
	// TODO: add --config flag to all commands or ENVVAR instead of using standard config file location
	tests := []CLITest{
		{args: "api-key create --resource lkc-bob", login: "cloud", fixture: "api-key/1.golden"}, // MYKEY3
		{args: "api-key list --resource lkc-bob", fixture: "api-key/2.golden"},
		{args: "api-key list --resource lkc-abc", fixture: "api-key/3.golden"},
		{args: "api-key update MYKEY1 --description first-key", fixture: "api-key/4.golden"},
		{args: "api-key list --resource lkc-bob", fixture: "api-key/5.golden"},

		// list json and yaml output
		{args: "api-key list", fixture: "api-key/6.golden"},
		{args: "api-key list -o json", fixture: "api-key/7.golden"},
		{args: "api-key list -o yaml", fixture: "api-key/8.golden"},

		// create API key for kafka cluster
		{args: "api-key list --resource lkc-cool1", fixture: "api-key/9.golden"},
		{args: "api-key create --description my-cool-app --resource lkc-cool1", fixture: "api-key/10.golden"}, // MYKEY4
		{args: "api-key list --resource lkc-cool1", fixture: "api-key/11.golden"},

		// create API key for other kafka cluster
		{args: "api-key create --description my-other-app --resource lkc-other1", fixture: "api-key/12.golden"}, // MYKEY5
		{args: "api-key list --resource lkc-cool1", fixture: "api-key/11.golden"},
		{args: "api-key list --resource lkc-other1", fixture: "api-key/13.golden"},

		// create API key for KSQL cluster
		{args: "api-key create --description my-ksql-app --resource lksqlc-ksql1", fixture: "api-key/14.golden"}, // MYKEY6
		{args: "api-key list --resource lkc-cool1", fixture: "api-key/11.golden"},
		{args: "api-key list --resource lksqlc-ksql1", fixture: "api-key/15.golden"},

		// create API key for schema registry cluster
		{args: "api-key create --resource lsrc-1", fixture: "api-key/16.golden"}, // MYKEY7
		{args: "api-key list --resource lsrc-1", fixture: "api-key/17.golden"},

		// create cloud API key
		{args: "api-key create --resource cloud", fixture: "api-key/18.golden"}, // MYKEY8
		{args: "api-key list --resource cloud", fixture: "api-key/19.golden"},

		// use an API key for kafka cluster
		{args: "api-key use MYKEY4 --resource lkc-cool1", fixture: "api-key/20.golden"},
		{args: "api-key list --resource lkc-cool1", fixture: "api-key/21.golden"},

		// use an API key for other kafka cluster
		{args: "api-key use MYKEY5 --resource lkc-other1", fixture: "api-key/22.golden"},
		{args: "api-key list --resource lkc-cool1", fixture: "api-key/21.golden"},
		{args: "api-key list --resource lkc-other1", fixture: "api-key/23.golden"},

		// delete API key that is in use
		{args: "api-key delete MYKEY5 --force", fixture: "api-key/24.golden"},
		{args: "api-key list --resource lkc-other1", fixture: "api-key/25.golden"},

		// store an API key for kafka cluster
		{args: "api-key store UIAPIKEY100 --resource lkc-cool1", input: "UIAPISECRET100\n", fixture: "api-key/26.golden"},
		{args: "api-key list --resource lkc-cool1", fixture: "api-key/21.golden"},

		// store an API key for other kafka cluster
		{args: "api-key store UIAPIKEY101 --resource lkc-other1", input: "UIAPISECRET101\n", fixture: "api-key/27.golden"},
		{args: "api-key list --resource lkc-cool1", fixture: "api-key/21.golden"},
		{args: "api-key list --resource lkc-other1", fixture: "api-key/28.golden"},

		// store exists already error
		{args: "api-key store UIAPIKEY101 --resource lkc-other1", input: "UIAPISECRET101\n", fixture: "api-key/override-error.golden", exitCode: 1},

		{args: "api-key store UIAPIKEY103 UIAPISECRET103 --resource lksqlc-ksql1", fixture: "api-key/29.golden", exitCode: 1},
		{args: "api-key use UIAPIKEY103 --resource lksqlc-ksql1", fixture: "api-key/29.golden", exitCode: 1},

		// list all api-keys
		{args: "api-key list", fixture: "api-key/30.golden"},

		// list api-keys belonging to currently logged in user
		{args: "api-key list --current-user", fixture: "api-key/31.golden"},

		// create api-key for a service account
		{args: "api-key create --resource lkc-cool1 --service-account sa-12345", fixture: "api-key/32.golden"}, // MYKEY9
		{args: "api-key list --current-user", fixture: "api-key/31.golden"},
		{args: "api-key list", fixture: "api-key/33.golden"},
		{args: "api-key list --service-account sa-12345", fixture: "api-key/34.golden"},
		{args: "api-key list --resource lkc-cool1", fixture: "api-key/35.golden"},
		{args: "api-key list --resource lkc-cool1 --service-account sa-12345", fixture: "api-key/36.golden"},
		{args: "api-key create --resource lkc-cool1 --service-account sa-12345", fixture: "api-key/37.golden"}, // MYKEY10
		{args: "api-key list --service-account sa-12345", fixture: "api-key/38.golden"},
		{name: "error listing API keys for non-existent service account", args: "api-key list --service-account sa-123456", fixture: "api-key/39.golden", exitCode: 1},

		// create api-key for audit log
		{args: "api-key create --resource lkc-cool1 --service-account sa-1337 --description auditlog-key", fixture: "api-key/40.golden"}, // MYKEY11
		{args: "api-key list", fixture: "api-key/41.golden"},
		{args: "api-key create --resource lkc-cool1 --service-account sa-1337 --description auditlog-key", fixture: "api-key/42.golden", disableAuditLog: true}, // MYKEY11
		{args: "api-key list", fixture: "api-key/43.golden", disableAuditLog: true},

		// create json yaml output
		{args: "api-key create --description human-output --resource lkc-other1", fixture: "api-key/44.golden"},
		{args: "api-key create --description json-output --resource lkc-other1 -o json", fixture: "api-key/45.golden"},
		{args: "api-key create --description yaml-output --resource lkc-other1 -o yaml", fixture: "api-key/46.golden"},

		// create api-key and use for the resource
		{args: "api-key create --description my-cool-app --resource lkc-cool1 --use", fixture: "api-key/60.golden"}, // MYKEY16

		// store: error handling
		{name: "error if storing unknown API key", args: "api-key store UNKNOWN --resource lkc-cool1", input: "UIAPISECRET100\n", fixture: "api-key/47.golden", exitCode: 1},
		{name: "error if storing API key with existing secret", args: "api-key store UIAPIKEY100 NEWSECRET --resource lkc-cool1", fixture: "api-key/48.golden", exitCode: 1},
		{
			name: "succeed if forced to overwrite existing secret", args: "api-key store UIAPIKEY100 NEWSECRET --resource lkc-cool1 --force", fixture: "api-key/49.golden",
			wantFunc: func(t *testing.T) {
				cfg := v1.New()
				cfg, err := load.LoadAndMigrate(cfg)
				require.NoError(t, err)
				ctx := cfg.Context()
				require.NotNil(t, ctx)
				kcc := ctx.KafkaClusterContext.GetKafkaClusterConfig("lkc-cool1")
				pair := kcc.APIKeys["UIAPIKEY100"]
				require.NotNil(t, pair)
				require.Equal(t, "NEWSECRET", pair.Secret)
			},
		},

		// use: error handling
		{name: "error if using non-existent api-key", args: "api-key use UNKNOWN --resource lkc-cool1", fixture: "api-key/50.golden", exitCode: 1},
		{name: "error if using api-key for wrong cluster", args: "api-key use MYKEY2 --resource lkc-cool1", fixture: "api-key/51.golden", exitCode: 1},
		{name: "error if using api-key without existing secret", args: "api-key use UIAPIKEY103 --resource lkc-cool1", fixture: "api-key/52.golden", exitCode: 1},

		// more errors
		{args: "api-key use UIAPIKEY103", fixture: "api-key/53.golden", exitCode: 1},
		{args: "api-key create", fixture: "api-key/54.golden", exitCode: 1},
		{args: "api-key use UIAPIKEY103 --resource lkc-unknown", fixture: "api-key/resource-unknown-error.golden", exitCode: 1},
		{args: "api-key create --resource lkc-unknown", fixture: "api-key/resource-unknown-error.golden", exitCode: 1},

		// test multicluster keys
		{name: "listing multicluster API keys", args: "api-key list", login: "cloud", env: []string{fmt.Sprintf("%s=multicluster-key-org", pauth.ConfluentCloudOrganizationId)}, fixture: "api-key/56.golden"},
		{name: "listing multicluster API keys with --resource field", args: "api-key list --resource lsrc-abc", login: "cloud", env: []string{fmt.Sprintf("%s=multicluster-key-org", pauth.ConfluentCloudOrganizationId)}, fixture: "api-key/57.golden"},
		{name: "listing multicluster API keys with --current-user field", args: "api-key list --current-user", login: "cloud", env: []string{fmt.Sprintf("%s=multicluster-key-org", pauth.ConfluentCloudOrganizationId)}, fixture: "api-key/58.golden"},
		{name: "listing multicluster API keys with --service-account field", args: "api-key list --service-account sa-12345", login: "cloud", env: []string{fmt.Sprintf("%s=multicluster-key-org", pauth.ConfluentCloudOrganizationId)}, fixture: "api-key/59.golden"},
	}

	resetConfiguration(s.T(), false)

	for _, tt := range tests {
		tt.workflow = true
		s.runIntegrationTest(tt)
	}
}

func (s *CLITestSuite) TestApiKeyDescribe() {
	resetConfiguration(s.T(), false)

	tests := []CLITest{
		{args: "api-key describe MYKEY1", fixture: "api-key/describe.golden"},
		{args: "api-key describe MYKEY1 -o json", fixture: "api-key/describe-json.golden"},
		{args: "api-key describe MULTICLUSTERKEY1", fixture: "api-key/describe-multicluster.golden", env: []string{fmt.Sprintf("%s=multicluster-key-org", pauth.ConfluentCloudOrganizationId)}},
	}

	for _, tt := range tests {
		tt.login = "cloud"
		s.runIntegrationTest(tt)
	}
}

<<<<<<< HEAD
func (s *CLITestSuite) TestAPIKeyDelete() {
	tests := []CLITest{
		// delete multiple API keys
		{args: "api-key delete MYKEY6 MYKEY17 MYKEY18", fixture: "api-key/delete/1.golden", exitCode: 1},
		{args: "api-key delete MYKEY7 MYKEY8 MYKEY19", input: "y\n", fixture: "api-key/delete/3.golden", exitCode: 1},
		{args: "api-key delete MYKEY7 MYKEY8", input: "y\n", fixture: "api-key/delete/4.golden"},
		{args: "api-key delete MYKEY17 MYKEY18", fixture: "api-key/delete/5.golden", exitCode: 1},
	}

	resetConfiguration(s.T(), false)

	for _, test := range tests {
		test.login = "cloud"
		s.runIntegrationTest(test)
	}
}

func (s *CLITestSuite) TestAPIKeyCreate_ServiceAccountNotValid() {
=======
func (s *CLITestSuite) TestApiKeyCreate_ServiceAccountNotValid() {
>>>>>>> 1b2b0d86
	tt := CLITest{args: "api-key create --resource lkc-ab123 --service-account sa-123456", login: "cloud", fixture: "api-key/55.golden", exitCode: 1}
	s.runIntegrationTest(tt)
}

func (s *CLITestSuite) TestApiKey_EnvironmentNotValid() {
	tt := CLITest{args: "api-key list --resource lkc-dne", login: "cloud", env: []string{fmt.Sprintf("%s=no-environment-user@example.com", pauth.ConfluentCloudEmail), fmt.Sprintf("%s=pass1", pauth.ConfluentCloudPassword)}, fixture: "api-key/no-env.golden", exitCode: 1}
	s.runIntegrationTest(tt)
}

func (s *CLITestSuite) TestApiKeyAutocomplete() {
	test := CLITest{args: `__complete api-key describe ""`, login: "cloud", fixture: "api-key/describe-autocomplete.golden"}
	s.runIntegrationTest(test)
}<|MERGE_RESOLUTION|>--- conflicted
+++ resolved
@@ -166,7 +166,6 @@
 	}
 }
 
-<<<<<<< HEAD
 func (s *CLITestSuite) TestAPIKeyDelete() {
 	tests := []CLITest{
 		// delete multiple API keys
@@ -184,10 +183,7 @@
 	}
 }
 
-func (s *CLITestSuite) TestAPIKeyCreate_ServiceAccountNotValid() {
-=======
 func (s *CLITestSuite) TestApiKeyCreate_ServiceAccountNotValid() {
->>>>>>> 1b2b0d86
 	tt := CLITest{args: "api-key create --resource lkc-ab123 --service-account sa-123456", login: "cloud", fixture: "api-key/55.golden", exitCode: 1}
 	s.runIntegrationTest(tt)
 }
