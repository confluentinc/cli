package streamshare

import (
	"github.com/spf13/cobra"

	"github.com/confluentinc/cli/v3/pkg/output"
)

func (c *command) newOptInCommand() *cobra.Command {
	return &cobra.Command{
		Use:   "opt-in",
		Short: "Opt in to stream sharing.",
		RunE:  c.optIn,
	}
}

func (c *command) optIn(_ *cobra.Command, _ []string) error {
	if _, err := c.V2Client.StreamShareOptInOrOut(true); err != nil {
		return err
	}

<<<<<<< HEAD
	output.Println(c.Config.EnableColor, errors.OptInMsg)
=======
	output.Println("Successfully opted in to Stream Sharing.")
>>>>>>> b5a49c08
	return nil
}<|MERGE_RESOLUTION|>--- conflicted
+++ resolved
@@ -19,10 +19,6 @@
 		return err
 	}
 
-<<<<<<< HEAD
-	output.Println(c.Config.EnableColor, errors.OptInMsg)
-=======
-	output.Println("Successfully opted in to Stream Sharing.")
->>>>>>> b5a49c08
+	output.Println(c.Config.EnableColor, "Successfully opted in to Stream Sharing.")
 	return nil
 }