package internal

import (
	"fmt"
	"os"
	"strings"

	shell "github.com/brianstrauch/cobra-shell"
	"github.com/spf13/cobra"

	ccloudv1 "github.com/confluentinc/ccloud-sdk-go-v1-public"
	cliv1 "github.com/confluentinc/ccloud-sdk-go-v2/cli/v1"

	"github.com/confluentinc/cli/v3/internal/admin"
	apikey "github.com/confluentinc/cli/v3/internal/api-key"
	"github.com/confluentinc/cli/v3/internal/asyncapi"
	auditlog "github.com/confluentinc/cli/v3/internal/audit-log"
	"github.com/confluentinc/cli/v3/internal/billing"
	"github.com/confluentinc/cli/v3/internal/byok"
	cloudsignup "github.com/confluentinc/cli/v3/internal/cloud-signup"
	"github.com/confluentinc/cli/v3/internal/cluster"
	"github.com/confluentinc/cli/v3/internal/completion"
	"github.com/confluentinc/cli/v3/internal/configuration"
	"github.com/confluentinc/cli/v3/internal/connect"
	"github.com/confluentinc/cli/v3/internal/context"
	"github.com/confluentinc/cli/v3/internal/environment"
	"github.com/confluentinc/cli/v3/internal/feedback"
	"github.com/confluentinc/cli/v3/internal/flink"
	"github.com/confluentinc/cli/v3/internal/iam"
	"github.com/confluentinc/cli/v3/internal/kafka"
	"github.com/confluentinc/cli/v3/internal/ksql"
	"github.com/confluentinc/cli/v3/internal/local"
	"github.com/confluentinc/cli/v3/internal/login"
	"github.com/confluentinc/cli/v3/internal/logout"
	"github.com/confluentinc/cli/v3/internal/network"
	"github.com/confluentinc/cli/v3/internal/organization"
	"github.com/confluentinc/cli/v3/internal/pipeline"
	"github.com/confluentinc/cli/v3/internal/plugin"
	"github.com/confluentinc/cli/v3/internal/price"
	"github.com/confluentinc/cli/v3/internal/prompt"
	schemaregistry "github.com/confluentinc/cli/v3/internal/schema-registry"
	"github.com/confluentinc/cli/v3/internal/secret"
	servicequota "github.com/confluentinc/cli/v3/internal/service-quota"
	streamshare "github.com/confluentinc/cli/v3/internal/stream-share"
	"github.com/confluentinc/cli/v3/internal/update"
	"github.com/confluentinc/cli/v3/internal/version"
	pauth "github.com/confluentinc/cli/v3/pkg/auth"
	"github.com/confluentinc/cli/v3/pkg/ccloudv2"
	pcmd "github.com/confluentinc/cli/v3/pkg/cmd"
	"github.com/confluentinc/cli/v3/pkg/config"
	"github.com/confluentinc/cli/v3/pkg/errors"
	"github.com/confluentinc/cli/v3/pkg/featureflags"
	"github.com/confluentinc/cli/v3/pkg/form"
	"github.com/confluentinc/cli/v3/pkg/help"
	"github.com/confluentinc/cli/v3/pkg/netrc"
	"github.com/confluentinc/cli/v3/pkg/output"
	ppanic "github.com/confluentinc/cli/v3/pkg/panic-recovery"
	pplugin "github.com/confluentinc/cli/v3/pkg/plugin"
	secrets "github.com/confluentinc/cli/v3/pkg/secret"
	"github.com/confluentinc/cli/v3/pkg/usage"
	pversion "github.com/confluentinc/cli/v3/pkg/version"
)

func NewConfluentCommand(cfg *config.Config) *cobra.Command {
	cmd := &cobra.Command{
		Use:     pversion.CLIName,
		Short:   fmt.Sprintf("%s.", pversion.FullCLIName),
		Long:    getLongDescription(cfg),
		Version: cfg.Version.Version,
	}

	cmd.Flags().Bool("version", false, fmt.Sprintf("Show version of the %s.", pversion.FullCLIName))
	cmd.PersistentFlags().BoolP("help", "h", false, "Show help for this command.")
	cmd.PersistentFlags().CountP("verbose", "v", "Increase verbosity (-v for warn, -vv for info, -vvv for debug, -vvvv for trace).")
	cmd.PersistentFlags().Bool("unsafe-trace", false, "Equivalent to -vvvv, but also log HTTP requests and responses which might contain plaintext secrets.")

	disableUpdateCheck := cfg.DisableUpdates || cfg.DisableUpdateCheck
	updateClient := update.NewClient(pversion.CLIName, disableUpdateCheck)
	authTokenHandler := pauth.NewAuthTokenHandler()
	ccloudClientFactory := pauth.NewCCloudClientFactory(cfg.Version.UserAgent)
	flagResolver := &pcmd.FlagResolverImpl{Prompt: form.NewPrompt(), Out: os.Stdout}
	jwtValidator := pcmd.NewJWTValidator()
	netrcHandler := netrc.NewNetrcHandler(netrc.GetNetrcFilePath(cfg.IsTest))
	ccloudClient := getCloudClient(cfg, ccloudClientFactory)
	loginCredentialsManager := pauth.NewLoginCredentialsManager(netrcHandler, form.NewPrompt(), ccloudClient)
	loginOrganizationManager := pauth.NewLoginOrganizationManagerImpl()
	mdsClientManager := &pauth.MDSClientManagerImpl{}
	featureflags.Init(cfg)

	cmd.SetHelpFunc(func(cmd *cobra.Command, args []string) {
		pcmd.LabelRequiredFlags(cmd)
		_ = help.WriteHelpTemplate(cmd)
	})

	prerunner := &pcmd.PreRun{
		Config:                  cfg,
		AuthTokenHandler:        authTokenHandler,
		CCloudClientFactory:     ccloudClientFactory,
		FlagResolver:            flagResolver,
		JWTValidator:            jwtValidator,
		LoginCredentialsManager: loginCredentialsManager,
		MDSClientManager:        mdsClientManager,
		UpdateClient:            updateClient,
		Version:                 cfg.Version,
	}

	cmd.AddCommand(admin.New(prerunner, cfg.IsTest))
	cmd.AddCommand(apikey.New(prerunner, flagResolver))
	cmd.AddCommand(asyncapi.New(prerunner))
	cmd.AddCommand(auditlog.New(prerunner))
	cmd.AddCommand(billing.New(prerunner))
	cmd.AddCommand(byok.New(prerunner))
	cmd.AddCommand(cluster.New(prerunner, cfg.Version.UserAgent))
	cmd.AddCommand(cloudsignup.New(prerunner))
	cmd.AddCommand(completion.New())
	cmd.AddCommand(configuration.New(cfg, prerunner))
	cmd.AddCommand(context.New(prerunner, flagResolver))
	cmd.AddCommand(connect.New(cfg, prerunner))
	cmd.AddCommand(environment.New(prerunner))
	cmd.AddCommand(feedback.New(prerunner))
	cmd.AddCommand(iam.New(cfg, prerunner))
	cmd.AddCommand(kafka.New(cfg, prerunner))
	cmd.AddCommand(ksql.New(cfg, prerunner))
	cmd.AddCommand(local.New(prerunner))
	cmd.AddCommand(login.New(cfg, prerunner, ccloudClientFactory, mdsClientManager, netrcHandler, loginCredentialsManager, loginOrganizationManager, authTokenHandler))
	cmd.AddCommand(logout.New(cfg, prerunner, netrcHandler))
	cmd.AddCommand(network.New(prerunner))
	cmd.AddCommand(organization.New(prerunner))
	cmd.AddCommand(pipeline.New(prerunner))
	cmd.AddCommand(plugin.New(cfg, prerunner))
	cmd.AddCommand(price.New(prerunner))
	cmd.AddCommand(prompt.New(cfg))
	cmd.AddCommand(servicequota.New(prerunner))
	cmd.AddCommand(schemaregistry.New(cfg, prerunner))
	cmd.AddCommand(secret.New(prerunner, flagResolver, secrets.NewPasswordProtectionPlugin()))
	cmd.AddCommand(shell.New(cmd, func() *cobra.Command { return NewConfluentCommand(cfg) }))
	cmd.AddCommand(streamshare.New(prerunner))
	cmd.AddCommand(update.New(cfg, prerunner, updateClient))
	cmd.AddCommand(version.New(prerunner, cfg.Version))

	_ = cfg.ParseFlagsIntoConfig(cmd)
	if cfg.IsTest || featureflags.Manager.BoolVariation("cli.flink", cfg.Context(), config.CliLaunchDarklyClient, true, false) {
		cmd.AddCommand(flink.New(cfg, prerunner))
	}

	changeDefaults(cmd, cfg)
	deprecateCommandsAndFlags(cmd, cfg)
	featureflags.Manager.SetCommandAndFlags(cmd, os.Args[1:])
	disableCommandAndFlagHelpText(cmd, cfg)
	return cmd
}

func Execute(cmd *cobra.Command, args []string, cfg *config.Config) error {
	defer func() {
		if r := recover(); r != nil {
			if !cfg.Version.IsReleased() {
				panic(r)
			}
			u := ppanic.CollectPanic(cmd, args, cfg)
			if err := reportUsage(cmd, cfg, u); err != nil {
				output.ErrPrint(cfg.EnableColor, errors.DisplaySuggestionsMessage(err))
			}
			cobra.CheckErr(r)
		}
	}()
	if !cfg.DisablePlugins {
		if plugin := pplugin.FindPlugin(cmd, args, cfg); plugin != nil {
			return pplugin.ExecPlugin(plugin)
		}
	}
	// Usage collection is a wrapper around Execute() instead of a post-run function so we can collect the error status.
	u := usage.New(cfg.Version.Version)

	if !cfg.IsTest && cfg.Version.IsReleased() {
		cmd.PersistentPostRun = u.Collect
	}

	err := cmd.Execute()
	output.ErrPrint(cfg.EnableColor, errors.DisplaySuggestionsMessage(err))

	u.Error = cliv1.PtrBool(err != nil)
	if err := reportUsage(cmd, cfg, u); err != nil {
		return err
	}

	return err
}

func reportUsage(cmd *cobra.Command, cfg *config.Config, u *usage.Usage) error {
<<<<<<< HEAD
	if cfg.IsCloudLogin() && !cfg.HasGovHostname() && u.Command != nil && *(u.Command) != "" {
=======
	if cfg.IsCloudLogin() && u.Command != nil && *u.Command != "" {
>>>>>>> 205d114a
		unsafeTrace, err := cmd.Flags().GetBool("unsafe-trace")
		if err != nil {
			return err
		}
		u.Report(ccloudv2.NewClient(cfg, unsafeTrace))
	}
	return nil
}

func getLongDescription(cfg *config.Config) string {
	switch {
	case cfg.IsCloudLogin():
		return "Manage your Confluent Cloud."
	case cfg.IsOnPremLogin():
		return "Manage your Confluent Platform."
	default:
		return "Manage your Confluent Cloud or Confluent Platform. Log in to see all available commands."
	}
}

func changeDefaults(cmd *cobra.Command, cfg *config.Config) {
	hideAndErrIfMissingRunRequirement(cmd, cfg)
	catchErrors(cmd)

	cmd.Flags().SortFlags = false

	for _, subcommand := range cmd.Commands() {
		changeDefaults(subcommand, cfg)
	}
}

// hideAndErrIfMissingRunRequirement hides commands that don't meet a requirement and errs if a user attempts to use it;
// for example, an on-prem command shouldn't be used by a cloud user.
func hideAndErrIfMissingRunRequirement(cmd *cobra.Command, cfg *config.Config) {
	if err := pcmd.ErrIfMissingRunRequirement(cmd, cfg); err != nil {
		cmd.Hidden = true

		// Show err for internal commands. Leaf commands will err in the PreRun function.
		if cmd.HasSubCommands() {
			cmd.RunE = func(_ *cobra.Command, _ []string) error { return err }
		}
	}
}

// catchErrors catches (and modifies) errors from any of the built-in error-producing functions.
func catchErrors(cmd *cobra.Command) {
	if cmd.PersistentPreRunE != nil {
		cmd.PersistentPreRunE = pcmd.CatchErrors(cmd.PersistentPreRunE)
	}
	if cmd.PreRunE != nil {
		cmd.PreRunE = pcmd.CatchErrors(cmd.PreRunE)
	}
	if cmd.RunE != nil {
		cmd.RunE = pcmd.CatchErrors(cmd.RunE)
	}
}

func getCloudClient(cfg *config.Config, ccloudClientFactory pauth.CCloudClientFactory) *ccloudv1.Client {
	if cfg.IsCloudLogin() {
		return ccloudClientFactory.AnonHTTPClientFactory(pauth.CCloudURL)
	}
	return nil
}

func deprecateCommandsAndFlags(cmd *cobra.Command, cfg *config.Config) {
	deprecatedCmds := featureflags.Manager.JsonVariation(featureflags.DeprecationNotices, cfg.Context(), config.CliLaunchDarklyClient, true, []any{})
	cmdToFlagsAndMsg := featureflags.GetAnnouncementsOrDeprecation(deprecatedCmds)
	for name, flagsAndMsg := range cmdToFlagsAndMsg {
		if cmd, _, err := cmd.Find(strings.Split(name, " ")); err == nil {
			if flagsAndMsg.Flags == nil {
				featureflags.DeprecateCommandTree(cmd)
			} else {
				featureflags.DeprecateFlags(cmd, flagsAndMsg.Flags)
			}
		}
	}
}

func disableCommandAndFlagHelpText(cmd *cobra.Command, cfg *config.Config) {
	disableResp := featureflags.GetLDDisableMap(cfg.Context())
	disabledCmdsAndFlags, ok := disableResp["patterns"].([]any)
	if ok && len(disabledCmdsAndFlags) > 0 {
		for _, pattern := range disabledCmdsAndFlags {
			if command, flags, err := cmd.Find(strings.Split(pattern.(string), " ")); err == nil {
				featureflags.DisableHelpText(command, flags)
			}
		}
	}
}<|MERGE_RESOLUTION|>--- conflicted
+++ resolved
@@ -187,11 +187,7 @@
 }
 
 func reportUsage(cmd *cobra.Command, cfg *config.Config, u *usage.Usage) error {
-<<<<<<< HEAD
-	if cfg.IsCloudLogin() && !cfg.HasGovHostname() && u.Command != nil && *(u.Command) != "" {
-=======
-	if cfg.IsCloudLogin() && u.Command != nil && *u.Command != "" {
->>>>>>> 205d114a
+	if cfg.IsCloudLogin() && !cfg.HasGovHostname() && u.Command != nil && *u.Command != "" {
 		unsafeTrace, err := cmd.Flags().GetBool("unsafe-trace")
 		if err != nil {
 			return err
