--- conflicted
+++ resolved
@@ -60,10 +60,6 @@
 		return err
 	}
 
-<<<<<<< HEAD
-	output.Println(c.Config.EnableColor, errors.LoggedOutMsg)
-=======
-	output.Println("You are now logged out.")
->>>>>>> b5a49c08
+	output.Println(c.Config.EnableColor, "You are now logged out.")
 	return nil
 }