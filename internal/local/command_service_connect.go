package local

import (
	"bytes"
	"encoding/json"
	"fmt"
	"io"
	"net/http"
	"os"
	"slices"
	"time"

	"github.com/spf13/cobra"

	"github.com/confluentinc/cli/v3/pkg/cmd"
	"github.com/confluentinc/cli/v3/pkg/examples"
	"github.com/confluentinc/cli/v3/pkg/local"
	"github.com/confluentinc/cli/v3/pkg/output"
	"github.com/confluentinc/cli/v3/pkg/utils"
)

var connectors = []string{
	"file-sink",
	"file-source",
	"replicator",
}

func NewConnectConnectorCommand(prerunner cmd.PreRunner) *cobra.Command {
	c := NewLocalCommand(
		&cobra.Command{
			Use:   "connector",
			Short: "Manage connectors.",
			Args:  cobra.NoArgs,
		}, prerunner)

	c.AddCommand(NewConnectConnectorConfigCommand(prerunner))
	c.AddCommand(NewConnectConnectorStatusCommand(prerunner))
	c.AddCommand(NewConnectConnectorListCommand(prerunner))
	c.AddCommand(NewConnectConnectorLoadCommand(prerunner))
	c.AddCommand(NewConnectConnectorUnloadCommand(prerunner))

	return c.Command
}

func NewConnectConnectorConfigCommand(prerunner cmd.PreRunner) *cobra.Command {
	c := NewLocalCommand(
		&cobra.Command{
			Use:   "config <connector-name>",
			Short: "View or set connector configurations.",
			Args:  cobra.ExactArgs(1),
			Example: examples.BuildExampleString(
				examples.Example{
					Text: "Print the current configuration of a connector named `s3-sink`:",
					Code: "confluent local services connect connector config s3-sink",
				},
				examples.Example{
					Text: "Configure a connector named `wikipedia-file-source` by passing its configuration properties in JSON format.",
					Code: "confluent local services connect connector config wikipedia-file-source --config <path-to-connector>/wikipedia-file-source.json",
				},
				examples.Example{
					Text: "Configure a connector named `wikipedia-file-source` by passing its configuration properties as Java properties.",
					Code: "confluent local services connect connector config wikipedia-file-source --config <path-to-connector>/wikipedia-file-source.properties",
				},
			),
		}, prerunner)

	c.Command.RunE = c.runConnectConnectorConfigCommand
	c.Flags().StringP("config", "c", "", "Configuration file for a connector.")
	return c.Command
}

func (c *command) runConnectConnectorConfigCommand(cmd *cobra.Command, args []string) error {
	isUp, err := c.isRunning("connect")
	if err != nil {
		return err
	}
	if !isUp {
		return c.printStatus("connect")
	}

	connector := args[0]

	configFile, err := cmd.Flags().GetString("config")
	if err != nil {
		return err
	}
	if configFile == "" {
		out, err := getConnectorConfig(connector)
		if err != nil {
			return err
		}

		output.Printf(c.Config.EnableColor, "Current configuration of %s:\n", connector)
		output.Println(c.Config.EnableColor, out)
		return nil
	}

	data, err := os.ReadFile(configFile)
	if err != nil {
		return err
	}

	var config map[string]any
	if isJSON(data) {
		if err := json.Unmarshal(data, &config); err != nil {
			return err
		}
		if inner, ok := config["config"]; ok {
			config = inner.(map[string]any)
		}
	} else {
		config = local.ExtractConfig(data)
	}

	config["name"] = connector
	data, err = json.Marshal(config)
	if err != nil {
		return err
	}

	out, err := putConnectorConfig(connector, data)
	if err != nil {
		return err
	}

	output.Println(c.Config.EnableColor, out)
	return nil
}

func NewConnectConnectorStatusCommand(prerunner cmd.PreRunner) *cobra.Command {
	c := NewLocalCommand(
		&cobra.Command{
			Use:   "status <connector-name>",
			Short: "Check the status of all connectors, or a single connector.",
			Args:  cobra.MaximumNArgs(1),
		}, prerunner)

	c.Command.RunE = c.runConnectConnectorStatusCommand
	return c.Command
}

func (c *command) runConnectConnectorStatusCommand(_ *cobra.Command, args []string) error {
	isUp, err := c.isRunning("connect")
	if err != nil {
		return err
	}
	if !isUp {
		return c.printStatus("connect")
	}

	if len(args) == 0 {
		out, err := getConnectorsStatus()
		if err != nil {
			return err
		}

		output.Println(c.Config.EnableColor, out)
		return nil
	}

	connector := args[0]
	out, err := getConnectorStatus(connector)
	if err != nil {
		return err
	}

	output.Println(c.Config.EnableColor, out)
	return nil
}

func NewConnectConnectorListCommand(prerunner cmd.PreRunner) *cobra.Command {
	c := NewLocalCommand(
		&cobra.Command{
			Use:   "list",
			Short: "List all bundled connectors.",
			Long:  "List all connectors bundled with Confluent Platform.",
			Args:  cobra.NoArgs,
		}, prerunner)

	c.Command.Run = c.runConnectConnectorListCommand
	return c.Command
}

func (c *command) runConnectConnectorListCommand(_ *cobra.Command, _ []string) {
	output.Println(c.Config.EnableColor, "Bundled Connectors:")
	output.Println(c.Config.EnableColor, local.BuildTabbedList(connectors))
}

func NewConnectConnectorLoadCommand(prerunner cmd.PreRunner) *cobra.Command {
	c := NewLocalCommand(
		&cobra.Command{
			Use:   "load <connector-name>",
			Short: "Load a connector.",
			Long:  "Load a bundled connector from Confluent Platform or your own custom connector.",
			Args:  cobra.ExactArgs(1),
			Example: examples.BuildExampleString(
				examples.Example{
					Text: "Load a predefined connector called `s3-sink`:",
					Code: "confluent local load s3-sink",
				},
			),
		}, prerunner)

	c.Command.RunE = c.runConnectConnectorLoadCommand
	c.Flags().StringP("config", "c", "", "Configuration file for a connector.")
	return c.Command
}

func (c *command) runConnectConnectorLoadCommand(cmd *cobra.Command, args []string) error {
	isUp, err := c.isRunning("connect")
	if err != nil {
		return err
	}
	if !isUp {
		return c.printStatus("connect")
	}

	connector := args[0]

	var configFile string

	if slices.Contains(connectors, connector) {
		configFile, err = c.ch.GetConnectorConfigFile(connector)
		if err != nil {
			return err
		}
	} else {
		configFile, err = cmd.Flags().GetString("config")
		if err != nil {
			return err
		}
		if configFile == "" {
			return fmt.Errorf("invalid connector: %s", connector)
		}
	}

	data, err := os.ReadFile(configFile)
	if err != nil {
		return err
	}
	if !isJSON(data) {
		config := local.ExtractConfig(data)
		delete(config, "name")

		full := map[string]any{
			"name":   connector,
			"config": config,
		}

		data, err = json.Marshal(full)
		if err != nil {
			return err
		}
	}

	out, err := postConnectorConfig(data)
	if err != nil {
		return err
	}

	output.Println(c.Config.EnableColor, out)
	return nil
}

func NewConnectConnectorUnloadCommand(prerunner cmd.PreRunner) *cobra.Command {
	c := NewLocalCommand(
		&cobra.Command{
			Use:   "unload <connector-name>",
			Short: "Unload a connector.",
			Args:  cobra.ExactArgs(1),
			Example: examples.BuildExampleString(
				examples.Example{
					Text: "Unload a predefined connector called `s3-sink`:",
					Code: "confluent local unload s3-sink",
				},
			),
		}, prerunner)

	c.Command.RunE = c.runConnectConnectorUnloadCommand
	return c.Command
}

func (c *command) runConnectConnectorUnloadCommand(_ *cobra.Command, args []string) error {
	isUp, err := c.isRunning("connect")
	if err != nil {
		return err
	}
	if !isUp {
		return c.printStatus("connect")
	}

	connector := args[0]
	out, err := deleteConnectorConfig(connector)
	if err != nil {
		return err
	}

	if out != "" {
		output.Println(c.Config.EnableColor, out)
	} else {
		output.Println(c.Config.EnableColor, "Success.")
	}
	return nil
}

func NewConnectPluginCommand(prerunner cmd.PreRunner) *cobra.Command {
	c := NewLocalCommand(
		&cobra.Command{
			Use:   "plugin",
			Short: "Manage Connect plugins.",
			Args:  cobra.NoArgs,
		}, prerunner)

	c.AddCommand(NewConnectPluginListCommand(prerunner))

	return c.Command
}

func NewConnectPluginListCommand(prerunner cmd.PreRunner) *cobra.Command {
	c := NewLocalCommand(
		&cobra.Command{
			Use:   "list",
			Short: "List available Connect plugins.",
			Long:  "List available Connect plugins bundled with Confluent Platform.",
			Args:  cobra.NoArgs,
		}, prerunner)

	c.Command.RunE = c.runConnectPluginListCommand
	return c.Command
}

func (c *command) runConnectPluginListCommand(_ *cobra.Command, _ []string) error {
	isUp, err := c.isRunning("connect")
	if err != nil {
		return err
	}
	if !isUp {
		return c.printStatus("connect")
	}

	url := fmt.Sprintf("http://localhost:%d/connector-plugins", services["connect"].port)
	out, err := makeRequest(http.MethodGet, url, []byte{})
	if err != nil {
		return err
	}

<<<<<<< HEAD
	output.Printf(c.Config.EnableColor, errors.AvailableConnectPluginsMsg, out)
=======
	output.Println("Available Connect Plugins:")
	output.Println(out)
>>>>>>> b5a49c08
	return nil
}

func isJSON(data []byte) bool {
	var out map[string]any
	return json.Unmarshal(data, &out) == nil
}

func getConnectorConfig(connector string) (string, error) {
	url := fmt.Sprintf("http://localhost:%d/connectors/%s/config", services["connect"].port, connector)
	return makeRequest(http.MethodGet, url, []byte{})
}

func getConnectorStatus(connector string) (string, error) {
	url := fmt.Sprintf("http://localhost:%d/connectors/%s/status", services["connect"].port, connector)
	return makeRequest(http.MethodGet, url, []byte{})
}

func getConnectorsStatus() (string, error) {
	url := fmt.Sprintf("http://localhost:%d/connectors", services["connect"].port)
	return makeRequest(http.MethodGet, url, []byte{})
}

func postConnectorConfig(config []byte) (string, error) {
	url := fmt.Sprintf("http://localhost:%d/connectors", services["connect"].port)
	return makeRequest(http.MethodPost, url, config)
}

func putConnectorConfig(connector string, config []byte) (string, error) {
	url := fmt.Sprintf("http://localhost:%d/connectors/%s/config", services["connect"].port, connector)
	return makeRequest(http.MethodPut, url, config)
}

func deleteConnectorConfig(connector string) (string, error) {
	url := fmt.Sprintf("http://localhost:%d/connectors/%s", services["connect"].port, connector)
	return makeRequest(http.MethodDelete, url, []byte{})
}

func makeRequest(method, url string, body []byte) (string, error) {
	req, err := http.NewRequest(method, url, bytes.NewReader(body))
	if err != nil {
		return "", err
	}
	req.Header.Set("Content-Type", "application/json")

	client := utils.DefaultClient()
	client.Timeout = 10 * time.Second
	res, err := client.Do(req)
	if err != nil {
		return "", err
	}

	return formatJSONResponse(res)
}

func formatJSONResponse(res *http.Response) (string, error) {
	out, err := io.ReadAll(res.Body)
	if err != nil {
		return "", err
	}
	defer res.Body.Close()

	buf := new(bytes.Buffer)
	if len(out) > 0 {
		err = json.Indent(buf, out, "", "  ")
		if err != nil {
			return "", err
		}
	}

	return buf.String(), nil
}<|MERGE_RESOLUTION|>--- conflicted
+++ resolved
@@ -344,12 +344,8 @@
 		return err
 	}
 
-<<<<<<< HEAD
-	output.Printf(c.Config.EnableColor, errors.AvailableConnectPluginsMsg, out)
-=======
-	output.Println("Available Connect Plugins:")
-	output.Println(out)
->>>>>>> b5a49c08
+	output.Println(c.Config.EnableColor, "Available Connect Plugins:")
+	output.Println(c.Config.EnableColor, out)
 	return nil
 }
 
