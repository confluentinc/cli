--- conflicted
+++ resolved
@@ -127,12 +127,8 @@
 	if err := scanner.Err(); err != nil {
 		return err
 	}
-<<<<<<< HEAD
 	output.Println(c.Config.EnableColor, "\r")
 
-=======
-	output.Println("\r")
->>>>>>> ce7daf4d
 	log.CliLogger.Tracef("Successfully pulled Confluent Local image")
 
 	brokers, err := cmd.Flags().GetInt32("brokers")
@@ -159,11 +155,11 @@
 	natPlaintextPorts := getNatPlaintextPorts(ports)
 	containerStartCmd := strslice.StrSlice{"bash", "-c", "'/etc/confluent/docker/run'"}
 
-	_, err = dockerClient.NetworkCreate(context.Background(), confluentLocalNetworkName, types.NetworkCreate{
+	options := types.NetworkCreate{
 		CheckDuplicate: true,
 		Driver:         "bridge",
-	})
-	if err != nil && !strings.Contains(err.Error(), "already exists") {
+	}
+	if _, err := dockerClient.NetworkCreate(context.Background(), confluentLocalNetworkName, options); err != nil && !strings.Contains(err.Error(), "already exists") {
 		return err
 	}
 
@@ -178,30 +174,21 @@
 			Env:          getContainerEnvironmentWithPorts(ports, idx, brokers),
 		}
 
-<<<<<<< HEAD
-	output.ErrPrintf(c.Config.EnableColor, "Started Confluent Local container %v.\n", getShortenedContainerId(createResp.ID))
-=======
 		hostConfig := &container.HostConfig{
 			NetworkMode: container.NetworkMode("confluent-local-network"),
-			PortBindings: nat.PortMap{
-				natPlaintextPorts[idx]: []nat.PortBinding{
-					{
-						HostIP:   localhost,
-						HostPort: ports.PlaintextPorts[idx],
-					},
-				},
-			},
+			PortBindings: nat.PortMap{natPlaintextPorts[idx]: []nat.PortBinding{{
+				HostIP:   localhost,
+				HostPort: ports.PlaintextPorts[idx],
+			}}},
 		}
 
 		// expose Kafka REST port for broker 1
 		if idx == 0 {
 			config.ExposedPorts[natKafkaRestPort] = struct{}{}
-			hostConfig.PortBindings[natKafkaRestPort] = []nat.PortBinding{
-				{
-					HostIP:   localhost,
-					HostPort: ports.KafkaRestPort,
-				},
-			}
+			hostConfig.PortBindings[natKafkaRestPort] = []nat.PortBinding{{
+				HostIP:   localhost,
+				HostPort: ports.KafkaRestPort,
+			}}
 		}
 
 		createResp, err := dockerClient.ContainerCreate(context.Background(), config, hostConfig, nil, platform, fmt.Sprintf(confluentBrokerPrefix, brokerId))
@@ -214,7 +201,6 @@
 		}
 		containerIds = append(containerIds, getShortenedContainerId(createResp.ID))
 	}
->>>>>>> ce7daf4d
 
 	table := output.NewTable(cmd)
 	portsData := &portsOut{
@@ -222,18 +208,12 @@
 		strings.Join(c.Config.LocalPorts.PlaintextPorts, ","),
 	}
 	table.Add(portsData)
-	err = table.Print()
-	if err != nil {
-		return err
-	}
-
-<<<<<<< HEAD
-	output.ErrPrintln(c.Config.EnableColor, "To continue your Confluent Local experience, run `confluent local kafka topic create test` and `confluent local kafka topic produce test`.")
-
-=======
-	output.Printf("Started Confluent Local containers %s.\n", utils.ArrayToCommaDelimitedString(containerIds, ""))
-	output.Println("To continue your Confluent Local experience, run `confluent local kafka topic create <topic>` and `confluent local kafka topic produce <topic>`.")
->>>>>>> ce7daf4d
+	if err := table.Print(); err != nil {
+		return err
+	}
+
+	output.Printf(c.Config.EnableColor, "Started Confluent Local containers %s.\n", utils.ArrayToCommaDelimitedString(containerIds, ""))
+	output.Println(c.Config.EnableColor, "To continue your Confluent Local experience, run `confluent local kafka topic create <topic>` and `confluent local kafka topic produce <topic>`.")
 	return nil
 }
 
