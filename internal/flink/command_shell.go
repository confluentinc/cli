package flink

import (
	"github.com/spf13/cobra"

	"github.com/confluentinc/cli/v3/pkg/auth"
	pcmd "github.com/confluentinc/cli/v3/pkg/cmd"
	"github.com/confluentinc/cli/v3/pkg/config"
	"github.com/confluentinc/cli/v3/pkg/errors"
	"github.com/confluentinc/cli/v3/pkg/flink"
	client "github.com/confluentinc/cli/v3/pkg/flink/app"
	"github.com/confluentinc/cli/v3/pkg/flink/test/mock"
	"github.com/confluentinc/cli/v3/pkg/flink/types"
	"github.com/confluentinc/cli/v3/pkg/output"
	ppanic "github.com/confluentinc/cli/v3/pkg/panic-recovery"
)

func (c *command) newShellCommand(cfg *config.Config, prerunner pcmd.PreRunner) *cobra.Command {
	cmd := &cobra.Command{
		Use:   "shell",
		Short: "Start Flink interactive SQL client.",
		RunE: func(cmd *cobra.Command, args []string) error {
			return c.startFlinkSqlClient(prerunner, cmd)
		},
	}

	c.addComputePoolFlag(cmd)
	pcmd.AddServiceAccountFlag(cmd, c.AuthenticatedCLICommand)
	pcmd.AddEnvironmentFlag(cmd, c.AuthenticatedCLICommand)
	cmd.Flags().String("database", "", "The database which will be used as default database. When using Kafka, this is the cluster display name.")
	pcmd.AddContextFlag(cmd, c.CLICommand)
	if cfg.IsTest {
		cmd.Flags().Bool("fake-gateway", false, "Test the SQL client with fake gateway data.")
	}

	return cmd
}

func (c *command) authenticated(authenticated func(*cobra.Command, []string) error, cmd *cobra.Command, jwtValidator pcmd.JWTValidator) func() error {
	return func() error {
		authToken := c.Context.GetAuthToken()
		authRefreshToken := c.Context.GetAuthRefreshToken()
		if err := c.Context.UpdateAuthTokens(authToken, authRefreshToken); err != nil {
			return err
		}

		if err := authenticated(cmd, nil); err != nil {
			return err
		}

		flinkGatewayClient, err := c.GetFlinkGatewayClient(true)
		if err != nil {
			return err
		}

		jwtCtx := &config.Context{State: &config.ContextState{AuthToken: flinkGatewayClient.AuthToken}}
		if tokenErr := jwtValidator.Validate(jwtCtx); tokenErr != nil {
			dataplaneToken, err := auth.GetDataplaneToken(c.Context.GetState(), c.Context.GetPlatformServer())
			if err != nil {
				return err
			}
			flinkGatewayClient.AuthToken = dataplaneToken
		}

		return nil
	}
}

func (c *command) startFlinkSqlClient(prerunner pcmd.PreRunner, cmd *cobra.Command) error {
	// if the --fake-gateway flag is set, we start the client with a simulated gateway client that returns fake data
	fakeMode, _ := cmd.Flags().GetBool("fake-gateway")
	if fakeMode {
		client.StartApp(
			mock.NewFakeFlinkGatewayClient(),
			func() error { return nil },
			types.ApplicationOptions{
				Context:   c.Context,
				UserAgent: c.Version.UserAgent,
			}, func() {})
		return nil
	}

	resourceId := c.Context.GetOrganization().GetResourceId()

	environmentId, err := cmd.Flags().GetString("environment")
	if err != nil {
		return err
	}
	if environmentId == "" {
		if c.Context.GetCurrentEnvironment() == "" {
			return errors.NewErrorWithSuggestions("no environment provided", "Provide an environment with `confluent environment use env-123456` or `--environment`.")
		}
		environmentId = c.Context.GetCurrentEnvironment()
	}

	catalog := c.Context.GetCurrentFlinkCatalog()
	if catalog == "" {
		environment, err := c.V2Client.GetOrgEnvironment(environmentId)
		if err != nil {
			return errors.NewErrorWithSuggestions(err.Error(), "List available environments with `confluent environment list`.")
		}
		catalog = environment.GetDisplayName()
	}

	computePool := c.Context.GetCurrentFlinkComputePool()
	if computePool == "" {
<<<<<<< HEAD
		return errors.NewErrorWithSuggestions("no compute pool selected", "Select a compute pool with `confluent flink compute-pool use` or `--compute-pool`.")
	}

	serviceAccount := c.Context.GetCurrentServiceAccount()
	if serviceAccount == "" {
		output.ErrPrintln(flink.ServiceAccountWarning)
=======
		if c.Context.GetCurrentFlinkComputePool() == "" {
			return errors.NewErrorWithSuggestions("no compute pool selected", "Select a compute pool with `confluent flink compute-pool use` or `--compute-pool`.")
		}
		computePool = c.Context.GetCurrentFlinkComputePool()
	}

	serviceAccount, err := cmd.Flags().GetString("service-account")
	if err != nil {
		return err
	}
	if serviceAccount == "" {
		serviceAccount = c.Context.GetCurrentServiceAccount()
	}

	if serviceAccount == "" {
		output.ErrPrintln("Warning: no service account provided. To ensure that your statements run continuously, " +
			"switch to using a service account instead of your user identity with `confluent iam service-account use` or `--service-account`. " +
			"Otherwise, statements will stop running after 4 hours.")
>>>>>>> 8d4af82b
	}

	database, err := cmd.Flags().GetString("database")
	if err != nil {
		return err
	}
	if database == "" {
		if c.Context.GetCurrentFlinkDatabase() != "" {
			database = c.Context.GetCurrentFlinkDatabase()
		} else {
			database = c.Context.KafkaClusterContext.GetActiveKafkaClusterConfig().GetName()
		}
	}

	unsafeTrace, err := c.Command.Flags().GetBool("unsafe-trace")
	if err != nil {
		return err
	}

	flinkGatewayClient, err := c.GetFlinkGatewayClient(true)
	if err != nil {
		return err
	}

	jwtValidator := pcmd.NewJWTValidator()

	verbose, _ := cmd.Flags().GetCount("verbose")

	client.StartApp(flinkGatewayClient, c.authenticated(prerunner.Authenticated(c.AuthenticatedCLICommand), cmd, jwtValidator), types.ApplicationOptions{
		Context:          c.Context,
		UnsafeTrace:      unsafeTrace,
		UserAgent:        c.Version.UserAgent,
		EnvironmentName:  catalog,
		EnvironmentId:    environmentId,
		OrgResourceId:    resourceId,
		Database:         database,
		ComputePoolId:    computePool,
		ServiceAccountId: serviceAccount,
		Verbose:          verbose > 0,
	}, reportUsage(cmd, c.Config.Config, unsafeTrace))
	return nil
}

func reportUsage(cmd *cobra.Command, cfg *config.Config, unsafeTrace bool) func() {
	return func() {
		u := ppanic.CollectPanic(cmd, nil, cfg)
		u.Report(cfg.GetCloudClientV2(unsafeTrace))
	}
}<|MERGE_RESOLUTION|>--- conflicted
+++ resolved
@@ -104,33 +104,12 @@
 
 	computePool := c.Context.GetCurrentFlinkComputePool()
 	if computePool == "" {
-<<<<<<< HEAD
 		return errors.NewErrorWithSuggestions("no compute pool selected", "Select a compute pool with `confluent flink compute-pool use` or `--compute-pool`.")
 	}
 
 	serviceAccount := c.Context.GetCurrentServiceAccount()
 	if serviceAccount == "" {
 		output.ErrPrintln(flink.ServiceAccountWarning)
-=======
-		if c.Context.GetCurrentFlinkComputePool() == "" {
-			return errors.NewErrorWithSuggestions("no compute pool selected", "Select a compute pool with `confluent flink compute-pool use` or `--compute-pool`.")
-		}
-		computePool = c.Context.GetCurrentFlinkComputePool()
-	}
-
-	serviceAccount, err := cmd.Flags().GetString("service-account")
-	if err != nil {
-		return err
-	}
-	if serviceAccount == "" {
-		serviceAccount = c.Context.GetCurrentServiceAccount()
-	}
-
-	if serviceAccount == "" {
-		output.ErrPrintln("Warning: no service account provided. To ensure that your statements run continuously, " +
-			"switch to using a service account instead of your user identity with `confluent iam service-account use` or `--service-account`. " +
-			"Otherwise, statements will stop running after 4 hours.")
->>>>>>> 8d4af82b
 	}
 
 	database, err := cmd.Flags().GetString("database")
