--- conflicted
+++ resolved
@@ -20,18 +20,11 @@
 func (c *command) newApplicationCreateCommand() *cobra.Command {
 	cmd := &cobra.Command{
 		Use:   "create <resourceFilePath>",
-		Short: "Create a Flink Application.",
+		Short: "Create a Flink application.",
 		Args:  cobra.ExactArgs(1),
 		RunE:  c.applicationCreate,
 	}
 
-<<<<<<< HEAD
-	cmd.Flags().String("environment", "", "Name of the Environment to create the FlinkApplication from.")
-	cmd.Flags().String("url", "", `Base URL of the Confluent Manager for Apache Flink (CMF). Environment variable "CONFLUENT_CMF_URL" may be set in place of this flag.`)
-	cmd.Flags().String("client-key-path", "", "Path to client private key, include for mTLS authentication. Flag can also be set via CONFLUENT_CMF_CLIENT_KEY_PATH.")
-	cmd.Flags().String("client-cert-path", "", "Path to client cert to be verified by Confluent Manager for Apache Flink. Include for mTLS authentication. Flag can also be set via CONFLUENT_CMF_CLIENT_CERT_PATH.")
-	cmd.Flags().String("certificate-authority-path", "", "Path to a PEM-encoded Certificate Authority to verify the Confluent Manager for Apache Flink connection. Flag can also be set via CONFLUENT_CERT_AUTHORITY_PATH.")
-=======
 	cmd.Flags().String("environment", "", "Name of the environment to delete the Flink application from.")
 	cmd.Flags().String("url", "", `Base URL of the Confluent Manager for Apache Flink (CMF). Environment variable "CONFLUENT_CMF_URL" may be set in place of this flag.`)
 	cmd.Flags().String("client-key-path", "", `Path to client private key for mTLS authentication. Environment variable "CONFLUENT_CMF_CLIENT_KEY_PATH" may be set in place of this flag.`)
@@ -39,7 +32,6 @@
 	cmd.Flags().String("certificate-authority-path", "", `Path to a PEM-encoded Certificate Authority to verify the Confluent Manager for Apache Flink connection. Environment variable "CONFLUENT_CERT_AUTHORITY_PATH" may be set in place of this flag.`)
 	pcmd.AddOutputFlagWithDefaultValue(cmd, output.JSON.String())
 
->>>>>>> c034b698
 	cmd.MarkFlagRequired("environment")
 
 	return cmd
