package flink

import (
	"encoding/json"
	"fmt"
	"io/ioutil"
	"path/filepath"

	"github.com/spf13/cobra"
	"gopkg.in/yaml.v3"

	perrors "github.com/confluentinc/cli/v3/pkg/errors"
	"github.com/confluentinc/cli/v3/pkg/output"
	cmfsdk "github.com/confluentinc/cmf-sdk-go/v1"
)

func (c *unauthenticatedCommand) newApplicationCreateCommand() *cobra.Command {
	cmd := &cobra.Command{
		Use:   "create <resourceFilePath>",
		Short: "Create a Flink Application.",
		Args:  cobra.ExactArgs(1),
		RunE:  c.applicationCreate,
	}

	cmd.Flags().String("environment", "", "Name of the Environment to create the FlinkApplication from.")
	cmd.Flags().String("url", "", `Base URL of the Confluent Manager for Apache Flink (CMF). Environment variable "CONFLUENT_CMF_URL" may be set in place of this flag.`)
	cmd.Flags().String("client-key-path", "", "Path to client private key, include for mTLS authentication. Flag can also be set via CONFLUENT_CMF_CLIENT_KEY_PATH.")
	cmd.Flags().String("client-cert-path", "", "Path to client cert to be verified by Confluent Manager for Apache Flink. Include for mTLS authentication. Flag can also be set via CONFLUENT_CMF_CLIENT_CERT_PATH.")
	cmd.Flags().String("certificate-authority-path", "", "Path to a PEM-encoded Certificate Authority to verify the Confluent Manager for Apache Flink connection. Flag can also be set via CONFLUENT_CERT_AUTHORITY_PATH.")
	cmd.MarkFlagRequired("environment")

	return cmd
}

<<<<<<< HEAD
func (c *command) createApplicationOnPrem(cmd *cobra.Command, args []string) error {
	environment := getEnvironment(cmd)
	if environment == "" {
		return errors.New("environment name is required. You can use the --environment flag or set the default environment using `confluent flink environment use <name>` command")
=======
func (c *unauthenticatedCommand) applicationCreate(cmd *cobra.Command, args []string) error {
	environment, err := cmd.Flags().GetString("environment")
	if err != nil {
		return err
	}
	if environment == "" {
		return perrors.NewErrorWithSuggestions("environment is required", "set the environment with --environment flag")
>>>>>>> 9d747f28
	}

	cmfClient, err := c.GetCmfClient(cmd)
	if err != nil {
		return err
	}

	// Check if the application already exists
	resourceFilePath := args[0]
	// Read file contents
	data, err := ioutil.ReadFile(resourceFilePath)
	if err != nil {
		return fmt.Errorf("failed to read file: %v", err)
	}

	var application cmfsdk.Application
	ext := filepath.Ext(resourceFilePath)
	switch ext {
	case ".json":
		err = json.Unmarshal(data, &application)
	case ".yaml", ".yml":
		err = yaml.Unmarshal(data, &application)
	default:
		return fmt.Errorf("unsupported file format: %s", ext)
	}
	if err != nil {
		return err
	}

	// Get the name of the application
	applicationName := application.Metadata["name"].(string)
<<<<<<< HEAD
	_, httpResponse, err := cmfREST.Client.DefaultApi.GetApplication(cmd.Context(), environment, applicationName, nil)
=======
	_, httpResponse, err := cmfClient.DefaultApi.GetApplication(cmd.Context(), environment, applicationName, nil)
	// check if the application exists by checking the status code
>>>>>>> 9d747f28
	if httpResponse != nil && httpResponse.StatusCode == 200 {
		return fmt.Errorf("application \"%s\" already exists in the environment \"%s\"", applicationName, environment)
	}

<<<<<<< HEAD
	_, httpResponse, err = cmfREST.Client.DefaultApi.CreateOrUpdateApplication(cmd.Context(), environment, application)
	defer httpResponse.Body.Close()
	if err != nil {
		if httpResponse != nil {
			if httpResponse.Body != nil {
				respBody, parseError := ioutil.ReadAll(httpResponse.Body)
				if parseError == nil {
					return fmt.Errorf("failed to create application \"%s\" in the environment \"%s\": %s", applicationName, environment, string(respBody))
				}
=======
	outputApplication, httpResponse, err := cmfClient.DefaultApi.CreateOrUpdateApplication(cmd.Context(), environment, application)
	defer httpResponse.Body.Close()
	if err != nil {
		if httpResponse != nil && httpResponse.Body != nil {
			respBody, parseError := ioutil.ReadAll(httpResponse.Body)
			if parseError == nil {
				return fmt.Errorf("failed to create application \"%s\" in the environment \"%s\": %s", applicationName, environment, string(respBody))
>>>>>>> 9d747f28
			}
		}
		return fmt.Errorf("failed to create application \"%s\" in the environment \"%s\": %s", applicationName, environment, err)
	}

	table := output.NewTable(cmd)
	var metadataBytes, specBytes, statusBytes []byte
	metadataBytes, err = json.Marshal(outputApplication.Metadata)
	specBytes, err = json.Marshal(outputApplication.Spec)
	statusBytes, err = json.Marshal(outputApplication.Status)

	table.Add(&flinkApplicationOutput{
		ApiVersion: outputApplication.ApiVersion,
		Kind:       outputApplication.Kind,
		Metadata:   string(metadataBytes),
		Spec:       string(specBytes),
		Status:     string(statusBytes),
	})
	return table.Print()
}<|MERGE_RESOLUTION|>--- conflicted
+++ resolved
@@ -27,25 +27,14 @@
 	cmd.Flags().String("client-key-path", "", "Path to client private key, include for mTLS authentication. Flag can also be set via CONFLUENT_CMF_CLIENT_KEY_PATH.")
 	cmd.Flags().String("client-cert-path", "", "Path to client cert to be verified by Confluent Manager for Apache Flink. Include for mTLS authentication. Flag can also be set via CONFLUENT_CMF_CLIENT_CERT_PATH.")
 	cmd.Flags().String("certificate-authority-path", "", "Path to a PEM-encoded Certificate Authority to verify the Confluent Manager for Apache Flink connection. Flag can also be set via CONFLUENT_CERT_AUTHORITY_PATH.")
-	cmd.MarkFlagRequired("environment")
 
 	return cmd
 }
 
-<<<<<<< HEAD
-func (c *command) createApplicationOnPrem(cmd *cobra.Command, args []string) error {
+func (c *unauthenticatedCommand) applicationCreate(cmd *cobra.Command, args []string) error {
 	environment := getEnvironment(cmd)
 	if environment == "" {
-		return errors.New("environment name is required. You can use the --environment flag or set the default environment using `confluent flink environment use <name>` command")
-=======
-func (c *unauthenticatedCommand) applicationCreate(cmd *cobra.Command, args []string) error {
-	environment, err := cmd.Flags().GetString("environment")
-	if err != nil {
-		return err
-	}
-	if environment == "" {
-		return perrors.NewErrorWithSuggestions("environment is required", "set the environment with --environment flag")
->>>>>>> 9d747f28
+		return perrors.NewErrorWithSuggestions("environment name is required.", "You can use the --environment flag or set the default environment using `confluent flink environment use <name>` command")
 	}
 
 	cmfClient, err := c.GetCmfClient(cmd)
@@ -77,27 +66,12 @@
 
 	// Get the name of the application
 	applicationName := application.Metadata["name"].(string)
-<<<<<<< HEAD
-	_, httpResponse, err := cmfREST.Client.DefaultApi.GetApplication(cmd.Context(), environment, applicationName, nil)
-=======
 	_, httpResponse, err := cmfClient.DefaultApi.GetApplication(cmd.Context(), environment, applicationName, nil)
 	// check if the application exists by checking the status code
->>>>>>> 9d747f28
 	if httpResponse != nil && httpResponse.StatusCode == 200 {
 		return fmt.Errorf("application \"%s\" already exists in the environment \"%s\"", applicationName, environment)
 	}
 
-<<<<<<< HEAD
-	_, httpResponse, err = cmfREST.Client.DefaultApi.CreateOrUpdateApplication(cmd.Context(), environment, application)
-	defer httpResponse.Body.Close()
-	if err != nil {
-		if httpResponse != nil {
-			if httpResponse.Body != nil {
-				respBody, parseError := ioutil.ReadAll(httpResponse.Body)
-				if parseError == nil {
-					return fmt.Errorf("failed to create application \"%s\" in the environment \"%s\": %s", applicationName, environment, string(respBody))
-				}
-=======
 	outputApplication, httpResponse, err := cmfClient.DefaultApi.CreateOrUpdateApplication(cmd.Context(), environment, application)
 	defer httpResponse.Body.Close()
 	if err != nil {
@@ -105,7 +79,6 @@
 			respBody, parseError := ioutil.ReadAll(httpResponse.Body)
 			if parseError == nil {
 				return fmt.Errorf("failed to create application \"%s\" in the environment \"%s\": %s", applicationName, environment, string(respBody))
->>>>>>> 9d747f28
 			}
 		}
 		return fmt.Errorf("failed to create application \"%s\" in the environment \"%s\": %s", applicationName, environment, err)
