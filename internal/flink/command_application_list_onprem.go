package flink

import (
	"fmt"
	"io"
	"net/http"

	"github.com/antihax/optional"
	"github.com/spf13/cobra"

	pcmd "github.com/confluentinc/cli/v3/pkg/cmd"
<<<<<<< HEAD
=======
	"github.com/confluentinc/cli/v3/pkg/errors"
>>>>>>> 43980ecf
	"github.com/confluentinc/cli/v3/pkg/output"
	cmfsdk "github.com/confluentinc/cmf-sdk-go/v1"
)

func (c *unauthenticatedCommand) newApplicationListCommand() *cobra.Command {
	cmd := &cobra.Command{
		Use:   "list",
		Short: "List Flink Applications.",
		Args:  cobra.NoArgs,
		RunE:  c.applicationList,
	}

	cmd.Flags().StringP("environment", "e", "", "Name of the Environment to get the FlinkApplication from.")
	cmd.Flags().String("url", "", `Base URL of the Confluent Manager for Apache Flink (CMF). Environment variable "CONFLUENT_CMF_URL" may be set in place of this flag.`)
	cmd.Flags().String("client-key-path", "", "Path to client private key, include for mTLS authentication. Flag can also be set via CONFLUENT_CMF_CLIENT_KEY_PATH.")
	cmd.Flags().String("client-cert-path", "", "Path to client cert to be verified by Confluent Manager for Apache Flink. Include for mTLS authentication. Flag can also be set via CONFLUENT_CMF_CLIENT_CERT_PATH.")
	cmd.Flags().String("certificate-authority-path", "", "Path to a PEM-encoded Certificate Authority to verify the Confluent Manager for Apache Flink connection. Flag can also be set via CONFLUENT_CERT_AUTHORITY_PATH.")

	cmd.MarkFlagRequired("environment")

	pcmd.AddOutputFlag(cmd)

	return cmd
}

// Run through all the pages until we get an empty page, in that case, return.
func getAllApplications(cmfClient *cmfsdk.APIClient, cmd *cobra.Command, environment string) ([]cmfsdk.Application, error) {
	applications := make([]cmfsdk.Application, 0)
	page := 0
	lastPageEmpty := false

	pagingOptions := &cmfsdk.GetApplicationsOpts{
		Page: optional.NewInt32(int32(page)),
		// 100 is an arbitrary page size we've chosen.
		Size: optional.NewInt32(100),
	}

	for !lastPageEmpty {
		applicationsPage, httpResponse, err := cmfClient.DefaultApi.GetApplications(cmd.Context(), environment, pagingOptions)
		if err != nil {
			if httpResponse != nil && httpResponse.StatusCode != http.StatusOK {
				if httpResponse.Body != nil {
					defer httpResponse.Body.Close()
					respBody, parseError := io.ReadAll(httpResponse.Body)
					if parseError == nil {
						return nil, fmt.Errorf("failed to list applications in the environment \"%s\": %s", environment, string(respBody))
					}
				}
			}
			return nil, err
		}

		if applicationsPage.Items == nil || len(applicationsPage.Items) == 0 {
			lastPageEmpty = true
			break
		}
		applications = append(applications, applicationsPage.Items...)

		page += 1
		pagingOptions.Page = optional.NewInt32(int32(page))
	}

	return applications, nil

}

func (c *unauthenticatedCommand) applicationList(cmd *cobra.Command, _ []string) error {
	environment, err := cmd.Flags().GetString("environment")
	if err != nil {
		return err
	}
	if environment == "" {
<<<<<<< HEAD
		fmt.Errorf("environment is required")
		return nil
=======
		return errors.NewErrorWithSuggestions("environment is required", "set the environment with --environment flag")
>>>>>>> 43980ecf
	}

	cmfClient, err := c.GetCmfClient(cmd)
	if err != nil {
		return err
	}

	applications, err := getAllApplications(cmfClient, cmd, environment)
	if err != nil {
		return err
	}

	if output.GetFormat(cmd) == output.Human {
		list := output.NewList(cmd)
		for _, app := range applications {
			jobStatus, ok := app.Status["jobStatus"].(map[string]interface{})
			envInApp, ok := app.Spec["environment"].(string)
			if !ok {
				envInApp = environment
			}
			list.Add(&flinkApplicationOut{
				Name:        app.Metadata["name"].(string),
				Environment: envInApp,
				JobId:       jobStatus["jobId"].(string),
				JobState:    jobStatus["state"].(string),
			})
		}
		return list.Print()
	}
	// if the output format is not human, we serialize the output as it is (JSON or YAML)
	return output.SerializedOutput(cmd, applications)
}<|MERGE_RESOLUTION|>--- conflicted
+++ resolved
@@ -9,10 +9,7 @@
 	"github.com/spf13/cobra"
 
 	pcmd "github.com/confluentinc/cli/v3/pkg/cmd"
-<<<<<<< HEAD
-=======
 	"github.com/confluentinc/cli/v3/pkg/errors"
->>>>>>> 43980ecf
 	"github.com/confluentinc/cli/v3/pkg/output"
 	cmfsdk "github.com/confluentinc/cmf-sdk-go/v1"
 )
@@ -85,12 +82,7 @@
 		return err
 	}
 	if environment == "" {
-<<<<<<< HEAD
-		fmt.Errorf("environment is required")
-		return nil
-=======
 		return errors.NewErrorWithSuggestions("environment is required", "set the environment with --environment flag")
->>>>>>> 43980ecf
 	}
 
 	cmfClient, err := c.GetCmfClient(cmd)
