--- conflicted
+++ resolved
@@ -4,20 +4,12 @@
 	"fmt"
 
 	"github.com/antihax/optional"
-<<<<<<< HEAD
-	pcmd "github.com/confluentinc/cli/v3/pkg/cmd"
-	perrors "github.com/confluentinc/cli/v3/pkg/errors"
-	"github.com/confluentinc/cli/v3/pkg/output"
-	cmfsdk "github.com/confluentinc/cmf-sdk-go/v1"
-	"github.com/spf13/cobra"
-=======
 	"github.com/spf13/cobra"
 
 	cmfsdk "github.com/confluentinc/cmf-sdk-go/v1"
 
 	pcmd "github.com/confluentinc/cli/v3/pkg/cmd"
 	"github.com/confluentinc/cli/v3/pkg/output"
->>>>>>> 4b600424
 )
 
 func (c *command) newApplicationListCommand() *cobra.Command {
@@ -34,11 +26,6 @@
 	cmd.Flags().String("client-cert-path", "", `Path to client cert to be verified by Confluent Manager for Apache Flink. Include for mTLS authentication. Environment variable "CONFLUENT_CMF_CLIENT_CERT_PATH" may be set in place of this flag.`)
 	cmd.Flags().String("certificate-authority-path", "", `Path to a PEM-encoded Certificate Authority to verify the Confluent Manager for Apache Flink connection. Environment variable "CONFLUENT_CERT_AUTHORITY_PATH" may be set in place of this flag.`)
 
-<<<<<<< HEAD
-=======
-	cobra.CheckErr(cmd.MarkFlagRequired("environment"))
-
->>>>>>> 4b600424
 	pcmd.AddOutputFlag(cmd)
 
 	return cmd
@@ -70,17 +57,10 @@
 	return applications, nil
 }
 
-<<<<<<< HEAD
-func (c *unauthenticatedCommand) applicationList(cmd *cobra.Command, _ []string) error {
-	environment := getEnvironment(cmd)
-	if environment == "" {
-		return perrors.NewErrorWithSuggestions("environment name is required.", "You can use the --environment flag or set the default environment using `confluent flink environment use <name>` command.")
-=======
 func (c *command) applicationList(cmd *cobra.Command, _ []string) error {
-	environment, err := cmd.Flags().GetString("environment")
+	environment, err := getEnvironment(cmd)
 	if err != nil {
 		return err
->>>>>>> 4b600424
 	}
 
 	cmfClient, err := c.GetCmfClient(cmd)
