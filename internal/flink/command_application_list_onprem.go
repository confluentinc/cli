package flink

import (
	"fmt"
	"io"

	pcmd "github.com/confluentinc/cli/v3/pkg/cmd"
	"github.com/confluentinc/cli/v3/pkg/output"
	cmfsdk "github.com/confluentinc/cmf-sdk-go/v1"
	"github.com/spf13/cobra"
)

func (c *command) newApplicationListCommandOnPrem() *cobra.Command {
	cmd := &cobra.Command{
		Use:   "list",
		Short: "List Flink Applications.",
		Args:  cobra.NoArgs,
		RunE:  c.applicationList,
	}

	cmd.Flags().StringP("environment", "e", "", "REQUIRED: Name of the Environment to get the FlinkApplication from.")
	cmd.MarkFlagRequired("environment")

	pcmd.AddOutputFlag(cmd)

	return cmd
}

func (c *command) applicationList(cmd *cobra.Command, _ []string) error {
	environment, err := cmd.Flags().GetString("environment")
	if err != nil {
		return err
	}
<<<<<<< HEAD
	if environmentName == "" {
		fmt.Errorf("Environment name is required")
=======
	if environment == "" {
		log.CliLogger.Error("environment is required")
>>>>>>> ccca67ee
		return nil
	}

	cmfREST, err := c.GetCmfRest()
	if err != nil {
		return err
	}

	applicationsPage, httpResponse, err := cmfREST.Client.DefaultApi.GetApplications(cmd.Context(), environment, nil)
	if err != nil {
		if httpResponse != nil && httpResponse.StatusCode != 200 {
			if httpResponse.Body != nil {
				defer httpResponse.Body.Close()
				respBody, parseError := io.ReadAll(httpResponse.Body)
				if parseError == nil {
					return fmt.Errorf("failed to list applications in the environment \"%s\": %s", environment, string(respBody))
				}
			}
		}
		return err
	}

	var list []cmfsdk.Application
	applications := append(list, applicationsPage.Items...)

	if output.GetFormat(cmd) == output.Human {
		list := output.NewList(cmd)
		for _, app := range applications {
			jobStatus := app.Status["jobStatus"].(map[string]interface{})
			envInApp, ok := app.Spec["environment"].(string)
			if !ok {
				envInApp = environment
			}
			list.Add(&flinkApplicationOut{
				Name:        app.Metadata["name"].(string),
				Environment: envInApp,
				JobId:       jobStatus["jobId"].(string),
				JobState:    jobStatus["state"].(string),
			})
		}
		return list.Print()
	}
	// if the output format is not human, we serialize the output as it is (JSON or YAML)
	return output.SerializedOutput(cmd, applications)
}<|MERGE_RESOLUTION|>--- conflicted
+++ resolved
@@ -31,13 +31,8 @@
 	if err != nil {
 		return err
 	}
-<<<<<<< HEAD
-	if environmentName == "" {
-		fmt.Errorf("Environment name is required")
-=======
 	if environment == "" {
-		log.CliLogger.Error("environment is required")
->>>>>>> ccca67ee
+		fmt.Errorf("environment is required")
 		return nil
 	}
 
