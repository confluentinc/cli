--- conflicted
+++ resolved
@@ -13,16 +13,12 @@
 func (c *command) newApplicationDeleteCommand() *cobra.Command {
 	cmd := &cobra.Command{
 		Use:   "delete <name-1> [name-2] ... [name-n]",
-		Short: "Delete one or more Flink Applications.",
+		Short: "Delete one or more Flink applications.",
 		Args:  cobra.MinimumNArgs(1),
 		RunE:  c.applicationDelete,
 	}
 
-<<<<<<< HEAD
-	cmd.Flags().String("environment", "", "Name of the Environment to get the FlinkApplication from.")
-=======
 	cmd.Flags().String("environment", "", "Name of the environment to delete the Flink application from.")
->>>>>>> c034b698
 	cmd.Flags().String("url", "", `Base URL of the Confluent Manager for Apache Flink (CMF). Environment variable "CONFLUENT_CMF_URL" may be set in place of this flag.`)
 	cmd.Flags().String("client-key-path", "", `Path to client private key for mTLS authentication. Environment variable "CONFLUENT_CMF_CLIENT_KEY_PATH" may be set in place of this flag.`)
 	cmd.Flags().String("client-cert-path", "", `Path to client cert to be verified by Confluent Manager for Apache Flink. Include for mTLS authentication. Environment variable "CONFLUENT_CMF_CLIENT_CERT_PATH" may be set in place of this flag.`)
