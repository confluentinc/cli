package flink

import (
	"errors"
<<<<<<< HEAD
	"fmt"
=======
>>>>>>> 9d747f28
	"io"

	"github.com/spf13/cobra"

	pcmd "github.com/confluentinc/cli/v3/pkg/cmd"
	"github.com/confluentinc/cli/v3/pkg/deletion"
	perrors "github.com/confluentinc/cli/v3/pkg/errors"
	"github.com/confluentinc/cli/v3/pkg/resource"
)

type deleteApplicationFailure struct {
	Application string `human:"Application" serialized:"application"`
	Environment string `human:"Environment" serialized:"environment"`
	Reason      string `human:"Reason" serialized:"reason"`
	StausCode   int    `human:"Status Code" serialized:"status_code"`
}

func (c *unauthenticatedCommand) newApplicationDeleteCommand() *cobra.Command {
	cmd := &cobra.Command{
		Use:   "delete <name-1> [name-2] ... [name-n]",
		Short: "Delete one or more Flink Applications.",
		Args:  cobra.MinimumNArgs(1),
		RunE:  c.applicationDelete,
	}

	cmd.Flags().String("environment", "", "Name of the Environment to get the FlinkApplication from.")
	cmd.Flags().String("url", "", `Base URL of the Confluent Manager for Apache Flink (CMF). Environment variable "CONFLUENT_CMF_URL" may be set in place of this flag.`)
	cmd.Flags().String("client-key-path", "", "Path to client private key, include for mTLS authentication. Flag can also be set via CONFLUENT_CMF_CLIENT_KEY_PATH.")
	cmd.Flags().String("client-cert-path", "", "Path to client cert to be verified by Confluent Manager for Apache Flink. Include for mTLS authentication. Flag can also be set via CONFLUENT_CMF_CLIENT_CERT_PATH.")
	cmd.Flags().String("certificate-authority-path", "", "Path to a PEM-encoded Certificate Authority to verify the Confluent Manager for Apache Flink connection. Flag can also be set via CONFLUENT_CERT_AUTHORITY_PATH.")
	cmd.MarkFlagRequired("environment")

	pcmd.AddForceFlag(cmd)

	return cmd
}

<<<<<<< HEAD
func (c *command) deleteApplicationOnPrem(cmd *cobra.Command, _ []string) error {

	environment := getEnvironment(cmd)
	if environment == "" {
		return errors.New("environment name is required. You can use the --environment flag or set the default environment using `confluent flink environment use <name>` command")
=======
func (c *unauthenticatedCommand) applicationDelete(cmd *cobra.Command, args []string) error {
	cmfClient, err := c.GetCmfClient(cmd)
	if err != nil {
		return err
>>>>>>> 9d747f28
	}

	cmfREST, err := c.GetCmfREST()
	if err != nil {
		return err
	}
<<<<<<< HEAD

	// Range over the arguments and split them by comma
	args := cmd.Flags().Args()
	applicationNames := make([]string, 0)
	applicationNames = append(applicationNames, strings.Split(args[0], ",")...)
	// create a list of failed application deletions
	failedDeletions := make([]deleteApplicationFailure, 0)
	successfulDeletions := make([]string, 0)
	for _, appName := range applicationNames {
		appName = strings.TrimSpace(appName) // Clean up whitespace if any
		if appName != "" {
			httpResponse, err := cmfREST.Client.DefaultApi.DeleteApplication(cmd.Context(), environment, appName)
			if err != nil {
				if httpResponse != nil && httpResponse.StatusCode != 200 {
					if httpResponse.Body != nil {
						defer httpResponse.Body.Close()
						respBody, parseError := io.ReadAll(httpResponse.Body)
						if parseError == nil {
							failedDeletions = append(failedDeletions, deleteApplicationFailure{
								Application: appName,
								Environment: environment,
								Reason:      string(respBody),
								StausCode:   httpResponse.StatusCode,
							})
						}
					}
=======
	if environmentName == "" {
		return perrors.NewErrorWithSuggestions("environment is required", "set the environment with --environment flag")
	}

	deleteFunc := func(name string) error {
		httpResp, err := cmfClient.DefaultApi.DeleteApplication(cmd.Context(), environmentName, name)
		if err != nil && httpResp != nil {
			if httpResp.Body != nil {
				defer httpResp.Body.Close()
				respBody, parseError := io.ReadAll(httpResp.Body)
				if parseError == nil {
					return errors.New(string(respBody))
>>>>>>> 9d747f28
				}
			}
		}
		return err
	}

	_, err = deletion.Delete(args, deleteFunc, resource.OnPremFlinkApplication)
	return err
}<|MERGE_RESOLUTION|>--- conflicted
+++ resolved
@@ -2,10 +2,6 @@
 
 import (
 	"errors"
-<<<<<<< HEAD
-	"fmt"
-=======
->>>>>>> 9d747f28
 	"io"
 
 	"github.com/spf13/cobra"
@@ -36,72 +32,31 @@
 	cmd.Flags().String("client-key-path", "", "Path to client private key, include for mTLS authentication. Flag can also be set via CONFLUENT_CMF_CLIENT_KEY_PATH.")
 	cmd.Flags().String("client-cert-path", "", "Path to client cert to be verified by Confluent Manager for Apache Flink. Include for mTLS authentication. Flag can also be set via CONFLUENT_CMF_CLIENT_CERT_PATH.")
 	cmd.Flags().String("certificate-authority-path", "", "Path to a PEM-encoded Certificate Authority to verify the Confluent Manager for Apache Flink connection. Flag can also be set via CONFLUENT_CERT_AUTHORITY_PATH.")
-	cmd.MarkFlagRequired("environment")
 
 	pcmd.AddForceFlag(cmd)
 
 	return cmd
 }
 
-<<<<<<< HEAD
-func (c *command) deleteApplicationOnPrem(cmd *cobra.Command, _ []string) error {
-
+func (c *unauthenticatedCommand) applicationDelete(cmd *cobra.Command, args []string) error {
 	environment := getEnvironment(cmd)
 	if environment == "" {
-		return errors.New("environment name is required. You can use the --environment flag or set the default environment using `confluent flink environment use <name>` command")
-=======
-func (c *unauthenticatedCommand) applicationDelete(cmd *cobra.Command, args []string) error {
+		return perrors.NewErrorWithSuggestions("environment name is required", "You can use the --environment flag or set the default environment using `confluent flink environment use <name>` command")
+	}
+
 	cmfClient, err := c.GetCmfClient(cmd)
 	if err != nil {
 		return err
->>>>>>> 9d747f28
-	}
-
-	cmfREST, err := c.GetCmfREST()
-	if err != nil {
-		return err
-	}
-<<<<<<< HEAD
-
-	// Range over the arguments and split them by comma
-	args := cmd.Flags().Args()
-	applicationNames := make([]string, 0)
-	applicationNames = append(applicationNames, strings.Split(args[0], ",")...)
-	// create a list of failed application deletions
-	failedDeletions := make([]deleteApplicationFailure, 0)
-	successfulDeletions := make([]string, 0)
-	for _, appName := range applicationNames {
-		appName = strings.TrimSpace(appName) // Clean up whitespace if any
-		if appName != "" {
-			httpResponse, err := cmfREST.Client.DefaultApi.DeleteApplication(cmd.Context(), environment, appName)
-			if err != nil {
-				if httpResponse != nil && httpResponse.StatusCode != 200 {
-					if httpResponse.Body != nil {
-						defer httpResponse.Body.Close()
-						respBody, parseError := io.ReadAll(httpResponse.Body)
-						if parseError == nil {
-							failedDeletions = append(failedDeletions, deleteApplicationFailure{
-								Application: appName,
-								Environment: environment,
-								Reason:      string(respBody),
-								StausCode:   httpResponse.StatusCode,
-							})
-						}
-					}
-=======
-	if environmentName == "" {
-		return perrors.NewErrorWithSuggestions("environment is required", "set the environment with --environment flag")
 	}
 
 	deleteFunc := func(name string) error {
-		httpResp, err := cmfClient.DefaultApi.DeleteApplication(cmd.Context(), environmentName, name)
+		httpResp, err := cmfClient.DefaultApi.DeleteApplication(cmd.Context(), environment, name)
 		if err != nil && httpResp != nil {
 			if httpResp.Body != nil {
 				defer httpResp.Body.Close()
 				respBody, parseError := io.ReadAll(httpResp.Body)
 				if parseError == nil {
 					return errors.New(string(respBody))
->>>>>>> 9d747f28
 				}
 			}
 		}
