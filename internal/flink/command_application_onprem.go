package flink

import (
	"github.com/spf13/cobra"

	pcmd "github.com/confluentinc/cli/v3/pkg/cmd"
)

type flinkApplicationSummary struct {
	Name        string `human:"Name" serialized:"name"`
	Environment string `human:"Environment" serialized:"environment"`
	JobId       string `human:"Job ID" serialized:"job_id"`
	JobState    string `human:"Job State" serialized:"job_state"`
}

<<<<<<< HEAD
type flinkApplicationOutput struct {
	ApiVersion string `human:"API Version" serialized:"api_version"`
	Kind       string `human:"Kind" serialized:"kind"`
	Metadata   string `human:"Metadata" serialized:"metadata"`
	Spec       string `human:"Spec" serialized:"spec"`
	Status     string `human:"Status" serialized:"status"`
}

func (c *unauthenticatedCommand) newApplicationCommand() *cobra.Command {
=======
func (c *command) newApplicationCommand() *cobra.Command {
>>>>>>> 93134bd8
	cmd := &cobra.Command{
		Use:         "application",
		Short:       "Manage Flink Application",
		Aliases:     []string{"app"},
		Annotations: map[string]string{pcmd.RunRequirement: pcmd.RequireCloudLogout},
	}

	cmd.AddCommand(c.newApplicationCreateCommand())
	cmd.AddCommand(c.newApplicationDeleteCommand())
	cmd.AddCommand(c.newApplicationListCommand())
	cmd.AddCommand(c.newApplicationUpdateCommand())

	return cmd
}<|MERGE_RESOLUTION|>--- conflicted
+++ resolved
@@ -13,7 +13,6 @@
 	JobState    string `human:"Job State" serialized:"job_state"`
 }
 
-<<<<<<< HEAD
 type flinkApplicationOutput struct {
 	ApiVersion string `human:"API Version" serialized:"api_version"`
 	Kind       string `human:"Kind" serialized:"kind"`
@@ -22,10 +21,7 @@
 	Status     string `human:"Status" serialized:"status"`
 }
 
-func (c *unauthenticatedCommand) newApplicationCommand() *cobra.Command {
-=======
 func (c *command) newApplicationCommand() *cobra.Command {
->>>>>>> 93134bd8
 	cmd := &cobra.Command{
 		Use:         "application",
 		Short:       "Manage Flink Application",
