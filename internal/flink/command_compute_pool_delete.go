--- conflicted
+++ resolved
@@ -44,11 +44,7 @@
 		return err == nil
 	}
 
-<<<<<<< HEAD
-	if err := c.validateAndConfirmComputePoolDeletion(cmd, args, existenceFunc, resource.FlinkComputePool); err != nil {
-=======
-	if err := validateAndConfirmComputePoolDeletion(cmd, args, existenceFunc, resource.FlinkComputePool, computePool.Spec.GetDisplayName()); err != nil {
->>>>>>> 931f4aea
+	if err := validateAndConfirmComputePoolDeletion(cmd, args, existenceFunc, resource.FlinkComputePool); err != nil {
 		return err
 	}
 
@@ -74,15 +70,7 @@
 	}
 }
 
-<<<<<<< HEAD
-func (c *command) validateAndConfirmComputePoolDeletion(cmd *cobra.Command, args []string, checkExistence func(string) bool, resourceType string) error {
-	if !featureflags.Manager.BoolVariation("flink.statement.30_days_retention_time", c.Context, config.CliLaunchDarklyClient, true, true) {
-		return deletion.ValidateAndConfirm(cmd, args, checkExistence, resourceType)
-	}
-
-=======
-func validateAndConfirmComputePoolDeletion(cmd *cobra.Command, args []string, checkExistence func(string) bool, resourceType, name string) error {
->>>>>>> 931f4aea
+func validateAndConfirmComputePoolDeletion(cmd *cobra.Command, args []string, checkExistence func(string) bool, resourceType string) error {
 	if err := resource.ValidatePrefixes(resourceType, args); err != nil {
 		return err
 	}
