--- conflicted
+++ resolved
@@ -10,17 +10,13 @@
 	"github.com/confluentinc/cli/v3/pkg/resource"
 )
 
-<<<<<<< HEAD
 type deleteEnvironmentFailure struct {
 	Environment string `human:"Environment" serialized:"environment"`
 	Reason      string `human:"Reason" serialized:"reason"`
 	StausCode   int    `human:"Status Code" serialized:"status_code"`
 }
 
-func (c *unauthenticatedCommand) newEnvironmentDeleteCommand() *cobra.Command {
-=======
-func (c *command) newEnvironmentDeleteommand() *cobra.Command {
->>>>>>> 93134bd8
+func (c *command) newEnvironmentDeleteCommand() *cobra.Command {
 	cmd := &cobra.Command{
 		Use:   "delete <name-1> [name-2] ... [name-n]",
 		Short: "Delete one or more Flink Environments.",
