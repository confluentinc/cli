package flink

import (
	"github.com/spf13/cobra"

	"github.com/confluentinc/cli/v4/pkg/config"
)

type computePoolOut struct {
	IsCurrent   bool   `human:"Current" serialized:"is_current"`
	Id          string `human:"ID" serialized:"id"`
	Name        string `human:"Name" serialized:"name"`
	Environment string `human:"Environment" serialized:"environment"`
	CurrentCfu  int32  `human:"Current CFU" serialized:"currrent_cfu"`
	MaxCfu      int32  `human:"Max CFU" serialized:"max_cfu"`
	Cloud       string `human:"Cloud" serialized:"cloud"`
	Region      string `human:"Region" serialized:"region"`
	Status      string `human:"Status" serialized:"status"`
}

type computePoolOutOnPrem struct {
<<<<<<< HEAD
	CreationTime string `human:"CreationTime" serialized:"creation_time"`
=======
	CreationTime string `human:"Creation Time" serialized:"creation_time"`
>>>>>>> df7404fc
	Name         string `human:"Name" serialized:"name"`
	Type         string `human:"Type" serialized:"type"`
	Phase        string `human:"Phase" serialized:"phase"`
}

func (c *command) newComputePoolCommand(cfg *config.Config) *cobra.Command {
	cmd := &cobra.Command{
		Use:   "compute-pool",
		Short: "Manage Flink compute pools.",
	}

	if cfg.IsCloudLogin() {
		cmd.AddCommand(c.newComputePoolCreateCommand())
		cmd.AddCommand(c.newComputePoolDeleteCommand())
		cmd.AddCommand(c.newComputePoolDescribeCommand())
		cmd.AddCommand(c.newComputePoolListCommand())
		cmd.AddCommand(c.newComputePoolUnsetCommand())
		cmd.AddCommand(c.newComputePoolUpdateCommand())
		cmd.AddCommand(c.newComputePoolUseCommand())
	} else {
		cmd.AddCommand(c.newComputePoolCreateCommandOnPrem())
<<<<<<< HEAD
		cmd.AddCommand(c.newComputePoolDescribeCommandOnPrem())
		cmd.AddCommand(c.newComputePoolListCommandOnPrem())
		cmd.AddCommand(c.newComputePoolDeleteCommandOnPrem())
=======
		cmd.AddCommand(c.newComputePoolDeleteCommandOnPrem())
		cmd.AddCommand(c.newComputePoolDescribeCommandOnPrem())
		cmd.AddCommand(c.newComputePoolListCommandOnPrem())
>>>>>>> df7404fc
	}

	return cmd
}

func (c *command) validComputePoolArgs(cmd *cobra.Command, args []string) []string {
	if len(args) > 0 {
		return nil
	}

	return c.autocompleteComputePools(cmd, args)
}<|MERGE_RESOLUTION|>--- conflicted
+++ resolved
@@ -19,11 +19,7 @@
 }
 
 type computePoolOutOnPrem struct {
-<<<<<<< HEAD
-	CreationTime string `human:"CreationTime" serialized:"creation_time"`
-=======
 	CreationTime string `human:"Creation Time" serialized:"creation_time"`
->>>>>>> df7404fc
 	Name         string `human:"Name" serialized:"name"`
 	Type         string `human:"Type" serialized:"type"`
 	Phase        string `human:"Phase" serialized:"phase"`
@@ -45,15 +41,9 @@
 		cmd.AddCommand(c.newComputePoolUseCommand())
 	} else {
 		cmd.AddCommand(c.newComputePoolCreateCommandOnPrem())
-<<<<<<< HEAD
-		cmd.AddCommand(c.newComputePoolDescribeCommandOnPrem())
-		cmd.AddCommand(c.newComputePoolListCommandOnPrem())
-		cmd.AddCommand(c.newComputePoolDeleteCommandOnPrem())
-=======
 		cmd.AddCommand(c.newComputePoolDeleteCommandOnPrem())
 		cmd.AddCommand(c.newComputePoolDescribeCommandOnPrem())
 		cmd.AddCommand(c.newComputePoolListCommandOnPrem())
->>>>>>> df7404fc
 	}
 
 	return cmd
