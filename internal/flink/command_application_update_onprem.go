--- conflicted
+++ resolved
@@ -25,11 +25,7 @@
 		RunE:  c.applicationUpdate,
 	}
 
-<<<<<<< HEAD
-	cmd.Flags().String("environment", "", "Name of the Environment to update the FlinkApplication in.")
-=======
 	cmd.Flags().String("environment", "", "Name of the environment to delete the Flink application from.")
->>>>>>> 7d3946cd
 	cmd.Flags().String("url", "", `Base URL of the Confluent Manager for Apache Flink (CMF). Environment variable "CONFLUENT_CMF_URL" may be set in place of this flag.`)
 	cmd.Flags().String("client-key-path", "", `Path to client private key for mTLS authentication. Environment variable "CONFLUENT_CMF_CLIENT_KEY_PATH" may be set in place of this flag.`)
 	cmd.Flags().String("client-cert-path", "", `Path to client cert to be verified by Confluent Manager for Apache Flink. Include for mTLS authentication. Environment variable "CONFLUENT_CMF_CLIENT_CERT_PATH" may be set in place of this flag.`)
