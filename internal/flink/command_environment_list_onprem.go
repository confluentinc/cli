package flink

import (
	"fmt"
	"io"
	"net/http"

	"github.com/antihax/optional"
	"github.com/spf13/cobra"

	pcmd "github.com/confluentinc/cli/v3/pkg/cmd"
	"github.com/confluentinc/cli/v3/pkg/output"
	cmfsdk "github.com/confluentinc/cmf-sdk-go/v1"
<<<<<<< HEAD
	"github.com/spf13/cobra"
=======
>>>>>>> 4612d503
)

func (c *unauthenticatedCommand) newEnvironmentListCommand() *cobra.Command {
	cmd := &cobra.Command{
		Use:   "list",
		Short: "List Flink Environments.",
		Args:  cobra.NoArgs,
		RunE:  c.environmentList,
	}

	pcmd.AddOutputFlag(cmd)

	return cmd
}

func (c *unauthenticatedCommand) environmentList(cmd *cobra.Command, _ []string) error {
	cmfClient, err := c.GetCmfClient(cmd)
	if err != nil {
		return err
	}

	environments, err := getAllEnvironments(cmfClient, cmd)
	if err != nil {
		return err
	}

<<<<<<< HEAD
	var list []cmfsdk.Environment
	environments := append(list, environmentsPage.Items...)

	// TODO: Add pagination support once the API supports it
	if len(environments) == 0 {
		return fmt.Errorf("no environments found")
	}

=======
>>>>>>> 4612d503
	if output.GetFormat(cmd) == output.Human {
		list := output.NewList(cmd)
		for _, env := range environments {
			list.Add(&flinkEnvironmentOut{
				Name:        env.Name,
				CreatedTime: env.CreatedTime.String(),
				UpdatedTime: env.UpdatedTime.String(),
			})
		}
		return list.Print()
	}
	return output.SerializedOutput(cmd, environments)
}

// Run through all the pages until we get an empty page, in that case, return.
func getAllEnvironments(cmfClient *cmfsdk.APIClient, cmd *cobra.Command) ([]cmfsdk.Environment, error) {
	environments := make([]cmfsdk.Environment, 0)
	page := 0
	lastPageEmpty := false

	pagingOptions := &cmfsdk.GetEnvironmentsOpts{
		Page: optional.NewInt32(int32(page)),
		// 100 is an arbitrary page size we've chosen.
		Size: optional.NewInt32(100),
	}

	for !lastPageEmpty {
		environmentsPage, httpResponse, err := cmfClient.DefaultApi.GetEnvironments(cmd.Context(), pagingOptions)
		if err != nil {
			if httpResponse != nil && httpResponse.StatusCode != http.StatusOK {
				if httpResponse.Body != nil {
					defer httpResponse.Body.Close()
					respBody, parseError := io.ReadAll(httpResponse.Body)
					if parseError == nil {
						return nil, fmt.Errorf("failed to list environments: %s", string(respBody))
					}
				}
			}
			return nil, err
		}

		if environmentsPage.Items == nil || len(environmentsPage.Items) == 0 {
			lastPageEmpty = true
			break
		}
		environments = append(environments, environmentsPage.Items...)

		page += 1
		pagingOptions.Page = optional.NewInt32(int32(page))
	}

	return environments, nil

}<|MERGE_RESOLUTION|>--- conflicted
+++ resolved
@@ -11,10 +11,6 @@
 	pcmd "github.com/confluentinc/cli/v3/pkg/cmd"
 	"github.com/confluentinc/cli/v3/pkg/output"
 	cmfsdk "github.com/confluentinc/cmf-sdk-go/v1"
-<<<<<<< HEAD
-	"github.com/spf13/cobra"
-=======
->>>>>>> 4612d503
 )
 
 func (c *unauthenticatedCommand) newEnvironmentListCommand() *cobra.Command {
@@ -41,17 +37,6 @@
 		return err
 	}
 
-<<<<<<< HEAD
-	var list []cmfsdk.Environment
-	environments := append(list, environmentsPage.Items...)
-
-	// TODO: Add pagination support once the API supports it
-	if len(environments) == 0 {
-		return fmt.Errorf("no environments found")
-	}
-
-=======
->>>>>>> 4612d503
 	if output.GetFormat(cmd) == output.Human {
 		list := output.NewList(cmd)
 		for _, env := range environments {
