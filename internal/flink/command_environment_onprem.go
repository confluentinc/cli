--- conflicted
+++ resolved
@@ -10,7 +10,6 @@
 	UpdatedTime string `human:"Updated Time" serialized:"updated_time"`
 }
 
-<<<<<<< HEAD
 type flinkEnvironmentOutput struct {
 	Name        string `human:"Name" serialized:"name"`
 	CreatedTime string `human:"Created Time" serialized:"created_time"`
@@ -18,10 +17,7 @@
 	Defaults    string `human:"Defaults" serialized:"defaults"`
 }
 
-func (c *unauthenticatedCommand) newEnvironmentCommand() *cobra.Command {
-=======
 func (c *command) newEnvironmentCommand() *cobra.Command {
->>>>>>> 93134bd8
 	cmd := &cobra.Command{
 		Use:     "environment",
 		Short:   "Manage Flink Environments",
