package auth

import (
	"context"
	"fmt"
	"github.com/dghubble/sling"
	"strings"

	"github.com/confluentinc/ccloud-sdk-go-v1"

	orgv1 "github.com/confluentinc/cc-structs/kafka/org/v1"

	v1 "github.com/confluentinc/cli/internal/pkg/config/v1"
	v2 "github.com/confluentinc/cli/internal/pkg/config/v2"
	v3 "github.com/confluentinc/cli/internal/pkg/config/v3"
	"github.com/confluentinc/cli/internal/pkg/errors"
)

const (
	CCloudURL = "https://confluent.cloud"

	CCloudEmailEnvVar       = "CCLOUD_EMAIL"
	ConfluentUsernameEnvVar = "CONFLUENT_USERNAME"
	CCloudPasswordEnvVar    = "CCLOUD_PASSWORD"
	ConfluentPasswordEnvVar = "CONFLUENT_PASSWORD"

	CCloudEmailDeprecatedEnvVar       = "XX_CCLOUD_EMAIL"
	ConfluentUsernameDeprecatedEnvVar = "XX_CONFLUENT_USERNAME"
	CCloudPasswordDeprecatedEnvVar    = "XX_CCLOUD_PASSWORD"
	ConfluentPasswordDeprecatedEnvVar = "XX_CONFLUENT_PASSWORD"

	ConfluentURLEnvVar        = "CONFLUENT_MDS_URL"
	ConfluentCACertPathEnvVar = "CONFLUENT_CA_CERT_PATH"
)

func PersistLogoutToConfig(config *v3.Config) error {
	ctx := config.Context()
	if ctx == nil {
		return nil
	}
	err := ctx.DeleteUserAuth()
	if err != nil {
		return err
	}
	ctx.Config.CurrentContext = ""
	return config.Save()
}

func PersistConfluentLoginToConfig(config *v3.Config, username string, url string, token string, caCertPath string, isLegacyContext bool) error {
	state := &v2.ContextState{
		Auth:      nil,
		AuthToken: token,
	}
	var ctxName string
	if isLegacyContext {
		ctxName = GenerateContextName(username, url, "")
	} else {
		ctxName = GenerateContextName(username, url, caCertPath)
	}
	return addOrUpdateContext(config, ctxName, username, url, state, caCertPath)
}

func PersistCCloudLoginToConfig(config *v3.Config, email string, url string, token string, client *ccloud.Client) (*orgv1.Account, error) {
	ctxName := GenerateCloudContextName(email, url)
	state, err := getCCloudContextState(config, ctxName, email, url, token, client)
	if err != nil {
		return nil, err
	}
	err = addOrUpdateContext(config, ctxName, email, url, state, "")
	if err != nil {
		return nil, err
	}
	return state.Auth.Account, nil
}

func addOrUpdateContext(config *v3.Config, ctxName string, username string, url string, state *v2.ContextState, caCertPath string) error {
	credName := generateCredentialName(username)
	platform := &v2.Platform{
		Name:       strings.TrimPrefix(url, "https://"),
		Server:     url,
		CaCertPath: caCertPath,
	}
	credential := &v2.Credential{
		Name:     credName,
		Username: username,
		// don't save password if they entered it interactively.
	}
	err := config.SavePlatform(platform)
	if err != nil {
		return err
	}
	err = config.SaveCredential(credential)
	if err != nil {
		return err
	}
	if ctx, ok := config.Contexts[ctxName]; ok {
		config.ContextStates[ctxName] = state
		ctx.State = state

		ctx.Platform = platform
		ctx.PlatformName = platform.Name

		ctx.Credential = credential
		ctx.CredentialName = credential.Name
	} else {
		err = config.AddContext(ctxName, platform.Name, credential.Name, map[string]*v1.KafkaClusterConfig{},
			"", nil, state)
	}
	if err != nil {
		return err
	}
	err = config.SetContext(ctxName)
	if err != nil {
		return err
	}
	return nil
}

func getCCloudContextState(config *v3.Config, ctxName string, email string, url string, token string, client *ccloud.Client) (*v2.ContextState, error) {
	user, err := getCCloudUser(token, client)
	if err != nil {
		return nil, err
	}
	var state *v2.ContextState
	ctx, err := config.FindContext(ctxName)
	if err == nil {
		state = ctx.State
	} else {
		state = new(v2.ContextState)
	}
	state.AuthToken = token

	if state.Auth == nil {
		state.Auth = &v1.AuthConfig{}
	}

	// Always overwrite the user, organization, and list of accounts when logging in -- but don't necessarily
	// overwrite `Account` (current/active environment) since we want that to be remembered
	// between CLI sessions.
	state.Auth.User = user.User
	state.Auth.Accounts = user.Accounts
	state.Auth.Organization = user.Organization

	// Default to 0th environment if no suitable environment is already configured
	hasGoodEnv := false
	if state.Auth.Account != nil {
		for _, acc := range state.Auth.Accounts {
			if acc.Id == state.Auth.Account.Id {
				hasGoodEnv = true
			}
		}
	}
	if !hasGoodEnv {
		state.Auth.Account = state.Auth.Accounts[0]
	}

	return state, nil
}

func getCCloudUser(token string, client *ccloud.Client) (*orgv1.GetUserReply, error) {
	user, err := client.Auth.User(context.Background())
	if err != nil {
		return nil, err
	}
	if len(user.Accounts) == 0 {
		return nil, errors.Errorf(errors.NoEnvironmentFoundErrorMsg)
	}
	return user, nil
}

func GenerateCloudContextName(username string, url string) string {
	return GenerateContextName(username, url, "")
}

// if CP users use cacertpath then include that in the context name
// (legacy CP users may still have context without cacertpath in the name but have cacertpath stored)
func GenerateContextName(username string, url string, caCertPath string) string {
	if caCertPath == "" {
		return fmt.Sprintf("login-%s-%s", username, url)
	}
	return fmt.Sprintf("login-%s-%s?cacertpath=%s", username, url, caCertPath)
}

func generateCredentialName(username string) string {
	return fmt.Sprintf("username-%s", username)
<<<<<<< HEAD
=======
}

func GetRemoteAPIName(cliName string) string {
	if cliName == "ccloud" {
		return "Confluent Cloud"
	}
	return "Confluent Platform"
}

type response struct {
	Error string `json:"error"`
	Token string `json:"token"`
}

func GetBearerToken(authenticatedState *v2.ContextState, server string) (string, error) {
	bearerSessionToken := "Bearer " + authenticatedState.AuthToken
	accessTokenEndpoint := strings.Trim(server, "/") + "/api/access_tokens"

	// Configure and send post request with session token to Auth Service to get access token
	responses := new(response)
	_, err := sling.New().Add("content", "application/json").Add("Content-Type", "application/json").Add("Authorization", bearerSessionToken).Body(strings.NewReader("{}")).Post(accessTokenEndpoint).ReceiveSuccess(responses)
	if err != nil {
		return "", err
	}

	return responses.Token, nil
>>>>>>> e2b175c3
}<|MERGE_RESOLUTION|>--- conflicted
+++ resolved
@@ -3,8 +3,9 @@
 import (
 	"context"
 	"fmt"
+	"strings"
+
 	"github.com/dghubble/sling"
-	"strings"
 
 	"github.com/confluentinc/ccloud-sdk-go-v1"
 
@@ -183,15 +184,6 @@
 
 func generateCredentialName(username string) string {
 	return fmt.Sprintf("username-%s", username)
-<<<<<<< HEAD
-=======
-}
-
-func GetRemoteAPIName(cliName string) string {
-	if cliName == "ccloud" {
-		return "Confluent Cloud"
-	}
-	return "Confluent Platform"
 }
 
 type response struct {
@@ -211,5 +203,4 @@
 	}
 
 	return responses.Token, nil
->>>>>>> e2b175c3
 }