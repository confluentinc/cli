--- conflicted
+++ resolved
@@ -204,15 +204,9 @@
 	return false
 }
 
-<<<<<<< HEAD
 // Prerun login for Confluent has two extra environment variables settings: CONFLUENT_MDS_URL (required), CONFLUNET_CA_CERT_PATH (optional)
-// Those two variables are passed as flags for login command, but for prerun logins they are required as environment variables
-// URL and ca-cert-path (if exists) are returned in addtion to username and passowrd
-=======
-// Prerun login for Confluent has two extra environment variables settings: CONFLUENT_URL (required), CONFLUNET_CA_CERT_PATH (optional)
 // Those two variables are passed as flags for login command, but for prerun logins they are required as environment variables.
 // URL and ca-cert-path (if exists) are returned in addition to username and password
->>>>>>> da95e699
 func (h *LoginCredentialsManagerImpl) GetConfluentPrerunCredentialsFromEnvVar(cmd *cobra.Command) func() (*Credentials, error) {
 	return func() (*Credentials, error) {
 		url := os.Getenv(ConfluentURLEnvVar)
