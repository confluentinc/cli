--- conflicted
+++ resolved
@@ -97,14 +97,8 @@
 func (h *LoginCredentialsManagerImpl) getCredentialsFromEnvVarFunc(cmd *cobra.Command, envVars environmentVariables, orgResourceId string) func() (*Credentials, error) {
 	return func() (*Credentials, error) {
 		email, password := h.getEnvVarCredentials(cmd, envVars.username, envVars.password)
-
-<<<<<<< HEAD
 		if h.isSSOUser(email, orgResourceId) {
-			h.logger.Debugf("%s=%s belongs to an SSO user.", ConfluentCloudEmail, email)
-=======
-		if h.isSSOUser(email) {
 			log.CliLogger.Debugf("%s=%s belongs to an SSO user.", ConfluentCloudEmail, email)
->>>>>>> 0f1bd20a
 			return &Credentials{Username: email, IsSSO: true}, nil
 		}
 
@@ -180,13 +174,8 @@
 	return func() (*Credentials, error) {
 		utils.Println(cmd, "Enter your Confluent Cloud credentials:")
 		email := h.promptForUser(cmd, "Email")
-<<<<<<< HEAD
 		if h.isSSOUser(email, orgResourceId) {
-			h.logger.Debug("Entered email belongs to an SSO user.")
-=======
-		if h.isSSOUser(email) {
 			log.CliLogger.Debug("Entered email belongs to an SSO user.")
->>>>>>> 0f1bd20a
 			return &Credentials{Username: email, IsSSO: true}, nil
 		}
 		password := h.promptForPassword(cmd)
