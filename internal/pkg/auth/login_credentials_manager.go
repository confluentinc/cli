//go:generate go run github.com/travisjeffery/mocker/cmd/mocker --dst ../../../mock/login_credentials_manager.go --pkg mock --selfpkg github.com/confluentinc/cli login_credentials_manager.go LoginCredentialsManager
package auth

import (
	"context"
	"os"

	"github.com/spf13/cobra"

	orgv1 "github.com/confluentinc/cc-structs/kafka/org/v1"
	"github.com/confluentinc/ccloud-sdk-go"

	"github.com/confluentinc/cli/internal/pkg/errors"
	"github.com/confluentinc/cli/internal/pkg/form"
	"github.com/confluentinc/cli/internal/pkg/log"
	"github.com/confluentinc/cli/internal/pkg/netrc"
	"github.com/confluentinc/cli/internal/pkg/utils"
)

type Credentials struct {
	Username string
	Password string
	IsSSO    bool

	// Only for Confluent Prerun login
	PrerunLoginURL        string
	PrerunLoginCaCertPath string
}

type environmentVariables struct {
	username           string
	password           string
	deprecatedUsername string
	deprecatedPassword string
}

// Get login credentials using the functions from LoginCredentialsManager
// Functions are called in order and credentials are returned right away if found from a function without attempting the other functions
func GetLoginCredentials(credentialsFuncs ...func() (*Credentials, error)) (*Credentials, error) {
	var credentials *Credentials
	var err error
	for _, credentialsFunc := range credentialsFuncs {
		credentials, err = credentialsFunc()
		if err == nil && credentials != nil && credentials.Username != "" {
			return credentials, nil
		}
	}
	if err != nil {
		return nil, err
	}
	return nil, errors.New(errors.NoCredentialsFoundErrorMsg)
}

type LoginCredentialsManager interface {
	GetCCloudCredentialsFromEnvVar(cmd *cobra.Command) func() (*Credentials, error)
	GetCCloudCredentialsFromPrompt(cmd *cobra.Command, client *ccloud.Client) func() (*Credentials, error)
	GetConfluentCredentialsFromEnvVar(cmd *cobra.Command) func() (*Credentials, error)
	GetConfluentCredentialsFromPrompt(cmd *cobra.Command) func() (*Credentials, error)
	GetCredentialsFromNetrc(cmd *cobra.Command, filterParams netrc.GetMatchingNetrcMachineParams) func() (*Credentials, error)

	// Only for Confluent Prerun login
	GetConfluentPrerunCredentialsFromEnvVar(cmd *cobra.Command) func() (*Credentials, error)
	GetConfluentPrerunCredentialsFromNetrc(cmd *cobra.Command) func() (*Credentials, error)
}

type LoginCredentialsManagerImpl struct {
	netrcHandler netrc.NetrcHandler
	logger       *log.Logger
	prompt       form.Prompt
}

func NewLoginCredentialsManager(netrcHandler netrc.NetrcHandler, prompt form.Prompt, logger *log.Logger) LoginCredentialsManager {
	return &LoginCredentialsManagerImpl{
		netrcHandler: netrcHandler,
		logger:       logger,
		prompt:       prompt,
	}
}

func (h *LoginCredentialsManagerImpl) GetCCloudCredentialsFromEnvVar(cmd *cobra.Command) func() (*Credentials, error) {
	envVars := environmentVariables{
		username:           CCloudEmailEnvVar,
		password:           CCloudPasswordEnvVar,
		deprecatedUsername: CCloudEmailDeprecatedEnvVar,
		deprecatedPassword: CCloudPasswordDeprecatedEnvVar,
	}
	return h.getCredentialsFromEnvVarFunc(cmd, envVars)
}

func (h *LoginCredentialsManagerImpl) getCredentialsFromEnvVarFunc(cmd *cobra.Command, envVars environmentVariables) func() (*Credentials, error) {
	return func() (*Credentials, error) {
		email, password := h.getEnvVarCredentials(cmd, envVars.username, envVars.password)
		if len(email) == 0 {
			email, password = h.getEnvVarCredentials(cmd, envVars.deprecatedUsername, envVars.deprecatedPassword)
		}
		if len(email) == 0 {
			h.logger.Debug("Found no credentials from environment variables")
			return nil, nil
		}
		return &Credentials{Username: email, Password: password}, nil
	}
}

func (h *LoginCredentialsManagerImpl) getEnvVarCredentials(cmd *cobra.Command, userEnvVar string, passwordEnvVar string) (string, string) {
	user := os.Getenv(userEnvVar)
	if len(user) == 0 {
		return "", ""
	}
	password := os.Getenv(passwordEnvVar)
	if len(password) == 0 {
		return "", ""
	}
	if h.logger.GetLevel() >= log.WARN {
		utils.ErrPrintf(cmd, errors.FoundEnvCredMsg, user, userEnvVar, passwordEnvVar)
	}
	return user, password
}

func (h *LoginCredentialsManagerImpl) GetConfluentCredentialsFromEnvVar(cmd *cobra.Command) func() (*Credentials, error) {
	envVars := environmentVariables{
		username:           ConfluentUsernameEnvVar,
		password:           ConfluentPasswordEnvVar,
		deprecatedUsername: ConfluentUsernameDeprecatedEnvVar,
		deprecatedPassword: ConfluentPasswordDeprecatedEnvVar,
	}
	return h.getCredentialsFromEnvVarFunc(cmd, envVars)
}

func (h *LoginCredentialsManagerImpl) GetCredentialsFromNetrc(cmd *cobra.Command, filterParams netrc.GetMatchingNetrcMachineParams) func() (*Credentials, error) {
	return func() (*Credentials, error) {
		netrcMachine, err := h.getNetrcMachine(filterParams)
		if err != nil {
			h.logger.Debugf("Get netrc machine error: %s", err.Error())
			return nil, err
		}
<<<<<<< HEAD
		if h.logger.GetLevel() >= log.WARN {
			utils.ErrPrintf(cmd, errors.FoundNetrcCredMsg, netrcMachine.User, h.netrcHandler.GetFileName())
		}
=======
		// TODO: change to verbosity level logging
		utils.ErrPrintf(cmd, errors.FoundNetrcCredMsg, netrcMachine.User, h.netrcHandler.GetFileName())
>>>>>>> d1da36e7
		return &Credentials{Username: netrcMachine.User, Password: netrcMachine.Password, IsSSO: netrcMachine.IsSSO}, nil
	}
}

func (h *LoginCredentialsManagerImpl) getNetrcMachine(filterParams netrc.GetMatchingNetrcMachineParams) (*netrc.Machine, error) {
	h.logger.Debugf("Searching for netrc machine with filter: %+v", filterParams)
	netrcMachine, err := h.netrcHandler.GetMatchingNetrcMachine(filterParams)
	if err != nil {
		return nil, err
	}
	if netrcMachine == nil {
		return nil, errors.Errorf("Found no netrc machine using the filter: %+v", filterParams)
	}
	return netrcMachine, err
}

func (h *LoginCredentialsManagerImpl) GetCCloudCredentialsFromPrompt(cmd *cobra.Command, client *ccloud.Client) func() (*Credentials, error) {
	return func() (*Credentials, error) {
		email := h.promptForUser(cmd, "Email")
		if isSSOUser(email, client) {
			h.logger.Debug("Entered email belongs to an SSO user.")
			return &Credentials{Username: email, IsSSO: true}, nil
		}
		password := h.promptForPassword(cmd)
		return &Credentials{Username: email, Password: password}, nil
	}
}

func (h *LoginCredentialsManagerImpl) GetConfluentCredentialsFromPrompt(cmd *cobra.Command) func() (*Credentials, error) {
	return func() (*Credentials, error) {
		username := h.promptForUser(cmd, "Username")
		password := h.promptForPassword(cmd)
		return &Credentials{Username: username, Password: password}, nil
	}
}

func (h *LoginCredentialsManagerImpl) promptForUser(cmd *cobra.Command, userField string) string {
	// HACK: SSO integration test extracts email from env var
	// TODO: remove this hack once we implement prompting for integration test
	if testEmail := os.Getenv(CCloudEmailDeprecatedEnvVar); len(testEmail) > 0 {
		h.logger.Debugf("Using test email \"%s\" found from env var \"%s\"", testEmail, CCloudEmailDeprecatedEnvVar)
		return testEmail
	}
	utils.Println(cmd, "Enter your Confluent credentials:")
	f := form.New(form.Field{ID: userField, Prompt: userField})
	if err := f.Prompt(cmd, h.prompt); err != nil {
		return ""
	}
	return f.Responses[userField].(string)
}

func (h *LoginCredentialsManagerImpl) promptForPassword(cmd *cobra.Command) string {
	passwordField := "Password"
	f := form.New(form.Field{ID: passwordField, Prompt: passwordField, IsHidden: true})
	if err := f.Prompt(cmd, h.prompt); err != nil {
		return ""
	}
	return f.Responses[passwordField].(string)
}

func isSSOUser(email string, cloudClient *ccloud.Client) bool {
	userSSO, err := cloudClient.User.CheckEmail(context.Background(), &orgv1.User{Email: email})
	// Fine to ignore non-nil err for this request: e.g. what if this fails due to invalid/malicious
	// email, we want to silently continue and give the illusion of password prompt.
	// If Auth0ConnectionName is blank ("local" user) still prompt for password
	if err == nil && userSSO != nil && userSSO.Sso != nil && userSSO.Sso.Enabled && userSSO.Sso.Auth0ConnectionName != "" {
		return true
	}
	return false
}

// Prerun login for Confluent has two extra environment variables settings: CONFLUENT_MDS_URL (required), CONFLUNET_CA_CERT_PATH (optional)
// Those two variables are passed as flags for login command, but for prerun logins they are required as environment variables.
// URL and ca-cert-path (if exists) are returned in addition to username and password
func (h *LoginCredentialsManagerImpl) GetConfluentPrerunCredentialsFromEnvVar(cmd *cobra.Command) func() (*Credentials, error) {
	return func() (*Credentials, error) {
		url := os.Getenv(ConfluentURLEnvVar)
		if url == "" {
			return nil, errors.New(errors.NoURLEnvVarErrorMsg)
		}
		envVars := environmentVariables{
			username:           ConfluentUsernameEnvVar,
			password:           ConfluentPasswordEnvVar,
			deprecatedUsername: ConfluentUsernameDeprecatedEnvVar,
			deprecatedPassword: ConfluentPasswordDeprecatedEnvVar,
		}
		creds, err := h.getCredentialsFromEnvVarFunc(cmd, envVars)()
		if err != nil {
			return nil, err
		}
		if creds == nil {
			return nil, errors.New(errors.NoCredentialsFoundErrorMsg)
		}
		creds.PrerunLoginURL = url
		creds.PrerunLoginCaCertPath = os.Getenv(ConfluentCaCertPathEnvVar)
		return creds, nil
	}
}

// Prerun login for Confluent will extract URL and ca-cert-path (if available) from the netrc machine name
// URL is no longer part of the filter and URL value will be of whichever URL the first context stored in netrc has
// URL and ca-cert-path (if exists) are returned in addition to username and password
func (h *LoginCredentialsManagerImpl) GetConfluentPrerunCredentialsFromNetrc(cmd *cobra.Command) func() (*Credentials, error) {
	filterParams := netrc.GetMatchingNetrcMachineParams{
		CLIName: "confluent",
	}
	return func() (*Credentials, error) {
		netrcMachine, err := h.getNetrcMachine(filterParams)
		if err != nil {
			h.logger.Debugf("Get netrc machine error: %s", err.Error())
			return nil, err
		}
		machineContextInfo, err := netrc.ParseNetrcMachineName(netrcMachine.Name)
		if err != nil {
			return nil, err
		}
		// TODO: change to verbosity level logging
		utils.ErrPrintf(cmd, errors.FoundNetrcCredMsg, netrcMachine.User, h.netrcHandler.GetFileName())
		return &Credentials{Username: netrcMachine.User, Password: netrcMachine.Password, IsSSO: netrcMachine.IsSSO, PrerunLoginURL: machineContextInfo.URL, PrerunLoginCaCertPath: machineContextInfo.CaCertPath}, nil
	}
}<|MERGE_RESOLUTION|>--- conflicted
+++ resolved
@@ -133,14 +133,9 @@
 			h.logger.Debugf("Get netrc machine error: %s", err.Error())
 			return nil, err
 		}
-<<<<<<< HEAD
 		if h.logger.GetLevel() >= log.WARN {
 			utils.ErrPrintf(cmd, errors.FoundNetrcCredMsg, netrcMachine.User, h.netrcHandler.GetFileName())
 		}
-=======
-		// TODO: change to verbosity level logging
-		utils.ErrPrintf(cmd, errors.FoundNetrcCredMsg, netrcMachine.User, h.netrcHandler.GetFileName())
->>>>>>> d1da36e7
 		return &Credentials{Username: netrcMachine.User, Password: netrcMachine.Password, IsSSO: netrcMachine.IsSSO}, nil
 	}
 }
