//go:generate go run github.com/travisjeffery/mocker/cmd/mocker --dst ../../../mock/auth_token_handler.go --pkg mock --selfpkg github.com/confluentinc/cli auth_token_handler.go AuthTokenHandler
package auth

import (
	"context"
	"time"

	flowv1 "github.com/confluentinc/cc-structs/kafka/flow/v1"

	"github.com/confluentinc/cli/internal/pkg/errors"
	"github.com/confluentinc/cli/internal/pkg/log"
	"github.com/confluentinc/cli/internal/pkg/utils"

	"github.com/confluentinc/ccloud-sdk-go-v1"
	mds "github.com/confluentinc/mds-sdk-go/mdsv1"

	"github.com/confluentinc/cli/internal/pkg/sso"
)

type AuthTokenHandler interface {
	GetCCloudTokens(client *ccloud.Client, credentials *Credentials, noBrowser bool, orgResourceId string) (string, string, error)
	GetConfluentToken(mdsClient *mds.APIClient, credentials *Credentials) (string, error)
}

type AuthTokenHandlerImpl struct {
	logger *log.Logger
}

func NewAuthTokenHandler(logger *log.Logger) AuthTokenHandler {
	return &AuthTokenHandlerImpl{logger}
}

<<<<<<< HEAD
// Second string returned is refresh token if the user performs SSO login
func (a *AuthTokenHandlerImpl) GetCCloudTokens(client *ccloud.Client, credentials *Credentials, noBrowser bool, orgResourceId string) (string, string, error) {
=======
func (a *AuthTokenHandlerImpl) GetCCloudTokens(client *ccloud.Client, credentials *Credentials, noBrowser bool) (string, string, error) {
>>>>>>> 9a4d6cd8
	if credentials.IsSSO {
		// For an SSO user, the "Password" field may contain a refresh token. If one exists, try to obtain a new token.
		if credentials.Password != "" {
<<<<<<< HEAD
			token, err := a.refreshCCloudSSOToken(client, credentials.Password, orgResourceId)
			return token, "", err
		} else {
			return a.getCCloudSSOToken(client, noBrowser, credentials.Username, orgResourceId)
=======
			if token, refreshToken, err := a.refreshCCloudSSOToken(client, credentials.Password); err == nil {
				return token, refreshToken, nil
			}
>>>>>>> 9a4d6cd8
		}
		return a.getCCloudSSOToken(client, noBrowser, credentials.Username)
	}

	client.HttpClient.Timeout = 30 * time.Second
	token, err := client.Auth.Login(context.Background(), "", credentials.Username, credentials.Password, orgResourceId)
	return token, "", err
}

func (a *AuthTokenHandlerImpl) getCCloudSSOToken(client *ccloud.Client, noBrowser bool, email string, orgResourceId string) (string, string, error) {
	userSSO, err := a.getCCloudUserSSO(client, email, orgResourceId)
	if err != nil {
		return "", "", errors.Errorf(errors.FailedToObtainedUserSSOErrorMsg, email)
	}
	if userSSO == "" {
		return "", "", errors.Errorf(errors.NonSSOUserErrorMsg, email)
	}
	idToken, refreshToken, err := sso.Login(client.BaseURL, noBrowser, userSSO, a.logger)
	if err != nil {
		return "", "", err
	}
	token, err := client.Auth.Login(context.Background(), idToken, "", "", "")
	if err != nil {
		return "", "", err
	}
	return token, refreshToken, nil
}

func (a *AuthTokenHandlerImpl) getCCloudUserSSO(client *ccloud.Client, email string, orgResourceId string) (string, error) {
	auth0ClientId := sso.GetAuth0CCloudClientIdFromBaseUrl(client.BaseURL)
	loginRealmReply, err := client.User.LoginRealm(context.Background(),
		&flowv1.GetLoginRealmRequest{
			Email:         email,
			ClientId:      auth0ClientId,
			OrgResourceId: orgResourceId,
		})
	if err != nil {
		return "", err
	}
	if loginRealmReply.IsSso {
		return loginRealmReply.Realm, nil
	}
	return "", nil
}

<<<<<<< HEAD
func (a *AuthTokenHandlerImpl) refreshCCloudSSOToken(client *ccloud.Client, refreshToken string, orgResourceId string) (string, error) {
	idToken, err := sso.GetNewIDTokenFromRefreshToken(client.BaseURL, refreshToken, a.logger)
=======
func (a *AuthTokenHandlerImpl) refreshCCloudSSOToken(client *ccloud.Client, refreshToken string) (string, string, error) {
	idToken, refreshToken, err := sso.RefreshTokens(client.BaseURL, refreshToken, a.logger)
>>>>>>> 9a4d6cd8
	if err != nil {
		return "", "", err
	}
<<<<<<< HEAD
	token, err := client.Auth.Login(context.Background(), idToken, "", "", orgResourceId)
=======

	token, err := client.Auth.Login(context.Background(), idToken, "", "")
>>>>>>> 9a4d6cd8
	if err != nil {
		return "", "", err
	}

	return token, refreshToken, err
}

func (a *AuthTokenHandlerImpl) GetConfluentToken(mdsClient *mds.APIClient, credentials *Credentials) (string, error) {
	ctx := utils.GetContext(a.logger)
	basicContext := context.WithValue(ctx, mds.ContextBasicAuth, mds.BasicAuth{UserName: credentials.Username, Password: credentials.Password})
	resp, _, err := mdsClient.TokensAndAuthenticationApi.GetToken(basicContext)
	if err != nil {
		return "", err
	}
	return resp.AuthToken, nil
}<|MERGE_RESOLUTION|>--- conflicted
+++ resolved
@@ -30,27 +30,15 @@
 	return &AuthTokenHandlerImpl{logger}
 }
 
-<<<<<<< HEAD
-// Second string returned is refresh token if the user performs SSO login
 func (a *AuthTokenHandlerImpl) GetCCloudTokens(client *ccloud.Client, credentials *Credentials, noBrowser bool, orgResourceId string) (string, string, error) {
-=======
-func (a *AuthTokenHandlerImpl) GetCCloudTokens(client *ccloud.Client, credentials *Credentials, noBrowser bool) (string, string, error) {
->>>>>>> 9a4d6cd8
 	if credentials.IsSSO {
 		// For an SSO user, the "Password" field may contain a refresh token. If one exists, try to obtain a new token.
 		if credentials.Password != "" {
-<<<<<<< HEAD
-			token, err := a.refreshCCloudSSOToken(client, credentials.Password, orgResourceId)
-			return token, "", err
-		} else {
-			return a.getCCloudSSOToken(client, noBrowser, credentials.Username, orgResourceId)
-=======
-			if token, refreshToken, err := a.refreshCCloudSSOToken(client, credentials.Password); err == nil {
+			if token, refreshToken, err := a.refreshCCloudSSOToken(client, credentials.Password, orgResourceId); err == nil {
 				return token, refreshToken, nil
 			}
->>>>>>> 9a4d6cd8
 		}
-		return a.getCCloudSSOToken(client, noBrowser, credentials.Username)
+		return a.getCCloudSSOToken(client, noBrowser, credentials.Username, orgResourceId)
 	}
 
 	client.HttpClient.Timeout = 30 * time.Second
@@ -94,22 +82,13 @@
 	return "", nil
 }
 
-<<<<<<< HEAD
-func (a *AuthTokenHandlerImpl) refreshCCloudSSOToken(client *ccloud.Client, refreshToken string, orgResourceId string) (string, error) {
-	idToken, err := sso.GetNewIDTokenFromRefreshToken(client.BaseURL, refreshToken, a.logger)
-=======
-func (a *AuthTokenHandlerImpl) refreshCCloudSSOToken(client *ccloud.Client, refreshToken string) (string, string, error) {
+func (a *AuthTokenHandlerImpl) refreshCCloudSSOToken(client *ccloud.Client, refreshToken string, orgResourceId string) (string, string, error) {
 	idToken, refreshToken, err := sso.RefreshTokens(client.BaseURL, refreshToken, a.logger)
->>>>>>> 9a4d6cd8
 	if err != nil {
 		return "", "", err
 	}
-<<<<<<< HEAD
+
 	token, err := client.Auth.Login(context.Background(), idToken, "", "", orgResourceId)
-=======
-
-	token, err := client.Auth.Login(context.Background(), idToken, "", "")
->>>>>>> 9a4d6cd8
 	if err != nil {
 		return "", "", err
 	}
