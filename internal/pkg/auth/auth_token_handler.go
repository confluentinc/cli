//go:generate go run github.com/travisjeffery/mocker/cmd/mocker --dst ../../../mock/auth_token_handler.go --pkg mock --selfpkg github.com/confluentinc/cli auth_token_handler.go AuthTokenHandler
package auth

import (
	"context"
	"fmt"
	"time"

	flowv1 "github.com/confluentinc/cc-structs/kafka/flow/v1"

	"github.com/confluentinc/cli/internal/pkg/errors"
	"github.com/confluentinc/cli/internal/pkg/utils"

	"github.com/confluentinc/ccloud-sdk-go-v1"
	mds "github.com/confluentinc/mds-sdk-go/mdsv1"

	"github.com/confluentinc/cli/internal/pkg/sso"
)

type AuthTokenHandler interface {
<<<<<<< HEAD
	GetCCloudTokens(client *ccloud.Client, credentials *Credentials, noBrowser bool, orgResourceId string) (string, string, error)
=======
	GetCCloudTokens(clientFactory CCloudClientFactory, url string, credentials *Credentials, noBrowser bool) (string, string, error)
>>>>>>> 0f1bd20a
	GetConfluentToken(mdsClient *mds.APIClient, credentials *Credentials) (string, error)
}

type AuthTokenHandlerImpl struct {
}

func NewAuthTokenHandler() AuthTokenHandler {
	return &AuthTokenHandlerImpl{}
}

<<<<<<< HEAD
func (a *AuthTokenHandlerImpl) GetCCloudTokens(client *ccloud.Client, credentials *Credentials, noBrowser bool, orgResourceId string) (string, string, error) {
	if credentials.IsSSO {
		// For an SSO user, the "Password" field may contain a refresh token. If one exists, try to obtain a new token.
		if credentials.Password != "" {
			if token, refreshToken, err := a.refreshCCloudSSOToken(client, credentials.Password, orgResourceId); err == nil {
				return token, refreshToken, nil
			}
		}
		return a.getCCloudSSOToken(client, noBrowser, credentials.Username, orgResourceId)
	}

	client.HttpClient.Timeout = 30 * time.Second
	a.logger.Debugf("Making login request for %s for org id %s", credentials.Username, orgResourceId)
	token, err := client.Auth.Login(context.Background(), "", credentials.Username, credentials.Password, orgResourceId)
=======
func (a *AuthTokenHandlerImpl) GetCCloudTokens(clientFactory CCloudClientFactory, url string, credentials *Credentials, noBrowser bool) (string, string, error) {
	anonClient := clientFactory.AnonHTTPClientFactory(url)
	if credentials.IsSSO {
		// For an SSO user, the "Password" field may contain a refresh token. If one exists, try to obtain a new token.
		if credentials.Password != "" {
			if token, refreshToken, err := a.refreshCCloudSSOToken(anonClient, credentials.Password); err == nil {
				return token, refreshToken, nil
			}
		}
		token, refreshToken, err := a.getCCloudSSOToken(anonClient, noBrowser, credentials.Username)
		if err != nil {
			return token, refreshToken, err
		}
		err = a.checkSSOEmailMatchesLogin(clientFactory.JwtHTTPClientFactory(context.Background(), token, url), credentials.Username)
		return token, refreshToken, err
	}

	anonClient.HttpClient.Timeout = 30 * time.Second
	token, err := anonClient.Auth.Login(context.Background(), "", credentials.Username, credentials.Password, "")
>>>>>>> 0f1bd20a
	return token, "", err
}

func (a *AuthTokenHandlerImpl) getCCloudSSOToken(client *ccloud.Client, noBrowser bool, email, orgResourceId string) (string, string, error) {
	userSSO, err := a.getCCloudUserSSO(client, email, orgResourceId)
	if err != nil {
		return "", "", errors.Errorf(errors.FailedToObtainedUserSSOErrorMsg, email)
	}
	if userSSO == "" {
		return "", "", errors.Errorf(errors.NonSSOUserErrorMsg, email)
	}
	idToken, refreshToken, err := sso.Login(client.BaseURL, noBrowser, userSSO)
	if err != nil {
		return "", "", err
	}
	token, err := client.Auth.Login(context.Background(), idToken, "", "", "")
	if err != nil {
		return "", "", err
	}
	return token, refreshToken, nil
}

func (a *AuthTokenHandlerImpl) getCCloudUserSSO(client *ccloud.Client, email, orgResourceId string) (string, error) {
	auth0ClientId := sso.GetAuth0CCloudClientIdFromBaseUrl(client.BaseURL)
	loginRealmReply, err := client.User.LoginRealm(context.Background(),
		&flowv1.GetLoginRealmRequest{
			Email:         email,
			ClientId:      auth0ClientId,
			OrgResourceId: orgResourceId,
		})
	if err != nil {
		return "", err
	}
	if loginRealmReply.IsSso {
		return loginRealmReply.Realm, nil
	}
	return "", nil
}

<<<<<<< HEAD
func (a *AuthTokenHandlerImpl) refreshCCloudSSOToken(client *ccloud.Client, refreshToken, orgResourceId string) (string, string, error) {
	idToken, refreshToken, err := sso.RefreshTokens(client.BaseURL, refreshToken, a.logger)
=======
func (a *AuthTokenHandlerImpl) refreshCCloudSSOToken(client *ccloud.Client, refreshToken string) (string, string, error) {
	idToken, refreshToken, err := sso.RefreshTokens(client.BaseURL, refreshToken)
>>>>>>> 0f1bd20a
	if err != nil {
		return "", "", err
	}
	token, err := client.Auth.Login(context.Background(), idToken, "", "", orgResourceId)
	if err != nil {
		return "", "", err
	}

	return token, refreshToken, err
}

func (a *AuthTokenHandlerImpl) GetConfluentToken(mdsClient *mds.APIClient, credentials *Credentials) (string, error) {
	ctx := utils.GetContext()
	basicContext := context.WithValue(ctx, mds.ContextBasicAuth, mds.BasicAuth{UserName: credentials.Username, Password: credentials.Password})
	resp, _, err := mdsClient.TokensAndAuthenticationApi.GetToken(basicContext)
	if err != nil {
		return "", err
	}
	return resp.AuthToken, nil
}

func (a *AuthTokenHandlerImpl) checkSSOEmailMatchesLogin(client *ccloud.Client, loginEmail string) error {
	getMeReply, err := getCCloudUser(client); if err != nil {
		return err
	}
	if getMeReply.User.Email != loginEmail {
		return errors.NewErrorWithSuggestions(fmt.Sprintf(errors.SSOCredentialsDoNotMatchLoginCredentials, loginEmail, getMeReply.User.Email), errors.SSOCrdentialsDoNotMatchSuggestions)
	}
	return nil
}<|MERGE_RESOLUTION|>--- conflicted
+++ resolved
@@ -4,6 +4,7 @@
 import (
 	"context"
 	"fmt"
+	"github.com/confluentinc/cli/internal/pkg/log"
 	"time"
 
 	flowv1 "github.com/confluentinc/cc-structs/kafka/flow/v1"
@@ -18,11 +19,7 @@
 )
 
 type AuthTokenHandler interface {
-<<<<<<< HEAD
-	GetCCloudTokens(client *ccloud.Client, credentials *Credentials, noBrowser bool, orgResourceId string) (string, string, error)
-=======
-	GetCCloudTokens(clientFactory CCloudClientFactory, url string, credentials *Credentials, noBrowser bool) (string, string, error)
->>>>>>> 0f1bd20a
+	GetCCloudTokens(clientFactory CCloudClientFactory, url string, credentials *Credentials, noBrowser bool, orgResourceId string) (string, string, error)
 	GetConfluentToken(mdsClient *mds.APIClient, credentials *Credentials) (string, error)
 }
 
@@ -33,32 +30,16 @@
 	return &AuthTokenHandlerImpl{}
 }
 
-<<<<<<< HEAD
-func (a *AuthTokenHandlerImpl) GetCCloudTokens(client *ccloud.Client, credentials *Credentials, noBrowser bool, orgResourceId string) (string, string, error) {
-	if credentials.IsSSO {
-		// For an SSO user, the "Password" field may contain a refresh token. If one exists, try to obtain a new token.
-		if credentials.Password != "" {
-			if token, refreshToken, err := a.refreshCCloudSSOToken(client, credentials.Password, orgResourceId); err == nil {
-				return token, refreshToken, nil
-			}
-		}
-		return a.getCCloudSSOToken(client, noBrowser, credentials.Username, orgResourceId)
-	}
-
-	client.HttpClient.Timeout = 30 * time.Second
-	a.logger.Debugf("Making login request for %s for org id %s", credentials.Username, orgResourceId)
-	token, err := client.Auth.Login(context.Background(), "", credentials.Username, credentials.Password, orgResourceId)
-=======
-func (a *AuthTokenHandlerImpl) GetCCloudTokens(clientFactory CCloudClientFactory, url string, credentials *Credentials, noBrowser bool) (string, string, error) {
+func (a *AuthTokenHandlerImpl) GetCCloudTokens(clientFactory CCloudClientFactory, url string, credentials *Credentials, noBrowser bool, orgResourceId string) (string, string, error) {
 	anonClient := clientFactory.AnonHTTPClientFactory(url)
 	if credentials.IsSSO {
 		// For an SSO user, the "Password" field may contain a refresh token. If one exists, try to obtain a new token.
 		if credentials.Password != "" {
-			if token, refreshToken, err := a.refreshCCloudSSOToken(anonClient, credentials.Password); err == nil {
+			if token, refreshToken, err := a.refreshCCloudSSOToken(anonClient, credentials.Password, orgResourceId); err == nil {
 				return token, refreshToken, nil
 			}
 		}
-		token, refreshToken, err := a.getCCloudSSOToken(anonClient, noBrowser, credentials.Username)
+		token, refreshToken, err := a.getCCloudSSOToken(anonClient, noBrowser, credentials.Username, orgResourceId)
 		if err != nil {
 			return token, refreshToken, err
 		}
@@ -67,8 +48,8 @@
 	}
 
 	anonClient.HttpClient.Timeout = 30 * time.Second
-	token, err := anonClient.Auth.Login(context.Background(), "", credentials.Username, credentials.Password, "")
->>>>>>> 0f1bd20a
+	log.CliLogger.Debugf("Making login request for %s for org id %s", credentials.Username, orgResourceId)
+	token, err := anonClient.Auth.Login(context.Background(), "", credentials.Username, credentials.Password, orgResourceId)
 	return token, "", err
 }
 
@@ -108,13 +89,8 @@
 	return "", nil
 }
 
-<<<<<<< HEAD
 func (a *AuthTokenHandlerImpl) refreshCCloudSSOToken(client *ccloud.Client, refreshToken, orgResourceId string) (string, string, error) {
-	idToken, refreshToken, err := sso.RefreshTokens(client.BaseURL, refreshToken, a.logger)
-=======
-func (a *AuthTokenHandlerImpl) refreshCCloudSSOToken(client *ccloud.Client, refreshToken string) (string, string, error) {
 	idToken, refreshToken, err := sso.RefreshTokens(client.BaseURL, refreshToken)
->>>>>>> 0f1bd20a
 	if err != nil {
 		return "", "", err
 	}
