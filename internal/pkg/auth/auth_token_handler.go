//go:generate go run github.com/travisjeffery/mocker/cmd/mocker --dst ../../../mock/auth_token_handler.go --pkg mock --selfpkg github.com/confluentinc/cli auth_token_handler.go AuthTokenHandler
package auth

import (
	"context"
	"fmt"
	"time"

	"github.com/confluentinc/cli/internal/pkg/auth/sso"
	"github.com/confluentinc/cli/internal/pkg/errors"
	"github.com/confluentinc/cli/internal/pkg/log"
	"github.com/confluentinc/cli/internal/pkg/utils"

	flowv1 "github.com/confluentinc/cc-structs/kafka/flow/v1"
	"github.com/confluentinc/ccloud-sdk-go-v1"
	mds "github.com/confluentinc/mds-sdk-go/mdsv1"
)

type AuthTokenHandler interface {
	GetCCloudTokens(clientFactory CCloudClientFactory, url string, credentials *Credentials, noBrowser bool, orgResourceId string) (string, string, error)
	GetConfluentToken(mdsClient *mds.APIClient, credentials *Credentials) (string, error)
}

type AuthTokenHandlerImpl struct {
}

func NewAuthTokenHandler() AuthTokenHandler {
	return &AuthTokenHandlerImpl{}
}

func (a *AuthTokenHandlerImpl) GetCCloudTokens(clientFactory CCloudClientFactory, url string, credentials *Credentials, noBrowser bool, orgResourceId string) (string, string, error) {
	privateClient := clientFactory.PrivateAnonHTTPClientFactory(url)

	if credentials.AuthRefreshToken != "" {
		if credentials.IsSSO {
			if token, refreshToken, err := a.refreshCCloudSSOToken(privateClient, credentials.AuthRefreshToken, orgResourceId); err == nil {
				return token, refreshToken, nil
			}
		} else {
			if orgResourceId == "" {
				orgResourceId = credentials.OrgResourceId
			}
			req := &flowv1.AuthenticateRequest{
				RefreshToken:  credentials.AuthRefreshToken,
				OrgResourceId: orgResourceId,
			}
<<<<<<< HEAD
			if res, err := client.Auth.Login(context.Background(), req); err == nil {
				return res.GetToken(), res.GetRefreshToken(), nil
=======
			if res, err := privateClient.Auth.Login(context.Background(), req); err == nil {
				return res.Token, res.RefreshToken, nil
>>>>>>> 80ad78fc
			}
		}
	}

	// If SSO refresh token is missing or expired, ask for a new one
	if credentials.IsSSO {
		token, refreshToken, err := a.getCCloudSSOToken(privateClient, noBrowser, credentials.Username, orgResourceId)
		if err != nil {
			return "", "", err
		}

		privateClient = clientFactory.PrivateJwtHTTPClientFactory(context.Background(), token, url)
		err = a.checkSSOEmailMatchesLogin(privateClient, credentials.Username)
		return token, refreshToken, err
	}

	privateClient.HttpClient.Timeout = 30 * time.Second
	log.CliLogger.Debugf("Making login request for %s for org id %s", credentials.Username, orgResourceId)

	req := &flowv1.AuthenticateRequest{
		Email:         credentials.Username,
		Password:      credentials.Password,
		OrgResourceId: orgResourceId,
	}

	res, err := privateClient.Auth.Login(context.Background(), req)
	if err != nil {
		return "", "", err
	}

	if utils.IsOrgEndOfFreeTrialSuspended(res.GetOrganization().GetSuspensionStatus()) {
		log.CliLogger.Debugf(errors.EndOfFreeTrialErrorMsg, res.GetOrganization().GetSuspensionStatus())
		return res.GetToken(), res.GetRefreshToken(), &errors.EndOfFreeTrialError{OrgId: res.GetOrganization().GetName()}
	}

	return res.GetToken(), res.GetRefreshToken(), nil
}

func (a *AuthTokenHandlerImpl) getCCloudSSOToken(privateClient *ccloud.Client, noBrowser bool, email, orgResourceId string) (string, string, error) {
	userSSO, err := a.getCCloudUserSSO(privateClient, email, orgResourceId)
	if err != nil {
		log.CliLogger.Debugf("unable to obtain user SSO info: %v", err)
		return "", "", errors.Errorf(errors.FailedToObtainedUserSSOErrorMsg, email)
	}
	if userSSO == "" {
		return "", "", errors.Errorf(errors.NonSSOUserErrorMsg, email)
	}

	idToken, refreshToken, err := sso.Login(privateClient.BaseURL, noBrowser, userSSO)
	if err != nil {
		return "", "", err
	}

	req := &flowv1.AuthenticateRequest{IdToken: idToken}

	res, err := privateClient.Auth.Login(context.Background(), req)
	if err != nil {
		return "", "", err
	}

	return res.GetToken(), refreshToken, err
}

func (a *AuthTokenHandlerImpl) getCCloudUserSSO(privateClient *ccloud.Client, email, orgResourceId string) (string, error) {
	auth0ClientId := sso.GetAuth0CCloudClientIdFromBaseUrl(privateClient.BaseURL)
	req := &flowv1.GetLoginRealmRequest{
		Email:         email,
		ClientId:      auth0ClientId,
		OrgResourceId: orgResourceId,
	}
	loginRealmReply, err := privateClient.User.LoginRealm(context.Background(), req)
	if err != nil {
		return "", err
	}
	if loginRealmReply.IsSso {
		return loginRealmReply.Realm, nil
	}
	return "", nil
}

func (a *AuthTokenHandlerImpl) refreshCCloudSSOToken(privateClient *ccloud.Client, refreshToken, orgResourceId string) (string, string, error) {
	idToken, refreshToken, err := sso.RefreshTokens(privateClient.BaseURL, refreshToken)
	if err != nil {
		return "", "", err
	}

	req := &flowv1.AuthenticateRequest{
		IdToken:       idToken,
		OrgResourceId: orgResourceId,
	}

	res, err := privateClient.Auth.Login(context.Background(), req)
	if err != nil {
		return "", "", err
	}

	return res.GetToken(), refreshToken, err
}

func (a *AuthTokenHandlerImpl) GetConfluentToken(mdsClient *mds.APIClient, credentials *Credentials) (string, error) {
	ctx := utils.GetContext()
	basicContext := context.WithValue(ctx, mds.ContextBasicAuth, mds.BasicAuth{UserName: credentials.Username, Password: credentials.Password})
	resp, _, err := mdsClient.TokensAndAuthenticationApi.GetToken(basicContext)
	if err != nil {
		return "", err
	}
	return resp.AuthToken, nil
}

func (a *AuthTokenHandlerImpl) checkSSOEmailMatchesLogin(privateClient *ccloud.Client, loginEmail string) error {
	getMeReply, err := privateClient.Auth.User(context.Background())
	if err != nil {
		return err
	}
	if getMeReply.GetUser().GetEmail() != loginEmail {
		return errors.NewErrorWithSuggestions(fmt.Sprintf(errors.SSOCredentialsDoNotMatchLoginCredentialsErrorMsg, loginEmail, getMeReply.GetUser().GetEmail()), errors.SSOCredentialsDoNotMatchSuggestions)
	}
	return nil
}<|MERGE_RESOLUTION|>--- conflicted
+++ resolved
@@ -44,13 +44,8 @@
 				RefreshToken:  credentials.AuthRefreshToken,
 				OrgResourceId: orgResourceId,
 			}
-<<<<<<< HEAD
-			if res, err := client.Auth.Login(context.Background(), req); err == nil {
-				return res.GetToken(), res.GetRefreshToken(), nil
-=======
 			if res, err := privateClient.Auth.Login(context.Background(), req); err == nil {
 				return res.Token, res.RefreshToken, nil
->>>>>>> 80ad78fc
 			}
 		}
 	}
