--- conflicted
+++ resolved
@@ -64,13 +64,10 @@
 	GetConnectorConfigFile(connector string) (string, error)
 	GetKafkaScriptFile(mode, format string) (string, error)
 	GetScriptFile(service string) (string, error)
-<<<<<<< HEAD
 	HasExamplesRepo() (bool, error)
 	GetExamplesRepo() (string, error)
-=======
 	GetVersion(service string) (string, error)
 	IsConfluentPlatform() (bool, error)
->>>>>>> 3e64c709
 }
 
 type ConfluentHomeManager struct{}
@@ -158,7 +155,6 @@
 	return ch.getFile(filepath.Join("bin", scripts[service]))
 }
 
-<<<<<<< HEAD
 func (ch *ConfluentHomeManager) HasExamplesRepo() (bool, error) {
 	repo, err := ch.GetExamplesRepo()
 	if err != nil {
@@ -178,10 +174,6 @@
 	return repo, nil
 }
 
-func (ch *ConfluentHomeManager) getRootDir() (string, error) {
-	if dir := os.Getenv("CONFLUENT_HOME"); dir != "" {
-		return dir, nil
-=======
 func (ch *ConfluentHomeManager) GetKafkaScriptFile(format, mode string) (string, error) {
 	var script string
 
@@ -193,7 +185,6 @@
 		if !supported {
 			return "", fmt.Errorf("format %s is not supported in this version", format)
 		}
->>>>>>> 3e64c709
 	}
 
 	switch format {
