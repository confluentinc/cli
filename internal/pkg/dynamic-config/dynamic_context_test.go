package dynamicconfig

import (
	"context"
	"net/http"
	"testing"
	"time"

	"github.com/hashicorp/go-version"
	"github.com/spf13/cobra"
	"github.com/stretchr/testify/require"

	cmkv2 "github.com/confluentinc/ccloud-sdk-go-v2/cmk/v2"
	cmkmock "github.com/confluentinc/ccloud-sdk-go-v2/cmk/v2/mock"

	"github.com/confluentinc/cli/internal/pkg/ccloudv2"
	"github.com/confluentinc/cli/internal/pkg/config"
	v1 "github.com/confluentinc/cli/internal/pkg/config/v1"
	pmock "github.com/confluentinc/cli/internal/pkg/mock"
)

var (
	flagEnvironment  = "env-test"
	flagCluster      = "lkc-0001"
	flagClusterInEnv = "lkc-0002"
	apiEnvironment   = "env-from-api-call"
)

func TestFindKafkaCluster_Unexpired(t *testing.T) {
	update := time.Now()

	d := &DynamicContext{
		Context: &v1.Context{
			KafkaClusterContext: &v1.KafkaClusterContext{
				KafkaClusterConfigs: map[string]*v1.KafkaClusterConfig{
					"lkc-123456": {LastUpdate: update, Bootstrap: "pkc-abc12.us-west-2.aws.confluent.cloud:1234"},
				},
			},
		},
	}

	config, err := d.FindKafkaCluster("lkc-123456")
	require.NoError(t, err)
	require.True(t, config.LastUpdate.Equal(update))
}

func TestFindKafkaCluster_Expired(t *testing.T) {
	update := time.Now().Add(-7 * 24 * time.Hour)

	d := &DynamicContext{
		Context: &v1.Context{
			CurrentEnvironment:  "env-123456",
			KafkaClusterContext: &v1.KafkaClusterContext{KafkaClusterConfigs: map[string]*v1.KafkaClusterConfig{"lkc-123456": {LastUpdate: update}}},
			Credential:          &v1.Credential{CredentialType: v1.Username},
			State:               &v1.ContextState{AuthToken: "token"},
			Config:              &v1.Config{BaseConfig: &config.BaseConfig{Ver: config.Version{Version: &version.Version{}}}},
		},
		V2Client: &ccloudv2.Client{
			CmkClient: &cmkv2.APIClient{
				ClustersCmkV2Api: &cmkmock.ClustersCmkV2Api{
					GetCmkV2ClusterFunc: func(_ context.Context, _ string) cmkv2.ApiGetCmkV2ClusterRequest {
						return cmkv2.ApiGetCmkV2ClusterRequest{}
					},
					GetCmkV2ClusterExecuteFunc: func(_ cmkv2.ApiGetCmkV2ClusterRequest) (cmkv2.CmkV2Cluster, *http.Response, error) {
						cluster := cmkv2.CmkV2Cluster{
							Id: stringPtr("lkc-123456"),
							Spec: &cmkv2.CmkV2ClusterSpec{
								DisplayName:            stringPtr(""),
								KafkaBootstrapEndpoint: stringPtr(""),
								HttpEndpoint:           stringPtr(""),
							},
						}
						return cluster, nil, nil
					},
				},
			},
		},
	}

	config, err := d.FindKafkaCluster("lkc-123456")
	require.NoError(t, err)
	require.True(t, config.LastUpdate.After(update))
}

func stringPtr(s string) *string {
	return &s
}

func TestDynamicContext_ParseFlagsIntoContext(t *testing.T) {
	tests := []struct {
		name           string
		ctx            *DynamicContext
		cluster        string
		environment    string
		suggestionsMsg string
	}{
		{
			name: "read cluster from config",
			ctx:  getBaseContext(),
		},
		{
			name:    "read cluster from flag",
			ctx:     getClusterFlagContext(),
			cluster: flagCluster,
		},
		{
			name: "read environment from config",
			ctx:  getEnvFlagContext(),
		},
		{
			name:        "read environment from flag",
			environment: flagEnvironment,
			ctx:         getEnvFlagContext(),
		},
		{
			name:        "pass cluster and environment",
			cluster:     flagClusterInEnv,
			environment: flagEnvironment,
			ctx:         getEnvAndClusterFlagContext(),
		},
		{
			name:        "find environment from api call",
			cluster:     flagClusterInEnv,
			environment: apiEnvironment,
			ctx:         getEnvFlagContext(),
		},
	}
	for _, test := range tests {
		cmd := &cobra.Command{Run: func(cmd *cobra.Command, args []string) {}}
		cmd.Flags().String("environment", "", "Environment ID.")
		cmd.Flags().String("cluster", "", "Kafka cluster ID.")
		err := cmd.ParseFlags([]string{"--cluster", test.cluster, "--environment", test.environment})
		require.NoError(t, err)
		initialEnvId := test.ctx.GetCurrentEnvironment()
		initialActiveKafkaId := test.ctx.KafkaClusterContext.GetActiveKafkaClusterId()
<<<<<<< HEAD
		err = test.ctx.ParseFlagsIntoContext(cmd, client, true)
=======
		err = test.ctx.ParseFlagsIntoContext(cmd)
>>>>>>> 0628b13f
		require.NoError(t, err)
		finalEnv := test.ctx.GetCurrentEnvironment()
		finalCluster := test.ctx.KafkaClusterContext.GetActiveKafkaClusterId()
		if test.environment != "" {
			require.Equal(t, test.environment, finalEnv)
		} else {
			require.Equal(t, initialEnvId, finalEnv)
		}
		if test.cluster != "" {
			require.Equal(t, test.cluster, finalCluster)
		} else if test.environment == "" {
			require.Equal(t, initialActiveKafkaId, finalCluster)
		}
	}
}

func getBaseContext() *DynamicContext {
	cfg := v1.AuthenticatedCloudConfigMock()
	return NewDynamicContext(cfg.Context(), pmock.NewV2ClientMock())
}

func getClusterFlagContext() *DynamicContext {
	config := v1.AuthenticatedCloudConfigMock()
	clusterFlagContext := NewDynamicContext(config.Context(), pmock.NewV2ClientMock())
	// create cluster that will be used in "--cluster" flag value
	clusterFlagContext.KafkaClusterContext.KafkaEnvContexts["testAccount"].KafkaClusterConfigs[flagCluster] = &v1.KafkaClusterConfig{
		ID:   flagCluster,
		Name: "miles",
	}
	return clusterFlagContext
}

func getEnvFlagContext() *DynamicContext {
	config := v1.AuthenticatedCloudConfigMock()
	envFlagContext := NewDynamicContext(config.Context(), pmock.NewV2ClientMock())
	envFlagContext.Environments[flagEnvironment] = &v1.EnvironmentContext{}
	return envFlagContext
}

func getEnvAndClusterFlagContext() *DynamicContext {
	envAndClusterFlagContext := getEnvFlagContext()

	envAndClusterFlagContext.KafkaClusterContext.KafkaEnvContexts[flagEnvironment] = &v1.KafkaEnvContext{
		ActiveKafkaCluster:  "",
		KafkaClusterConfigs: map[string]*v1.KafkaClusterConfig{},
	}
	envAndClusterFlagContext.KafkaClusterContext.KafkaEnvContexts[flagEnvironment].KafkaClusterConfigs[flagClusterInEnv] = &v1.KafkaClusterConfig{
		ID:   flagClusterInEnv,
		Name: "miles2",
	}
	return envAndClusterFlagContext
}<|MERGE_RESOLUTION|>--- conflicted
+++ resolved
@@ -133,11 +133,7 @@
 		require.NoError(t, err)
 		initialEnvId := test.ctx.GetCurrentEnvironment()
 		initialActiveKafkaId := test.ctx.KafkaClusterContext.GetActiveKafkaClusterId()
-<<<<<<< HEAD
-		err = test.ctx.ParseFlagsIntoContext(cmd, client, true)
-=======
-		err = test.ctx.ParseFlagsIntoContext(cmd)
->>>>>>> 0628b13f
+		err = test.ctx.ParseFlagsIntoContext(cmd, true)
 		require.NoError(t, err)
 		finalEnv := test.ctx.GetCurrentEnvironment()
 		finalCluster := test.ctx.KafkaClusterContext.GetActiveKafkaClusterId()
