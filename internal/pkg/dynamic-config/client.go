package dynamicconfig

import (
	"context"
	"fmt"

	schedv1 "github.com/confluentinc/cc-structs/kafka/scheduler/v1"

	"github.com/confluentinc/cli/internal/pkg/errors"
)

func (d *DynamicContext) FetchCluster(clusterId string) (*schedv1.KafkaCluster, error) {
	environmentId, err := d.AuthenticatedEnvId()
	if err != nil {
		return nil, err
	}

<<<<<<< HEAD
	req := &schedv1.KafkaCluster{AccountId: envId, Id: clusterId}
	cluster, err := d.Client.Kafka.Describe(context.Background(), req)
	if err != nil {
		return nil, errors.CatchKafkaNotFoundError(err, clusterId, nil)
=======
	cluster := &schedv1.KafkaCluster{
		AccountId: environmentId,
		Id:        clusterId,
>>>>>>> e82a4d9e
	}

	cluster, err = d.Client.Kafka.Describe(context.Background(), cluster)
	return cluster, errors.CatchKafkaNotFoundError(err, clusterId)
}

func (d *DynamicContext) FetchAPIKeyError(apiKey string, clusterID string) error {
	// check if this is API key exists server-side
	key, httpResp, err := d.V2Client.GetApiKey(apiKey)
	if err != nil {
		return errors.CatchV2ErrorDetailWithResponse(err, httpResp)
	}
	// check if the key is for the right cluster
	ok := key.Spec.Resource.Id == clusterID
	// this means the requested api-key belongs to a different cluster
	if !ok {
		errorMsg := fmt.Sprintf(errors.InvalidAPIKeyErrorMsg, apiKey, clusterID)
		suggestionsMsg := fmt.Sprintf(errors.InvalidAPIKeySuggestions, clusterID, clusterID, clusterID, clusterID)
		return errors.NewErrorWithSuggestions(errorMsg, suggestionsMsg)
	}
	// this means the requested api-key exists, but we just don't have the secret saved locally
	return &errors.UnconfiguredAPISecretError{APIKey: apiKey, ClusterID: clusterID}
}

func (d *DynamicContext) FetchSchemaRegistryByAccountId(context context.Context, accountId string) (*schedv1.SchemaRegistryCluster, error) {
	existingClusters, err := d.Client.SchemaRegistry.GetSchemaRegistryClusters(context, &schedv1.SchemaRegistryCluster{
		AccountId: accountId,
		Name:      "account schema-registry",
	})
	if err != nil {
		return nil, err
	}
	if len(existingClusters) > 0 {
		return existingClusters[0], nil
	}
	return nil, errors.NewSRNotEnabledError()
}

func (d *DynamicContext) FetchSchemaRegistryById(context context.Context, id string, accountId string) (*schedv1.SchemaRegistryCluster, error) {
	existingCluster, err := d.Client.SchemaRegistry.GetSchemaRegistryCluster(context, &schedv1.SchemaRegistryCluster{
		Id:        id,
		AccountId: accountId,
	})
	if err != nil {
		return nil, err
	}
	if existingCluster == nil {
		return nil, errors.NewSRNotEnabledError()
	} else {
		return existingCluster, nil
	}
}<|MERGE_RESOLUTION|>--- conflicted
+++ resolved
@@ -15,20 +15,13 @@
 		return nil, err
 	}
 
-<<<<<<< HEAD
-	req := &schedv1.KafkaCluster{AccountId: envId, Id: clusterId}
-	cluster, err := d.Client.Kafka.Describe(context.Background(), req)
-	if err != nil {
-		return nil, errors.CatchKafkaNotFoundError(err, clusterId, nil)
-=======
 	cluster := &schedv1.KafkaCluster{
 		AccountId: environmentId,
 		Id:        clusterId,
->>>>>>> e82a4d9e
 	}
 
 	cluster, err = d.Client.Kafka.Describe(context.Background(), cluster)
-	return cluster, errors.CatchKafkaNotFoundError(err, clusterId)
+	return cluster, errors.CatchKafkaNotFoundError(err, clusterId, nil)
 }
 
 func (d *DynamicContext) FetchAPIKeyError(apiKey string, clusterID string) error {
