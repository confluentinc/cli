--- conflicted
+++ resolved
@@ -18,11 +18,7 @@
 	var payload map[string]any
 	err := json.Unmarshal(codeSnippets, &payload)
 	if err != nil {
-<<<<<<< HEAD
-		log.CliLogger.Warnf("Couldn't unmarshal code snippets. Error: %v", err)
-=======
 		log.CliLogger.Warnf("Couldn't unmarshal code snippets. Error: %v\n", err)
->>>>>>> 2ceb9e99
 	}
 
 	for _, value := range payload {
