--- conflicted
+++ resolved
@@ -61,16 +61,11 @@
 
 	// Process remote statements
 	statementObj, err := s.client.CreateStatement(
-<<<<<<< HEAD
 		statement,
-=======
-		s.appOptions.GetOrgResourceId(),
-		s.appOptions.GetEnvironmentId(),
->>>>>>> d40d8e1e
 		s.appOptions.GetComputePoolId(),
 		s.appOptions.GetIdentityPoolId(),
 		s.propsDefault(s.Properties),
-		s.appOptions.GetEnvId(),
+		s.appOptions.GetEnvironmentId(),
 		s.appOptions.GetOrgResourceId(),
 	)
 	if err != nil {
@@ -112,36 +107,7 @@
 	}
 
 	// Process remote statements that are now running or completed
-<<<<<<< HEAD
-	pageToken := statement.PageToken
-	runningNoTokenRetries := 5
-	for i := 0; i < runningNoTokenRetries; i++ {
-		// TODO: we need to retry a few times on transient errors
-		statementResultObj, err := s.client.GetStatementResults(s.appOptions.GetEnvId(), statement.StatementName, s.appOptions.GetOrgResourceId(), pageToken)
-		if err != nil {
-			return nil, &types.StatementError{Msg: err.Error()}
-		}
-
-		statementResults := statementResultObj.GetResults()
-		convertedResults, err := results.ConvertToInternalResults(statementResults.GetData(), statement.ResultSchema)
-		if err != nil {
-			return nil, &types.StatementError{Msg: err.Error()}
-		}
-		statement.StatementResults = convertedResults
-
-		statementMetadata := statementResultObj.GetMetadata()
-		extractedToken, err := extractPageToken(statementMetadata.GetNext())
-		if err != nil {
-			return nil, &types.StatementError{Msg: err.Error()}
-		}
-		statement.PageToken = extractedToken
-		if statement.Status == types.COMPLETED || statement.PageToken != "" || len(statementResults.GetData()) > 0 {
-			// We try a few times to get non-empty token for RUNNING statements
-			break
-		}
-		time.Sleep(time.Millisecond * 300)
-=======
-	statementResultObj, err := s.client.GetStatementResults(s.appOptions.GetOrgResourceId(), s.appOptions.GetEnvironmentId(), statement.StatementName, statement.PageToken)
+	statementResultObj, err := s.client.GetStatementResults(s.appOptions.GetEnvironmentId(), statement.StatementName, s.appOptions.GetOrgResourceId(), statement.PageToken)
 	if err != nil {
 		return nil, &types.StatementError{Msg: err.Error()}
 	}
@@ -149,26 +115,21 @@
 	statementResults := statementResultObj.GetResults()
 	convertedResults, err := results.ConvertToInternalResults(statementResults.GetData(), statement.ResultSchema)
 	if err != nil {
-		return nil, &types.StatementError{Msg: fmt.Sprintf("Error: %v", err)}
+		return nil, &types.StatementError{Msg: err.Error()}
 	}
 	statement.StatementResults = convertedResults
 
 	statementMetadata := statementResultObj.GetMetadata()
 	extractedToken, err := extractPageToken(statementMetadata.GetNext())
 	if err != nil {
-		return nil, &types.StatementError{Msg: fmt.Sprintf("Error: %v", err)}
->>>>>>> d40d8e1e
+		return nil, &types.StatementError{Msg: err.Error()}
 	}
 	statement.PageToken = extractedToken
 	return &statement, nil
 }
 
 func (s *Store) DeleteStatement(statementName string) bool {
-<<<<<<< HEAD
-	if err := s.client.DeleteStatement(s.appOptions.GetEnvId(), statementName, s.appOptions.GetOrgResourceId()); err != nil {
-=======
-	if err := s.client.DeleteStatement(s.appOptions.GetOrgResourceId(), s.appOptions.GetEnvironmentId(), statementName); err != nil {
->>>>>>> d40d8e1e
+	if err := s.client.DeleteStatement(s.appOptions.GetEnvironmentId(), statementName, s.appOptions.GetOrgResourceId()); err != nil {
 		log.CliLogger.Warnf("Failed to delete the statement: %v", err)
 		return false
 	}
@@ -187,18 +148,12 @@
 		case <-ctx.Done():
 			return nil, &types.StatementError{Msg: "Result retrieval aborted. Statement will be deleted.", HttpResponseCode: 499}
 		default:
-<<<<<<< HEAD
-			statementObj, err := s.client.GetStatement(s.appOptions.GetEnvId(), statementName, s.appOptions.GetOrgResourceId())
+			statementObj, err := s.client.GetStatement(s.appOptions.GetEnvironmentId(), statementName, s.appOptions.GetOrgResourceId())
 			statusDetail := s.getStatusDetail(statementObj)
 			if err != nil {
 				return nil, &types.StatementError{
 					Msg:            err.Error(),
 					FailureMessage: statusDetail}
-=======
-			statementObj, err := s.client.GetStatement(s.appOptions.GetOrgResourceId(), s.appOptions.GetEnvironmentId(), statementName)
-			if err != nil {
-				return nil, &types.StatementError{Msg: fmt.Sprintf("Error: %v", err)}
->>>>>>> d40d8e1e
 			}
 
 			phase := types.PHASE(statementObj.Status.GetPhase())
@@ -258,7 +213,7 @@
 	}
 
 	// if the statement is in FAILED or FAILING phase and the status detail field is empty we show the latest exception instead
-	exceptionsResponse, _ := s.client.GetExceptions(s.appOptions.GetEnvId(), statementObj.Spec.GetStatementName(), s.appOptions.GetOrgResourceId())
+	exceptionsResponse, _ := s.client.GetExceptions(s.appOptions.GetEnvironmentId(), statementObj.Spec.GetStatementName(), s.appOptions.GetOrgResourceId())
 	exceptions := exceptionsResponse.GetData()
 	if len(exceptions) < 1 {
 		return ""
