--- conflicted
+++ resolved
@@ -60,7 +60,14 @@
 	}
 
 	// Process remote statements
-	statementObj, err := s.client.CreateStatement(statement, s.appOptions.GetComputePoolId(), s.appOptions.GetIdentityPoolId(), s.propsDefault(s.Properties), s.appOptions.GetEnvId(), s.appOptions.GetOrgResourceId())
+	statementObj, err := s.client.CreateStatement(
+		statement,
+		s.appOptions.GetComputePoolId(),
+		s.appOptions.GetIdentityPoolId(),
+		s.propsDefault(s.Properties),
+		s.appOptions.GetEnvId(),
+		s.appOptions.GetOrgResourceId(),
+	)
 	if err != nil {
 		statusDetail := s.getStatusDetail(statementObj)
 		return nil, &types.StatementError{
@@ -131,12 +138,7 @@
 }
 
 func (s *Store) DeleteStatement(statementName string) bool {
-<<<<<<< HEAD
-	err := s.client.DeleteStatement(s.appOptions.GetEnvId(), statementName, s.appOptions.GetOrgResourceId())
-	if err != nil {
-=======
-	if err := s.client.DeleteStatement(s.appOptions.GetOrgResourceId(), s.appOptions.GetEnvId(), statementName); err != nil {
->>>>>>> e2deb204
+	if err := s.client.DeleteStatement(s.appOptions.GetEnvId(), statementName, s.appOptions.GetOrgResourceId()); err != nil {
 		log.CliLogger.Warnf("Failed to delete the statement: %v", err)
 		return false
 	}
