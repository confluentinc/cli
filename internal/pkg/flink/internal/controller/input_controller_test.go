package controller

import (
	"fmt"
	"testing"

	"github.com/golang/mock/gomock"
	"github.com/stretchr/testify/require"
	"github.com/stretchr/testify/suite"

	"github.com/confluentinc/go-prompt"

	"github.com/confluentinc/cli/internal/pkg/flink/internal/history"
	"github.com/confluentinc/cli/internal/pkg/flink/test/mock"
)

type InputControllerTestSuite struct {
	suite.Suite
	inputController *InputController
	appController   *mock.MockApplicationControllerInterface
	history         *history.History
	prompt          *mock.MockIPrompt
	reverseISearch  *mock.MockReverseISearch
}

func TestInputControllerTestSuite(t *testing.T) {
	suite.Run(t, new(InputControllerTestSuite))
}

func (s *InputControllerTestSuite) SetupTest() {
	ctrl := gomock.NewController(s.T())
	s.appController = mock.NewMockApplicationControllerInterface(ctrl)
	s.history = &history.History{Data: []string{}}
	s.prompt = mock.NewMockIPrompt(ctrl)
	s.reverseISearch = mock.NewMockReverseISearch(ctrl)
	s.inputController = NewInputController(s.history).(*InputController)
	s.inputController.reverseISearch = s.reverseISearch
	s.inputController.prompt = s.prompt
}

func (s *InputControllerTestSuite) TestGetUserInput() {
	input := "input"
	s.prompt.EXPECT().Input().Return(input)

	actual := s.inputController.GetUserInput()

	require.Equal(s.T(), input, actual)
}

func (s *InputControllerTestSuite) TestGetUserInputSetsInitialBuffer() {
	s.inputController.InitialBuffer = "not-empty"
	input := fmt.Sprintf("%s %s", s.inputController.InitialBuffer, "input")
	buffer := prompt.NewBuffer()
	s.prompt.EXPECT().Buffer().Return(buffer)
	s.prompt.EXPECT().Input().Return(input)

	actual := s.inputController.GetUserInput()

	require.Equal(s.T(), buffer.Text(), "not-empty")
	require.Equal(s.T(), input, actual)
}

<<<<<<< HEAD
func (s *InputControllerTestSuite) TestShouldUseTView() {
	tests := []struct {
		name      string
		statement types.ProcessedStatement
		want      bool
	}{
		{
			name:      "local statement should not use TView",
			statement: types.ProcessedStatement{IsLocalStatement: true},
			want:      false,
		},
		{
			name:      "local statement should not use TView even if unbounded",
			statement: types.ProcessedStatement{PageToken: "NOT_EMPTY", IsLocalStatement: true},
			want:      false,
		},
		{
			name:      "non-local unbounded statement should always use TView",
			statement: types.ProcessedStatement{PageToken: "NOT_EMPTY", IsLocalStatement: false, StatementResults: &types.StatementResults{}},
			want:      true,
		},
		{
			name:      "statement with no results should not use TView",
			statement: types.ProcessedStatement{IsLocalStatement: false},
			want:      false,
		},
		{
			name:      "statement with empty results should not use TView",
			statement: types.ProcessedStatement{IsLocalStatement: false, StatementResults: &types.StatementResults{}},
			want:      false,
		},
		{
			name: "statement with one column and two rows should not use TView",
			statement: types.ProcessedStatement{IsLocalStatement: false, StatementResults: &types.StatementResults{
				Headers: []string{"Column 1"},
				Rows: []types.StatementResultRow{
					{Fields: []types.StatementResultField{types.AtomicStatementResultField{}}},
					{Fields: []types.StatementResultField{types.AtomicStatementResultField{}}},
				},
			}},
			want: false,
		},
		{
			name: "statement with two columns and one row should not use TView",
			statement: types.ProcessedStatement{IsLocalStatement: false, StatementResults: &types.StatementResults{
				Headers: []string{"Column 1", "Column 2"},
				Rows:    []types.StatementResultRow{{Fields: []types.StatementResultField{types.AtomicStatementResultField{}}}},
			}},
			want: false,
		},
		{
			name: "statement with two columns and two rows should use TView",
			statement: types.ProcessedStatement{IsLocalStatement: false, StatementResults: &types.StatementResults{
				Headers: []string{"Column 1", "Column 2"},
				Rows: []types.StatementResultRow{
					{Fields: []types.StatementResultField{types.AtomicStatementResultField{}}},
					{Fields: []types.StatementResultField{types.AtomicStatementResultField{}}},
				},
			}},
			want: true,
		},
		{
			name: "local statement with two columns and two rows should not use TView",
			statement: types.ProcessedStatement{IsLocalStatement: true, StatementResults: &types.StatementResults{
				Headers: []string{"Column 1", "Column 2"},
				Rows: []types.StatementResultRow{
					{Fields: []types.StatementResultField{types.AtomicStatementResultField{}}},
					{Fields: []types.StatementResultField{types.AtomicStatementResultField{}}},
				},
			}},
			want: false,
		},
	}
	for _, test := range tests {
		s.T().Run(test.name, func(t *testing.T) {
			require.Equal(t, test.want, shouldUseTView(test.statement))
		})
	}
}

func (s *InputControllerTestSuite) TestRenderMsgAndStatusLocalStatements() {
	tests := []struct {
		name      string
		statement *types.ProcessedStatement
		want      string
	}{
		{
			name:      "nil",
			statement: nil,
			want:      "",
		},
		{
			name:      "local failed statement",
			statement: &types.ProcessedStatement{IsLocalStatement: true, Status: types.FAILED},
			want:      "Error: couldn't process statement, please check your statement and try again\n",
		},
		{
			name:      "local non-failed statement",
			statement: &types.ProcessedStatement{IsLocalStatement: true, Status: types.RUNNING},
			want:      "Statement successfully submitted.\n",
		},
	}
	for _, test := range tests {
		s.T().Run(test.name, func(t *testing.T) {
			actual := s.runAndCaptureSTDOUT(func() {
				renderMsgAndStatus(test.statement)
			})
			require.Equal(t, test.want, actual)
		})
	}
}

func (s *InputControllerTestSuite) TestRenderMsgAndStatusNonLocalFailedStatements() {
	tests := []struct {
		name      string
		statement *types.ProcessedStatement
		want      string
	}{
		{
			name:      "nil",
			statement: nil,
			want:      "",
		},
		{
			name:      "statement with name",
			statement: &types.ProcessedStatement{StatementName: "test-statement", Status: types.FAILED},
			want:      "Statement name: test-statement\nError: statement submission failed\n",
		},
		{
			name:      "statement with name and status detail",
			statement: &types.ProcessedStatement{StatementName: "test-statement", Status: types.FAILED, StatusDetail: "status-detail"},
			want:      "Statement name: test-statement\nError: statement submission failed\nstatus-detail.\n",
		},
		{
			name:      "statement without name",
			statement: &types.ProcessedStatement{Status: types.FAILED},
			want:      "Error: statement submission failed\n",
		},
		{
			name:      "statement without name but with status detail",
			statement: &types.ProcessedStatement{Status: types.FAILED, StatusDetail: "status-detail"},
			want:      "Error: statement submission failed\nstatus-detail.\n",
		},
	}
	for _, test := range tests {
		s.T().Run(test.name, func(t *testing.T) {
			actual := s.runAndCaptureSTDOUT(func() {
				renderMsgAndStatus(test.statement)
			})
			require.Equal(t, test.want, actual)
		})
	}
}

func (s *InputControllerTestSuite) TestRenderMsgAndStatusNonLocalNonFailedStatements() {
	tests := []struct {
		name      string
		statement *types.ProcessedStatement
		want      string
	}{
		{
			name:      "nil",
			statement: nil,
			want:      "",
		},
		{
			name:      "statement with name",
			statement: &types.ProcessedStatement{StatementName: "test-statement", Status: types.RUNNING},
			want:      "Statement name: test-statement\nStatement successfully submitted.\nFetching results...\n",
		},
		{
			name:      "statement with name and status detail",
			statement: &types.ProcessedStatement{StatementName: "test-statement", Status: types.RUNNING, StatusDetail: "status-detail"},
			want:      "Statement name: test-statement\nStatement successfully submitted.\nFetching results...\nstatus-detail.\n",
		},
		{
			name:      "statement without name",
			statement: &types.ProcessedStatement{Status: types.RUNNING},
			want:      "Statement successfully submitted.\nFetching results...\n",
		},
		{
			name:      "statement without name but with status detail",
			statement: &types.ProcessedStatement{Status: types.RUNNING, StatusDetail: "status-detail"},
			want:      "Statement successfully submitted.\nFetching results...\nstatus-detail.\n",
		},
	}
	for _, test := range tests {
		s.T().Run(test.name, func(t *testing.T) {
			actual := s.runAndCaptureSTDOUT(func() {
				renderMsgAndStatus(test.statement)
			})
			require.Equal(t, test.want, actual)
		})
	}
}

func (s *InputControllerTestSuite) TestRunInteractiveInputExitsWhenEmptyPromptReturn() {
	// Given
	inputController := &InputController{
		appController: s.mockAppController,
		prompt:        s.mockPrompt,
		shouldExit:    false,
	}

	s.mockPrompt.EXPECT().Input().Return("")
	s.mockAppController.EXPECT().ExitApplication()
=======
func (s *InputControllerTestSuite) TestHasUserEnabledReverseSearchShouldBeTrue() {
	s.inputController.reverseISearchEnabled = true

	hasUserEnabledReverseSearch := s.inputController.HasUserEnabledReverseSearch()

	require.True(s.T(), hasUserEnabledReverseSearch)
}

func (s *InputControllerTestSuite) TestHasUserEnabledReverseSearchShouldBeFalse() {
	s.inputController.reverseISearchEnabled = false
>>>>>>> 3ba8e8c8

	hasUserEnabledReverseSearch := s.inputController.HasUserEnabledReverseSearch()

	require.False(s.T(), hasUserEnabledReverseSearch)
}

func (s *InputControllerTestSuite) TestStartReverseSearch() {
	searchResult := "search result"
	s.reverseISearch.EXPECT().ReverseISearch(s.history.Data).Return(searchResult)

	s.inputController.StartReverseSearch()

	require.False(s.T(), s.inputController.reverseISearchEnabled)
	require.Equal(s.T(), searchResult, s.inputController.InitialBuffer)
}

func (s *InputControllerTestSuite) TestHasUserInitiatedExitShouldBeTrueWhenShouldExitIsTrue() {
	s.inputController.shouldExit = true

	hasUserInitiatedExit := s.inputController.HasUserInitiatedExit("exit;")

	require.True(s.T(), hasUserInitiatedExit)
}

func (s *InputControllerTestSuite) TestHasUserInitiatedExitShouldBeTrueWhenUserInputEmpty() {
	hasUserInitiatedExit := s.inputController.HasUserInitiatedExit("")

	require.True(s.T(), hasUserInitiatedExit)
}

func (s *InputControllerTestSuite) TestHasUserInitiatedExitShouldBeFalse() {
	s.inputController.reverseISearchEnabled = false

	hasUserEnabledReverseSearch := s.inputController.HasUserEnabledReverseSearch()

	require.False(s.T(), hasUserEnabledReverseSearch)
}

func (s *InputControllerTestSuite) TestTurnOnSmartCompletion() {
	s.inputController.smartCompletion = false

	s.inputController.toggleSmartCompletion()

	require.True(s.T(), s.inputController.smartCompletion)
}

func (s *InputControllerTestSuite) TestTurnOffSmartCompletion() {
	s.inputController.smartCompletion = true

	s.inputController.toggleSmartCompletion()

	require.False(s.T(), s.inputController.smartCompletion)
}<|MERGE_RESOLUTION|>--- conflicted
+++ resolved
@@ -60,214 +60,6 @@
 	require.Equal(s.T(), input, actual)
 }
 
-<<<<<<< HEAD
-func (s *InputControllerTestSuite) TestShouldUseTView() {
-	tests := []struct {
-		name      string
-		statement types.ProcessedStatement
-		want      bool
-	}{
-		{
-			name:      "local statement should not use TView",
-			statement: types.ProcessedStatement{IsLocalStatement: true},
-			want:      false,
-		},
-		{
-			name:      "local statement should not use TView even if unbounded",
-			statement: types.ProcessedStatement{PageToken: "NOT_EMPTY", IsLocalStatement: true},
-			want:      false,
-		},
-		{
-			name:      "non-local unbounded statement should always use TView",
-			statement: types.ProcessedStatement{PageToken: "NOT_EMPTY", IsLocalStatement: false, StatementResults: &types.StatementResults{}},
-			want:      true,
-		},
-		{
-			name:      "statement with no results should not use TView",
-			statement: types.ProcessedStatement{IsLocalStatement: false},
-			want:      false,
-		},
-		{
-			name:      "statement with empty results should not use TView",
-			statement: types.ProcessedStatement{IsLocalStatement: false, StatementResults: &types.StatementResults{}},
-			want:      false,
-		},
-		{
-			name: "statement with one column and two rows should not use TView",
-			statement: types.ProcessedStatement{IsLocalStatement: false, StatementResults: &types.StatementResults{
-				Headers: []string{"Column 1"},
-				Rows: []types.StatementResultRow{
-					{Fields: []types.StatementResultField{types.AtomicStatementResultField{}}},
-					{Fields: []types.StatementResultField{types.AtomicStatementResultField{}}},
-				},
-			}},
-			want: false,
-		},
-		{
-			name: "statement with two columns and one row should not use TView",
-			statement: types.ProcessedStatement{IsLocalStatement: false, StatementResults: &types.StatementResults{
-				Headers: []string{"Column 1", "Column 2"},
-				Rows:    []types.StatementResultRow{{Fields: []types.StatementResultField{types.AtomicStatementResultField{}}}},
-			}},
-			want: false,
-		},
-		{
-			name: "statement with two columns and two rows should use TView",
-			statement: types.ProcessedStatement{IsLocalStatement: false, StatementResults: &types.StatementResults{
-				Headers: []string{"Column 1", "Column 2"},
-				Rows: []types.StatementResultRow{
-					{Fields: []types.StatementResultField{types.AtomicStatementResultField{}}},
-					{Fields: []types.StatementResultField{types.AtomicStatementResultField{}}},
-				},
-			}},
-			want: true,
-		},
-		{
-			name: "local statement with two columns and two rows should not use TView",
-			statement: types.ProcessedStatement{IsLocalStatement: true, StatementResults: &types.StatementResults{
-				Headers: []string{"Column 1", "Column 2"},
-				Rows: []types.StatementResultRow{
-					{Fields: []types.StatementResultField{types.AtomicStatementResultField{}}},
-					{Fields: []types.StatementResultField{types.AtomicStatementResultField{}}},
-				},
-			}},
-			want: false,
-		},
-	}
-	for _, test := range tests {
-		s.T().Run(test.name, func(t *testing.T) {
-			require.Equal(t, test.want, shouldUseTView(test.statement))
-		})
-	}
-}
-
-func (s *InputControllerTestSuite) TestRenderMsgAndStatusLocalStatements() {
-	tests := []struct {
-		name      string
-		statement *types.ProcessedStatement
-		want      string
-	}{
-		{
-			name:      "nil",
-			statement: nil,
-			want:      "",
-		},
-		{
-			name:      "local failed statement",
-			statement: &types.ProcessedStatement{IsLocalStatement: true, Status: types.FAILED},
-			want:      "Error: couldn't process statement, please check your statement and try again\n",
-		},
-		{
-			name:      "local non-failed statement",
-			statement: &types.ProcessedStatement{IsLocalStatement: true, Status: types.RUNNING},
-			want:      "Statement successfully submitted.\n",
-		},
-	}
-	for _, test := range tests {
-		s.T().Run(test.name, func(t *testing.T) {
-			actual := s.runAndCaptureSTDOUT(func() {
-				renderMsgAndStatus(test.statement)
-			})
-			require.Equal(t, test.want, actual)
-		})
-	}
-}
-
-func (s *InputControllerTestSuite) TestRenderMsgAndStatusNonLocalFailedStatements() {
-	tests := []struct {
-		name      string
-		statement *types.ProcessedStatement
-		want      string
-	}{
-		{
-			name:      "nil",
-			statement: nil,
-			want:      "",
-		},
-		{
-			name:      "statement with name",
-			statement: &types.ProcessedStatement{StatementName: "test-statement", Status: types.FAILED},
-			want:      "Statement name: test-statement\nError: statement submission failed\n",
-		},
-		{
-			name:      "statement with name and status detail",
-			statement: &types.ProcessedStatement{StatementName: "test-statement", Status: types.FAILED, StatusDetail: "status-detail"},
-			want:      "Statement name: test-statement\nError: statement submission failed\nstatus-detail.\n",
-		},
-		{
-			name:      "statement without name",
-			statement: &types.ProcessedStatement{Status: types.FAILED},
-			want:      "Error: statement submission failed\n",
-		},
-		{
-			name:      "statement without name but with status detail",
-			statement: &types.ProcessedStatement{Status: types.FAILED, StatusDetail: "status-detail"},
-			want:      "Error: statement submission failed\nstatus-detail.\n",
-		},
-	}
-	for _, test := range tests {
-		s.T().Run(test.name, func(t *testing.T) {
-			actual := s.runAndCaptureSTDOUT(func() {
-				renderMsgAndStatus(test.statement)
-			})
-			require.Equal(t, test.want, actual)
-		})
-	}
-}
-
-func (s *InputControllerTestSuite) TestRenderMsgAndStatusNonLocalNonFailedStatements() {
-	tests := []struct {
-		name      string
-		statement *types.ProcessedStatement
-		want      string
-	}{
-		{
-			name:      "nil",
-			statement: nil,
-			want:      "",
-		},
-		{
-			name:      "statement with name",
-			statement: &types.ProcessedStatement{StatementName: "test-statement", Status: types.RUNNING},
-			want:      "Statement name: test-statement\nStatement successfully submitted.\nFetching results...\n",
-		},
-		{
-			name:      "statement with name and status detail",
-			statement: &types.ProcessedStatement{StatementName: "test-statement", Status: types.RUNNING, StatusDetail: "status-detail"},
-			want:      "Statement name: test-statement\nStatement successfully submitted.\nFetching results...\nstatus-detail.\n",
-		},
-		{
-			name:      "statement without name",
-			statement: &types.ProcessedStatement{Status: types.RUNNING},
-			want:      "Statement successfully submitted.\nFetching results...\n",
-		},
-		{
-			name:      "statement without name but with status detail",
-			statement: &types.ProcessedStatement{Status: types.RUNNING, StatusDetail: "status-detail"},
-			want:      "Statement successfully submitted.\nFetching results...\nstatus-detail.\n",
-		},
-	}
-	for _, test := range tests {
-		s.T().Run(test.name, func(t *testing.T) {
-			actual := s.runAndCaptureSTDOUT(func() {
-				renderMsgAndStatus(test.statement)
-			})
-			require.Equal(t, test.want, actual)
-		})
-	}
-}
-
-func (s *InputControllerTestSuite) TestRunInteractiveInputExitsWhenEmptyPromptReturn() {
-	// Given
-	inputController := &InputController{
-		appController: s.mockAppController,
-		prompt:        s.mockPrompt,
-		shouldExit:    false,
-	}
-
-	s.mockPrompt.EXPECT().Input().Return("")
-	s.mockAppController.EXPECT().ExitApplication()
-=======
 func (s *InputControllerTestSuite) TestHasUserEnabledReverseSearchShouldBeTrue() {
 	s.inputController.reverseISearchEnabled = true
 
@@ -278,7 +70,6 @@
 
 func (s *InputControllerTestSuite) TestHasUserEnabledReverseSearchShouldBeFalse() {
 	s.inputController.reverseISearchEnabled = false
->>>>>>> 3ba8e8c8
 
 	hasUserEnabledReverseSearch := s.inputController.HasUserEnabledReverseSearch()
 
