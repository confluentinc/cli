--- conflicted
+++ resolved
@@ -129,7 +129,6 @@
 		}
 		return false
 	}
-<<<<<<< HEAD
 }
 
 func isCancelEvent(key prompt.Key) bool {
@@ -138,11 +137,8 @@
 
 func isDetachEvent(key prompt.Key) bool {
 	return lo.Contains([]prompt.Key{prompt.ControlM, prompt.Enter}, key)
-=======
-	return false
 }
 
 func (c *StatementController) CleanupStatement() {
 	c.store.DeleteStatement(c.createdStatementName)
->>>>>>> a1417bf8
 }