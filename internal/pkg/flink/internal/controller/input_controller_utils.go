--- conflicted
+++ resolved
@@ -10,11 +10,7 @@
 func getStdin() *term.State {
 	state, err := term.GetState(int(os.Stdin.Fd()))
 	if err != nil {
-<<<<<<< HEAD
-		log.CliLogger.Warnf("Couldn't get stdin state with term.GetState. Error: %v", err)
-=======
 		log.CliLogger.Warnf("Couldn't get stdin state with term.GetState. Error: %v \n", err)
->>>>>>> 2ceb9e99
 		return nil
 	}
 	return state
