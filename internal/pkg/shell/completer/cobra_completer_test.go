--- conflicted
+++ resolved
@@ -346,54 +346,5 @@
 			require.Equal(t, tt.want, got)
 		})
 	}
-<<<<<<< HEAD
-=======
 	pflag.CommandLine = cmdLine
-}
-
-func createDocument(s string) *prompt.Document {
-	buf := prompt.NewBuffer()
-	buf.InsertText(s, false, true)
-	return buf.Document()
-}
-
-func createNestedCommands(levels int, cmdsPerLevel int) (cmd *cobra.Command) {
-	if levels < 1 {
-		return
-	}
-	rootCmd := &cobra.Command{
-		Use:   "0",
-		Short: "0",
-		Run: func(cmd *cobra.Command, args []string) {
-			fmt.Println(cmd.Use)
-		},
-	}
-	addNestedCommands(rootCmd, levels, 1, cmdsPerLevel)
-	return rootCmd
-}
-
-func newSuggestion(s string) prompt.Suggest {
-	return prompt.Suggest{
-		Text:        s,
-		Description: s,
-	}
-}
-
-func addNestedCommands(rootCmd *cobra.Command, maxLevel int, levels int, cmdsPerLevel int) {
-	if levels > maxLevel {
-		return
-	}
-	for i := 0; i < cmdsPerLevel; i++ {
-		s := strings.Repeat(strconv.Itoa(levels), i+1)
-		subCmd := &cobra.Command{
-			Use:   s,
-			Short: s,
-			Run: func(cmd *cobra.Command, args []string) {
-				fmt.Println(cmd.Use)
-			},
-		}
-		addNestedCommands(subCmd, maxLevel, levels+1, cmdsPerLevel)
-		rootCmd.AddCommand(subCmd)
-	}
->>>>>>> c6d90183
 }