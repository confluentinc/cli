//go:generate go run github.com/travisjeffery/mocker/cmd/mocker --prefix "Analytics" --dst ../../../mock/analytics.go --pkg mock --selfpkg github.com/confluentinc/cli analytics.go Client
package analytics

import (
	"strconv"
	"strings"

	"github.com/jonboulle/clockwork"
	segment "github.com/segmentio/analytics-go"
	"github.com/spf13/cobra"
	"github.com/spf13/pflag"

	v2 "github.com/confluentinc/cli/internal/pkg/config/v2"
	v3 "github.com/confluentinc/cli/internal/pkg/config/v3"
	"github.com/confluentinc/cli/internal/pkg/errors"
	"github.com/confluentinc/cli/internal/pkg/log"
)

type CommandType int

const (
	Other CommandType = iota
	Login
	Init
	ContextUse
	Logout
)

var (
	secretCommandFlags = map[string][]string{
		"ccloud init":                   {"api-secret"},
		"confluent master-key generate": {"passphrase", "local-secrets-file"},
		"confluent file rotate":         {"passphrase", "passphrase-new"},
	}
	// map command string to secret handler func
	secretCommandArgs     = map[string]func([]string) []string{"ccloud api-key store": apiKeyStoreSecretHandler}
	SecretValueString     = "<secret_value>"
	malformedCmdEventName = "Malformed Command Error"

	// these are exported to avoid import cycle with test (test is in package analytics_test)
	// @VisibleForTesting
<<<<<<< HEAD
	FlagsPropertiesKey              = "flags"
	ArgsPropertiesKey               = "args"
	OrgIdPropertiesKey              = "organization_id"
	EmailPropertiesKey              = "email"
	ErrorMsgPropertiesKey           = "error_message"
	StartTimePropertiesKey          = "start_time"
	FinishTimePropertiesKey         = "finish_time"
	SucceededPropertiesKey          = "succeeded"
	CredentialPropertiesKey         = "credential_type"
	ApiKeyPropertiesKey             = "api-key"
	VersionPropertiesKey            = "version"
	CliNameTraitsKey                = "cli_name"
	ReleaseNotesErrorPropertiesKeys = "release_notes_error"
=======
	FlagsPropertiesKey      = "flags"
	ArgsPropertiesKey       = "args"
	OrgIdPropertiesKey      = "organization_id"
	EmailPropertiesKey      = "email"
	ErrorMsgPropertiesKey   = "error_message"
	StartTimePropertiesKey  = "start_time"
	FinishTimePropertiesKey = "finish_time"
	SucceededPropertiesKey  = "succeeded"
	CredentialPropertiesKey = "credential_type"
	ApiKeyPropertiesKey     = "api-key"
	VersionPropertiesKey    = "version"
	CliNameTraitsKey        = "cli_name"
	FeedbackPropertiesKey   = "feedback"
>>>>>>> a445cafb
)

// Logger struct that implements Segment's logger and redirects segments error log to debug log
type Logger struct {
	logger *log.Logger
}

func NewLogger(logger *log.Logger) *Logger {
	return &Logger{logger: logger}
}

func (l *Logger) Logf(format string, args ...interface{}) {
	l.logger.Debugf(format, args...)
}

func (l *Logger) Errorf(format string, args ...interface{}) {
	l.logger.Debugf("[Segment Error] "+format, args...)
}

type Client interface {
	SetStartTime()
	TrackCommand(cmd *cobra.Command, args []string)
	SetCommandType(commandType CommandType)
	SessionTimedOut() error
	SendCommandAnalytics(cmd *cobra.Command, args []string, cmdExecutionError error) error
	Close() error
	SetSpecialProperty(propertiesKey string, value interface{})
}

type ClientObj struct {
	cliName string
	client  segment.Client
	config  *v3.Config
	clock   clockwork.Clock

	// cache data until we flush events to segment (when each cmd call finishes)
	cmdCalled   string
	properties  segment.Properties
	user        userInfo
	cliVersion  string
	commandType CommandType
}

type userInfo struct {
	credentialType string
	id             string
	email          string
	organizationId string
	apiKey         string
}

func NewAnalyticsClient(cliName string, cfg *v3.Config, version string, segmentClient segment.Client, clock clockwork.Clock) *ClientObj {
	client := &ClientObj{
		cliName:     cliName,
		client:      segmentClient,
		config:      cfg,
		properties:  make(segment.Properties),
		cliVersion:  version,
		clock:       clock,
		commandType: Other,
	}
	return client
}

// not in prerun because help calls do not trigger prerun
func (a *ClientObj) SetStartTime() {
	a.properties.Set(StartTimePropertiesKey, a.clock.Now())
}

func (a *ClientObj) TrackCommand(cmd *cobra.Command, args []string) {
	a.cmdCalled = cmd.CommandPath()
	a.addArgsProperties(cmd, args)
	a.addFlagProperties(cmd)
	a.properties.Set(VersionPropertiesKey, a.cliVersion)
	a.user = a.getUser()
}

func (a *ClientObj) SessionTimedOut() error {
	// just in case; redundant if config.DeleteUserAuth called before TrackCommand in prerunner.Anonymous()
	a.user = userInfo{}
	err := a.config.ResetAnonymousId()
	if err != nil {
		return errors.Wrap(err, "Unable to reset anonymous id")
	}
	return nil
}

// Cobra does not trigger prerun and postrun when help flag is used
func (a *ClientObj) catchHelpCall(rootCmd *cobra.Command, args []string) {
	// non-help calls would already have triggered preruns
	if a.cmdCalled != "" {
		return
	}
	cmd, flags, err := rootCmd.Find(args)
	if err != nil {
		return
	}
	for _, flag := range flags {
		if isHelpFlag(flag) {
			a.TrackCommand(cmd, cmd.Flags().Args())
			break
		}
	}
}

func (a *ClientObj) SendCommandAnalytics(cmd *cobra.Command, args []string, cmdExecutionError error) error {
	a.catchHelpCall(cmd, args)
	if cmdExecutionError != nil {
		err := a.sendCommandFailed(cmdExecutionError)
		return err
	}
	return a.sendCommandSucceeded()
}

func (a *ClientObj) sendCommandSucceeded() error {
	if a.commandType == Login || a.commandType == Init || a.commandType == ContextUse {
		err := a.loginHandler()
		if err != nil {
			return err
		}
	}
	a.properties.Set(SucceededPropertiesKey, true)
	a.properties.Set(FinishTimePropertiesKey, a.clock.Now())
	if err := a.sendPage(); err != nil {
		return err
	}
	// only reset anonymous id if logout from a username credential
	// preventing logouts that have no effects from resetting anonymous id
	if a.commandType == Logout && a.user.credentialType == v2.Username.String() {
		if err := a.config.ResetAnonymousId(); err != nil {
			return err
		}
	}
	return nil
}

func (a *ClientObj) sendCommandFailed(e error) error {
	a.properties.Set(SucceededPropertiesKey, false)
	a.properties.Set(FinishTimePropertiesKey, a.clock.Now())
	a.properties.Set(ErrorMsgPropertiesKey, e.Error())
	if a.cmdCalled == "" {
		return a.malformedCommandError(e)
	}
	if err := a.sendPage(); err != nil {
		return err
	}
	return nil
}

func (a *ClientObj) SetCommandType(commandType CommandType) {
	a.commandType = commandType
}

func (a *ClientObj) Close() error {
	return a.client.Close()
}

// for commands that need extra properties other than the common ones already set
func (a *ClientObj) SetSpecialProperty(propertiesKey string, value interface{}) {
	a.properties.Set(propertiesKey, value)
}

// Helper Functions

func (a *ClientObj) sendPage() error {
	page := segment.Page{
		AnonymousId: a.config.AnonymousId,
		Name:        a.cmdCalled,
		Properties:  a.properties,
		UserId:      a.user.id,
	}
	a.addUserProperties()
	return a.client.Enqueue(page)
}

func (a *ClientObj) identify() error {
	identify := segment.Identify{
		AnonymousId: a.config.AnonymousId,
		UserId:      a.user.id,
	}
	traits := segment.Traits{}
	traits.Set(VersionPropertiesKey, a.cliVersion)
	traits.Set(CliNameTraitsKey, a.config.CLIName)
	traits.Set(CredentialPropertiesKey, a.user.credentialType)
	if a.user.credentialType == v2.APIKey.String() {
		traits.Set(ApiKeyPropertiesKey, a.user.apiKey)
	}
	identify.Traits = traits
	return a.client.Enqueue(identify)
}

func (a *ClientObj) malformedCommandError(e error) error {
	a.user = a.getUser()
	track := segment.Track{
		AnonymousId: a.config.AnonymousId,
		Event:       malformedCmdEventName,
		Properties:  a.properties,
		UserId:      a.user.id,
	}
	a.addUserProperties()
	return a.client.Enqueue(track)
}

func (a *ClientObj) addFlagProperties(cmd *cobra.Command) {
	flags := make(map[string]string)
	cmd.Flags().Visit(func(f *pflag.Flag) {
		if flagNames, ok := secretCommandFlags[cmd.CommandPath()]; ok {
			for _, flagName := range flagNames {
				if f.Name == flagName {
					flags[f.Name] = SecretValueString
					break
				}
			}
		}
		if _, ok := flags[f.Name]; !ok {
			flags[f.Name] = f.Value.String()
		}
	})
	a.properties.Set(FlagsPropertiesKey, flags)
}

func (a *ClientObj) addArgsProperties(cmd *cobra.Command, args []string) {
	argsLog := args
	if secretHandler, ok := secretCommandArgs[cmd.CommandPath()]; ok {
		argsLog = secretHandler(args)
	}
	a.properties.Set(ArgsPropertiesKey, argsLog)
}

func (a *ClientObj) addUserProperties() {
	a.properties.Set(CredentialPropertiesKey, a.user.credentialType)
	if a.config.CLIName == "ccloud" && a.user.credentialType == v2.Username.String() {
		a.properties.Set(OrgIdPropertiesKey, a.user.organizationId)
		a.properties.Set(EmailPropertiesKey, a.user.email)
	}
	if a.user.credentialType == v2.APIKey.String() {
		a.properties.Set(ApiKeyPropertiesKey, a.user.apiKey)
	}
}

func (a *ClientObj) getUser() userInfo {
	var user userInfo
	user.credentialType = a.getCredentialType()
	// If the user is not logged in
	if user.credentialType == "" {
		return user
	}
	if user.credentialType == v2.APIKey.String() {
		user.apiKey = a.getCredApiKey()
	}
	if a.cliName == "ccloud" {
		userId, organizationId, email := a.getCloudUserInfo()
		user.id = userId
		user.organizationId = organizationId
		user.email = email
	} else {
		user.id = a.getCPUsername()
	}
	return user
}

func (a *ClientObj) getCloudUserInfo() (userId, organizationId, email string) {
	if !a.config.HasLogin() {
		return "", "", ""
	}
	user := a.config.Context().State.Auth.User
	userId = strconv.Itoa(int(user.Id))
	organizationId = strconv.Itoa(int(user.OrganizationId))
	email = user.Email
	return userId, organizationId, email
}

func (a *ClientObj) getCPUsername() string {
	if !a.config.HasLogin() {
		return ""
	}
	ctx := a.config.Context()
	return ctx.Credential.Username
}

func (a *ClientObj) getCredentialType() string {
	ctx := a.config.Context()
	if ctx == nil {
		return ""
	}
	switch ctx.Credential.CredentialType {
	case v2.Username:
		if a.config.HasLogin() {
			return v2.Username.String()
		}
	case v2.APIKey:
		return v2.APIKey.String()
	}
	return ""
}

func (a *ClientObj) getCredApiKey() string {
	ctx := a.config.Context()
	if ctx == nil || ctx.Credential.APIKeyPair == nil {
		return ""
	}
	return ctx.Credential.APIKeyPair.Key
}

func (a *ClientObj) loginHandler() error {
	prevUser := a.user
	a.user = a.getUser()
	// prevUser not logged in, need to identify but no anonymous id reset
	if prevUser.credentialType == "" {
		return a.identify()
	}

	if a.isSwitchUserLogin(prevUser) {
		if err := a.config.ResetAnonymousId(); err != nil {
			return err
		}
		return a.identify()
	}
	return nil
}

func (a *ClientObj) isSwitchUserLogin(prevUser userInfo) bool {
	if prevUser.credentialType != a.user.credentialType {
		return true
	}
	if a.user.credentialType == v2.Username.String() {
		if prevUser.id != a.user.id {
			return true
		}
	} else if a.user.credentialType == v2.APIKey.String() {
		if a.user.apiKey != a.user.apiKey {
			return true
		}
	}
	return false
}

func isHelpFlag(flag string) bool {
	if strings.HasPrefix(flag, "--") {
		return flag == "--help"
	} else if strings.HasPrefix(flag, "-") {
		return strings.Contains(flag, "h")
	}
	return false
}

func apiKeyStoreSecretHandler(args []string) []string {
	if len(args) < 2 {
		return args
	}
	if !(args[1] == "-" || strings.HasPrefix(args[1], "@")) {
		argsCopy := make([]string, len(args))
		copy(argsCopy, args)
		argsCopy[1] = SecretValueString
		return argsCopy
	}
	return args
}<|MERGE_RESOLUTION|>--- conflicted
+++ resolved
@@ -39,7 +39,6 @@
 
 	// these are exported to avoid import cycle with test (test is in package analytics_test)
 	// @VisibleForTesting
-<<<<<<< HEAD
 	FlagsPropertiesKey              = "flags"
 	ArgsPropertiesKey               = "args"
 	OrgIdPropertiesKey              = "organization_id"
@@ -53,21 +52,7 @@
 	VersionPropertiesKey            = "version"
 	CliNameTraitsKey                = "cli_name"
 	ReleaseNotesErrorPropertiesKeys = "release_notes_error"
-=======
-	FlagsPropertiesKey      = "flags"
-	ArgsPropertiesKey       = "args"
-	OrgIdPropertiesKey      = "organization_id"
-	EmailPropertiesKey      = "email"
-	ErrorMsgPropertiesKey   = "error_message"
-	StartTimePropertiesKey  = "start_time"
-	FinishTimePropertiesKey = "finish_time"
-	SucceededPropertiesKey  = "succeeded"
-	CredentialPropertiesKey = "credential_type"
-	ApiKeyPropertiesKey     = "api-key"
-	VersionPropertiesKey    = "version"
-	CliNameTraitsKey        = "cli_name"
-	FeedbackPropertiesKey   = "feedback"
->>>>>>> a445cafb
+	FeedbackPropertiesKey           = "feedback"
 )
 
 // Logger struct that implements Segment's logger and redirects segments error log to debug log
