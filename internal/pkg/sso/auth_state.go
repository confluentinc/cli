--- conflicted
+++ resolved
@@ -21,34 +21,22 @@
 	ssoConfigs = map[string]ssoConfig{
 		"cpd": {
 			ssoProviderDomain:     "login-cpd.confluent-dev.io",
-<<<<<<< HEAD
 			ssoProviderClientID:   "7rG4pmRbnMn5mIsEBLAP941IE1x2rNqC",
-=======
->>>>>>> 2f03c176
 			ssoProviderIdentifier: "https://confluent-cpd.auth0.com/api/v2/",
 		},
 		"devel": {
 			ssoProviderDomain:     "login.confluent-dev.io",
-<<<<<<< HEAD
 			ssoProviderClientID:   "sPhOuMMVRSFFR7HfB606KLxf1RAU4SXg",
-=======
->>>>>>> 2f03c176
 			ssoProviderIdentifier: "https://confluent-dev.auth0.com/api/v2/",
 		},
 		"stag": {
 			ssoProviderDomain:     "login-stag.confluent-dev.io",
-<<<<<<< HEAD
 			ssoProviderClientID:   "8RxQmZEYtEDah4MTIIzl4hGGeFwdJS6w",
-=======
->>>>>>> 2f03c176
 			ssoProviderIdentifier: "https://confluent-stag.auth0.com/api/v2/",
 		},
 		"prod": {
 			ssoProviderDomain:     "login.confluent.io",
-<<<<<<< HEAD
 			ssoProviderClientID:   "oX2nvSKl5jvBKVgwehZfvR4K8RhsZIEs",
-=======
->>>>>>> 2f03c176
 			ssoProviderIdentifier: "https://confluent.auth0.com/api/v2/",
 		},
 	}
