--- conflicted
+++ resolved
@@ -6,12 +6,9 @@
 	"io/ioutil"
 	"os"
 	"path/filepath"
-
-<<<<<<< HEAD
-	"github.com/blang/semver"
+	"strings"
+
 	orgv1 "github.com/confluentinc/cc-structs/kafka/org/v1"
-=======
->>>>>>> af984824
 	"github.com/google/uuid"
 	"github.com/hashicorp/go-version"
 
@@ -24,14 +21,10 @@
 	emptyFieldIndicator  = "EMPTY"
 )
 
-<<<<<<< HEAD
 var (
-	Version         = semver.MustParse("1.0.0")
+	Version, _      = version.NewVersion("3.0.0")
 	CCloudHostnames = []string{"confluent.cloud", "cpdev.cloud"}
 )
-=======
-var Version, _ = version.NewVersion("1.0.0")
->>>>>>> af984824
 
 // Config represents the CLI configuration.
 type Config struct {
@@ -145,8 +138,8 @@
 	tempKafka := c.resolveOverwrittenKafka()
 	tempAccount := c.resolveOverwrittenAccount()
 	tempContext := c.resolveOverwrittenContext()
-	err := c.Validate()
-	if err != nil {
+
+	if err := c.Validate(); err != nil {
 		return err
 	}
 
@@ -154,18 +147,21 @@
 	if err != nil {
 		return errors.Wrapf(err, errors.MarshalConfigErrorMsg)
 	}
+
 	filename := c.GetFilename()
-	err = os.MkdirAll(filepath.Dir(filename), 0700)
-	if err != nil {
+
+	if err := os.MkdirAll(filepath.Dir(filename), 0700); err != nil {
 		return errors.Wrapf(err, errors.CreateConfigDirectoryErrorMsg, filename)
 	}
-	err = ioutil.WriteFile(filename, cfg, 0600)
-	if err != nil {
+
+	if err := ioutil.WriteFile(filename, cfg, 0600); err != nil {
 		return errors.Wrapf(err, errors.CreateConfigFileErrorMsg, filename)
 	}
+
 	c.restoreOverwrittenContext(tempContext)
 	c.restoreOverwrittenAccount(tempAccount)
 	c.restoreOverwrittenKafka(tempKafka)
+
 	return nil
 }
 
@@ -280,16 +276,17 @@
 
 // DeleteContext deletes the specified context, and returns an error if it's not found.
 func (c *Config) DeleteContext(name string) error {
-	_, err := c.FindContext(name)
-	if err != nil {
+	if _, err := c.FindContext(name); err != nil {
 		return err
 	}
 	delete(c.Contexts, name)
-	if c.CurrentContext == name {
+	delete(c.ContextStates, name)
+
+	if name == c.CurrentContext {
 		c.CurrentContext = ""
 	}
-	delete(c.ContextStates, name)
-	return nil
+
+	return c.Save()
 }
 
 // FindContext finds a context by name, and returns nil if not found.
@@ -301,47 +298,91 @@
 	return context, nil
 }
 
-func (c *Config) AddContext(name string, platformName string, credentialName string,
-	kafkaClusters map[string]*KafkaClusterConfig, kafka string,
-	schemaRegistryClusters map[string]*SchemaRegistryCluster, state *ContextState) error {
+func (c *Config) AddContext(name, platformName, credentialName string, kafkaClusters map[string]*KafkaClusterConfig, kafka string, schemaRegistryClusters map[string]*SchemaRegistryCluster, state *ContextState) error {
 	if _, ok := c.Contexts[name]; ok {
 		return fmt.Errorf(errors.ContextNameExistsErrorMsg, name)
 	}
-	return c.BuildAndSaveContext(name, platformName, credentialName, kafkaClusters, kafka, schemaRegistryClusters, state)
-}
-
-func (c *Config) BuildAndSaveContext(name string, platformName string, credentialName string,
-	kafkaClusters map[string]*KafkaClusterConfig, kafka string,
-	schemaRegistryClusters map[string]*SchemaRegistryCluster, state *ContextState) error {
 
 	credential, ok := c.Credentials[credentialName]
 	if !ok {
 		return fmt.Errorf(errors.CredentialNotFoundErrorMsg, credentialName)
 	}
+
 	platform, ok := c.Platforms[platformName]
 	if !ok {
 		return fmt.Errorf(errors.PlatformNotFoundErrorMsg, platformName)
 	}
-	context, err := newContext(name, platform, credential, kafkaClusters, kafka,
-		schemaRegistryClusters, state, c)
+
+	ctx, err := newContext(name, platform, credential, kafkaClusters, kafka, schemaRegistryClusters, state, c)
 	if err != nil {
 		return err
 	}
-	c.Contexts[name] = context
-	c.ContextStates[name] = context.State
-	err = c.Validate()
-	if err != nil {
-		return err
-	}
-	if c.CurrentContext == "" {
-		c.CurrentContext = context.Name
-	}
-	return c.Save()
-}
-
-func (c *Config) SetContext(name string) error {
-	_, err := c.FindContext(name)
-	if err != nil {
+
+	c.Contexts[name] = ctx
+	c.ContextStates[name] = ctx.State
+
+	if err := c.Validate(); err != nil {
+		return err
+	}
+
+	return c.Save()
+}
+
+// CreateContext creates a new context.
+func (c *Config) CreateContext(name, bootstrapURL, apiKey, apiSecret string) error {
+	apiKeyPair := &APIKeyPair{
+		Key:    apiKey,
+		Secret: apiSecret,
+	}
+	apiKeys := map[string]*APIKeyPair{
+		apiKey: apiKeyPair,
+	}
+	kafkaClusterCfg := &KafkaClusterConfig{
+		ID:        "anonymous-id",
+		Name:      "anonymous-cluster",
+		Bootstrap: bootstrapURL,
+		APIKeys:   apiKeys,
+		APIKey:    apiKey,
+	}
+	kafkaClusters := map[string]*KafkaClusterConfig{
+		kafkaClusterCfg.ID: kafkaClusterCfg,
+	}
+	platform := &Platform{Server: bootstrapURL}
+
+	// Inject credential and platforms name for now, until users can provide custom names.
+	platform.Name = strings.TrimPrefix(platform.Server, "https://")
+
+	// Hardcoded for now, since username/password isn't implemented yet.
+	credential := &Credential{
+		Username:       "",
+		Password:       "",
+		APIKeyPair:     apiKeyPair,
+		CredentialType: APIKey,
+	}
+
+	switch credential.CredentialType {
+	case Username:
+		credential.Name = fmt.Sprintf("%s-%s", &credential.CredentialType, credential.Username)
+	case APIKey:
+		credential.Name = fmt.Sprintf("%s-%s", &credential.CredentialType, credential.APIKeyPair.Key)
+	default:
+		return errors.Errorf(errors.UnknownCredentialTypeErrorMsg, credential.CredentialType)
+	}
+
+	if err := c.SaveCredential(credential); err != nil {
+		return err
+	}
+
+	if err := c.SavePlatform(platform); err != nil {
+		return err
+	}
+
+	return c.AddContext(name, platform.Name, credential.Name, kafkaClusters, kafkaClusterCfg.ID, nil, nil)
+}
+
+// UseContext sets the current context, if it exists.
+func (c *Config) UseContext(name string) error {
+	if _, err := c.FindContext(name); err != nil {
 		return err
 	}
 	c.CurrentContext = name
@@ -364,8 +405,7 @@
 	return c.Save()
 }
 
-// Context returns the user specified context if it exists,
-// the current Context, or nil if there's no context set.
+// Context returns the current context.
 func (c *Config) Context() *Context {
 	if c == nil {
 		return nil
