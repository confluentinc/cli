--- conflicted
+++ resolved
@@ -18,13 +18,8 @@
 	NetrcMachineName       string                            `json:"netrc_machine_name"`
 	PlatformName           string                            `json:"platform"`
 	CredentialName         string                            `json:"credential"`
-<<<<<<< HEAD
-	CurrentEnvironment     string                            `json:"current_environment"`
-	Environments           map[string]*EnvironmentContext    `json:"environments"`
-=======
 	CurrentEnvironment     string                            `json:"current_environment,omitempty"`
 	Environments           map[string]*EnvironmentContext    `json:"environments,omitempty"`
->>>>>>> ae194518
 	KafkaClusterContext    *KafkaClusterContext              `json:"kafka_cluster_context"`
 	SchemaRegistryClusters map[string]*SchemaRegistryCluster `json:"schema_registry_clusters"`
 	LastOrgId              string                            `json:"last_org_id"`
@@ -215,22 +210,11 @@
 	return ""
 }
 
-<<<<<<< HEAD
-func (c *Context) UseEnvironment(environment *ccloudv1.Account) {
-	c.CurrentEnvironment = environment.GetId()
-	if _, ok := c.Environments[environment.GetId()]; !ok {
-		c.Environments[environment.GetId()] = NewEnvironmentContext()
-	}
-
-	if c.GetAuth() == nil {
-		c.SetAuth(new(AuthConfig))
-=======
 func (c *Context) SetCurrentEnvironment(id string) {
 	c.CurrentEnvironment = id
 
 	if id != "" {
 		c.AddEnvironment(id)
->>>>>>> ae194518
 	}
 
 	if auth := c.GetAuth(); auth != nil {
