package v3

import (
	"fmt"

	orgv1 "github.com/confluentinc/cc-structs/kafka/org/v1"

	"github.com/confluentinc/cli/internal/pkg/config"
	v0 "github.com/confluentinc/cli/internal/pkg/config/v0"
	v1 "github.com/confluentinc/cli/internal/pkg/config/v1"
	v2 "github.com/confluentinc/cli/internal/pkg/config/v2"
	"github.com/confluentinc/cli/internal/pkg/log"
)

var (
	mockUserId             = int32(123)
	MockUserResourceId     = "u-123"
	mockOrganizationId     = int32(123)
	MockOrgResourceId      = "org-resource-id"
	MockEnvironmentId      = "testAccount"
	mockEmail              = "cli-mock-email@confluent.io"
	mockURL                = "http://test"
	usernameCredentialName = fmt.Sprintf("username-%s-%s", mockEmail, mockURL)
	apiKeyCredentialName   = fmt.Sprintf("api-key-%s", kafkaAPIKey)
	mockContextName        = fmt.Sprintf("login-%s-%s", mockEmail, mockURL)
	mockAuthToken          = "some.token.here"

	// kafka cluster
	kafkaClusterId     = "lkc-0000"
	anonymousKafkaId   = "anonymous-id"
	anonymousKafkaName = "anonymous-cluster"
	kafkaClusterName   = "toby-flenderson"
	bootstrapServer    = "https://toby-cluster:9092"
	kafkaApiEndpoint   = "https://is-the-worst:9092"
	kafkaAPIKey        = "costa"
	kafkaAPISecret     = "rica"

	// sr cluster
	srClusterId = "lsrc-test"
	srEndpoint  = "https://sr-test"
	srAPIKey    = "michael"
	srAPISecret = "scott"
)

func AuthenticatedCloudConfigMock() *Config {
	params := mockConfigParams{
		cliName:        "ccloud",
		contextName:    mockContextName,
		userId:         mockUserId,
		userResourceId: MockUserResourceId,
		username:       mockEmail,
		url:            MockUserResourceId,
		envId:          MockEnvironmentId,
		orgId:          mockOrganizationId,
		orgResourceId:  MockOrgResourceId,
		credentialName: usernameCredentialName,
	}
	return AuthenticatedConfigMock(params)
}

func AuthenticatedConfluentConfigMock() *Config {
	params := mockConfigParams{
		cliName:        "confluent",
		contextName:    mockContextName,
		userId:         mockUserId,
		userResourceId: MockUserResourceId,
		username:       mockEmail,
		url:            MockUserResourceId,
		envId:          MockEnvironmentId,
		orgId:          mockOrganizationId,
		orgResourceId:  MockOrgResourceId,
		credentialName: usernameCredentialName,
	}
	return AuthenticatedConfigMock(params)
}

func AuthenticatedConfigMockWithContextName(cliName string, contextName string) *Config {
	params := mockConfigParams{
		cliName:        cliName,
		contextName:    contextName,
		userId:         mockUserId,
		userResourceId: MockUserResourceId,
		username:       mockEmail,
		url:            MockUserResourceId,
		envId:          MockEnvironmentId,
		orgId:          mockOrganizationId,
		orgResourceId:  MockOrgResourceId,
		credentialName: usernameCredentialName,
	}
	return AuthenticatedConfigMock(params)
}

func APICredentialConfigMock() *Config {
	kafkaAPIKeyPair := createAPIKeyPair(kafkaAPIKey, kafkaAPISecret)

	credential := createAPIKeyCredential(apiKeyCredentialName, kafkaAPIKeyPair)
	contextState := createContextState(nil, "")

	platform := createPlatform(bootstrapServer, bootstrapServer)

	kafkaCluster := createKafkaCluster(anonymousKafkaId, anonymousKafkaName, kafkaAPIKeyPair)
	kafkaClusters := map[string]*v1.KafkaClusterConfig{
		kafkaCluster.ID: kafkaCluster,
	}

	conf := New(&config.Params{
		CLIName:    "ccloud",
		MetricSink: nil,
		Logger:     log.New(),
	})

	ctx, err := newContext(mockContextName, platform, credential, kafkaClusters, kafkaCluster.ID, nil, contextState, conf)
	if err != nil {
		panic(err)
	}
	setUpConfig(conf, ctx, platform, credential, contextState)
	return conf
}

func UnauthenticatedCloudConfigMock() *Config {
	c := AuthenticatedCloudConfigMock()
	c.Contexts = nil
	return c
}

type mockConfigParams struct {
<<<<<<< HEAD
	cliName        string
	contextName    string
	userId         int32
	userResourceId string
	username       string
	url            string
	envId          string
	orgId          int32
	orgResourceId  string
=======
	cliName string
	contextName string
	userId  int32
	userResourceId string
	username string
	url string
	envId string
	orgId int32
	orgResourceId string
>>>>>>> f01b0f90
	credentialName string
}

func AuthenticatedConfigMock(params mockConfigParams) *Config {
	authConfig := createAuthConfig(params.userId, params.username, params.userResourceId, params.envId, params.orgId, params.orgResourceId)
	credential := createUsernameCredential(params.credentialName, authConfig)
	contextState := createContextState(authConfig, mockAuthToken)

	platform := createPlatform(params.url, params.url)

	kafkaAPIKeyPair := createAPIKeyPair(kafkaAPIKey, kafkaAPISecret)
	kafkaCluster := createKafkaCluster(kafkaClusterId, kafkaClusterName, kafkaAPIKeyPair)
	kafkaClusters := map[string]*v1.KafkaClusterConfig{
		kafkaCluster.ID: kafkaCluster,
	}

	srAPIKeyPair := createAPIKeyPair(srAPIKey, srAPISecret)
	srCluster := createSRCluster(srAPIKeyPair)
	srClusters := map[string]*v2.SchemaRegistryCluster{
		MockEnvironmentId: srCluster,
	}

	conf := New(&config.Params{
		CLIName:    params.cliName,
		MetricSink: nil,
		Logger:     log.New(),
	})

	ctx, err := newContext(params.contextName, platform, credential, kafkaClusters, kafkaCluster.ID, srClusters, contextState, conf)
	if err != nil {
		panic(err)
	}
	setUpConfig(conf, ctx, platform, credential, contextState)
	return conf
}

func createUsernameCredential(credentialName string, auth *v1.AuthConfig) *v2.Credential {
	credential := &v2.Credential{
		Name:           credentialName,
		Username:       auth.User.Email,
		CredentialType: v2.Username,
	}
	return credential
}

func createAPIKeyCredential(credentialName string, apiKeyPair *v0.APIKeyPair) *v2.Credential {
	credential := &v2.Credential{
		Name:           credentialName,
		APIKeyPair:     apiKeyPair,
		CredentialType: v2.APIKey,
	}
	return credential
}
func createPlatform(name, server string) *v2.Platform {
	platform := &v2.Platform{
		Name:   name,
		Server: server,
	}
	return platform
}

func createAuthConfig(userId int32, email string, userResourceId string, envId string, organizationId int32, orgResourceId string) *v1.AuthConfig {
	auth := &v1.AuthConfig{
		User: &orgv1.User{
			Id:             userId,
			Email:          email,
			OrganizationId: organizationId,
			ResourceId:     userResourceId,
		},
		Account: &orgv1.Account{Id: envId},
		Organization: &orgv1.Organization{
			Id:         organizationId,
			ResourceId: orgResourceId,
		},
		Accounts: []*orgv1.Account{
			{Id: envId},
		},
	}
	return auth
}

func createContextState(authConfig *v1.AuthConfig, authToken string) *v2.ContextState {
	contextState := &v2.ContextState{
		Auth:      authConfig,
		AuthToken: authToken,
	}
	return contextState
}

func createAPIKeyPair(apiKey, apiSecret string) *v0.APIKeyPair {
	keyPair := &v0.APIKeyPair{
		Key:    apiKey,
		Secret: apiSecret,
	}
	return keyPair
}

func createKafkaCluster(clusterID string, clusterName string, apiKeyPair *v0.APIKeyPair) *v1.KafkaClusterConfig {
	cluster := &v1.KafkaClusterConfig{
		ID:          clusterID,
		Name:        clusterName,
		Bootstrap:   bootstrapServer,
		APIEndpoint: kafkaApiEndpoint,
		APIKeys: map[string]*v0.APIKeyPair{
			apiKeyPair.Key: apiKeyPair,
		},
		APIKey: apiKeyPair.Key,
	}
	return cluster
}

func createSRCluster(apiKeyPair *v0.APIKeyPair) *v2.SchemaRegistryCluster {
	cluster := &v2.SchemaRegistryCluster{
		Id:                     srClusterId,
		SchemaRegistryEndpoint: srEndpoint,
		SrCredentials:          apiKeyPair,
	}
	return cluster
}

func setUpConfig(conf *Config, ctx *Context, platform *v2.Platform, credential *v2.Credential, contextState *v2.ContextState) {
	conf.Platforms[platform.Name] = platform
	conf.Credentials[credential.Name] = credential
	conf.ContextStates[ctx.Name] = contextState
	conf.Contexts[ctx.Name] = ctx
	conf.Contexts[ctx.Name].Config = conf
	conf.CurrentContext = ctx.Name
	if err := conf.Validate(); err != nil {
		panic(err)
	}
}

func AddEnvironmentToConfigMock(config *Config, envId string, envName string) {
	accounts := config.Context().State.Auth.Accounts
	config.Context().State.Auth.Accounts = append(accounts, &orgv1.Account{
		Id:   envId,
		Name: envName,
	})
}<|MERGE_RESOLUTION|>--- conflicted
+++ resolved
@@ -124,7 +124,6 @@
 }
 
 type mockConfigParams struct {
-<<<<<<< HEAD
 	cliName        string
 	contextName    string
 	userId         int32
@@ -134,17 +133,6 @@
 	envId          string
 	orgId          int32
 	orgResourceId  string
-=======
-	cliName string
-	contextName string
-	userId  int32
-	userResourceId string
-	username string
-	url string
-	envId string
-	orgId int32
-	orgResourceId string
->>>>>>> f01b0f90
 	credentialName string
 }
 
