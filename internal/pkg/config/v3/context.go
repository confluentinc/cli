--- conflicted
+++ resolved
@@ -39,15 +39,11 @@
 		Config:                 config,
 	}
 	ctx.KafkaClusterContext = NewKafkaClusterContext(ctx, kafka, kafkaClusters)
-<<<<<<< HEAD
-	return ctx, ctx.validate()
-=======
 	err := ctx.validate()
 	if err != nil {
 		return nil, err
 	}
 	return ctx, nil
->>>>>>> 042b20d8
 }
 
 func (c *Context) validate() error {
