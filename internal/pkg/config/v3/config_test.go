--- conflicted
+++ resolved
@@ -10,6 +10,7 @@
 	"testing"
 
 	orgv1 "github.com/confluentinc/cc-structs/kafka/org/v1"
+	"github.com/hashicorp/go-version"
 	"github.com/stretchr/testify/assert"
 	"github.com/stretchr/testify/require"
 
@@ -19,7 +20,7 @@
 	v2 "github.com/confluentinc/cli/internal/pkg/config/v2"
 	"github.com/confluentinc/cli/internal/pkg/log"
 	"github.com/confluentinc/cli/internal/pkg/utils"
-	"github.com/confluentinc/cli/internal/pkg/version"
+	pversion "github.com/confluentinc/cli/internal/pkg/version"
 	testserver "github.com/confluentinc/cli/test/test-server"
 )
 
@@ -174,19 +175,9 @@
 	}
 	testInputs.statefulConfig = &Config{
 		BaseConfig: &config.BaseConfig{
-<<<<<<< HEAD
 			Params:   &config.Params{Logger: log.New()},
 			Filename: fmt.Sprintf("test_json/stateful_%s.json", context),
-			Ver:      Version,
-=======
-			Params: &config.Params{
-				CLIName:    cliName,
-				MetricSink: nil,
-				Logger:     log.New(),
-			},
-			Filename: fmt.Sprintf("test_json/stateful_%s.json", cliName),
 			Ver:      config.Version{Version: Version},
->>>>>>> 042b20d8
 		},
 		Platforms: map[string]*v2.Platform{
 			platform.Name: platform,
@@ -206,19 +197,9 @@
 	}
 	testInputs.statelessConfig = &Config{
 		BaseConfig: &config.BaseConfig{
-<<<<<<< HEAD
 			Params:   &config.Params{Logger: log.New()},
 			Filename: fmt.Sprintf("test_json/stateless_%s.json", context),
-			Ver:      Version,
-=======
-			Params: &config.Params{
-				CLIName:    cliName,
-				MetricSink: nil,
-				Logger:     log.New(),
-			},
-			Filename: fmt.Sprintf("test_json/stateless_%s.json", cliName),
 			Ver:      config.Version{Version: Version},
->>>>>>> 042b20d8
 		},
 		Platforms: map[string]*v2.Platform{
 			platform.Name: platform,
@@ -238,19 +219,9 @@
 	}
 	testInputs.twoEnvStatefulConfig = &Config{
 		BaseConfig: &config.BaseConfig{
-<<<<<<< HEAD
 			Params:   &config.Params{Logger: log.New()},
 			Filename: fmt.Sprintf("test_json/stateful_%s.json", context),
-			Ver:      Version,
-=======
-			Params: &config.Params{
-				CLIName:    cliName,
-				MetricSink: nil,
-				Logger:     log.New(),
-			},
-			Filename: fmt.Sprintf("test_json/stateful_%s.json", cliName),
 			Ver:      config.Version{Version: Version},
->>>>>>> 042b20d8
 		},
 		Platforms: map[string]*v2.Platform{
 			platform.Name: platform,
@@ -633,7 +604,7 @@
 		kafka                  string
 		schemaRegistryClusters map[string]*v2.SchemaRegistryCluster
 		state                  *v2.ContextState
-		Version                *version.Version
+		Version                *pversion.Version
 		filename               string
 		want                   *Config
 		wantErr                bool
@@ -688,7 +659,7 @@
 
 func TestConfig_CreateContext(t *testing.T) {
 	cfg := &Config{
-		BaseConfig:    &config.BaseConfig{Params: new(config.Params)},
+		BaseConfig:    &config.BaseConfig{Params: new(config.Params), Ver: config.Version{Version: new(version.Version)}},
 		ContextStates: make(map[string]*v2.ContextState),
 		Contexts:      make(map[string]*Context),
 		Credentials:   make(map[string]*v2.Credential),
@@ -1032,7 +1003,6 @@
 	}
 }
 
-<<<<<<< HEAD
 func TestConfig_IsCloud_True(t *testing.T) {
 	platforms := []string{
 		"devel.cpdev.cloud",
@@ -1087,26 +1057,5 @@
 
 	for _, config := range configs {
 		require.False(t, config.IsOnPremLogin())
-=======
-func TestConfig_MergeWith(t *testing.T) {
-	tests := []struct {
-		current *Config
-		other   *Config
-	}{
-		{new(Config), new(Config)},
-		{&Config{DisableUpdates: false}, &Config{DisableUpdates: true}},
-		{&Config{DisableUpdateCheck: false}, &Config{DisableUpdateCheck: true}},
-		{&Config{NoBrowser: false}, &Config{NoBrowser: true}},
-		{&Config{CurrentContext: ""}, &Config{CurrentContext: "context"}},
-		{&Config{Contexts: nil}, &Config{Contexts: map[string]*Context{"context": new(Context)}}},
-		{&Config{Platforms: nil}, &Config{Platforms: map[string]*v2.Platform{"platform": new(v2.Platform)}}},
-		{&Config{Credentials: nil}, &Config{Credentials: map[string]*v2.Credential{"credential": new(v2.Credential)}}},
-		{&Config{ContextStates: nil}, &Config{ContextStates: map[string]*v2.ContextState{"context-state": new(v2.ContextState)}}},
-	}
-
-	for _, test := range tests {
-		test.current.MergeWith(test.other)
-		require.Equal(t, test.other, test.current)
->>>>>>> 042b20d8
 	}
 }