package config

import (
	"encoding/json"
	"fmt"
	"io/ioutil"
	"os"
	"path/filepath"

	"github.com/atrox/homedir"

	v1 "github.com/confluentinc/ccloudapis/org/v1"

	"github.com/confluentinc/cli/internal/pkg/errors"
	"github.com/confluentinc/cli/internal/pkg/log"
	"github.com/confluentinc/cli/internal/pkg/metric"
)

const (
	defaultConfigFileFmt = "~/.%s/config.json"
)

// AuthConfig represents an authenticated user.
type AuthConfig struct {
	User     *v1.User      `json:"user" hcl:"user"`
	Account  *v1.Account   `json:"account" hcl:"account"`
	Accounts []*v1.Account `json:"accounts" hcl:"accounts"`
}

// APIKeyPair holds an API Key and Secret.
type APIKeyPair struct {
	Key    string `json:"api_key" hcl:"api_key"`
	Secret string `json:"api_secret" hcl:"api_secret"`
}

// KafkaClusterConfig represents a connection to a Kafka cluster.
type KafkaClusterConfig struct {
	ID          string                 `json:"id" hcl:"id"`
	Name        string                 `json:"name" hcl:"name"`
	Bootstrap   string                 `json:"bootstrap_servers" hcl:"bootstrap_servers"`
	APIEndpoint string                 `json:"api_endpoint,omitempty" hcl:"api_endpoint"`
	APIKeys     map[string]*APIKeyPair `json:"api_keys" hcl:"api_keys"`
	// APIKey is your active api key for this cluster and references a key in the APIKeys map
	APIKey string `json:"api_key,omitempty" hcl:"api_key"`
}

// Platform represents a Confluent Platform deployment
type Platform struct {
	Server string `json:"server" hcl:"server"`
}

// Credential represent an authentication mechanism for a Platform
type Credential struct {
	Username string
	Password string
}

type SchemaRegistryCluster struct {
	SchemaRegistryEndpoint string      `json:"schema_registry_endpoint" hcl:"schema_registry_endpoint"`
	SrCredentials          *APIKeyPair `json:"schema_registry_credentials" hcl:"schema_registry_credentials"`
}

// Context represents a specific CLI context.
type Context struct {
	Platform   string `json:"platform" hcl:"platform"`
	Credential string `json:"credentials" hcl:"credentials"`
	// KafkaClusters store connection info for interacting directly with Kafka (e.g., consume/produce, etc)
	// N.B. These may later be exposed in the CLI to directly register kafkas (outside a Control Plane)
	KafkaClusters map[string]*KafkaClusterConfig `json:"kafka_clusters" hcl:"kafka_clusters"`
	// Kafka is your active Kafka cluster and references a key in the KafkaClusters map
<<<<<<< HEAD
	Kafka                  string `json:"kafka_cluster" hcl:"kafka_cluster"`
	SchemaRegistryEndpoint string `json:"schema_registry" hcl:"schema_registry"`
=======
	Kafka string `json:"kafka_cluster" hcl:"kafka_cluster"`
	// SR map keyed by environment-id
	SchemaRegistryClusters map[string]*SchemaRegistryCluster `json:"schema_registry_cluster" hcl:"schema_registry_cluster"`
>>>>>>> b5fc0588
}

// Config represents the CLI configuration.
type Config struct {
	CLIName        string                 `json:"-" hcl:"-"`
	MetricSink     metric.Sink            `json:"-" hcl:"-"`
	Logger         *log.Logger            `json:"-" hcl:"-"`
	Filename       string                 `json:"-" hcl:"-"`
	AuthURL        string                 `json:"auth_url" hcl:"auth_url"`
	AuthToken      string                 `json:"auth_token" hcl:"auth_token"`
	Auth           *AuthConfig            `json:"auth" hcl:"auth"`
	Platforms      map[string]*Platform   `json:"platforms" hcl:"platforms"`
	Credentials    map[string]*Credential `json:"credentials" hcl:"credentials"`
	Contexts       map[string]*Context    `json:"contexts" hcl:"contexts"`
	CurrentContext string                 `json:"current_context" hcl:"current_context"`
	SrCredentials  *APIKeyPair            `json:"schema_registry_credentials" hcl:"schema_registry_credentials"`
}

// New initializes a new Config object
func New(config ...*Config) *Config {
	var c *Config
	if config == nil {
		c = &Config{}
	} else {
		c = config[0]
	}
	if c.CLIName == "" {
		// HACK: this is a workaround while we're building multiple binaries off one codebase
		c.CLIName = "confluent"
	}
	c.Platforms = map[string]*Platform{}
	c.Credentials = map[string]*Credential{}
	c.Contexts = map[string]*Context{}
	return c
}

// Load reads the CLI config from disk.
func (c *Config) Load() error {
	filename, err := c.getFilename()
	if err != nil {
		return err
	}
	input, err := ioutil.ReadFile(filename)
	if err != nil {
		if os.IsNotExist(err) {
			// Save a default version if none exists yet.
			if err := c.Save(); err != nil {
				return errors.Wrapf(err, "unable to create config: %v", err)
			}
			return nil
		}
		return errors.Wrapf(err, "unable to read config file: %s", filename)
	}
	err = json.Unmarshal(input, c)
	if err != nil {
		return errors.Wrapf(err, "unable to parse config file: %s", filename)
	}
	return nil
}

// Save writes the CLI config to disk.
func (c *Config) Save() error {
	cfg, err := json.MarshalIndent(c, "", "  ")
	if err != nil {
		return errors.Wrapf(err, "unable to marshal config")
	}
	filename, err := c.getFilename()
	if err != nil {
		return err
	}
	err = os.MkdirAll(filepath.Dir(filename), 0700)
	if err != nil {
		return errors.Wrapf(err, "unable to create config directory: %s", filename)
	}
	err = ioutil.WriteFile(filename, cfg, 0600)
	if err != nil {
		return errors.Wrapf(err, "unable to write config to file: %s", filename)
	}
	return nil
}

// Binary returns the display name for the CLI
func (c *Config) Name() string {
	name := "Confluent CLI"
	if c.CLIName == "ccloud" {
		name = "Confluent Cloud CLI"
	}
	return name
}

// APIName returns the display name of the remote API
// (e.g., Confluent Platform or Confluent Cloud)
func (c *Config) APIName() string {
	name := "Confluent Platform"
	if c.CLIName == "ccloud" {
		name = "Confluent Cloud"
	}
	return name
}

// Context returns the current Context object.
func (c *Config) Context() (*Context, error) {
	if c.CurrentContext == "" {
		return nil, errors.ErrNoContext
	}
	return c.Contexts[c.CurrentContext], nil
}

func (c *Config) SchemaRegistryCluster() (*SchemaRegistryCluster, error) {
	context, err := c.Context()
	if err != nil {
		return nil, err
	}
	if c.Auth == nil || c.Auth.Account == nil {
		return nil, errors.ErrNotLoggedIn
	}
	sr := context.SchemaRegistryClusters[c.Auth.Account.Id]
	if sr == nil {
		if context.SchemaRegistryClusters == nil {
			context.SchemaRegistryClusters = map[string]*SchemaRegistryCluster{}
		}
		context.SchemaRegistryClusters[c.Auth.Account.Id] = &SchemaRegistryCluster{}
	}
	return context.SchemaRegistryClusters[c.Auth.Account.Id], nil
}

// KafkaClusterConfig returns the KafkaClusterConfig for the current Context
// or nil if there is none set.
func (c *Config) KafkaClusterConfig() (*KafkaClusterConfig, error) {
	context, err := c.Context()
	if err != nil {
		return nil, err
	}
	kafka := context.Kafka
	if kafka == "" {
		return nil, nil
	} else {
		return context.KafkaClusters[kafka], nil
	}
}

// CheckLogin returns an error if the user is not logged in.
func (c *Config) CheckLogin() error {
	if c.AuthToken == "" && (c.Auth == nil || c.Auth.Account == nil || c.Auth.Account.Id == "") {
		return errors.ErrNotLoggedIn
	}
	return nil
}

func (c *Config) CheckHasAPIKey(clusterID string) error {
	cfg, err := c.Context()
	if err != nil {
		return err
	}

	cluster, found := cfg.KafkaClusters[clusterID]
	if !found {
		return fmt.Errorf("unknown kafka cluster: %s", clusterID)
	}

	if cluster.APIKey == "" {
		return &errors.UnspecifiedAPIKeyError{ClusterID: clusterID}
	}
	return nil
}

func (c *Config) getFilename() (string, error) {
	if c.Filename == "" {
		c.Filename = fmt.Sprintf(defaultConfigFileFmt, c.CLIName)
	}
	filename, err := homedir.Expand(c.Filename)
	if err != nil {
		return "", err
	}
	return filename, nil
}<|MERGE_RESOLUTION|>--- conflicted
+++ resolved
@@ -68,14 +68,9 @@
 	// N.B. These may later be exposed in the CLI to directly register kafkas (outside a Control Plane)
 	KafkaClusters map[string]*KafkaClusterConfig `json:"kafka_clusters" hcl:"kafka_clusters"`
 	// Kafka is your active Kafka cluster and references a key in the KafkaClusters map
-<<<<<<< HEAD
-	Kafka                  string `json:"kafka_cluster" hcl:"kafka_cluster"`
-	SchemaRegistryEndpoint string `json:"schema_registry" hcl:"schema_registry"`
-=======
 	Kafka string `json:"kafka_cluster" hcl:"kafka_cluster"`
 	// SR map keyed by environment-id
 	SchemaRegistryClusters map[string]*SchemaRegistryCluster `json:"schema_registry_cluster" hcl:"schema_registry_cluster"`
->>>>>>> b5fc0588
 }
 
 // Config represents the CLI configuration.
