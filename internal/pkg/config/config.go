package config

import (
	"encoding/json"
	"fmt"
	"io/ioutil"
	"os"
	"path/filepath"

	"github.com/atrox/homedir"
<<<<<<< HEAD
=======
	"github.com/google/uuid"

>>>>>>> 175e4b6e
	v1 "github.com/confluentinc/ccloudapis/org/v1"

	"github.com/confluentinc/cli/internal/pkg/errors"
	"github.com/confluentinc/cli/internal/pkg/log"
	"github.com/confluentinc/cli/internal/pkg/metric"
)

const (
	defaultConfigFileFmt = "~/.%s/config.json"
)

// AuthConfig represents an authenticated user.
type AuthConfig struct {
	User     *v1.User      `json:"user"`
	Account  *v1.Account   `json:"account"`
	Accounts []*v1.Account `json:"accounts"`
}

// Config represents the CLI configuration.
type Config struct {
<<<<<<< HEAD
	CLIName        string                   `json:"-" hcl:"-"`
	MetricSink     metric.Sink              `json:"-" hcl:"-"`
	Logger         *log.Logger              `json:"-" hcl:"-"`
	Filename       string                   `json:"-" hcl:"-"`
	Platforms      map[string]*Platform     `json:"platforms" hcl:"platforms"`
	Credentials    map[string]*Credential   `json:"credentials" hcl:"credentials"`
	Contexts       map[string]*Context      `json:"contexts" hcl:"contexts"`
	ContextStates  map[string]*ContextState `json:"context_states" hcl:"context_states"`
	CurrentContext string                   `json:"current_context" hcl:"current_context"`
=======
	CLIName            string                 `json:"-"`
	MetricSink         metric.Sink            `json:"-"`
	Logger             *log.Logger            `json:"-"`
	Filename           string                 `json:"-"`
	DisableUpdateCheck bool                   `json:"disable_update_check"`
	DisableUpdates     bool                   `json:"disable_updates"`
	AuthURL            string                 `json:"auth_url"`
	NoBrowser          bool                   `json:"no_browser" hcl:"no_browser"`
	AuthToken          string                 `json:"auth_token"`
	Auth               *AuthConfig            `json:"auth"`
	Platforms          map[string]*Platform   `json:"platforms"`
	Credentials        map[string]*Credential `json:"credentials"`
	Contexts           map[string]*Context    `json:"contexts"`
	CurrentContext     string                 `json:"current_context"`
	AnonymousId        string
>>>>>>> 175e4b6e
}

// New initializes a new Config object
func New(config ...*Config) *Config {
	var c *Config
	if config == nil {
		c = &Config{}
	} else {
		c = config[0]
	}
	// HACK: this is a workaround while we're building multiple binaries off one codebase
	if c.CLIName == "" {
		c.CLIName = "confluent"
	}
	c.Platforms = map[string]*Platform{}
	c.Credentials = map[string]*Credential{}
	c.Contexts = map[string]*Context{}
<<<<<<< HEAD
	c.ContextStates = map[string]*ContextState{}
=======
	c.AnonymousId = uuid.New().String()
>>>>>>> 175e4b6e
	return c
}

// Load reads the CLI config from disk.
// Save a default version if none exists yet.
func (c *Config) Load() error {
	filename, err := c.getFilename()
	if err != nil {
		return err
	}
	input, err := ioutil.ReadFile(filename)
	if err != nil {
		if os.IsNotExist(err) {
			if err := c.Save(); err != nil {
				return errors.Wrapf(err, "unable to create config: %v", err)
			}
			return nil
		}
		return errors.Wrapf(err, "unable to read config file: %s", filename)
	}
	err = json.Unmarshal(input, c)
	if err != nil {
		return errors.Wrapf(err, "unable to parse config file: %s", filename)
	}
	for _, context := range c.Contexts {
		// Some "pre-validation"
		if context.Name == "" {
			return errors.New("one of the existing contexts has no name")
		}
		if context.CredentialName == "" {
			return &errors.UnspecifiedCredentialError{ContextName: context.Name}
		}
		if context.PlatformName == "" {
			return &errors.UnspecifiedPlatformError{ContextName: context.Name}
		}
		context.State = c.ContextStates[context.Name]
		context.Credential = c.Credentials[context.CredentialName]
		context.Platform = c.Platforms[context.PlatformName]
		context.Logger = c.Logger
		context.Config = c
	}
	err = c.validate()
	if err != nil {
		return err
	}
	return nil
}

// Save writes the CLI config to disk.
func (c *Config) Save() error {
	err := c.validate()
	if err != nil {
		return err
	}
	cfg, err := json.MarshalIndent(c, "", "  ")
	if err != nil {
		return errors.Wrapf(err, "unable to marshal config")
	}
	filename, err := c.getFilename()
	if err != nil {
		return err
	}
	err = os.MkdirAll(filepath.Dir(filename), 0700)
	if err != nil {
		return errors.Wrapf(err, "unable to create config directory: %s", filename)
	}
	err = ioutil.WriteFile(filename, cfg, 0600)
	if err != nil {
		return errors.Wrapf(err, "unable to write config to file: %s", filename)
	}
	return nil
}

func (c *Config) validate() error {
	// Validate that current context exists.
	if c.CurrentContext != "" {
		if _, ok := c.Contexts[c.CurrentContext]; !ok {
			c.Logger.Trace("current context does not exist")
			return errors.Errorf("the current context does not exist.")
		}
	}
	// Validate that every context:
	// 1. Has no hanging references between the context and the config.
	// 2. Is mapped by name correctly in the config.
	for _, context := range c.Contexts {
		err := context.validate()
		if err != nil {
			c.Logger.Trace("context validation error")
			return err
		}
		if _, ok := c.Credentials[context.CredentialName]; !ok {
			c.Logger.Trace("unspecified credential error")
			return &errors.UnspecifiedCredentialError{ContextName: context.Name}
		}
		if _, ok := c.Platforms[context.PlatformName]; !ok {
			c.Logger.Trace("unspecified platform error")
			return &errors.UnspecifiedPlatformError{ContextName: context.Name}
		}
		if _, ok := c.ContextStates[context.Name]; !ok {
			c.ContextStates[context.Name] = new(ContextState)
		}
		if *c.ContextStates[context.Name] != *context.State {
			c.Logger.Trace(fmt.Sprintf("state of context %s in config does not match actual state of context", context.Name))
			return c.corruptedConfigError()
		}
	}
	// Validate that all context states are mapped to an existing context.
	for contextName := range c.ContextStates {
		if _, ok := c.Contexts[contextName]; !ok {
			c.Logger.Trace("context state mapped to nonexistent context")
			return c.corruptedConfigError()
		}
	}

	return nil
}

// DeleteContext deletes the specified context, and returns an error if it's not found.
func (c *Config) DeleteContext(name string) error {
	_, err := c.FindContext(name)
	if err != nil {
		return err
	}
	delete(c.Contexts, name)
	if c.CurrentContext == name {
		c.CurrentContext = ""
	}
	delete(c.ContextStates, name)
	return nil
}

// FindContext finds a context by name, and returns nil if not found.
func (c *Config) FindContext(name string) (*Context, error) {
	context, ok := c.Contexts[name]
	if !ok {
		return nil, fmt.Errorf("context \"%s\" does not exist", name)
	}
	return context, nil
}

func (c *Config) AddContext(name string, platformName string, credentialName string,
	kafkaClusters map[string]*KafkaClusterConfig, kafka string,
	schemaRegistryClusters map[string]*SchemaRegistryCluster, state *ContextState) error {
	if _, ok := c.Contexts[name]; ok {
		return fmt.Errorf("context \"%s\" already exists", name)
	}
	credential, ok := c.Credentials[credentialName]
	if !ok {
		return fmt.Errorf("credential \"%s\" not found", credentialName)
	}
	platform, ok := c.Platforms[platformName]
	if !ok {
		return fmt.Errorf("platform \"%s\" not found", platformName)
	}
	context, err := newContext(name, platform, credential, kafkaClusters, kafka,
		schemaRegistryClusters, state, c)
	if err != nil {
		return err
	}
	c.Contexts[name] = context
	c.ContextStates[name] = context.State
	err = c.validate()
	if err != nil {
		return err
	}
	if c.CurrentContext == "" {
		c.CurrentContext = context.Name
	}
	return c.Save()
}

func (c *Config) SetContext(name string) error {
	_, err := c.FindContext(name)
	if err != nil {
		return err
	}
	c.CurrentContext = name
	return c.Save()
}

// Name returns the display name for the CLI
func (c *Config) Name() string {
	name := "Confluent CLI"
	if c.CLIName == "ccloud" {
		name = "Confluent Cloud CLI"
	}
	return name
}

func (c *Config) SaveCredential(credential *Credential) error {
	if credential.Name == "" {
		return fmt.Errorf("credential must have a name")
	}
	c.Credentials[credential.Name] = credential
	return c.Save()
}

func (c *Config) SavePlatform(platform *Platform) error {
	if platform.Name == "" {
		return fmt.Errorf("platform must have a name")
	}
	c.Platforms[platform.Name] = platform
	return c.Save()
}

func (c *Config) Support() string {
	support := "https://confluent.io; support@confluent.io"
	if c.CLIName == "ccloud" {
		support = "https://confluent.cloud; support@confluent.io"
	}
	return support
}

// APIName returns the display name of the remote API
// (e.g., Confluent Platform or Confluent Cloud)
func (c *Config) APIName() string {
	name := "Confluent Platform"
	if c.CLIName == "ccloud" {
		name = "Confluent Cloud"
	}
	return name
}

// Context returns the user specified context if it exists, 
// the current Context, or nil if there's no context set.
func (c *Config) Context() *Context {
	return c.Contexts[c.CurrentContext]
}

<<<<<<< HEAD
func (c *Config) getFilename() (string, error) {
	if c.Filename == "" {
		c.Filename = fmt.Sprintf(defaultConfigFileFmt, c.CLIName)
=======
// SchemaRegistryCluster returns the SchemaRegistryCluster for the current Context,
// or an empty SchemaRegistryCluster if there is none set,
// or an error if no context exists/if the user is not logged in.
func (c *Config) SchemaRegistryCluster() (*SchemaRegistryCluster, error) {
	context, err := c.Context()
	if err != nil {
		return nil, err
	}
	if c.Auth == nil || c.Auth.Account == nil {
		return nil, errors.ErrNotLoggedIn
	}
	sr := context.SchemaRegistryClusters[c.Auth.Account.Id]
	if sr == nil {
		if context.SchemaRegistryClusters == nil {
			context.SchemaRegistryClusters = map[string]*SchemaRegistryCluster{}
		}
		context.SchemaRegistryClusters[c.Auth.Account.Id] = &SchemaRegistryCluster{}
>>>>>>> 175e4b6e
	}
	filename, err := homedir.Expand(c.Filename)
	if err != nil {
<<<<<<< HEAD
		c.Logger.Error(err)
		// Return a more user-friendly error.
		err = fmt.Errorf("an error resolving the config filepath at %s has occurred. "+
			"Please try moving the file to a different location", c.Filename)
		return "", err
=======
		return nil, err
	}
	kafka := context.Kafka
	if kafka == "" {
		return nil, nil
	}
	kcc, ok := context.KafkaClusters[kafka]
	if !ok {
		configPath, err := c.getFilename()
		if err != nil {
			err = fmt.Errorf("an error resolving the config filepath at %s has occurred. "+
				"Please try moving the file to a different location", c.Filename)
			return nil, err
		}
		errMsg := "the configuration of context \"%s\" has been corrupted. " +
			"To fix, please remove the config file located at %s, and run `login` or `init`"
		err = fmt.Errorf(errMsg, context.Name, configPath)
		return nil, err
>>>>>>> 175e4b6e
	}
	return filename, nil
}

// corruptedConfigError returns an error signaling that the config file has been corrupted,
// or another error if the config's filepath is unable to be resolved.
func (c *Config) corruptedConfigError() error {
	configPath, err := c.getFilename()
	if err != nil {
		return err
	}
	errMsg := "the config file located at %s has been corrupted. " +
		"To fix, please remove the config file, and run `login` or `init`"
	err = fmt.Errorf(errMsg, configPath)
	return err
}

// corruptedContextError returns an error signaling that the specified context's,
// config has been corrupted, or another error if the config's filepath is unable to be resolved.
func (c *Config) corruptedContextError(contextName string) error {
	configPath, err := c.getFilename()
	if err != nil {
		return err
	}
<<<<<<< HEAD
	errMsg := "the configuration of context '%s' has been corrupted. " +
		"To fix, please remove the config file located at %s, and run `login` or `init`"
	err = fmt.Errorf(errMsg, contextName, configPath)
	return err
=======

	cluster, found := context.KafkaClusters[clusterID]
	if !found {
		return fmt.Errorf("unknown kafka cluster: %s", clusterID)
	}
	if cluster.APIKey == "" {
		return &errors.UnspecifiedAPIKeyError{ClusterID: clusterID}
	}
	return nil
}

func (c *Config) CheckSchemaRegistryHasAPIKey() bool {
	srCluster, err := c.SchemaRegistryCluster()
	if err != nil {
		return false
	}
	return !(srCluster.SrCredentials == nil || len(srCluster.SrCredentials.Key) == 0 || len(srCluster.SrCredentials.Secret) == 0)
}

func (c *Config) ResetAnonymousId() error{
	c.AnonymousId = uuid.New().String()
	return c.Save()
}

func (c *Config) DeleteUserAuth() error {
	c.AuthToken = ""
	c.Auth = nil
	err := c.Save()
	if err != nil {
		return errors.Wrap(err, "Unable to delete user auth")
	}
	return nil
}

func (c *Config) getFilename() (string, error) {
	if c.Filename == "" {
		c.Filename = fmt.Sprintf(defaultConfigFileFmt, c.CLIName)
	}
	filename, err := homedir.Expand(c.Filename)
	if err != nil {
		return "", err
	}
	return filename, nil
>>>>>>> 175e4b6e
}<|MERGE_RESOLUTION|>--- conflicted
+++ resolved
@@ -8,11 +8,8 @@
 	"path/filepath"
 
 	"github.com/atrox/homedir"
-<<<<<<< HEAD
-=======
 	"github.com/google/uuid"
 
->>>>>>> 175e4b6e
 	v1 "github.com/confluentinc/ccloudapis/org/v1"
 
 	"github.com/confluentinc/cli/internal/pkg/errors"
@@ -33,33 +30,19 @@
 
 // Config represents the CLI configuration.
 type Config struct {
-<<<<<<< HEAD
-	CLIName        string                   `json:"-" hcl:"-"`
-	MetricSink     metric.Sink              `json:"-" hcl:"-"`
-	Logger         *log.Logger              `json:"-" hcl:"-"`
-	Filename       string                   `json:"-" hcl:"-"`
-	Platforms      map[string]*Platform     `json:"platforms" hcl:"platforms"`
-	Credentials    map[string]*Credential   `json:"credentials" hcl:"credentials"`
-	Contexts       map[string]*Context      `json:"contexts" hcl:"contexts"`
-	ContextStates  map[string]*ContextState `json:"context_states" hcl:"context_states"`
-	CurrentContext string                   `json:"current_context" hcl:"current_context"`
-=======
-	CLIName            string                 `json:"-"`
-	MetricSink         metric.Sink            `json:"-"`
-	Logger             *log.Logger            `json:"-"`
-	Filename           string                 `json:"-"`
-	DisableUpdateCheck bool                   `json:"disable_update_check"`
-	DisableUpdates     bool                   `json:"disable_updates"`
-	AuthURL            string                 `json:"auth_url"`
-	NoBrowser          bool                   `json:"no_browser" hcl:"no_browser"`
-	AuthToken          string                 `json:"auth_token"`
-	Auth               *AuthConfig            `json:"auth"`
-	Platforms          map[string]*Platform   `json:"platforms"`
-	Credentials        map[string]*Credential `json:"credentials"`
-	Contexts           map[string]*Context    `json:"contexts"`
-	CurrentContext     string                 `json:"current_context"`
-	AnonymousId        string
->>>>>>> 175e4b6e
+	CLIName            string                   `json:"-"`
+	MetricSink         metric.Sink              `json:"-"`
+	Logger             *log.Logger              `json:"-"`
+	Filename           string                   `json:"-"`
+	DisableUpdateCheck bool                     `json:"disable_update_check"`
+	DisableUpdates     bool                     `json:"disable_updates"`
+	NoBrowser          bool                     `json:"no_browser" hcl:"no_browser"`
+	Platforms          map[string]*Platform     `json:"platforms"`
+	Credentials        map[string]*Credential   `json:"credentials"`
+	Contexts           map[string]*Context      `json:"contexts"`
+	ContextStates      map[string]*ContextState `json:"context_states"`
+	CurrentContext     string                   `json:"current_context"`
+	AnonymousId        string                   `json:"anonymous_id"`
 }
 
 // New initializes a new Config object
@@ -70,18 +53,15 @@
 	} else {
 		c = config[0]
 	}
-	// HACK: this is a workaround while we're building multiple binaries off one codebase
 	if c.CLIName == "" {
+		// HACK: this is a workaround while we're building multiple binaries off one codebase
 		c.CLIName = "confluent"
 	}
 	c.Platforms = map[string]*Platform{}
 	c.Credentials = map[string]*Credential{}
 	c.Contexts = map[string]*Context{}
-<<<<<<< HEAD
 	c.ContextStates = map[string]*ContextState{}
-=======
 	c.AnonymousId = uuid.New().String()
->>>>>>> 175e4b6e
 	return c
 }
 
@@ -95,6 +75,7 @@
 	input, err := ioutil.ReadFile(filename)
 	if err != nil {
 		if os.IsNotExist(err) {
+			// Save a default version if none exists yet.
 			if err := c.Save(); err != nil {
 				return errors.Wrapf(err, "unable to create config: %v", err)
 			}
@@ -311,58 +292,30 @@
 	return c.Contexts[c.CurrentContext]
 }
 
-<<<<<<< HEAD
+func (c *Config) HasLogin() bool {
+	ctx := c.Context()
+	if ctx == nil {
+		return false
+	}
+	return ctx.hasLogin()
+}
+
+func (c *Config) ResetAnonymousId() error {
+	c.AnonymousId = uuid.New().String()
+	return c.Save()
+}
+
 func (c *Config) getFilename() (string, error) {
 	if c.Filename == "" {
 		c.Filename = fmt.Sprintf(defaultConfigFileFmt, c.CLIName)
-=======
-// SchemaRegistryCluster returns the SchemaRegistryCluster for the current Context,
-// or an empty SchemaRegistryCluster if there is none set,
-// or an error if no context exists/if the user is not logged in.
-func (c *Config) SchemaRegistryCluster() (*SchemaRegistryCluster, error) {
-	context, err := c.Context()
-	if err != nil {
-		return nil, err
-	}
-	if c.Auth == nil || c.Auth.Account == nil {
-		return nil, errors.ErrNotLoggedIn
-	}
-	sr := context.SchemaRegistryClusters[c.Auth.Account.Id]
-	if sr == nil {
-		if context.SchemaRegistryClusters == nil {
-			context.SchemaRegistryClusters = map[string]*SchemaRegistryCluster{}
-		}
-		context.SchemaRegistryClusters[c.Auth.Account.Id] = &SchemaRegistryCluster{}
->>>>>>> 175e4b6e
 	}
 	filename, err := homedir.Expand(c.Filename)
 	if err != nil {
-<<<<<<< HEAD
 		c.Logger.Error(err)
 		// Return a more user-friendly error.
 		err = fmt.Errorf("an error resolving the config filepath at %s has occurred. "+
 			"Please try moving the file to a different location", c.Filename)
 		return "", err
-=======
-		return nil, err
-	}
-	kafka := context.Kafka
-	if kafka == "" {
-		return nil, nil
-	}
-	kcc, ok := context.KafkaClusters[kafka]
-	if !ok {
-		configPath, err := c.getFilename()
-		if err != nil {
-			err = fmt.Errorf("an error resolving the config filepath at %s has occurred. "+
-				"Please try moving the file to a different location", c.Filename)
-			return nil, err
-		}
-		errMsg := "the configuration of context \"%s\" has been corrupted. " +
-			"To fix, please remove the config file located at %s, and run `login` or `init`"
-		err = fmt.Errorf(errMsg, context.Name, configPath)
-		return nil, err
->>>>>>> 175e4b6e
 	}
 	return filename, nil
 }
@@ -387,54 +340,8 @@
 	if err != nil {
 		return err
 	}
-<<<<<<< HEAD
 	errMsg := "the configuration of context '%s' has been corrupted. " +
 		"To fix, please remove the config file located at %s, and run `login` or `init`"
 	err = fmt.Errorf(errMsg, contextName, configPath)
 	return err
-=======
-
-	cluster, found := context.KafkaClusters[clusterID]
-	if !found {
-		return fmt.Errorf("unknown kafka cluster: %s", clusterID)
-	}
-	if cluster.APIKey == "" {
-		return &errors.UnspecifiedAPIKeyError{ClusterID: clusterID}
-	}
-	return nil
-}
-
-func (c *Config) CheckSchemaRegistryHasAPIKey() bool {
-	srCluster, err := c.SchemaRegistryCluster()
-	if err != nil {
-		return false
-	}
-	return !(srCluster.SrCredentials == nil || len(srCluster.SrCredentials.Key) == 0 || len(srCluster.SrCredentials.Secret) == 0)
-}
-
-func (c *Config) ResetAnonymousId() error{
-	c.AnonymousId = uuid.New().String()
-	return c.Save()
-}
-
-func (c *Config) DeleteUserAuth() error {
-	c.AuthToken = ""
-	c.Auth = nil
-	err := c.Save()
-	if err != nil {
-		return errors.Wrap(err, "Unable to delete user auth")
-	}
-	return nil
-}
-
-func (c *Config) getFilename() (string, error) {
-	if c.Filename == "" {
-		c.Filename = fmt.Sprintf(defaultConfigFileFmt, c.CLIName)
-	}
-	filename, err := homedir.Expand(c.Filename)
-	if err != nil {
-		return "", err
-	}
-	return filename, nil
->>>>>>> 175e4b6e
 }