--- conflicted
+++ resolved
@@ -375,24 +375,7 @@
 		{
 			name: "succeed setting valid context",
 			fields: fields{
-<<<<<<< HEAD
-				Contexts: map[string]*Context{
-					"some-context": {
-						Auth: &AuthConfig{
-							User: &orgv1.User{
-								Id: user2,
-							},
-						},
-					},
-				},
-				Auth: &AuthConfig{
-					User: &orgv1.User{
-						Id: user1,
-					},
-				},
-=======
 				Contexts: map[string]*Context{"some-context": {}},
->>>>>>> 8645f5c9
 			},
 			args:    args{name: "some-context"},
 			wantErr: false,
