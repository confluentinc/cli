package config

import (
	"fmt"
	"io/ioutil"
	"os"
	"path/filepath"
	"reflect"
<<<<<<< HEAD
	"testing"

	orgv1 "github.com/confluentinc/ccloudapis/org/v1"
	"github.com/stretchr/testify/assert"

	"github.com/confluentinc/cli/internal/pkg/log"
	"github.com/confluentinc/cli/internal/pkg/version"
)

func TestConfig_Load(t *testing.T) {
	platform := &Platform{
		Name:   "http://test",
		Server: "http://test",
	}
	apiCredential := &Credential{
		Name:     "api-key-abc-key-123",
		Username: "",
		Password: "",
		APIKeyPair: &APIKeyPair{
			Key:    "abc-key-123",
			Secret: "def-secret-456",
		},
		CredentialType: 1,
	}
	loginCredential := &Credential{
		Name:           "username-test-user",
		Username:       "test-user",
		Password:       "",
		APIKeyPair:     nil,
		CredentialType: 0,
	}
	state := &ContextState{
		Auth: &AuthConfig{
			User: &orgv1.User{
				Id:    123,
				Email: "test-user@email",
			},
			Account: &orgv1.Account{
				Id:   "acc-123",
				Name: "test-env",
			},
			Accounts: []*orgv1.Account{
				{
					Id:   "acc-123",
					Name: "test-env",
				},
			},
		},
		AuthToken: "abc123",
	}
	statefulContext := &Context{
		Name:           "my-context",
		Platform:       platform,
		PlatformName:   platform.Name,
		Credential:     loginCredential,
		CredentialName: loginCredential.Name,
		KafkaClusters: map[string]*KafkaClusterConfig{
			"anonymous-id": {
				ID:          "anonymous-id",
				Name:        "anonymous-cluster",
				Bootstrap:   "http://test",
				APIEndpoint: "",
				APIKeys: map[string]*APIKeyPair{
					"abc-key-123": {
						Key: "abc-key-123",
					},
				},
				APIKey: "abc-key-123",
			},
		},
		Kafka: "anonymous-id",
		SchemaRegistryClusters: map[string]*SchemaRegistryCluster{
			"acc-123": {
				Id:                     "lsrc-123",
				SchemaRegistryEndpoint: "http://some-lsrc-endpoint",
				SrCredentials:          nil,
			},
		},
		State:   state,
		Logger:  log.New(),
	}
	statelessContext := &Context{
		Name:           "my-context",
		Platform:       platform,
		PlatformName:   platform.Name,
		Credential:     apiCredential,
		CredentialName: apiCredential.Name,
		KafkaClusters: map[string]*KafkaClusterConfig{
			"anonymous-id": {
				ID:          "anonymous-id",
				Name:        "anonymous-cluster",
				Bootstrap:   "http://test",
				APIEndpoint: "",
				APIKeys: map[string]*APIKeyPair{
					"abc-key-123": {
						Key:    "abc-key-123",
						Secret: "def-secret-456",
					},
				},
				APIKey: "abc-key-123",
			},
		},
		Kafka:                  "anonymous-id",
		SchemaRegistryClusters: map[string]*SchemaRegistryCluster{},
		State:                  &ContextState{},
		Logger:                 log.New(),
	}
=======
	"runtime"
	"strings"
	"testing"

	orgv1 "github.com/confluentinc/ccloudapis/org/v1"
	cerrors "github.com/confluentinc/cli/internal/pkg/errors"
	"github.com/confluentinc/cli/internal/pkg/log"
	"github.com/confluentinc/cli/internal/pkg/metric"
	"github.com/stretchr/testify/assert"
)

func TestConfig_Load(t *testing.T) {
	testConfigFile, _ := ioutil.TempFile("", "TestConfig_Load.json")
>>>>>>> 175e4b6e
	type args struct {
		contents string
	}
	tests := []struct {
		name    string
		args    *args
		want    *Config
		wantErr bool
		file    string
	}{
		{
			name: "succeed loading stateless config from file",
			args: &args{
				contents: "{\"platforms\":{\"http://test\":{\"Name\":\"http://test\",\"server\":\"http://test\"}}," +
					"\"credentials\":{\"api-key-abc-key-123\":{\"Name\":\"api-key-abc-key-123\",\"Username\":\"\"," +
					"\"Password\":\"\",\"APIKeyPair\":{\"api_key\":\"abc-key-123\",\"api_secret\":\"def-secret-456\"}," +
					"\"CredentialType\":1}},\"contexts\":{\"my-context\":{\"name\":\"my-context\",\"platform\":\"http://test\"," +
					"\"credential\":\"api-key-abc-key-123\",\"kafka_clusters\":{\"anonymous-id\":{\"id\":\"anonymous-id\",\"name\":\"anonymous-cluster\"," +
					"\"bootstrap_servers\":\"http://test\",\"api_keys\":{\"abc-key-123\":{\"api_key\":\"abc-key-123\",\"api_secret\":\"def-secret-456\"}}," +
					"\"api_key\":\"abc-key-123\"}},\"kafka_cluster\":\"anonymous-id\",\"schema_registry_clusters\":{}}},\"context_states\":{\"my-context\":{" +
					"\"auth\":null,\"auth_token\":\"\"}},\"current_context\":\"my-context\"}",
			},
			want: &Config{
				CLIName: "confluent",
				Platforms: map[string]*Platform{
					platform.Name: platform,
				},
				Credentials: map[string]*Credential{
					apiCredential.Name: apiCredential,
				},
				Contexts: map[string]*Context{
					"my-context": statelessContext,
				},
				ContextStates: map[string]*ContextState{
					"my-context": {},
				},
				CurrentContext: "my-context",
				Logger:         log.New(),
			},
			file: testConfigFile.Name(),
		},
		{
			name: "succeed loading config with state from file",
			args: &args{
				contents: "{\"platforms\":{\"http://test\":{\"Name\":\"http://test\",\"server\":\"http://test\"}}," +
					"\"credentials\":{\"username-test-user\":{\"Name\":\"username-test-user\",\"Username\":\"test-user\"," +
					"\"Password\":\"\",\"APIKeyPair\":null,\"CredentialType\":0}},\"contexts\":{\"my-context\":{\"name\":\"" +
					"my-context\",\"platform\":\"http://test\",\"credential\":\"username-test-user\",\"kafka_clusters\":{\"" +
					"anonymous-id\":{\"id\":\"anonymous-id\",\"name\":\"anonymous-cluster\",\"bootstrap_servers\"" +
					":\"http://test\",\"api_keys\":{\"abc-key-123\":{\"api_key\":\"abc-key-123\",\"api_secret\":\"\"}}," +
					"\"api_key\":\"abc-key-123\"}},\"kafka_cluster\":\"anonymous-id\",\"schema_registry_clusters\":{\"" +
					"acc-123\":{\"id\":\"lsrc-123\",\"schema_registry_endpoint\":\"http://some-lsrc-endpoint\",\"" +
					"schema_registry_credentials\":null}}}},\"context_states\":{\"my-context\":{\"auth\":{\"user\"" +
					":{\"id\":123,\"email\":\"test-user@email\"},\"account\":{\"id\":\"acc-123\",\"name\":\"test-env\"" +
					"},\"accounts\":[{\"id\":\"acc-123\",\"name\":\"test-env\"}]},\"auth_token\":\"abc123\"}},\"" +
					"current_context\":\"my-context\"}",
			},
			want: &Config{
				CLIName: "confluent",
				Platforms: map[string]*Platform{
					platform.Name: platform,
				},
				Credentials: map[string]*Credential{
					loginCredential.Name: loginCredential,
				},
				Contexts: map[string]*Context{
					"my-context": statefulContext,
				},
				CurrentContext: "my-context",
				ContextStates: map[string]*ContextState{
					"my-context": state,
				},
				Logger:  log.New(),
			},
			file: testConfigFile.Name(),
		},
		{
			name: "should load disable update checks and disable updates",
			args: &args{
				contents: "{\"disable_update_check\": true, \"disable_updates\": true}",
			},
			want: &Config{
				CLIName:            "confluent",
				DisableUpdates:     true,
				DisableUpdateCheck: true,
				Platforms:          map[string]*Platform{},
				Credentials:        map[string]*Credential{},
				Contexts:           map[string]*Context{},
			},
			file: testConfigFile.Name(),
		},
	}
	for _, tt := range tests {
		t.Run(tt.name, func(t *testing.T) {
			c := New(&Config{
				Logger: log.New(),
			})
			c.Filename = tt.file
			for _, context := range tt.want.Contexts {
				context.Config = tt.want
			}
			err := ioutil.WriteFile(tt.file, []byte(tt.args.contents), 0644)
			if err != nil {
				t.Errorf("unable to test config to file: %+v", err)
			}
			if err := c.Load(); (err != nil) != tt.wantErr {
				t.Errorf("Config.Load() error = %+v, wantErr %+v", err, tt.wantErr)
			}
			c.Filename = "" // only for testing
<<<<<<< HEAD
			fmt.Println(tt.args.contents)
			if !t.Failed() && !reflect.DeepEqual(c, tt.want) {
				t.Errorf("Config.Load() = %+v, want %+v", c, tt.want)
=======
			// get around automatically assigned anonymous id
			tt.want.AnonymousId = c.AnonymousId
			if !reflect.DeepEqual(c, tt.want) {
				t.Errorf("Config.Load() = %v, want %v", c, tt.want)
>>>>>>> 175e4b6e
			}
			os.Remove(tt.file)
		})
	}
}

func TestConfig_Save(t *testing.T) {
<<<<<<< HEAD
	platform := &Platform{
		Name:   "http://test",
		Server: "http://test",
	}
	apiCredential := &Credential{
		Name:     "api-key-abc-key-123",
		Username: "",
		Password: "",
		APIKeyPair: &APIKeyPair{
			Key:    "abc-key-123",
			Secret: "def-secret-456",
		},
		CredentialType: 1,
	}
	loginCredential := &Credential{
		Name:           "username-test-user",
		Username:       "test-user",
		Password:       "",
		APIKeyPair:     nil,
		CredentialType: 0,
	}
	state := &ContextState{
		Auth: &AuthConfig{
			User: &orgv1.User{
				Id:    123,
				Email: "test-user@email",
			},
			Account: &orgv1.Account{
				Id:   "acc-123",
				Name: "test-env",
			},
			Accounts: []*orgv1.Account{
				{
					Id:   "acc-123",
					Name: "test-env",
				},
			},
		},
		AuthToken: "abc123",
	}
	statefulContext := &Context{
		Name:           "my-context",
		Platform:       platform,
		PlatformName:   platform.Name,
		Credential:     loginCredential,
		CredentialName: loginCredential.Name,
		KafkaClusters: map[string]*KafkaClusterConfig{
			"anonymous-id": {
				ID:          "anonymous-id",
				Name:        "anonymous-cluster",
				Bootstrap:   "http://test",
				APIEndpoint: "",
				APIKeys: map[string]*APIKeyPair{
					"abc-key-123": {
						Key: "abc-key-123",
					},
				},
				APIKey: "abc-key-123",
			},
		},
		Kafka: "anonymous-id",
		SchemaRegistryClusters: map[string]*SchemaRegistryCluster{
			"acc-123": {
				Id:                     "lsrc-123",
				SchemaRegistryEndpoint: "http://some-lsrc-endpoint",
				SrCredentials:          nil,
			},
		},
		State:   state,
		Logger:  log.New(),
	}
	statelessContext := &Context{
		Name:           "my-context",
		Platform:       platform,
		PlatformName:   platform.Name,
		Credential:     apiCredential,
		CredentialName: apiCredential.Name,
		KafkaClusters: map[string]*KafkaClusterConfig{
			"anonymous-id": {
				ID:          "anonymous-id",
				Name:        "anonymous-cluster",
				Bootstrap:   "http://test",
				APIEndpoint: "",
				APIKeys: map[string]*APIKeyPair{
					"abc-key-123": {
						Key:    "abc-key-123",
						Secret: "def-secret-456",
					},
				},
				APIKey: "abc-key-123",
			},
		},
		Kafka:                  "anonymous-id",
		SchemaRegistryClusters: map[string]*SchemaRegistryCluster{},
		State:                  &ContextState{},
		Logger:                 log.New(),
=======
	testConfigFile, _ := ioutil.TempFile("", "TestConfig_Save.json")
	type args struct {
		url   string
		token string
>>>>>>> 175e4b6e
	}
	tests := []struct {
		name    string
		config  *Config
		want    string
		wantErr bool
		file    string
	}{
		{
			name: "save config with state to file",
			config: &Config{
				CLIName: "confluent",
				Platforms: map[string]*Platform{
					platform.Name: platform,
				},
				Credentials: map[string]*Credential{
					apiCredential.Name:   apiCredential,
					loginCredential.Name: loginCredential,
				},
				Contexts: map[string]*Context{
					"my-context": statefulContext,
				},
				ContextStates: map[string]*ContextState{
					"my-context": state,
				},
				CurrentContext: "my-context",
				Logger:         log.New(),
			},
<<<<<<< HEAD
			want: "{\n  \"platforms\": {\n    \"http://test\": {\n      \"name\": \"http://test\",\n      \"server\": \"http://test\"\n    }\n  },\n  \"credentials\": {\n    \"api-key-abc-key-123\": {\n      \"Name\": \"api-key-abc-key-123\",\n      \"Username\": \"\",\n      \"Password\": \"\",\n      \"APIKeyPair\": {\n        \"api_key\": \"abc-key-123\",\n        \"api_secret\": \"def-secret-456\"\n      },\n      \"CredentialType\": 1\n    },\n    \"username-test-user\": {\n      \"Name\": \"username-test-user\",\n      \"Username\": \"test-user\",\n      \"Password\": \"\",\n      \"APIKeyPair\": null,\n      \"CredentialType\": 0\n    }\n  },\n  \"contexts\": {\n    \"my-context\": {\n      \"name\": \"my-context\",\n      \"platform\": \"http://test\",\n      \"credential\": \"username-test-user\",\n      \"kafka_clusters\": {\n        \"anonymous-id\": {\n          \"id\": \"anonymous-id\",\n          \"name\": \"anonymous-cluster\",\n          \"bootstrap_servers\": \"http://test\",\n          \"api_keys\": {\n            \"abc-key-123\": {\n              \"api_key\": \"abc-key-123\",\n              \"api_secret\": \"\"\n            }\n          },\n          \"api_key\": \"abc-key-123\"\n        }\n      },\n      \"kafka_cluster\": \"anonymous-id\",\n      \"schema_registry_clusters\": {\n        \"acc-123\": {\n          \"id\": \"lsrc-123\",\n          \"schema_registry_endpoint\": \"http://some-lsrc-endpoint\",\n          \"schema_registry_credentials\": null\n        }\n      }\n    }\n  },\n  \"context_states\": {\n    \"my-context\": {\n      \"auth\": {\n        \"user\": {\n          \"id\": 123,\n          \"email\": \"test-user@email\"\n        },\n        \"account\": {\n          \"id\": \"acc-123\",\n          \"name\": \"test-env\"\n        },\n        \"accounts\": [\n          {\n            \"id\": \"acc-123\",\n            \"name\": \"test-env\"\n          }\n        ]\n      },\n      \"auth_token\": \"abc123\"\n    }\n  },\n  \"current_context\": \"my-context\"\n}",
			file: "/tmp/TestConfig_Save.json",
=======
			want: "\"auth_token\": \"abc123\"",
			file: testConfigFile.Name(),
>>>>>>> 175e4b6e
		},
		{
			name: "save stateless config to file",
			config: &Config{
				CLIName: "confluent",
				Platforms: map[string]*Platform{
					platform.Name: platform,
				},
				Credentials: map[string]*Credential{
					apiCredential.Name: apiCredential,
				},
				Contexts: map[string]*Context{
					"my-context": statelessContext,
				},
				ContextStates: map[string]*ContextState{
					"my-context": {},
				},
				CurrentContext: "my-context",
				Logger:         log.New(),
			},
<<<<<<< HEAD
			want: "{\n  \"platforms\": {\n    \"http://test\": {\n      \"name\": \"http://test\",\n      \"server\": \"http://test\"\n    }\n  },\n  \"credentials\": {\n    \"api-key-abc-key-123\": {\n      \"Name\": \"api-key-abc-key-123\",\n      \"Username\": \"\",\n      \"Password\": \"\",\n      \"APIKeyPair\": {\n        \"api_key\": \"abc-key-123\",\n        \"api_secret\": \"def-secret-456\"\n      },\n      \"CredentialType\": 1\n    }\n  },\n  \"contexts\": {\n    \"my-context\": {\n      \"name\": \"my-context\",\n      \"platform\": \"http://test\",\n      \"credential\": \"api-key-abc-key-123\",\n      \"kafka_clusters\": {\n        \"anonymous-id\": {\n          \"id\": \"anonymous-id\",\n          \"name\": \"anonymous-cluster\",\n          \"bootstrap_servers\": \"http://test\",\n          \"api_keys\": {\n            \"abc-key-123\": {\n              \"api_key\": \"abc-key-123\",\n              \"api_secret\": \"def-secret-456\"\n            }\n          },\n          \"api_key\": \"abc-key-123\"\n        }\n      },\n      \"kafka_cluster\": \"anonymous-id\",\n      \"schema_registry_clusters\": {}\n    }\n  },\n  \"context_states\": {\n    \"my-context\": {\n      \"auth\": null,\n      \"auth_token\": \"\"\n    }\n  },\n  \"current_context\": \"my-context\"\n}",
			file: "/tmp/TestConfig_Save.json",
		},
=======
			want: "\"auth_url\": \"https://stag.cpdev.cloud\"",
			file: testConfigFile.Name(),
		},
		{
			name: "create parent config dirs",
			args: &args{
				token: "abc123",
			},
			want: "\"auth_token\": \"abc123\"",
			file: testConfigFile.Name(),
		},
>>>>>>> 175e4b6e
	}
	for _, tt := range tests {
		t.Run(tt.name, func(t *testing.T) {
			tt.config.Filename = tt.file
			if err := tt.config.Save(); (err != nil) != tt.wantErr {
				t.Errorf("Config.Save() error = %v, wantErr %v", err, tt.wantErr)
			}
			got, _ := ioutil.ReadFile(tt.file)
			if string(got) != tt.want {
				t.Errorf("Config.Save() = %v, want contains %v", string(got), tt.want)
			}
			fd, _ := os.Stat(tt.file)
			if runtime.GOOS != "windows" && fd.Mode() != 0600 {
				t.Errorf("Config.Save() file should only be readable by user")
			}
			os.Remove(testConfigFile.Name())
		})
	}
}

func TestConfig_getFilename(t *testing.T) {
	type fields struct {
		CLIName string
	}
	tests := []struct {
		name    string
		fields  fields
		want    string
		wantErr bool
	}{
		{
			name: "config file for ccloud binary",
			fields: fields{
				CLIName: "ccloud",
			},
			want: filepath.FromSlash(os.Getenv("HOME") + "/.ccloud/config.json"),
		},
		{
			name: "config file for confluent binary",
			fields: fields{
				CLIName: "confluent",
			},
			want: filepath.FromSlash(os.Getenv("HOME") + "/.confluent/config.json"),
		},
		{
			name:   "should default to ~/.confluent if CLIName isn't provided",
			fields: fields{},
			want:   filepath.FromSlash(os.Getenv("HOME") + "/.confluent/config.json"),
		},
	}
	for _, tt := range tests {
		t.Run(tt.name, func(t *testing.T) {
			c := New(&Config{
				CLIName: tt.fields.CLIName,
			})
			got, err := c.getFilename()
			if (err != nil) != tt.wantErr {
				t.Errorf("Config.getFilename() error = %v, wantErr %v", err, tt.wantErr)
				return
			}
			if got != tt.want {
				t.Errorf("Config.getFilename() = %v, want %v", got, tt.want)
			}
		})
	}
}

func TestConfig_AddContext(t *testing.T) {
<<<<<<< HEAD
	filename := "/tmp/TestConfig_AddContext.json"
	conf := AuthenticatedConfigMock()
	conf.Filename = filename
	context := conf.Context()
	noContextConf := AuthenticatedConfigMock()
	noContextConf.Filename = filename
	delete(noContextConf.Contexts, noContextConf.Context().Name)
	noContextConf.CurrentContext = ""
=======
	platform := &Platform{Server: "https://fake-server.com"}
	credential := &Credential{
		APIKeyPair: &APIKeyPair{
			Key: "lock",
		},
		CredentialType: APIKey,
	}
	contextName := "test-context"
	tempContextFile, _ := ioutil.TempFile("", "TestConfig_AddContext.json")
	filename := tempContextFile.Name()
>>>>>>> 175e4b6e
	tests := []struct {
		name                   string
		config                 *Config
		contextName            string
		platform               *Platform
		platformName           string
		credentialName         string
		credential             *Credential
		kafkaClusters          map[string]*KafkaClusterConfig
		kafka                  string
		schemaRegistryClusters map[string]*SchemaRegistryCluster
		state                  *ContextState
		Version                *version.Version
		filename               string
		want                   *Config
		wantErr                bool
	}{
		{
			name:                   "add valid context",
			config:                 noContextConf,
			contextName:            context.Name,
			platformName:           context.PlatformName,
			credentialName:         context.CredentialName,
			kafkaClusters:          context.KafkaClusters,
			kafka:                  context.Kafka,
			schemaRegistryClusters: context.SchemaRegistryClusters,
			state:                  context.State,
			filename:               filename,
			want:                   conf,
			wantErr:                false,
		},
		{
			name:                   "add existing context",
			config:                 conf,
			contextName:            context.Name,
			platformName:           context.PlatformName,
			credentialName:         context.CredentialName,
			kafkaClusters:          context.KafkaClusters,
			kafka:                  context.Kafka,
			schemaRegistryClusters: context.SchemaRegistryClusters,
			state:                  context.State,
			filename:               filename,
			want:                   nil,
			wantErr:                true,
		},
	}
	for _, tt := range tests {
		t.Run(tt.name, func(t *testing.T) {
			err := tt.config.AddContext(tt.contextName, tt.platformName, tt.credentialName, tt.kafkaClusters, tt.kafka,
				tt.schemaRegistryClusters, tt.state)
			if (err != nil) != tt.wantErr {
				t.Errorf("AddContext() error = %v, wantErr %v", err, tt.wantErr)
			}
			if !tt.wantErr && !reflect.DeepEqual(tt.want, tt.config) {
				t.Errorf("AddContext() got = %v, want %v", tt.config, tt.want)
			}
		})
	}
	os.Remove(filename)
}

func TestConfig_SetContext(t *testing.T) {
	config := AuthenticatedConfigMock()
	contextName := config.Context().Name
	config.CurrentContext = ""
	type fields struct {
		Config *Config
	}
	type args struct {
		name string
	}
	tests := []struct {
		name    string
		fields  fields
		args    args
		wantErr bool
	}{
		{
			name: "succeed setting valid context",
			fields: fields{
				Config: config,
			},
			args:    args{name: contextName},
			wantErr: false,
		},
		{
			name: "fail setting nonexistent context",
			fields: fields{
				Config: config,
			},
			args:    args{name: "some-context"},
			wantErr: true,
		},
	}
	for _, tt := range tests {
		t.Run(tt.name, func(t *testing.T) {
			c := tt.fields.Config
			if err := c.SetContext(tt.args.name); (err != nil) != tt.wantErr {
				t.Errorf("SetContext() error = %v, wantErr %v", err, tt.wantErr)
			}
			if !tt.wantErr {
				assert.Equal(t, tt.args.name, c.CurrentContext)
			}
		})
	}
}

//func TestConfig_AuthenticatedState(t *testing.T) {
//	type fields struct {
//		CLIName        string
//		MetricSink     metric.Sink
//		Logger         *log.Logger
//		Filename       string
//		Platforms      map[string]*Platform
//		Credentials    map[string]*Credential
//		Contexts       map[string]*Context
//		CurrentContext string
//	}
//	tests := []struct {
//		name    string
//		fields  fields
//		wantErr bool
//		want    *ContextState
//	}{
//		{
//			name: "succeed checking authenticated state of user with auth token",
//			fields: fields{
//				Credentials: map[string]*Credential{"current-cred": {
//					CredentialType: Username,
//				}},
//				Contexts: map[string]*Context{"current-context": {
//					Credential: &Credential{
//						CredentialType: Username,
//					},
//					CredentialName: "current-cred",
//					State: &ContextState{
//						Auth: &AuthConfig{
//							Account: &orgv1.Account{
//								Id: "abc123",
//							},
//							Accounts: nil,
//						},
//						AuthToken: "nekot",
//					},
//				}},
//				CurrentContext: "current-context",
//			},
//			wantErr: false,
//			want: &ContextState{
//				Auth: &AuthConfig{
//					Account: &orgv1.Account{
//						Id: "abc123",
//					},
//					Accounts: nil,
//				},
//				AuthToken: "nekot",
//			},
//		},
//		{
//			name: "error when authenticated state of user without auth token with username creds",
//			fields: fields{
//				Credentials: map[string]*Credential{"current-cred": {
//					CredentialType: Username,
//				}},
//				Contexts: map[string]*Context{"current-context": {
//					Credential: &Credential{
//						CredentialType: Username,
//					},
//					CredentialName: "current-cred",
//				}},
//				CurrentContext: "current-context",
//			},
//			wantErr: true,
//		},
//		{
//			name: "error when checking authenticated state of user with API key creds",
//			fields: fields{
//				Credentials: map[string]*Credential{"current-cred": {
//					CredentialType: APIKey,
//				}},
//				Contexts: map[string]*Context{"current-context": {
//					Credential: &Credential{
//						CredentialType: APIKey,
//					},
//					CredentialName: "current-cred",
//				}},
//				CurrentContext: "current-context",
//			},
//			wantErr: true,
//		},
//	}
//	for _, tt := range tests {
//		t.Run(tt.name, func(t *testing.T) {
//			c := &Config{
//				CLIName:        tt.fields.CLIName,
//				MetricSink:     tt.fields.MetricSink,
//				Logger:         tt.fields.Logger,
//				Filename:       tt.fields.Filename,
//				Platforms:      tt.fields.Platforms,
//				Credentials:    tt.fields.Credentials,
//				Contexts:       tt.fields.Contexts,
//				CurrentContext: tt.fields.CurrentContext,
//			}
//			dc := &cmd.DynamicConfig{
//				Config:              c,
//				Resolver:            nil,
//				Client:              nil,
//			}
//			got, err := dc.AuthenticatedState()
//			if (err != nil) != tt.wantErr {
//				t.Errorf("AuthenticatedState() error = %v, wantErr %v", err, tt.wantErr)
//			}
//			if !reflect.DeepEqual(got, c.Context().State) {
//				t.Errorf("AuthenticatedState() got = %v, want %v", got, tt.want)
//			}
//		})
//	}
//}

func TestConfig_FindContext(t *testing.T) {
	type fields struct {
		Contexts map[string]*Context
	}
	type args struct {
		name string
	}
	tests := []struct {
		name    string
		fields  fields
		args    args
		want    *Context
		wantErr bool
	}{
		{name: "success finding existing context",
			fields:  fields{Contexts: map[string]*Context{"test-context": {Name: "test-context"}}},
			args:    args{name: "test-context"},
			want:    &Context{Name: "test-context"},
			wantErr: false,
		},
		{name: "error finding nonexistent context",
			fields:  fields{Contexts: map[string]*Context{}},
			args:    args{name: "test-context"},
			want:    nil,
			wantErr: true,
		},
	}
	for _, tt := range tests {
		t.Run(tt.name, func(t *testing.T) {
			c := &Config{
				Contexts: tt.fields.Contexts,
			}
			got, err := c.FindContext(tt.args.name)
			if (err != nil) != tt.wantErr {
				t.Errorf("FindContext() error = %v, wantErr %v", err, tt.wantErr)
				return
			}
			if !reflect.DeepEqual(got, tt.want) {
				t.Errorf("FindContext() got = %v, want %v", got, tt.want)
			}
		})
	}
}

func TestConfig_DeleteContext(t *testing.T) {
	const contextName = "test-context"
	type fields struct {
		Contexts       map[string]*Context
		CurrentContext string
	}
	type args struct {
		name string
	}
	tests := []struct {
		name       string
		fields     fields
		args       args
		wantErr    bool
		wantConfig *Config
	}{
		{name: "succeed deleting existing current context",
			fields: fields{
				Contexts:       map[string]*Context{contextName: {Name: contextName}},
				CurrentContext: contextName,
			},
			args:    args{name: contextName},
			wantErr: false,
			wantConfig: &Config{
				Contexts:       map[string]*Context{},
				CurrentContext: "",
			},
		},
		{name: "succeed deleting existing context",
			fields: fields{Contexts: map[string]*Context{
				contextName:     {Name: contextName},
				"other-context": {Name: "other-context"},
			},
				CurrentContext: "other-context",
			},
			args:    args{name: contextName},
			wantErr: false,
			wantConfig: &Config{
				Contexts:       map[string]*Context{"other-context": {Name: "other-context"}},
				CurrentContext: "other-context",
			},
		},
	}
	for _, tt := range tests {
		t.Run(tt.name, func(t *testing.T) {
			c := &Config{
				Contexts:       tt.fields.Contexts,
				CurrentContext: tt.fields.CurrentContext,
			}
			if err := c.DeleteContext(tt.args.name); (err != nil) != tt.wantErr {
				t.Errorf("DeleteContext() error = %v, wantErr %v", err, tt.wantErr)
			}
			if !tt.wantErr {
				assert.Equal(t, tt.wantConfig, c)
			}
		})
	}
}

<<<<<<< HEAD
//func TestConfig_SchemaRegistryCluster(t *testing.T) {
//	conf := AuthenticatedConfigMock()
//	context := conf.Context()
//	srCluster := context.SchemaRegistryClusters[context.State.Auth.Account.Id]
//	noAuthConf := AuthenticatedConfigMock()
//	noAuthConf.Context().State = new(ContextState)
//	noAuthConf.ContextStates[noAuthConf.Context().Name] = new(ContextState)
//	tests := []struct {
//		name    string
//		config  *Config
//		want    *SchemaRegistryCluster
//		wantErr bool
//		err     error
//	}{
//		{
//			name:    "succeed getting existing schema registry cluster",
//			config:  conf,
//			want:    srCluster,
//			wantErr: false,
//		},
//		{
//			name:    "error getting schema registry cluster without current context",
//			config:  New(),
//			wantErr: true,
//			err:     cerrors.ErrNoContext,
//		},
//		{
//			name:    "error getting schema registry cluster when not logged in",
//			config:  noAuthConf,
//			wantErr: true,
//			err:     cerrors.ErrNotLoggedIn,
//		},
//	}
//	for _, tt := range tests {
//		t.Run(tt.name, func(t *testing.T) {
//			got, err := tt.config.SchemaRegistryCluster(mock.NewClientMock())
//			if (err != nil) != tt.wantErr {
//				t.Errorf("SchemaRegistryCluster() error = %v, wantErr %v", err, tt.wantErr)
//				return
//			}
//			if !reflect.DeepEqual(got, tt.want) {
//				t.Errorf("SchemaRegistryCluster() got = %v, want %v", got, tt.want)
//			}
//			if tt.err != nil {
//				assert.Equal(t, tt.err, err)
//			}
//		})
//	}
//}
=======
func TestConfig_KafkaClusterConfig(t *testing.T) {
	type fields struct {
		Contexts       map[string]*Context
		CurrentContext string
		Filename       string
	}
	tests := []struct {
		name    string
		fields  fields
		want    *KafkaClusterConfig
		wantErr bool
		err     error
	}{
		{
			name: "succeed getting Kafka cluster config",
			fields: fields{
				Contexts: map[string]*Context{"test-context": {
					Name: "test-context",
					KafkaClusters: map[string]*KafkaClusterConfig{"k-id": {
						ID:   "k-id",
						Name: "k-cluster",
					}},
					Kafka: "k-id",
				}},
				CurrentContext: "test-context",
			},
			want: &KafkaClusterConfig{
				ID:   "k-id",
				Name: "k-cluster",
			},
			wantErr: false,
		},
		{
			name: "error getting Kafka cluster config with no current context",
			fields: fields{
				Contexts: map[string]*Context{"test-context": {
					Name: "test-context",
					KafkaClusters: map[string]*KafkaClusterConfig{"k-id": {
						ID:   "k-id",
						Name: "k-cluster",
					}},
					Kafka: "",
				}},
				CurrentContext: "",
			},
			wantErr: true,
		},
		{
			name: "succeed getting Kafka cluster config when it is not set",
			fields: fields{
				Contexts: map[string]*Context{"test-context": {
					Name: "test-context",
					KafkaClusters: map[string]*KafkaClusterConfig{"k-id": {
						ID:   "k-id",
						Name: "k-cluster",
					}},
					Kafka: "",
				}},
				CurrentContext: "test-context",
			},
			want:    nil,
			wantErr: false,
		},
		{
			name: "error getting set but nonexistent Kafka cluster config",
			fields: fields{
				Contexts: map[string]*Context{"test-context": {
					Name:  "test-context",
					Kafka: "nonexistent-cluster",
				}},
				Filename:       "/tmp/TestConfig_KafkaClusterConfig.json",
				CurrentContext: "test-context",
			},
			wantErr: true,
			err: errors.New("the configuration of context \"test-context\" has been corrupted. " +
				"To fix, please remove the config file located at /tmp/TestConfig_KafkaClusterConfig.json," +
				" and run `login` or `init`"),
		},
		{
			name: "error getting set but nonexistent Kafka cluster config in config with bad filepath",
			fields: fields{
				Contexts: map[string]*Context{"test-context": {
					Name:  "test-context",
					Kafka: "nonexistent-cluster",
				}},
				Filename:       "~badfilepath",
				CurrentContext: "test-context",
			},
			wantErr: true,
			err: errors.New("an error resolving the config filepath at ~badfilepath has occurred. " +
				"Please try moving the file to a different location"),
		},
	}
	for _, tt := range tests {
		t.Run(tt.name, func(t *testing.T) {
			c := &Config{
				Contexts:       tt.fields.Contexts,
				CurrentContext: tt.fields.CurrentContext,
				Filename:       tt.fields.Filename,
			}
			got, err := c.KafkaClusterConfig()
			if (err != nil) != tt.wantErr {
				t.Errorf("KafkaClusterConfig() error = %v, wantErr %v", err, tt.wantErr)
				return
			}
			if !reflect.DeepEqual(got, tt.want) {
				t.Errorf("KafkaClusterConfig() got = %v, want %v", got, tt.want)
			}
			if tt.err != nil {
				assert.Equal(t, tt.err, err)
			}
		})
	}
}

func TestConfig_CheckHasAPIKey(t *testing.T) {
	type fields struct {
		Contexts       map[string]*Context
		CurrentContext string
	}
	type args struct {
		clusterID string
	}
	tests := []struct {
		name    string
		fields  fields
		args    args
		wantErr bool
		err     interface{}
	}{
		{
			name: "succeed checking existing active API key",
			fields: fields{
				Contexts: map[string]*Context{"test-context": {
					Name: "test-context",
					KafkaClusters: map[string]*KafkaClusterConfig{"k-id": {
						ID:   "k-id",
						Name: "k-cluster",
						APIKeys: map[string]*APIKeyPair{"yek": {
							Key:    "yek",
							Secret: "shhh",
						}},
						APIKey: "yek",
					}},
				}},
				CurrentContext: "test-context",
			},
			args:    args{clusterID: "k-id"},
			wantErr: false,
		},
		{
			name: "error checking API key with no active key",
			fields: fields{
				Contexts: map[string]*Context{"test-context": {
					Name: "test-context",
					KafkaClusters: map[string]*KafkaClusterConfig{"k-id": {
						ID:   "k-id",
						Name: "k-cluster",
						APIKeys: map[string]*APIKeyPair{"yek": {
							Key:    "yek",
							Secret: "shhh",
						}},
						APIKey: "",
					}},
				}},
				CurrentContext: "test-context",
			},
			args:    args{clusterID: "k-id"},
			wantErr: true,
			err:     &cerrors.UnspecifiedAPIKeyError{ClusterID: "k-id"},
		},
		{
			name: "error checking API key with no active context",
			fields: fields{
				Contexts: map[string]*Context{"test-context": {
					Name: "test-context",
				}},
				CurrentContext: "",
			},
			args:    args{clusterID: "k-id"},
			wantErr: true,
			err:     cerrors.ErrNoContext,
		},
		{
			name: "error checking API key with no matching cluster",
			fields: fields{
				Contexts: map[string]*Context{"test-context": {
					Name: "test-context",
				}},
				CurrentContext: "test-context",
			},
			args:    args{clusterID: "k-id"},
			wantErr: true,
			err:     errors.New("unknown kafka cluster: k-id"),
		},
	}
	for _, tt := range tests {
		t.Run(tt.name, func(t *testing.T) {
			c := &Config{
				Contexts:       tt.fields.Contexts,
				CurrentContext: tt.fields.CurrentContext,
			}
			err := c.CheckHasAPIKey(tt.args.clusterID)
			if (err != nil) != tt.wantErr {
				t.Errorf("CheckHasAPIKey() error = %v, wantErr %v", err, tt.wantErr)
			}
			if tt.err != nil {
				assert.Equal(t, tt.err, err)
			}
		})
	}
}

func TestConfig_CheckSchemaRegistryHasAPIKey(t *testing.T) {
	type fields struct {
		Auth           *AuthConfig
		Contexts       map[string]*Context
		CurrentContext string
	}
	tests := []struct {
		name   string
		fields fields
		want   bool
	}{
		{
			name: "Check for valid credentials in config",
			fields: fields{
				CurrentContext: "ctx",
				Auth:           &AuthConfig{Account: &orgv1.Account{Id: "me"}, User: new(orgv1.User)},
				Contexts: map[string]*Context{"ctx": {
					SchemaRegistryClusters: map[string]*SchemaRegistryCluster{
						"me": {
							SrCredentials: &APIKeyPair{
								Key:    "Abra",
								Secret: "cadabra",
							},
						},
					},
				},
				}},
			want: true,
		},
		{
			name: "Check for empty Schema Registry API Key credentials",
			fields: fields{
				CurrentContext: "ctx",
				Auth:           &AuthConfig{Account: &orgv1.Account{Id: "me"}},
				Contexts: map[string]*Context{"ctx": {
					SchemaRegistryClusters: map[string]*SchemaRegistryCluster{
						"me": {
							SrCredentials: nil,
						},
					},
				},
				}},
			want: false,
		},
	}
	for _, tt := range tests {
		t.Run(tt.name, func(t *testing.T) {
			c := &Config{
				Contexts:       tt.fields.Contexts,
				Auth:           tt.fields.Auth,
				CurrentContext: tt.fields.CurrentContext,
			}
			returnVal := c.CheckSchemaRegistryHasAPIKey()
			if returnVal != tt.want {
				t.Errorf("CheckSchemaRegistryHasAPIKey() %s returnVal = %v, wantedReturnVal %v", tt.name, returnVal, tt.want)
			}
		})
	}
}

func TestConfig_SchemaRegistryCluster(t *testing.T) {
	type fields struct {
		Auth           *AuthConfig
		Contexts       map[string]*Context
		CurrentContext string
	}
	tests := []struct {
		name    string
		fields  fields
		want    *SchemaRegistryCluster
		wantErr bool
		err     error
	}{
		{
			name: "succeed getting existing schema registry cluster",
			fields: fields{
				Auth: &AuthConfig{
					Account: &orgv1.Account{
						Id: "test-acct-id",
					},
				},
				Contexts: map[string]*Context{"test-context": {
					Name: "test-context",
					SchemaRegistryClusters: map[string]*SchemaRegistryCluster{"test-acct-id": {
						SchemaRegistryEndpoint: "test-sr",
					},
					},
				}},
				CurrentContext: "test-context",
			},
			want: &SchemaRegistryCluster{
				SchemaRegistryEndpoint: "test-sr",
			},
			wantErr: false,
		},
		{
			name: "succeed getting nonexistent schema registry cluster without current context",
			fields: fields{
				Auth: &AuthConfig{
					Account: &orgv1.Account{
						Id: "test-acct-id",
					},
				},
				Contexts: map[string]*Context{"test-context": {
					Name: "test-context",
					SchemaRegistryClusters: map[string]*SchemaRegistryCluster{"another-acct": {
						SchemaRegistryEndpoint: "test-sr",
					},
					},
				}},
				CurrentContext: "test-context",
			},
			want:    &SchemaRegistryCluster{},
			wantErr: false,
		},
		{
			name: "error getting schema registry cluster without current context",
			fields: fields{
				Contexts: map[string]*Context{"test-context": {
					Name: "test-context",
				}},
				CurrentContext: "",
			},
			wantErr: true,
			err:     cerrors.ErrNoContext,
		},
		{
			name: "error getting schema registry cluster when not logged in",
			fields: fields{
				Contexts: map[string]*Context{"test-context": {
					Name: "test-context",
				}},
				CurrentContext: "test-context",
			},
			wantErr: true,
			err:     cerrors.ErrNotLoggedIn,
		},
	}
	for _, tt := range tests {
		t.Run(tt.name, func(t *testing.T) {
			c := &Config{
				Auth:           tt.fields.Auth,
				Contexts:       tt.fields.Contexts,
				CurrentContext: tt.fields.CurrentContext,
			}
			got, err := c.SchemaRegistryCluster()
			if (err != nil) != tt.wantErr {
				t.Errorf("SchemaRegistryCluster() error = %v, wantErr %v", err, tt.wantErr)
				return
			}
			if !reflect.DeepEqual(got, tt.want) {
				t.Errorf("SchemaRegistryCluster() got = %v, want %v", got, tt.want)
			}
			if tt.err != nil {
				assert.Equal(t, tt.err, err)
			}
		})
	}
}
>>>>>>> 175e4b6e

func TestConfig_Context(t *testing.T) {
	type fields struct {
		Contexts       map[string]*Context
		CurrentContext string
	}
	tests := []struct {
		name   string
		fields fields
		want   *Context
	}{
		{
			name: "succeed getting current context",
			fields: fields{
				Contexts: map[string]*Context{"test-context": {
					Name: "test-context",
				}},
				CurrentContext: "test-context",
			},
			want: &Context{
				Name: "test-context",
			},
		},
		{
			name: "error getting current context when not set",
			fields: fields{
				Contexts: map[string]*Context{},
			},
			want: nil,
		},
	}
	for _, tt := range tests {
		t.Run(tt.name, func(t *testing.T) {
			c := &Config{
				Contexts:       tt.fields.Contexts,
				CurrentContext: tt.fields.CurrentContext,
			}
			got := c.Context()
			if !reflect.DeepEqual(got, tt.want) {
				t.Errorf("Context() got = %v, want %v", got, tt.want)
			}
		})
	}
}<|MERGE_RESOLUTION|>--- conflicted
+++ resolved
@@ -6,14 +6,16 @@
 	"os"
 	"path/filepath"
 	"reflect"
-<<<<<<< HEAD
+	"runtime"
 	"testing"
 
 	orgv1 "github.com/confluentinc/ccloudapis/org/v1"
 	"github.com/stretchr/testify/assert"
+	"github.com/stretchr/testify/require"
+
+	"github.com/confluentinc/cli/internal/pkg/version"
 
 	"github.com/confluentinc/cli/internal/pkg/log"
-	"github.com/confluentinc/cli/internal/pkg/version"
 )
 
 func TestConfig_Load(t *testing.T) {
@@ -85,8 +87,8 @@
 				SrCredentials:          nil,
 			},
 		},
-		State:   state,
-		Logger:  log.New(),
+		State:  state,
+		Logger: log.New(),
 	}
 	statelessContext := &Context{
 		Name:           "my-context",
@@ -114,21 +116,7 @@
 		State:                  &ContextState{},
 		Logger:                 log.New(),
 	}
-=======
-	"runtime"
-	"strings"
-	"testing"
-
-	orgv1 "github.com/confluentinc/ccloudapis/org/v1"
-	cerrors "github.com/confluentinc/cli/internal/pkg/errors"
-	"github.com/confluentinc/cli/internal/pkg/log"
-	"github.com/confluentinc/cli/internal/pkg/metric"
-	"github.com/stretchr/testify/assert"
-)
-
-func TestConfig_Load(t *testing.T) {
 	testConfigFile, _ := ioutil.TempFile("", "TestConfig_Load.json")
->>>>>>> 175e4b6e
 	type args struct {
 		contents string
 	}
@@ -142,10 +130,10 @@
 		{
 			name: "succeed loading stateless config from file",
 			args: &args{
-				contents: "{\"platforms\":{\"http://test\":{\"Name\":\"http://test\",\"server\":\"http://test\"}}," +
-					"\"credentials\":{\"api-key-abc-key-123\":{\"Name\":\"api-key-abc-key-123\",\"Username\":\"\"," +
-					"\"Password\":\"\",\"APIKeyPair\":{\"api_key\":\"abc-key-123\",\"api_secret\":\"def-secret-456\"}," +
-					"\"CredentialType\":1}},\"contexts\":{\"my-context\":{\"name\":\"my-context\",\"platform\":\"http://test\"," +
+				contents: "{\"platforms\":{\"http://test\":{\"name\":\"http://test\",\"server\":\"http://test\"}}," +
+					"\"credentials\":{\"api-key-abc-key-123\":{\"Name\":\"api-key-abc-key-123\",\"username\":\"\"," +
+					"\"password\":\"\",\"api_key_pair\":{\"api_key\":\"abc-key-123\",\"api_secret\":\"def-secret-456\"}," +
+					"\"credential_type\":1}},\"contexts\":{\"my-context\":{\"name\":\"my-context\",\"platform\":\"http://test\"," +
 					"\"credential\":\"api-key-abc-key-123\",\"kafka_clusters\":{\"anonymous-id\":{\"id\":\"anonymous-id\",\"name\":\"anonymous-cluster\"," +
 					"\"bootstrap_servers\":\"http://test\",\"api_keys\":{\"abc-key-123\":{\"api_key\":\"abc-key-123\",\"api_secret\":\"def-secret-456\"}}," +
 					"\"api_key\":\"abc-key-123\"}},\"kafka_cluster\":\"anonymous-id\",\"schema_registry_clusters\":{}}},\"context_states\":{\"my-context\":{" +
@@ -173,9 +161,9 @@
 		{
 			name: "succeed loading config with state from file",
 			args: &args{
-				contents: "{\"platforms\":{\"http://test\":{\"Name\":\"http://test\",\"server\":\"http://test\"}}," +
-					"\"credentials\":{\"username-test-user\":{\"Name\":\"username-test-user\",\"Username\":\"test-user\"," +
-					"\"Password\":\"\",\"APIKeyPair\":null,\"CredentialType\":0}},\"contexts\":{\"my-context\":{\"name\":\"" +
+				contents: "{\"platforms\":{\"http://test\":{\"name\":\"http://test\",\"server\":\"http://test\"}}," +
+					"\"credentials\":{\"username-test-user\":{\"name\":\"username-test-user\",\"username\":\"test-user\"," +
+					"\"password\":\"\",\"api_key_pair\":null,\"CredentialType\":0}},\"contexts\":{\"my-context\":{\"name\":\"" +
 					"my-context\",\"platform\":\"http://test\",\"credential\":\"username-test-user\",\"kafka_clusters\":{\"" +
 					"anonymous-id\":{\"id\":\"anonymous-id\",\"name\":\"anonymous-cluster\",\"bootstrap_servers\"" +
 					":\"http://test\",\"api_keys\":{\"abc-key-123\":{\"api_key\":\"abc-key-123\",\"api_secret\":\"\"}}," +
@@ -201,7 +189,7 @@
 				ContextStates: map[string]*ContextState{
 					"my-context": state,
 				},
-				Logger:  log.New(),
+				Logger: log.New(),
 			},
 			file: testConfigFile.Name(),
 		},
@@ -217,6 +205,8 @@
 				Platforms:          map[string]*Platform{},
 				Credentials:        map[string]*Credential{},
 				Contexts:           map[string]*Context{},
+				ContextStates:      map[string]*ContextState{},
+				Logger:             log.New(),
 			},
 			file: testConfigFile.Name(),
 		},
@@ -238,24 +228,19 @@
 				t.Errorf("Config.Load() error = %+v, wantErr %+v", err, tt.wantErr)
 			}
 			c.Filename = "" // only for testing
-<<<<<<< HEAD
 			fmt.Println(tt.args.contents)
-			if !t.Failed() && !reflect.DeepEqual(c, tt.want) {
-				t.Errorf("Config.Load() = %+v, want %+v", c, tt.want)
-=======
-			// get around automatically assigned anonymous id
+			// Get around automatically assigned anonymous id
 			tt.want.AnonymousId = c.AnonymousId
-			if !reflect.DeepEqual(c, tt.want) {
-				t.Errorf("Config.Load() = %v, want %v", c, tt.want)
->>>>>>> 175e4b6e
-			}
+			if !t.Failed() && !reflect.DeepEqual(c.Context(), tt.want.Context()) {
+				t.Errorf("Config.Load() = %+v, want %+v", c.Context(), tt.want.Context())
+			}
+
 			os.Remove(tt.file)
 		})
 	}
 }
 
 func TestConfig_Save(t *testing.T) {
-<<<<<<< HEAD
 	platform := &Platform{
 		Name:   "http://test",
 		Server: "http://test",
@@ -324,8 +309,8 @@
 				SrCredentials:          nil,
 			},
 		},
-		State:   state,
-		Logger:  log.New(),
+		State:  state,
+		Logger: log.New(),
 	}
 	statelessContext := &Context{
 		Name:           "my-context",
@@ -352,19 +337,12 @@
 		SchemaRegistryClusters: map[string]*SchemaRegistryCluster{},
 		State:                  &ContextState{},
 		Logger:                 log.New(),
-=======
-	testConfigFile, _ := ioutil.TempFile("", "TestConfig_Save.json")
-	type args struct {
-		url   string
-		token string
->>>>>>> 175e4b6e
 	}
 	tests := []struct {
 		name    string
 		config  *Config
 		want    string
 		wantErr bool
-		file    string
 	}{
 		{
 			name: "save config with state to file",
@@ -385,15 +363,9 @@
 				},
 				CurrentContext: "my-context",
 				Logger:         log.New(),
-			},
-<<<<<<< HEAD
-			want: "{\n  \"platforms\": {\n    \"http://test\": {\n      \"name\": \"http://test\",\n      \"server\": \"http://test\"\n    }\n  },\n  \"credentials\": {\n    \"api-key-abc-key-123\": {\n      \"Name\": \"api-key-abc-key-123\",\n      \"Username\": \"\",\n      \"Password\": \"\",\n      \"APIKeyPair\": {\n        \"api_key\": \"abc-key-123\",\n        \"api_secret\": \"def-secret-456\"\n      },\n      \"CredentialType\": 1\n    },\n    \"username-test-user\": {\n      \"Name\": \"username-test-user\",\n      \"Username\": \"test-user\",\n      \"Password\": \"\",\n      \"APIKeyPair\": null,\n      \"CredentialType\": 0\n    }\n  },\n  \"contexts\": {\n    \"my-context\": {\n      \"name\": \"my-context\",\n      \"platform\": \"http://test\",\n      \"credential\": \"username-test-user\",\n      \"kafka_clusters\": {\n        \"anonymous-id\": {\n          \"id\": \"anonymous-id\",\n          \"name\": \"anonymous-cluster\",\n          \"bootstrap_servers\": \"http://test\",\n          \"api_keys\": {\n            \"abc-key-123\": {\n              \"api_key\": \"abc-key-123\",\n              \"api_secret\": \"\"\n            }\n          },\n          \"api_key\": \"abc-key-123\"\n        }\n      },\n      \"kafka_cluster\": \"anonymous-id\",\n      \"schema_registry_clusters\": {\n        \"acc-123\": {\n          \"id\": \"lsrc-123\",\n          \"schema_registry_endpoint\": \"http://some-lsrc-endpoint\",\n          \"schema_registry_credentials\": null\n        }\n      }\n    }\n  },\n  \"context_states\": {\n    \"my-context\": {\n      \"auth\": {\n        \"user\": {\n          \"id\": 123,\n          \"email\": \"test-user@email\"\n        },\n        \"account\": {\n          \"id\": \"acc-123\",\n          \"name\": \"test-env\"\n        },\n        \"accounts\": [\n          {\n            \"id\": \"acc-123\",\n            \"name\": \"test-env\"\n          }\n        ]\n      },\n      \"auth_token\": \"abc123\"\n    }\n  },\n  \"current_context\": \"my-context\"\n}",
-			file: "/tmp/TestConfig_Save.json",
-=======
-			want: "\"auth_token\": \"abc123\"",
-			file: testConfigFile.Name(),
->>>>>>> 175e4b6e
-		},
+				},
+				want: "{\n  \"disable_update_check\": false,\n  \"disable_updates\": false,\n  \"no_browser\": false,\n  \"platforms\": {\n    \"http://test\": {\n      \"name\": \"http://test\",\n      \"server\": \"http://test\"\n    }\n  },\n  \"credentials\": {\n    \"api-key-abc-key-123\": {\n      \"name\": \"api-key-abc-key-123\",\n      \"username\": \"\",\n      \"password\": \"\",\n      \"api_key_pair\": {\n        \"api_key\": \"abc-key-123\",\n        \"api_secret\": \"def-secret-456\"\n      },\n      \"credential_type\": 1\n    },\n    \"username-test-user\": {\n      \"name\": \"username-test-user\",\n      \"username\": \"test-user\",\n      \"password\": \"\",\n      \"api_key_pair\": null,\n      \"credential_type\": 0\n    }\n  },\n  \"contexts\": {\n    \"my-context\": {\n      \"name\": \"my-context\",\n      \"platform\": \"http://test\",\n      \"credential\": \"username-test-user\",\n      \"kafka_clusters\": {\n        \"anonymous-id\": {\n          \"id\": \"anonymous-id\",\n          \"name\": \"anonymous-cluster\",\n          \"bootstrap_servers\": \"http://test\",\n          \"api_keys\": {\n            \"abc-key-123\": {\n              \"api_key\": \"abc-key-123\",\n              \"api_secret\": \"\"\n            }\n          },\n          \"api_key\": \"abc-key-123\"\n        }\n      },\n      \"kafka_cluster\": \"anonymous-id\",\n      \"schema_registry_clusters\": {\n        \"acc-123\": {\n          \"id\": \"lsrc-123\",\n          \"schema_registry_endpoint\": \"http://some-lsrc-endpoint\",\n          \"schema_registry_credentials\": null\n        }\n      }\n    }\n  },\n  \"context_states\": {\n    \"my-context\": {\n      \"auth\": {\n        \"user\": {\n          \"id\": 123,\n          \"email\": \"test-user@email\"\n        },\n        \"account\": {\n          \"id\": \"acc-123\",\n          \"name\": \"test-env\"\n        },\n        \"accounts\": [\n          {\n            \"id\": \"acc-123\",\n            \"name\": \"test-env\"\n          }\n        ]\n      },\n      \"auth_token\": \"abc123\"\n    }\n  },\n  \"current_context\": \"my-context\",\n  \"anonymous_id\": \"\"\n}",
+			},
 		{
 			name: "save stateless config to file",
 			config: &Config{
@@ -413,39 +385,27 @@
 				CurrentContext: "my-context",
 				Logger:         log.New(),
 			},
-<<<<<<< HEAD
-			want: "{\n  \"platforms\": {\n    \"http://test\": {\n      \"name\": \"http://test\",\n      \"server\": \"http://test\"\n    }\n  },\n  \"credentials\": {\n    \"api-key-abc-key-123\": {\n      \"Name\": \"api-key-abc-key-123\",\n      \"Username\": \"\",\n      \"Password\": \"\",\n      \"APIKeyPair\": {\n        \"api_key\": \"abc-key-123\",\n        \"api_secret\": \"def-secret-456\"\n      },\n      \"CredentialType\": 1\n    }\n  },\n  \"contexts\": {\n    \"my-context\": {\n      \"name\": \"my-context\",\n      \"platform\": \"http://test\",\n      \"credential\": \"api-key-abc-key-123\",\n      \"kafka_clusters\": {\n        \"anonymous-id\": {\n          \"id\": \"anonymous-id\",\n          \"name\": \"anonymous-cluster\",\n          \"bootstrap_servers\": \"http://test\",\n          \"api_keys\": {\n            \"abc-key-123\": {\n              \"api_key\": \"abc-key-123\",\n              \"api_secret\": \"def-secret-456\"\n            }\n          },\n          \"api_key\": \"abc-key-123\"\n        }\n      },\n      \"kafka_cluster\": \"anonymous-id\",\n      \"schema_registry_clusters\": {}\n    }\n  },\n  \"context_states\": {\n    \"my-context\": {\n      \"auth\": null,\n      \"auth_token\": \"\"\n    }\n  },\n  \"current_context\": \"my-context\"\n}",
-			file: "/tmp/TestConfig_Save.json",
-		},
-=======
-			want: "\"auth_url\": \"https://stag.cpdev.cloud\"",
-			file: testConfigFile.Name(),
-		},
-		{
-			name: "create parent config dirs",
-			args: &args{
-				token: "abc123",
-			},
-			want: "\"auth_token\": \"abc123\"",
-			file: testConfigFile.Name(),
-		},
->>>>>>> 175e4b6e
+			want: "{\n  \"disable_update_check\": false,\n  \"disable_updates\": false,\n  \"no_browser\": false,\n  \"platforms\": {\n    \"http://test\": {\n      \"name\": \"http://test\",\n      \"server\": \"http://test\"\n    }\n  },\n  \"credentials\": {\n    \"api-key-abc-key-123\": {\n      \"name\": \"api-key-abc-key-123\",\n      \"username\": \"\",\n      \"password\": \"\",\n      \"api_key_pair\": {\n        \"api_key\": \"abc-key-123\",\n        \"api_secret\": \"def-secret-456\"\n      },\n      \"credential_type\": 1\n    }\n  },\n  \"contexts\": {\n    \"my-context\": {\n      \"name\": \"my-context\",\n      \"platform\": \"http://test\",\n      \"credential\": \"api-key-abc-key-123\",\n      \"kafka_clusters\": {\n        \"anonymous-id\": {\n          \"id\": \"anonymous-id\",\n          \"name\": \"anonymous-cluster\",\n          \"bootstrap_servers\": \"http://test\",\n          \"api_keys\": {\n            \"abc-key-123\": {\n              \"api_key\": \"abc-key-123\",\n              \"api_secret\": \"def-secret-456\"\n            }\n          },\n          \"api_key\": \"abc-key-123\"\n        }\n      },\n      \"kafka_cluster\": \"anonymous-id\",\n      \"schema_registry_clusters\": {}\n    }\n  },\n  \"context_states\": {\n    \"my-context\": {\n      \"auth\": null,\n      \"auth_token\": \"\"\n    }\n  },\n  \"current_context\": \"my-context\",\n  \"anonymous_id\": \"\"\n}",
+		},
+		
 	}
 	for _, tt := range tests {
 		t.Run(tt.name, func(t *testing.T) {
-			tt.config.Filename = tt.file
+			configFile, _ := ioutil.TempFile("", "TestConfig_Save.json")
+			tt.config.Filename = configFile.Name()
 			if err := tt.config.Save(); (err != nil) != tt.wantErr {
 				t.Errorf("Config.Save() error = %v, wantErr %v", err, tt.wantErr)
 			}
-			got, _ := ioutil.ReadFile(tt.file)
+			got, _ := ioutil.ReadFile(configFile.Name())
 			if string(got) != tt.want {
 				t.Errorf("Config.Save() = %v, want contains %v", string(got), tt.want)
 			}
-			fd, _ := os.Stat(tt.file)
+			fd, err := os.Stat(configFile.Name())
+			require.NoError(t, err)
 			if runtime.GOOS != "windows" && fd.Mode() != 0600 {
 				t.Errorf("Config.Save() file should only be readable by user")
 			}
-			os.Remove(testConfigFile.Name())
+			os.Remove(configFile.Name())
 		})
 	}
 }
@@ -498,7 +458,6 @@
 }
 
 func TestConfig_AddContext(t *testing.T) {
-<<<<<<< HEAD
 	filename := "/tmp/TestConfig_AddContext.json"
 	conf := AuthenticatedConfigMock()
 	conf.Filename = filename
@@ -507,18 +466,6 @@
 	noContextConf.Filename = filename
 	delete(noContextConf.Contexts, noContextConf.Context().Name)
 	noContextConf.CurrentContext = ""
-=======
-	platform := &Platform{Server: "https://fake-server.com"}
-	credential := &Credential{
-		APIKeyPair: &APIKeyPair{
-			Key: "lock",
-		},
-		CredentialType: APIKey,
-	}
-	contextName := "test-context"
-	tempContextFile, _ := ioutil.TempFile("", "TestConfig_AddContext.json")
-	filename := tempContextFile.Name()
->>>>>>> 175e4b6e
 	tests := []struct {
 		name                   string
 		config                 *Config
@@ -551,7 +498,7 @@
 			wantErr:                false,
 		},
 		{
-			name:                   "add existing context",
+			name:                   "fail adding existing context",
 			config:                 conf,
 			contextName:            context.Name,
 			platformName:           context.PlatformName,
@@ -571,6 +518,9 @@
 				tt.schemaRegistryClusters, tt.state)
 			if (err != nil) != tt.wantErr {
 				t.Errorf("AddContext() error = %v, wantErr %v", err, tt.wantErr)
+			}
+			if tt.want != nil {
+				tt.want.AnonymousId = tt.config.AnonymousId
 			}
 			if !tt.wantErr && !reflect.DeepEqual(tt.want, tt.config) {
 				t.Errorf("AddContext() got = %v, want %v", tt.config, tt.want)
@@ -812,7 +762,7 @@
 		},
 		{name: "succeed deleting existing context",
 			fields: fields{Contexts: map[string]*Context{
-				contextName:     {Name: contextName},
+				contextName:     {Name: contextName,},
 				"other-context": {Name: "other-context"},
 			},
 				CurrentContext: "other-context",
@@ -820,7 +770,7 @@
 			args:    args{name: contextName},
 			wantErr: false,
 			wantConfig: &Config{
-				Contexts:       map[string]*Context{"other-context": {Name: "other-context"}},
+				Contexts:       map[string]*Context{"other-context": {Name: "other-context",}},
 				CurrentContext: "other-context",
 			},
 		},
@@ -841,7 +791,6 @@
 	}
 }
 
-<<<<<<< HEAD
 //func TestConfig_SchemaRegistryCluster(t *testing.T) {
 //	conf := AuthenticatedConfigMock()
 //	context := conf.Context()
@@ -891,380 +840,6 @@
 //		})
 //	}
 //}
-=======
-func TestConfig_KafkaClusterConfig(t *testing.T) {
-	type fields struct {
-		Contexts       map[string]*Context
-		CurrentContext string
-		Filename       string
-	}
-	tests := []struct {
-		name    string
-		fields  fields
-		want    *KafkaClusterConfig
-		wantErr bool
-		err     error
-	}{
-		{
-			name: "succeed getting Kafka cluster config",
-			fields: fields{
-				Contexts: map[string]*Context{"test-context": {
-					Name: "test-context",
-					KafkaClusters: map[string]*KafkaClusterConfig{"k-id": {
-						ID:   "k-id",
-						Name: "k-cluster",
-					}},
-					Kafka: "k-id",
-				}},
-				CurrentContext: "test-context",
-			},
-			want: &KafkaClusterConfig{
-				ID:   "k-id",
-				Name: "k-cluster",
-			},
-			wantErr: false,
-		},
-		{
-			name: "error getting Kafka cluster config with no current context",
-			fields: fields{
-				Contexts: map[string]*Context{"test-context": {
-					Name: "test-context",
-					KafkaClusters: map[string]*KafkaClusterConfig{"k-id": {
-						ID:   "k-id",
-						Name: "k-cluster",
-					}},
-					Kafka: "",
-				}},
-				CurrentContext: "",
-			},
-			wantErr: true,
-		},
-		{
-			name: "succeed getting Kafka cluster config when it is not set",
-			fields: fields{
-				Contexts: map[string]*Context{"test-context": {
-					Name: "test-context",
-					KafkaClusters: map[string]*KafkaClusterConfig{"k-id": {
-						ID:   "k-id",
-						Name: "k-cluster",
-					}},
-					Kafka: "",
-				}},
-				CurrentContext: "test-context",
-			},
-			want:    nil,
-			wantErr: false,
-		},
-		{
-			name: "error getting set but nonexistent Kafka cluster config",
-			fields: fields{
-				Contexts: map[string]*Context{"test-context": {
-					Name:  "test-context",
-					Kafka: "nonexistent-cluster",
-				}},
-				Filename:       "/tmp/TestConfig_KafkaClusterConfig.json",
-				CurrentContext: "test-context",
-			},
-			wantErr: true,
-			err: errors.New("the configuration of context \"test-context\" has been corrupted. " +
-				"To fix, please remove the config file located at /tmp/TestConfig_KafkaClusterConfig.json," +
-				" and run `login` or `init`"),
-		},
-		{
-			name: "error getting set but nonexistent Kafka cluster config in config with bad filepath",
-			fields: fields{
-				Contexts: map[string]*Context{"test-context": {
-					Name:  "test-context",
-					Kafka: "nonexistent-cluster",
-				}},
-				Filename:       "~badfilepath",
-				CurrentContext: "test-context",
-			},
-			wantErr: true,
-			err: errors.New("an error resolving the config filepath at ~badfilepath has occurred. " +
-				"Please try moving the file to a different location"),
-		},
-	}
-	for _, tt := range tests {
-		t.Run(tt.name, func(t *testing.T) {
-			c := &Config{
-				Contexts:       tt.fields.Contexts,
-				CurrentContext: tt.fields.CurrentContext,
-				Filename:       tt.fields.Filename,
-			}
-			got, err := c.KafkaClusterConfig()
-			if (err != nil) != tt.wantErr {
-				t.Errorf("KafkaClusterConfig() error = %v, wantErr %v", err, tt.wantErr)
-				return
-			}
-			if !reflect.DeepEqual(got, tt.want) {
-				t.Errorf("KafkaClusterConfig() got = %v, want %v", got, tt.want)
-			}
-			if tt.err != nil {
-				assert.Equal(t, tt.err, err)
-			}
-		})
-	}
-}
-
-func TestConfig_CheckHasAPIKey(t *testing.T) {
-	type fields struct {
-		Contexts       map[string]*Context
-		CurrentContext string
-	}
-	type args struct {
-		clusterID string
-	}
-	tests := []struct {
-		name    string
-		fields  fields
-		args    args
-		wantErr bool
-		err     interface{}
-	}{
-		{
-			name: "succeed checking existing active API key",
-			fields: fields{
-				Contexts: map[string]*Context{"test-context": {
-					Name: "test-context",
-					KafkaClusters: map[string]*KafkaClusterConfig{"k-id": {
-						ID:   "k-id",
-						Name: "k-cluster",
-						APIKeys: map[string]*APIKeyPair{"yek": {
-							Key:    "yek",
-							Secret: "shhh",
-						}},
-						APIKey: "yek",
-					}},
-				}},
-				CurrentContext: "test-context",
-			},
-			args:    args{clusterID: "k-id"},
-			wantErr: false,
-		},
-		{
-			name: "error checking API key with no active key",
-			fields: fields{
-				Contexts: map[string]*Context{"test-context": {
-					Name: "test-context",
-					KafkaClusters: map[string]*KafkaClusterConfig{"k-id": {
-						ID:   "k-id",
-						Name: "k-cluster",
-						APIKeys: map[string]*APIKeyPair{"yek": {
-							Key:    "yek",
-							Secret: "shhh",
-						}},
-						APIKey: "",
-					}},
-				}},
-				CurrentContext: "test-context",
-			},
-			args:    args{clusterID: "k-id"},
-			wantErr: true,
-			err:     &cerrors.UnspecifiedAPIKeyError{ClusterID: "k-id"},
-		},
-		{
-			name: "error checking API key with no active context",
-			fields: fields{
-				Contexts: map[string]*Context{"test-context": {
-					Name: "test-context",
-				}},
-				CurrentContext: "",
-			},
-			args:    args{clusterID: "k-id"},
-			wantErr: true,
-			err:     cerrors.ErrNoContext,
-		},
-		{
-			name: "error checking API key with no matching cluster",
-			fields: fields{
-				Contexts: map[string]*Context{"test-context": {
-					Name: "test-context",
-				}},
-				CurrentContext: "test-context",
-			},
-			args:    args{clusterID: "k-id"},
-			wantErr: true,
-			err:     errors.New("unknown kafka cluster: k-id"),
-		},
-	}
-	for _, tt := range tests {
-		t.Run(tt.name, func(t *testing.T) {
-			c := &Config{
-				Contexts:       tt.fields.Contexts,
-				CurrentContext: tt.fields.CurrentContext,
-			}
-			err := c.CheckHasAPIKey(tt.args.clusterID)
-			if (err != nil) != tt.wantErr {
-				t.Errorf("CheckHasAPIKey() error = %v, wantErr %v", err, tt.wantErr)
-			}
-			if tt.err != nil {
-				assert.Equal(t, tt.err, err)
-			}
-		})
-	}
-}
-
-func TestConfig_CheckSchemaRegistryHasAPIKey(t *testing.T) {
-	type fields struct {
-		Auth           *AuthConfig
-		Contexts       map[string]*Context
-		CurrentContext string
-	}
-	tests := []struct {
-		name   string
-		fields fields
-		want   bool
-	}{
-		{
-			name: "Check for valid credentials in config",
-			fields: fields{
-				CurrentContext: "ctx",
-				Auth:           &AuthConfig{Account: &orgv1.Account{Id: "me"}, User: new(orgv1.User)},
-				Contexts: map[string]*Context{"ctx": {
-					SchemaRegistryClusters: map[string]*SchemaRegistryCluster{
-						"me": {
-							SrCredentials: &APIKeyPair{
-								Key:    "Abra",
-								Secret: "cadabra",
-							},
-						},
-					},
-				},
-				}},
-			want: true,
-		},
-		{
-			name: "Check for empty Schema Registry API Key credentials",
-			fields: fields{
-				CurrentContext: "ctx",
-				Auth:           &AuthConfig{Account: &orgv1.Account{Id: "me"}},
-				Contexts: map[string]*Context{"ctx": {
-					SchemaRegistryClusters: map[string]*SchemaRegistryCluster{
-						"me": {
-							SrCredentials: nil,
-						},
-					},
-				},
-				}},
-			want: false,
-		},
-	}
-	for _, tt := range tests {
-		t.Run(tt.name, func(t *testing.T) {
-			c := &Config{
-				Contexts:       tt.fields.Contexts,
-				Auth:           tt.fields.Auth,
-				CurrentContext: tt.fields.CurrentContext,
-			}
-			returnVal := c.CheckSchemaRegistryHasAPIKey()
-			if returnVal != tt.want {
-				t.Errorf("CheckSchemaRegistryHasAPIKey() %s returnVal = %v, wantedReturnVal %v", tt.name, returnVal, tt.want)
-			}
-		})
-	}
-}
-
-func TestConfig_SchemaRegistryCluster(t *testing.T) {
-	type fields struct {
-		Auth           *AuthConfig
-		Contexts       map[string]*Context
-		CurrentContext string
-	}
-	tests := []struct {
-		name    string
-		fields  fields
-		want    *SchemaRegistryCluster
-		wantErr bool
-		err     error
-	}{
-		{
-			name: "succeed getting existing schema registry cluster",
-			fields: fields{
-				Auth: &AuthConfig{
-					Account: &orgv1.Account{
-						Id: "test-acct-id",
-					},
-				},
-				Contexts: map[string]*Context{"test-context": {
-					Name: "test-context",
-					SchemaRegistryClusters: map[string]*SchemaRegistryCluster{"test-acct-id": {
-						SchemaRegistryEndpoint: "test-sr",
-					},
-					},
-				}},
-				CurrentContext: "test-context",
-			},
-			want: &SchemaRegistryCluster{
-				SchemaRegistryEndpoint: "test-sr",
-			},
-			wantErr: false,
-		},
-		{
-			name: "succeed getting nonexistent schema registry cluster without current context",
-			fields: fields{
-				Auth: &AuthConfig{
-					Account: &orgv1.Account{
-						Id: "test-acct-id",
-					},
-				},
-				Contexts: map[string]*Context{"test-context": {
-					Name: "test-context",
-					SchemaRegistryClusters: map[string]*SchemaRegistryCluster{"another-acct": {
-						SchemaRegistryEndpoint: "test-sr",
-					},
-					},
-				}},
-				CurrentContext: "test-context",
-			},
-			want:    &SchemaRegistryCluster{},
-			wantErr: false,
-		},
-		{
-			name: "error getting schema registry cluster without current context",
-			fields: fields{
-				Contexts: map[string]*Context{"test-context": {
-					Name: "test-context",
-				}},
-				CurrentContext: "",
-			},
-			wantErr: true,
-			err:     cerrors.ErrNoContext,
-		},
-		{
-			name: "error getting schema registry cluster when not logged in",
-			fields: fields{
-				Contexts: map[string]*Context{"test-context": {
-					Name: "test-context",
-				}},
-				CurrentContext: "test-context",
-			},
-			wantErr: true,
-			err:     cerrors.ErrNotLoggedIn,
-		},
-	}
-	for _, tt := range tests {
-		t.Run(tt.name, func(t *testing.T) {
-			c := &Config{
-				Auth:           tt.fields.Auth,
-				Contexts:       tt.fields.Contexts,
-				CurrentContext: tt.fields.CurrentContext,
-			}
-			got, err := c.SchemaRegistryCluster()
-			if (err != nil) != tt.wantErr {
-				t.Errorf("SchemaRegistryCluster() error = %v, wantErr %v", err, tt.wantErr)
-				return
-			}
-			if !reflect.DeepEqual(got, tt.want) {
-				t.Errorf("SchemaRegistryCluster() got = %v, want %v", got, tt.want)
-			}
-			if tt.err != nil {
-				assert.Equal(t, tt.err, err)
-			}
-		})
-	}
-}
->>>>>>> 175e4b6e
 
 func TestConfig_Context(t *testing.T) {
 	type fields struct {
