--- conflicted
+++ resolved
@@ -147,30 +147,13 @@
 	f := form.New(
 		form.Field{
 			ID:        "update",
-			Prompt:    "Do you want to download and install this update?",
+			Prompt:    errors.PromptToDownloadQuestionMsg,
 			IsYesOrNo: true,
 		},
 	)
 	for {
-<<<<<<< HEAD
 		if err := f.Prompt(c.fs.NewReader(os.Stdin), bufio.NewWriter(c.Out)); err != nil {
 			fmt.Fprintln(c.Out, err.Error())
-=======
-		fmt.Fprint(c.Out, errors.PromptToDownloadQuestionMsg)
-
-		reader := c.fs.NewBufferedReader(os.Stdin)
-		input, _ := reader.ReadString('\n')
-
-		choice := strings.TrimRightFunc(input, unicode.IsSpace)
-
-		switch choice {
-		case "yes", "y", "Y":
-			return true
-		case "no", "n", "N":
-			return false
-		default:
-			fmt.Fprintf(c.Out, errors.InvalidChoiceMsg, choice)
->>>>>>> cf93dc95
 			continue
 		}
 		return f.Responses["update"].(bool)
