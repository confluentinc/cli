--- conflicted
+++ resolved
@@ -17,10 +17,7 @@
 	pio "github.com/confluentinc/cli/internal/pkg/io"
 	"github.com/confluentinc/cli/internal/pkg/log"
 	pmock "github.com/confluentinc/cli/internal/pkg/mock"
-<<<<<<< HEAD
 	pversion "github.com/confluentinc/cli/internal/pkg/version"
-=======
->>>>>>> 042b20d8
 )
 
 func NewMockPublicS3(response, path, query string, req *require.Assertions) *httptest.Server {
@@ -70,7 +67,6 @@
 	}{
 		{
 			name:   "can get available versions for requested package and current os/arch",
-<<<<<<< HEAD
 			fields: fields{Endpoint: NewMockPublicS3(ListVersionsPublicFixture, "/", "prefix=confluent-cli/", req).URL},
 			args:   args{name: "confluent"},
 			want:   makeVersions("0.47.0", "0.48.0"),
@@ -103,40 +99,6 @@
 			name:    "errors when non-semver version found",
 			fields:  fields{Endpoint: NewMockPublicS3(ListVersionsPublicFixtureNonSemver, "/", "prefix=confluent-cli/", req).URL},
 			args:    args{name: "confluent"},
-=======
-			fields: fields{Endpoint: NewMockPublicS3(ListVersionsPublicFixture, "/", "prefix=ccloud-cli/", req).URL},
-			args:   args{name: "ccloud"},
-			want:   makeVersions("0.47.0", "0.48.0"),
-		},
-		{
-			name:    "excludes files that don't match our naming standards",
-			fields:  fields{Endpoint: NewMockPublicS3(ListVersionsPublicFixtureInvalidNames, "/", "prefix=ccloud-cli/", req).URL},
-			args:    args{name: "ccloud"},
-			wantErr: true,
-		},
-		{
-			name:   "excludes other binaries in the same bucket/path",
-			fields: fields{Endpoint: NewMockPublicS3(ListVersionsPublicFixtureOtherBinaries, "/", "prefix=ccloud-cli/", req).URL},
-			args:   args{name: "ccloud"},
-			want:   makeVersions("0.42.0"),
-		},
-		{
-			name:   "excludes binaries with dirty or SNAPSHOT versions",
-			fields: fields{Endpoint: NewMockPublicS3(ListVersionsPublicFixtureDirtyVersions, "/", "prefix=ccloud-cli/", req).URL},
-			args:   args{name: "ccloud"},
-			want:   makeVersions("0.44.0"),
-		},
-		{
-			name:   "sorts by version",
-			fields: fields{Endpoint: NewMockPublicS3(ListVersionsPublicFixtureUnsortedVersions, "/", "prefix=ccloud-cli/", req).URL},
-			args:   args{name: "ccloud"},
-			want:   makeVersions("0.42.0", "0.42.1", "0.43.0"),
-		},
-		{
-			name:    "errors when non-semver version found",
-			fields:  fields{Endpoint: NewMockPublicS3(ListVersionsPublicFixtureNonSemver, "/", "prefix=ccloud-cli/", req).URL},
-			args:    args{name: "ccloud"},
->>>>>>> 042b20d8
 			wantErr: true,
 		},
 		{
@@ -197,24 +159,14 @@
 	}{
 		{
 			name:      "can get available versions for requested package and current os/arch",
-<<<<<<< HEAD
 			fields:    fields{Endpoint: NewMockPublicS3(ListVersionsPublicFixture, "/", "prefix=confluent-cli/", req).URL},
 			args:      args{name: "confluent"},
-=======
-			fields:    fields{Endpoint: NewMockPublicS3(ListVersionsPublicFixture, "/", "prefix=ccloud-cli/", req).URL},
-			args:      args{name: "ccloud"},
->>>>>>> 042b20d8
 			wantMinor: makeVersion("0.48.0"),
 		},
 		{
 			name:      "sorts by version",
-<<<<<<< HEAD
 			fields:    fields{Endpoint: NewMockPublicS3(ListVersionsPublicFixtureUnsortedVersions, "/", "prefix=confluent-cli/", req).URL},
 			args:      args{name: "confluent"},
-=======
-			fields:    fields{Endpoint: NewMockPublicS3(ListVersionsPublicFixtureUnsortedVersions, "/", "prefix=ccloud-cli/", req).URL},
-			args:      args{name: "ccloud"},
->>>>>>> 042b20d8
 			wantMinor: makeVersion("0.43.0"),
 		},
 		{
@@ -225,8 +177,8 @@
 		},
 		{
 			name:      "different major and minor versions",
-			fields:    fields{Endpoint: NewMockPublicS3(ListVersionsPublicFixtureMajorAndMinor, "/", "prefix=ccloud-cli/", req).URL},
-			args:      args{name: "ccloud"},
+			fields:    fields{Endpoint: NewMockPublicS3(ListVersionsPublicFixtureMajorAndMinor, "/", "prefix=confluent-cli/", req).URL},
+			args:      args{name: "confluent"},
 			wantMajor: makeVersion("1.0.0"),
 			wantMinor: makeVersion("0.1.0"),
 		},
@@ -276,10 +228,6 @@
 	type fields struct {
 		S3BinBucket string
 		S3BinRegion string
-<<<<<<< HEAD
-=======
-		CLIName     string
->>>>>>> 042b20d8
 		Endpoint    string
 	}
 	tests := []struct {
@@ -291,70 +239,35 @@
 		{
 			name: "can get available versions for requested release notes",
 			fields: fields{
-<<<<<<< HEAD
 				Endpoint: NewMockPublicS3(ListReleaseNotesVersionsPublicFixture, "/", "prefix=confluent-cli/release-notes/", req).URL,
-=======
-				Endpoint: NewMockPublicS3(ListReleaseNotesVersionsPublicFixture, "/", "prefix=ccloud-cli/release-notes/", req).URL,
-				CLIName:  "ccloud",
->>>>>>> 042b20d8
 			},
 			want: makeVersions("0.0.0", "0.1.0"),
 		},
 		{
 			name: "sorts by version",
 			fields: fields{
-<<<<<<< HEAD
 				Endpoint: NewMockPublicS3(ListReleaseNotesVersionsPublicFixtureUnsortedVersions, "/", "prefix=confluent-cli/release-notes/", req).URL,
-=======
-				Endpoint: NewMockPublicS3(ListReleaseNotesVersionsPublicFixtureUnsortedVersions, "/", "prefix=ccloud-cli/release-notes/", req).URL,
-				CLIName:  "ccloud",
->>>>>>> 042b20d8
 			},
 			want: makeVersions("0.42.0", "0.42.1", "0.43.0"),
 		},
 		{
 			name: "invalid file names",
 			fields: fields{
-<<<<<<< HEAD
 				Endpoint: NewMockPublicS3(ListReleaseNotesVersionsInvalidFiles, "/", "prefix=confluent-cli/release-notes/", req).URL,
-=======
-				Endpoint: NewMockPublicS3(ListReleaseNotesVersionsInvalidFiles, "/", "prefix=ccloud-cli/release-notes/", req).URL,
-				CLIName:  "ccloud",
->>>>>>> 042b20d8
 			},
 			wantErr: true,
 		},
 		{
 			name: "include only valid file names",
 			fields: fields{
-<<<<<<< HEAD
 				Endpoint: NewMockPublicS3(ListReleaseNotesVersionsExcludeInvalidFiles, "/", "prefix=confluent-cli/release-notes/", req).URL,
-=======
-				Endpoint: NewMockPublicS3(ListReleaseNotesVersionsExcludeInvalidFiles, "/", "prefix=ccloud-cli/release-notes/", req).URL,
-				CLIName:  "ccloud",
->>>>>>> 042b20d8
 			},
 			want: makeVersions("0.47.0"),
 		},
 		{
-<<<<<<< HEAD
 			name: "ignore non-semver version",
 			fields: fields{
 				Endpoint: NewMockPublicS3(ListReleaseNotesVersionsPublicFixtureNonSemver, "/", "prefix=confluent-cli/release-notes/", req).URL,
-=======
-			name: "error when no files available",
-			fields: fields{
-				Endpoint: NewMockPublicS3(ListReleaseNotesVersionsPublicFixture, "/", "prefix=confluent-cli/release-notes/", req).URL,
-				CLIName:  "confluent",
-			},
-			wantErr: true,
-		},
-		{
-			name: "ignore non-semver version",
-			fields: fields{
-				Endpoint: NewMockPublicS3(ListReleaseNotesVersionsPublicFixtureNonSemver, "/", "prefix=ccloud-cli/release-notes/", req).URL,
-				CLIName:  "ccloud",
->>>>>>> 042b20d8
 			},
 			wantErr: true,
 		},
@@ -362,10 +275,6 @@
 			name: "errors when S3 returns non-200 response",
 			fields: fields{
 				Endpoint: NewMockPublicS3Error().URL,
-<<<<<<< HEAD
-=======
-				CLIName:  "ccloud",
->>>>>>> 042b20d8
 			},
 			wantErr: true,
 		},
@@ -380,11 +289,7 @@
 			})
 			r.endpoint = tt.fields.Endpoint
 
-<<<<<<< HEAD
 			got, err := r.GetAvailableReleaseNotesVersions(pversion.CLIName)
-=======
-			got, err := r.GetAvailableReleaseNotesVersions(tt.fields.CLIName)
->>>>>>> 042b20d8
 			if (err != nil) != tt.wantErr {
 				t.Errorf("PublicRepo.GetAvailableReleaseNotesVersions() error = %v, wantErr %v", err, tt.wantErr)
 				return
@@ -412,14 +317,7 @@
 	}
 
 	type fields struct {
-<<<<<<< HEAD
 		Endpoint string
-=======
-		S3BinBucket string
-		S3BinRegion string
-		CLIName     string
-		Endpoint    string
->>>>>>> 042b20d8
 	}
 	tests := []struct {
 		name    string
@@ -430,70 +328,35 @@
 		{
 			name: "can get available versions for requested release notes",
 			fields: fields{
-<<<<<<< HEAD
 				Endpoint: NewMockPublicS3(ListReleaseNotesVersionsPublicFixture, "/", "prefix=confluent-cli/release-notes/", req).URL,
-=======
-				Endpoint: NewMockPublicS3(ListReleaseNotesVersionsPublicFixture, "/", "prefix=ccloud-cli/release-notes/", req).URL,
-				CLIName:  "ccloud",
->>>>>>> 042b20d8
 			},
 			want: makeVersions("0.1.0"),
 		},
 		{
 			name: "sorts by version",
 			fields: fields{
-<<<<<<< HEAD
 				Endpoint: NewMockPublicS3(ListReleaseNotesVersionsPublicFixtureUnsortedVersions, "/", "prefix=confluent-cli/release-notes/", req).URL,
-=======
-				Endpoint: NewMockPublicS3(ListReleaseNotesVersionsPublicFixtureUnsortedVersions, "/", "prefix=ccloud-cli/release-notes/", req).URL,
-				CLIName:  "ccloud",
->>>>>>> 042b20d8
 			},
 			want: makeVersions("0.42.0", "0.42.1", "0.43.0"),
 		},
 		{
 			name: "invalid file names",
 			fields: fields{
-<<<<<<< HEAD
 				Endpoint: NewMockPublicS3(ListReleaseNotesVersionsInvalidFiles, "/", "prefix=confluent-cli/release-notes/", req).URL,
-=======
-				Endpoint: NewMockPublicS3(ListReleaseNotesVersionsInvalidFiles, "/", "prefix=ccloud-cli/release-notes/", req).URL,
-				CLIName:  "ccloud",
->>>>>>> 042b20d8
 			},
 			wantErr: true,
 		},
 		{
 			name: "include only valid file names",
 			fields: fields{
-<<<<<<< HEAD
 				Endpoint: NewMockPublicS3(ListReleaseNotesVersionsExcludeInvalidFiles, "/", "prefix=confluent-cli/release-notes/", req).URL,
-=======
-				Endpoint: NewMockPublicS3(ListReleaseNotesVersionsExcludeInvalidFiles, "/", "prefix=ccloud-cli/release-notes/", req).URL,
-				CLIName:  "ccloud",
->>>>>>> 042b20d8
 			},
 			want: makeVersions("0.47.0"),
 		},
 		{
-<<<<<<< HEAD
 			name: "ignore non-semver version",
 			fields: fields{
 				Endpoint: NewMockPublicS3(ListReleaseNotesVersionsPublicFixtureNonSemver, "/", "prefix=confluent-cli/release-notes/", req).URL,
-=======
-			name: "error when no files available",
-			fields: fields{
-				Endpoint: NewMockPublicS3(ListReleaseNotesVersionsPublicFixture, "/", "prefix=confluent-cli/release-notes/", req).URL,
-				CLIName:  "confluent",
-			},
-			wantErr: true,
-		},
-		{
-			name: "ignore non-semver version",
-			fields: fields{
-				Endpoint: NewMockPublicS3(ListReleaseNotesVersionsPublicFixtureNonSemver, "/", "prefix=ccloud-cli/release-notes/", req).URL,
-				CLIName:  "ccloud",
->>>>>>> 042b20d8
 			},
 			wantErr: true,
 		},
@@ -501,10 +364,6 @@
 			name: "errors when S3 returns non-200 response",
 			fields: fields{
 				Endpoint: NewMockPublicS3Error().URL,
-<<<<<<< HEAD
-=======
-				CLIName:  "ccloud",
->>>>>>> 042b20d8
 			},
 			wantErr: true,
 		},
@@ -512,21 +371,12 @@
 	for _, tt := range tests {
 		t.Run(tt.name, func(t *testing.T) {
 			r := NewPublicRepo(&PublicRepoParams{
-<<<<<<< HEAD
-=======
-				S3BinBucket:             tt.fields.S3BinBucket,
-				S3BinRegion:             tt.fields.S3BinRegion,
->>>>>>> 042b20d8
 				S3ReleaseNotesPrefixFmt: "%s-cli/release-notes",
 				Logger:                  log.New(),
 			})
 			r.endpoint = tt.fields.Endpoint
 
-<<<<<<< HEAD
 			got, err := r.GetLatestReleaseNotesVersions(pversion.CLIName, currentVersion)
-=======
-			got, err := r.GetLatestReleaseNotesVersions(tt.fields.CLIName, currentVersion)
->>>>>>> 042b20d8
 			if tt.wantErr {
 				req.Error(err)
 			} else {
@@ -572,12 +422,7 @@
 		{
 			name: "should err if unable to open/create file at path",
 			fields: fields{
-<<<<<<< HEAD
 				Endpoint: NewMockPublicS3(ListVersionsPublicFixture, "/confluent-cli/0.47.0/confluent_0.47.0_darwin_amd64", "", req).URL,
-=======
-				Endpoint: NewMockPublicS3(ListVersionsPublicFixture,
-					"/ccloud-cli/0.47.0/ccloud_0.47.0_darwin_amd64", "", req).URL,
->>>>>>> 042b20d8
 				FileSystem: &pmock.PassThroughFileSystem{
 					Mock: &pmock.FileSystem{
 						CopyFunc: func(dst io.Writer, src io.Reader) (i int64, e error) {
@@ -597,12 +442,7 @@
 		{
 			name: "should err if unable to write/copy file to path",
 			fields: fields{
-<<<<<<< HEAD
 				Endpoint: NewMockPublicS3(ListVersionsPublicFixture, "/confluent-cli/0.47.0/confluent_0.47.0_darwin_amd64", "", req).URL,
-=======
-				Endpoint: NewMockPublicS3(ListVersionsPublicFixture,
-					"/ccloud-cli/0.47.0/ccloud_0.47.0_darwin_amd64", "", req).URL,
->>>>>>> 042b20d8
 				FileSystem: &pmock.PassThroughFileSystem{
 					Mock: &pmock.FileSystem{
 						CreateFunc: func(name string) (pio.File, error) {
@@ -698,12 +538,7 @@
 		{
 			name: "should download release notes",
 			fields: fields{
-<<<<<<< HEAD
 				Endpoint: NewMockPublicS3(ReleaseNotesFileV0470, "/confluent-cli/release-notes/0.47.0/release-notes.rst", "", req).URL,
-=======
-				Endpoint: NewMockPublicS3(ReleaseNotesFileV0470,
-					"/ccloud-cli/release-notes/0.47.0/release-notes.rst", "", req).URL,
->>>>>>> 042b20d8
 			},
 			args: args{
 				name:    "confluent",
