package output

import (
	"encoding/json"
	"fmt"
<<<<<<< HEAD
	"github.com/confluentinc/go-printer"
=======
>>>>>>> 76e02c5f
	"os"

	"github.com/go-yaml/yaml"
	"github.com/spf13/cobra"
<<<<<<< HEAD
=======
	"github.com/tidwall/pretty"
>>>>>>> 76e02c5f

	"github.com/confluentinc/cli/internal/pkg/errors"
)

const (
	humanString        = "human"
	jsonString         = "json"
	yamlString         = "yaml"
	FlagName           = "output"
	ShortHandFlag      = "o"
	Usage              = `Specify the output format as "human", "json" or "yaml".`
	DefaultValue       = humanString
	InvalidFormatError = "invalid output format type"
)

var (
	InvalidFormatError = fmt.Errorf("invalid output format type")
)

type Format int

const (
	Human Format = iota
	JSON
	YAML
)

func (o Format) String() string {
	return [...]string{humanString, jsonString, yamlString}[o]
}

type ListOutputWriter interface {
	AddElement(e interface{})
	Out()   error
	GetOutputFormat() Format
	StableSort()
}

func NewListOutputWriter(cmd *cobra.Command, listFields []string, listLabels []string) (ListOutputWriter, error) {
	format, err := cmd.Flags().GetString(FlagName)
	if err != nil {
		return nil, errors.HandleCommon(err, cmd)
	}
	if len(listLabels) != len(listFields) {
		return nil, fmt.Errorf("selected fields and ouput labels length mismatch")
	}
	if format == JSON.String() {
		return &StructuredListWriter{
			outputFormat: JSON,
			listFields:   listFields,
			listLabels:   listLabels,
		}, nil
	} else if format == YAML.String() {
		return &StructuredListWriter{
			outputFormat: YAML,
			listFields:   listFields,
			listLabels:   listLabels,
		}, nil
	} else if format == Human.String() {
		return &HumanListWriter{
			outputFormat: Human,
			listFields:   listFields,
			listLabels:   listLabels,
		}, nil
	}
<<<<<<< HEAD
	return nil, fmt.Errorf(InvalidFormatError)
}

func DescribeObject(cmd *cobra.Command, obj interface{}, fields []string, humanRenames, structuredRenames map[string]string) error {
	format, err := cmd.Flags().GetString(FlagName)
	if err != nil {
		return errors.HandleCommon(err, cmd)
	}
	if !(format == Human.String() || format == JSON.String() || format == YAML.String()) {
		return fmt.Errorf(InvalidFormatError)
	}
	return printer.RenderOut(obj, fields, humanRenames, structuredRenames, format, os.Stdout)
=======
	return nil, InvalidFormatError
>>>>>>> 76e02c5f
}

func StructuredOutput(format string, obj interface{}) error {
	var b []byte
	if format == JSON.String() {
		j, _ := json.Marshal(obj)
		b = pretty.Pretty(j)
	} else if format == YAML.String() {
		b, _ = yaml.Marshal(obj)
	} else {
		return InvalidFormatError
	}
	_, err := fmt.Fprintf(os.Stdout, string(b))
	return err
}<|MERGE_RESOLUTION|>--- conflicted
+++ resolved
@@ -3,18 +3,12 @@
 import (
 	"encoding/json"
 	"fmt"
-<<<<<<< HEAD
 	"github.com/confluentinc/go-printer"
-=======
->>>>>>> 76e02c5f
 	"os"
 
 	"github.com/go-yaml/yaml"
 	"github.com/spf13/cobra"
-<<<<<<< HEAD
-=======
 	"github.com/tidwall/pretty"
->>>>>>> 76e02c5f
 
 	"github.com/confluentinc/cli/internal/pkg/errors"
 )
@@ -27,7 +21,6 @@
 	ShortHandFlag      = "o"
 	Usage              = `Specify the output format as "human", "json" or "yaml".`
 	DefaultValue       = humanString
-	InvalidFormatError = "invalid output format type"
 )
 
 var (
@@ -80,8 +73,7 @@
 			listLabels:   listLabels,
 		}, nil
 	}
-<<<<<<< HEAD
-	return nil, fmt.Errorf(InvalidFormatError)
+	return nil, InvalidFormatError
 }
 
 func DescribeObject(cmd *cobra.Command, obj interface{}, fields []string, humanRenames, structuredRenames map[string]string) error {
@@ -90,12 +82,9 @@
 		return errors.HandleCommon(err, cmd)
 	}
 	if !(format == Human.String() || format == JSON.String() || format == YAML.String()) {
-		return fmt.Errorf(InvalidFormatError)
+		return InvalidFormatError
 	}
 	return printer.RenderOut(obj, fields, humanRenames, structuredRenames, format, os.Stdout)
-=======
-	return nil, InvalidFormatError
->>>>>>> 76e02c5f
 }
 
 func StructuredOutput(format string, obj interface{}) error {
