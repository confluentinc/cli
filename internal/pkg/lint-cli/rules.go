package lint_cli

import (
	"fmt"
	"reflect"
	"regexp"
	"strings"
	"unicode"

	"github.com/client9/gospell"
	"github.com/gobuffalo/flect"
	"github.com/hashicorp/go-multierror"
	"github.com/iancoleman/strcase"
	"github.com/spf13/cobra"
	"github.com/spf13/pflag"
)

var (
	alnum, _ = regexp.Compile("[^a-zA-Z0-9]+")
)

type Rule func(cmd *cobra.Command) error
type FlagRule func(flag *pflag.Flag, cmd *cobra.Command) error

var vocab *gospell.GoSpell

// TODO/HACK: this is to inject a vocab "global" object for use by the rules
func SetVocab(v *gospell.GoSpell) {
	vocab = v
}

// RequireRealWords checks that a field uses delimited-real-words, not smushcasecommands
func RequireRealWords(field string, delimiter rune) Rule {
	return func(cmd *cobra.Command) error {
		fieldValue := getValueByName(cmd, field)
		var issues *multierror.Error
		bareCmd := strings.Split(fieldValue, " ")[0] // TODO should we check all parts?
		for _, w := range strings.Split(bareCmd, string(delimiter)) {
			if ok := vocab.Spell(w); !ok {
				issue := fmt.Errorf("%s should consist of delimited real english words for %s on %s - unknown %s",
					normalizeDesc(field), bareCmd, FullCommand(cmd), w)
				issues = multierror.Append(issues, issue)
			}
		}
		return issues
	}
}

// RequireEndWithPunctuation checks that a field ends with a period
func RequireEndWithPunctuation(field string, ignoreIfEndsWithCodeBlock bool) Rule {
	return func(cmd *cobra.Command) error {
		fieldValue := getValueByName(cmd, field)
		chomped := strings.TrimRight(fieldValue, "\n")
		lines := strings.Split(fieldValue, "\n")
		if fieldValue != "" && chomped[len(chomped)-1] != '.' {
			lastLine := len(lines) - 1
			if lines[len(lines)-1] == "" {
				lastLine = len(lines) - 2
			}
			// ignore rule if last line is code block
			if !strings.HasPrefix(lines[lastLine], "  ") || !ignoreIfEndsWithCodeBlock {
				return fmt.Errorf("%s should end with punctuation on %s", normalizeDesc(field), FullCommand(cmd))
			}
		}
		return nil
	}
}

// RequireStartWithCapital checks that a field starts with a capital letter
func RequireStartWithCapital(field string) Rule {
	return func(cmd *cobra.Command) error {
		fieldValue := getValueByName(cmd, field)
		if fieldValue != "" && (fieldValue[0] < 'A' || fieldValue[0] > 'Z') {
			return fmt.Errorf("%s should start with a capital on %s", normalizeDesc(field), FullCommand(cmd))
		}
		return nil
	}
}

// RequireCapitalizeProperNouns checks that a field capitalizes proper nouns
func RequireCapitalizeProperNouns(field string, properNouns []string) Rule {
	index := map[string]string{}
	for _, n := range properNouns {
		index[strings.ToLower(n)] = n
	}
	return func(cmd *cobra.Command) error {
		fieldValue := getValueByName(cmd, field)
		var issues *multierror.Error
		for _, word := range strings.Split(fieldValue, " ") {
			if v, found := index[strings.ToLower(word)]; found && word != v {
				issue := fmt.Errorf("%s should capitalize %s on %s", normalizeDesc(field), v, FullCommand(cmd))
				issues = multierror.Append(issues, issue)
			}
		}
		return issues.ErrorOrNil()
	}
}

// RequireLengthBetween checks that a field is between a certain min and max length
func RequireLengthBetween(field string, minLength, maxLength int) Rule {
	return func(cmd *cobra.Command) error {
		fieldValue := getValueByName(cmd, field)
		var issues *multierror.Error
		if len(fieldValue) < minLength {
			issue := fmt.Errorf("%s is too short on %s (%d)", normalizeDesc(field), FullCommand(cmd), len(fieldValue))
			issues = multierror.Append(issues, issue)
		}
		if len(fieldValue) > maxLength {
			issue := fmt.Errorf("%s is too long on %s (%d)", normalizeDesc(field), FullCommand(cmd), len(fieldValue))
			issues = multierror.Append(issues, issue)
		}
		return issues
	}
}

// RequireSingular checks that a field is singular (not plural)
func RequireSingular(field string) Rule {
	return func(cmd *cobra.Command) error {
		fieldValue := getValueByName(cmd, field)
		if flect.Singularize(fieldValue) != fieldValue {
			return fmt.Errorf("%s should be singular for %s", normalizeDesc(field), FullCommand(cmd))
		}
		return nil
	}
}

// RequireLowerCase checks that a field is lower case
func RequireLowerCase(field string) Rule {
	return func(cmd *cobra.Command) error {
		fieldValue := getValueByName(cmd, field)
		command := strings.Split(fieldValue, " ")[0]
		if strings.ToLower(command) != command {
			return fmt.Errorf("%s should be lower case for %s", normalizeDesc(field), FullCommand(cmd))
		}
		return nil
	}
}

// NamedArgumentConfig lets you specify different argument names in the help/usage
// for create commands vs other commands; e.g., to pass NAME on create and ID elsewhere.
type NamedArgumentConfig struct {
	CreateCommandArg string
	OtherCommandsArg string
}

// RequireNamedArgument checks that a command has a single argument with the appropriate name.
// You can specify different names for create commands vs other commands; e.g., to pass NAME on create and ID elsewhere.
// You can also pass a string of overrides for some commands, identified by their parent, to have a different config.
func RequireNamedArgument(defConfig NamedArgumentConfig, overrides map[string]NamedArgumentConfig) Rule {
	return func(cmd *cobra.Command) error {
		// check whether arg parsing is setup correctly to expect exactly 1 arg (the ID/Name)
		if reflect.ValueOf(cmd.Args).Pointer() != reflect.ValueOf(cobra.ExactArgs(1)).Pointer() && reflect.ValueOf(cmd.Args).Pointer() != reflect.ValueOf(cobra.MaximumNArgs(1)).Pointer() {
			return fmt.Errorf("missing expected argument on %s", FullCommand(cmd))
		}

		// check whether the usage string is setup correctly
		if o, found := overrides[cmd.Parent().Use]; found {
			if strings.HasPrefix(cmd.Use, "create ") {
				if !strings.HasSuffix(cmd.Use, o.CreateCommandArg) {
					return fmt.Errorf("bad usage string: must have %s in %s",
						o.CreateCommandArg, FullCommand(cmd))
				}
			} else if !strings.HasSuffix(cmd.Use, o.OtherCommandsArg) {
				return fmt.Errorf("bad usage string: must have %s in %s",
					o.OtherCommandsArg, FullCommand(cmd))
			}
		} else {
			// check for "create NAME" and "<verb> ID" elsewhere
			if strings.HasPrefix(cmd.Use, "create ") {
				if !strings.HasSuffix(cmd.Use, defConfig.CreateCommandArg) {
					return fmt.Errorf("bad usage string: must have %s in %s",
						defConfig.CreateCommandArg, FullCommand(cmd))
				}
			} else if !strings.HasSuffix(cmd.Use, defConfig.OtherCommandsArg) {
				return fmt.Errorf("bad usage string: must have %s in %s",
					defConfig.OtherCommandsArg, FullCommand(cmd))
			}
		}

		return nil
	}
}

func isCapitalized(word string) bool {
	return word[0] >= 'A' && word[0] <= 'Z'
}

// Separate for testability
func requireNotTitleCaseHelper(fieldValue string, properNouns []string, field string, fullCommand string) *multierror.Error {
	var issues *multierror.Error

	fieldValue = strings.TrimSuffix(fieldValue, ".")
	for _, properNoun := range properNouns {
		fieldValue = strings.ReplaceAll(fieldValue, properNoun, "")
	}
	words := strings.Split(fieldValue, " ")
	for i := 0; i < len(words); i++ {
		word := strings.TrimRight(alnum.ReplaceAllString(words[i], ""), " ") // Remove any punctuation before comparison
		if word == "" {
			continue
		}
		if i == 0 {
			if isCapitalized(word) {
				continue
			} else {
				issue := fmt.Errorf("should capitalize %s on %s - %s",
					normalizeDesc(field), fullCommand, fieldValue)
				issues = multierror.Append(issues, issue)
			}
		}
		if !isCapitalized(word) {
			continue
		}
		// Starting a new sentence
		if i > 0 && strings.HasSuffix(words[i-1], ".") {
			continue
		}
		issue := fmt.Errorf("don't title case %s on %s - %s",
			normalizeDesc(field), fullCommand, fieldValue)
		issues = multierror.Append(issues, issue)
	}
	return issues
}

// RequireNotTitleCase checks that a field is Not Title Casing Everything.
// You may pass a list of proper nouns that should always be capitalized, however.
func RequireNotTitleCase(field string, properNouns []string) Rule {
	return func(cmd *cobra.Command) error {
		fieldValue := getValueByName(cmd, field)
		return requireNotTitleCaseHelper(fieldValue, properNouns, field, FullCommand(cmd))
	}
}

// RequireFlag checks that a flag is defined and whether it should be optional or required
func RequireFlag(flag string, optional bool) Rule {
	return func(cmd *cobra.Command) error {
		f := cmd.Flag(flag)
		if f == nil {
			return fmt.Errorf("missing --%s flag on %s", flag, FullCommand(cmd))
		} else {
			if optional && f.Annotations[cobra.BashCompOneRequiredFlag] != nil &&
				f.Annotations[cobra.BashCompOneRequiredFlag][0] == "true" {
				return fmt.Errorf("required --%s flag should be optional on %s", flag, FullCommand(cmd))
			}
		}
		return nil
	}
}

// RequireFlagType checks that a flag has the specified type, if it exists.
// Please use RequireFlag to check that it exists first.
func RequireFlagType(flag, typeName string) Rule {
	return func(cmd *cobra.Command) error {
		f := cmd.Flag(flag)
		if f != nil {
			// check that --flag has the right type (so its not a different meaning)
			if typeName != "" && f.Value.Type() != typeName {
				return fmt.Errorf("standard --%s flag has the wrong type on %s", flag, FullCommand(cmd))
			}
		}
		return nil
	}
}

<<<<<<< HEAD
// RequireFlagSort checks whether flags should be auto sorted
func RequireFlagSort(sort bool) Rule {
	return func(cmd *cobra.Command) error {
		if cmd.Flags().HasFlags() && cmd.Flags().SortFlags != sort {
			if sort {
				return fmt.Errorf("flags not sorted on %s", FullCommand(cmd))
			}
			return fmt.Errorf("flags unexpectedly sorted on %s", FullCommand(cmd))
=======
// RequireFlagDescription checks that a flag has the specified usage string, if it exists.
// Please use RequireFlag to check that it exists first.
func RequireFlagDescription(flag, description string) Rule {
	return func(cmd *cobra.Command) error {
		f := cmd.Flag(flag)
		if f != nil {
			// check that --flag has the standard description (so its not a different meaning)
			if description != "" && f.Usage != description {
				return fmt.Errorf("bad usage string: expected standard description for --%s on %s",
					flag, FullCommand(cmd))
			}
>>>>>>> f11f2ef0
		}
		return nil
	}
}

// RequireFlagRealWords checks that a flag uses delimited-real-words, not --smushcaseflags
func RequireFlagRealWords(delim rune) FlagRule {
	return func(flag *pflag.Flag, cmd *cobra.Command) error {
		var issues *multierror.Error
		for _, w := range strings.Split(flag.Name, string(delim)) {
			if ok := vocab.Spell(w); !ok {
				issue := fmt.Errorf("flag name should consist of delimited real english words for %s on %s - unknown %s",
					flag.Name, FullCommand(cmd), w)
				issues = multierror.Append(issues, issue)
			}
		}
		return issues.ErrorOrNil()
	}
}

// RequireFlagDelimiter checks that a flag uses a specified delimiter at most maxCount times
func RequireFlagDelimiter(delim rune, maxCount int) FlagRule {
	return func(flag *pflag.Flag, cmd *cobra.Command) error {
		countDelim := 0
		for _, l := range flag.Name {
			if l == delim {
				countDelim++
				if countDelim > maxCount {
					return fmt.Errorf("flag name must only have %d delimiter (\"%c\") for %s on %s",
						maxCount, delim, flag.Name, FullCommand(cmd))
				}
			}
		}
		return nil
	}
}

// RequireFlagCharacters checks that a flag consists only of letters and a delimiter
func RequireFlagCharacters(delim rune) FlagRule {
	return func(flag *pflag.Flag, cmd *cobra.Command) error {
		for _, l := range flag.Name {
			if !unicode.IsLetter(l) && l != delim {
				return fmt.Errorf("flag name must be letters and delim (\"%c\") for %s on %s",
					delim, flag.Name, FullCommand(cmd))
			}
		}
		return nil
	}
}

// RequireFlagUsageEndWithPunctuation checks that a flag description ends with a period
func RequireFlagUsageEndWithPunctuation(flag *pflag.Flag, cmd *cobra.Command) error {
	if len(flag.Usage) > 0 && flag.Usage[len(flag.Usage)-1] != '.' {
		return fmt.Errorf("flag usage doesn't end with punctuation for %s on %s", flag.Name, FullCommand(cmd))
	}
	return nil
}

func RequireFlagUsageMessage(flag *pflag.Flag, cmd *cobra.Command) error {
	if len(flag.Usage) == 0 {
		return fmt.Errorf("flag must provide help message for %s on %s", flag.Name, FullCommand(cmd))
	}
	return nil
}

// RequireFlagUsageStartWithCapital checks that a flag description starts with a capital letter
func RequireFlagUsageStartWithCapital(flag *pflag.Flag, cmd *cobra.Command) error {
	if len(flag.Usage) > 0 && (flag.Usage[0] < 'A' || flag.Usage[0] > 'Z') {
		return fmt.Errorf("flag usage should start with a capital for %s on %s", flag.Name, FullCommand(cmd))
	}
	return nil
}

// RequireFlagNameLength checks that a flag is between a certain min and max length
func RequireFlagNameLength(minLength, maxLength int) FlagRule {
	return func(flag *pflag.Flag, cmd *cobra.Command) error {
		var issues *multierror.Error
		if len(flag.Name) < minLength {
			issue := fmt.Errorf("flag name is too short for %s on %s", flag.Name, FullCommand(cmd))
			issues = multierror.Append(issues, issue)
		}
		if len(flag.Name) > maxLength {
			issue := fmt.Errorf("flag name is too long for %s on %s", flag.Name, FullCommand(cmd))
			issues = multierror.Append(issues, issue)
		}
		return issues
	}
}

// RequireFlagKebabCase checks that a flag is kebab-case
func RequireFlagKebabCase(flag *pflag.Flag, cmd *cobra.Command) error {
	flagKebab := strcase.ToKebab(flag.Name)
	if flagKebab != flag.Name {
		return fmt.Errorf("flag name must be kebab-case: %s should be %s on %s", flag.Name, flagKebab, FullCommand(cmd))
	}
	return nil
}

func RequireFlagUsageRealWords(flag *pflag.Flag, cmd *cobra.Command) error {
	var issues *multierror.Error
	usage := strings.TrimRight(alnum.ReplaceAllString(flag.Usage, " "), " ") // Remove any punctuation before checking spelling
	if usage == "" {
		return nil
	}
	for _, w := range strings.Split(usage, " ") {
		if ok := vocab.Spell(w); !ok {
			issue := fmt.Errorf("flag usage should consist of delimited real english words for %s on %s - unknown '%s' in '%s'",
				flag.Name, FullCommand(cmd), w, usage)
			issues = multierror.Append(issues, issue)
		}
	}
	return issues.ErrorOrNil()
}

// SetDifference returns set1 - set2
func SetDifferenceIgnoresCase(set1 []string, set2 []string) []string {
	// make a hash set from set2 for efficient searches
	hashSet2 := make(map[string]interface{})
	for _, elem := range set2 {
		hashSet2[strings.ToLower(elem)] = struct{}{}
	}
	var diff []string
	for _, elem := range set1 {
		if _, inSet2 := hashSet2[strings.ToLower(elem)]; !inSet2 {
			diff = append(diff, elem)
		}
	}
	return diff
}

func getValueByName(obj interface{}, name string) string {
	return reflect.Indirect(reflect.ValueOf(obj)).FieldByName(name).String()
}

func normalizeDesc(field string) string {
	switch field {
	case "Use":
		return "command"
	case "Long":
		return "long description"
	case "Short":
		return "short description"
	default:
		return strings.ToLower(field)
	}
}<|MERGE_RESOLUTION|>--- conflicted
+++ resolved
@@ -257,33 +257,6 @@
 			if typeName != "" && f.Value.Type() != typeName {
 				return fmt.Errorf("standard --%s flag has the wrong type on %s", flag, FullCommand(cmd))
 			}
-		}
-		return nil
-	}
-}
-
-<<<<<<< HEAD
-// RequireFlagSort checks whether flags should be auto sorted
-func RequireFlagSort(sort bool) Rule {
-	return func(cmd *cobra.Command) error {
-		if cmd.Flags().HasFlags() && cmd.Flags().SortFlags != sort {
-			if sort {
-				return fmt.Errorf("flags not sorted on %s", FullCommand(cmd))
-			}
-			return fmt.Errorf("flags unexpectedly sorted on %s", FullCommand(cmd))
-=======
-// RequireFlagDescription checks that a flag has the specified usage string, if it exists.
-// Please use RequireFlag to check that it exists first.
-func RequireFlagDescription(flag, description string) Rule {
-	return func(cmd *cobra.Command) error {
-		f := cmd.Flag(flag)
-		if f != nil {
-			// check that --flag has the standard description (so its not a different meaning)
-			if description != "" && f.Usage != description {
-				return fmt.Errorf("bad usage string: expected standard description for --%s on %s",
-					flag, FullCommand(cmd))
-			}
->>>>>>> f11f2ef0
 		}
 		return nil
 	}
