--- conflicted
+++ resolved
@@ -4,12 +4,8 @@
 	ConfigUnableToLoadError          = "Unable to load config: %s"
 	ConfigUnspecifiedPlatformError   = "Context \"%s\" has a corrupted platform. To fix, please remove the config file, and run `login` or `init`."
 	ConfigUnspecifiedCredentialError = "Context \"%s\" has corrupted credentials. To fix, please remove the config file, and run `login` or `init`."
-<<<<<<< HEAD
 	UserNotLoggedInErrMsg            = "You must log in to run that command."
 	CorruptedAuthTokenErrorMsg       = "Your auth token has been corrupted. Please login again."
 	NotLoggedInInternalErrorMsg      = "not logged in"
-=======
-
 	APIKeyCommandResourceTypeNotImplementedErrorMsg = "Command not yet available for non -Kafka cluster resources."
->>>>>>> 459f9cc1
 )