package errors

import (
	"fmt"
<<<<<<< HEAD
	"github.com/confluentinc/mds-sdk-go/mdsv2alpha1"
=======
	"reflect"

>>>>>>> 4fe44e1f
	"github.com/hashicorp/go-multierror"
	"github.com/spf13/cobra"

	corev1 "github.com/confluentinc/cc-structs/kafka/core/v1"
	"github.com/confluentinc/ccloud-sdk-go"
	mds "github.com/confluentinc/mds-sdk-go/mdsv1"
)

var messages = map[error]string{
	ErrNoContext:      UserNotLoggedInErrMsg,
	ErrNotLoggedIn:    UserNotLoggedInErrMsg,
	ErrNotImplemented: "Sorry, this functionality is not yet available in the CLI.",
	ErrNoKafkaContext: "You must pass --cluster or set an active kafka in your context with 'kafka cluster use'",
}

// HandleCommon provides standard error messaging for common errors.
func HandleCommon(err error, cmd *cobra.Command) error {
	// Give an indication of successful completion
	if err == nil {
		return nil
	}
	cmd.SilenceUsage = true

<<<<<<< HEAD
	switch e := err.(type) {
	case mds.GenericOpenAPIError:
		return fmt.Errorf(e.Error() + ": " + string(e.Body()))
	case mdsv2alpha1.GenericOpenAPIError:
		return fmt.Errorf(e.Error() + ": " + string(e.Body()))
=======
	// [CLI-505] mds.GenericOpenAPIErrors are not hashable so messages[err] panics;
	// so check if the error is hashable before trying to use messages[err]
	// (This is a recommended way of checking whether a variable is hashable, see
	//  https://groups.google.com/forum/#!topic/golang-nuts/fpzQdHBdV3c )
	k := reflect.TypeOf(err).Kind()
	hashable := k < reflect.Array || k == reflect.Ptr || k == reflect.UnsafePointer
	if hashable {
		if msg, ok := messages[err]; ok {
			return fmt.Errorf(msg)
		}
	}
	switch e := err.(type) {
	case mds.GenericOpenAPIError:
		return fmt.Errorf("metadata service backend error: " + e.Error() + ": " + string(e.Body()))
>>>>>>> 4fe44e1f
	case *corev1.Error:
		var result error
		result = multierror.Append(result, e)
		for name, msg := range e.GetNestedErrors() {
			result = multierror.Append(result, fmt.Errorf("%s: %s", name, msg))
		}
		return result
	case *UnspecifiedAPIKeyError:
		return fmt.Errorf("no API key selected for %s, please select an api-key first (e.g., with `api-key use`)", e.ClusterID)
	case *UnspecifiedCredentialError:
		// TODO: Add more context to credential error messages (add variable error).
		return fmt.Errorf(ConfigUnspecifiedCredentialError, e.ContextName)
	case *UnspecifiedPlatformError:
		// TODO: Add more context to platform error messages (add variable error).
		return fmt.Errorf(ConfigUnspecifiedPlatformError, e.ContextName)
	case *ccloud.InvalidLoginError:
		return fmt.Errorf("You have entered an incorrect username or password. Please try again.")
	case *ccloud.InvalidTokenError:
		return fmt.Errorf(CorruptedAuthTokenErrorMsg)
	}

	if msg, ok := messages[err]; ok {
		return fmt.Errorf(msg)
	}

	return err
}<|MERGE_RESOLUTION|>--- conflicted
+++ resolved
@@ -2,12 +2,8 @@
 
 import (
 	"fmt"
-<<<<<<< HEAD
 	"github.com/confluentinc/mds-sdk-go/mdsv2alpha1"
-=======
 	"reflect"
-
->>>>>>> 4fe44e1f
 	"github.com/hashicorp/go-multierror"
 	"github.com/spf13/cobra"
 
@@ -31,13 +27,6 @@
 	}
 	cmd.SilenceUsage = true
 
-<<<<<<< HEAD
-	switch e := err.(type) {
-	case mds.GenericOpenAPIError:
-		return fmt.Errorf(e.Error() + ": " + string(e.Body()))
-	case mdsv2alpha1.GenericOpenAPIError:
-		return fmt.Errorf(e.Error() + ": " + string(e.Body()))
-=======
 	// [CLI-505] mds.GenericOpenAPIErrors are not hashable so messages[err] panics;
 	// so check if the error is hashable before trying to use messages[err]
 	// (This is a recommended way of checking whether a variable is hashable, see
@@ -52,7 +41,8 @@
 	switch e := err.(type) {
 	case mds.GenericOpenAPIError:
 		return fmt.Errorf("metadata service backend error: " + e.Error() + ": " + string(e.Body()))
->>>>>>> 4fe44e1f
+	case mdsv2alpha1.GenericOpenAPIError:
+		return fmt.Errorf("metadata service backend error: " + e.Error() + ": " + string(e.Body()))
 	case *corev1.Error:
 		var result error
 		result = multierror.Append(result, e)
