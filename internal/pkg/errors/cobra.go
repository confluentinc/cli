--- conflicted
+++ resolved
@@ -2,13 +2,9 @@
 
 import (
 	"fmt"
-<<<<<<< HEAD
-	"github.com/confluentinc/ccloud-sdk-go"
-	"github.com/spf13/cobra"
 	"io"
+	"reflect"
 	"strings"
-=======
-	"reflect"
 
 	"github.com/hashicorp/go-multierror"
 	"github.com/spf13/cobra"
@@ -16,11 +12,17 @@
 	corev1 "github.com/confluentinc/cc-structs/kafka/core/v1"
 	"github.com/confluentinc/ccloud-sdk-go"
 	mds "github.com/confluentinc/mds-sdk-go/mdsv1"
->>>>>>> d13d6b28
 )
 
 var (
-	directionsMessageFormat = "\nDirections:\n    %s\n"
+	suggestionsMessageFormat = "\nSuggestions:\n    %s\n"
+
+    messages = map[error]string{
+		ErrNoContext:      UserNotLoggedInErrMsg,
+		ErrNotLoggedIn:    UserNotLoggedInErrMsg,
+		ErrNotImplemented: "Sorry, this functionality is not yet available in the CLI.",
+		ErrNoKafkaContext: "You must pass --cluster or set an active kafka in your context with 'kafka cluster use'",
+	}
 )
 
 func HandleCommon(err error, cmd *cobra.Command) error {
@@ -33,20 +35,7 @@
 	if e != nil {
 		return e
 	}
-	return err
-}
 
-<<<<<<< HEAD
-func HandleSuggestionsMessageDisplay(err error, writer io.Writer) {
-	cliErr, ok := err.(ErrorWithSuggestions)
-	if ok && cliErr.GetSuggestionsMsg() != "" {
-		_, _ = fmt.Fprintf(writer, directionsMessageFormat, cliErr.GetSuggestionsMsg())
-	}
-}
-
-func HandleCCloudSDKGoError(err error) error {
-	switch err.(type) {
-=======
 	// [CLI-505] mds.GenericOpenAPIErrors are not hashable so messages[err] panics;
 	// so check if the error is hashable before trying to use messages[err]
 	// (This is a recommended way of checking whether a variable is hashable, see
@@ -76,7 +65,21 @@
 	case *UnspecifiedPlatformError:
 		// TODO: Add more context to platform error messages (add variable error).
 		return fmt.Errorf(ConfigUnspecifiedPlatformError, e.ContextName)
->>>>>>> d13d6b28
+	}
+
+
+	return err
+}
+
+func HandleSuggestionsMessageDisplay(err error, writer io.Writer) {
+	cliErr, ok := err.(ErrorWithSuggestions)
+	if ok && cliErr.GetSuggestionsMsg() != "" {
+		_, _ = fmt.Fprintf(writer, suggestionsMessageFormat, cliErr.GetSuggestionsMsg())
+	}
+}
+
+func HandleCCloudSDKGoError(err error) error {
+	switch err.(type) {
 	case *ccloud.InvalidLoginError:
 		return fmt.Errorf("You have entered an incorrect username or password. Please try again.")
 	case *ccloud.InvalidTokenError:
