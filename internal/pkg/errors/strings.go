package errors

const (
	// api-key command
	StoredAPIKeyMsg = "Stored API secret for API key \"%s\".\n"
	UseAPIKeyMsg    = "Set API Key \"%s\" as the active API key for \"%s\".\n"

	// auth commands
	LoggedInAsMsg                 = "Logged in as \"%s\".\n"
	LoggedInAsMsgWithOrg          = "Logged in as \"%s\" for organization \"%s\" (\"%s\").\n"
	LoggedInUsingEnvMsg           = "Using environment \"%s\".\n"
	LoggedOutMsg                  = "You are now logged out."
	WroteCredentialsToKeychainMsg = "Wrote login credentials to keychain\n"
	RemoveNetrcCredentialsMsg     = "Removed credentials for user \"%s\" from netrc file \"%s\"\n"
	RemoveKeychainCredentialsMsg  = "Removed credentials for user \"%s\" from keychain\n"
	StopNonInteractiveMsg         = "(remove these credentials or use the `--prompt` flag to bypass non-interactive login)"
	FoundEnvCredMsg               = "Found credentials for user \"%s\" from environment variables \"%s\" and \"%s\" " +
		StopNonInteractiveMsg + ".\n"
	FoundNetrcCredMsg = "Found credentials for user \"%s\" from netrc file \"%s\" " +
		StopNonInteractiveMsg + ".\n"
	RemainingFreeCreditMsg = "Free credits: $%.2f USD remaining\n" +
		"You are currently using a free trial version of Confluent Cloud. Add a payment method with `confluent admin payment update` to avoid an interruption in service once your trial ends.\n"
	CloudSignUpMsg     = "Success! Welcome to Confluent Cloud.\n"
	FreeTrialSignUpMsg = "Congratulations! You now have $%.2f USD to spend during the first 60 days. No credit card is required.\n"

	// confluent cluster command
	UnregisteredClusterMsg = "Successfully unregistered the cluster %s from the Cluster Registry.\n"

	// connector commands
	PausedConnectorMsg  = "Paused connector \"%s\".\n"
	ResumedConnectorMsg = "Resumed connector \"%s\".\n"

	// kafka cluster commands
	UseKafkaClusterMsg               = "Set Kafka cluster \"%s\" as the active cluster for environment \"%s\".\n"
	CopyByokAwsPermissionsHeaderMsg  = `Copy and append these permissions into the key policy "Statements" field of the ARN in your AWS key management system to authorize access for your Confluent Cloud cluster.`
	RunByokAzurePermissionsHeaderMsg = "To ensure the key vault has the correct role assignments, please run the following azure-cli command (certified for azure-cli v2.45):"

	// kafka consumer-group commands
	RestProxyNotAvailable = "Operation not supported: REST proxy is not available.\n"

	// kafka topic commands
	StartingProducerMsg         = "Starting Kafka Producer. Use Ctrl-C or Ctrl-D to exit."
	StoppingConsumerMsg         = "Stopping Consumer."
	StartingConsumerMsg         = "Starting Kafka Consumer. Use Ctrl-C to exit."
	UpdateTopicConfigMsg        = "Updated the following configuration values for topic \"%s\":\n"
	UpdateTopicConfigRestMsg    = "Updated the following configuration values for topic \"%s\"%s:\n"
	ReadOnlyConfigNotUpdatedMsg = "(read-only configs were not updated)"
	OmitTopicCountMsg           = "The topic count will be omitted as Kafka topics for this cluster could not be retrieved: %v"

	// kafka mirror commands
	RestProxyNotAvailableMsg = "Kafka REST is not enabled: the operation is only supported with Kafka REST proxy."

	// kafka REST proxy
	MDSTokenNotFoundMsg = "No session token found, please enter user credentials. To avoid being prompted, run `confluent login`."

	// ksql commands
	EndPointNotPopulatedMsg   = "Endpoint not yet populated. To obtain the endpoint, use `confluent ksql cluster describe`."
	KsqlDBNotBackedByKafkaMsg = "The ksqlDB cluster \"%s\" is backed by \"%s\" which is not the current Kafka cluster \"%s\".\nTo switch to the correct cluster, use `confluent kafka cluster use %s`.\n"

	// local commands
	AvailableServicesMsg       = "Available Services:\n%s\n"
	UsingConfluentCurrentMsg   = "Using CONFLUENT_CURRENT: %s\n"
	AvailableConnectPluginsMsg = "Available Connect Plugins:\n%s\n"
	StartingServiceMsg         = "Starting %s\n"
	StoppingServiceMsg         = "Stopping %s\n"
	ServiceStatusMsg           = "%s is [%s]\n"
	DestroyDeletingMsg         = "Deleting: %s\n"

	// schema-registry commands
	UpdatedToLevelCompatibilityMsg      = "Successfully updated Top Level compatibility to \"%s\"\n"
	UpdatedTopLevelModeMsg              = "Successfully updated Top Level mode to \"%s\"\n"
	RegisteredSchemaMsg                 = "Successfully registered schema with ID %v\n"
	DeletedAllSubjectVersionMsg         = "Successfully %s deleted all versions for subject \"%s\"\n"
	DeletedSubjectVersionMsg            = "Successfully %s deleted version \"%s\" for subject \"%s\".\n"
	UpdatedSubjectLevelCompatibilityMsg = "Successfully updated Subject Level compatibility to \"%s\" for subject \"%s\"\n"
	UpdatedSubjectLevelModeMsg          = "Successfully updated Subject level Mode to \"%s\" for subject \"%s\"\n"
	ExporterActionMsg                   = "%s schema exporter \"%s\".\n"
	SchemaRegistryClusterDeletedMsg     = "Deleted Schema Registry cluster for environment \"%s\".\n"
	SchemaRegistryClusterUpgradedMsg    = "The Stream Governance package for environment \"%s\" has been upgraded to \"%s\".\n"

	// secret commands
	UpdateSecretFileMsg = "Updated the encrypted secrets."

	// update command
	CheckingForUpdatesMsg   = "Checking for updates..."
	UpToDateMsg             = "Already up to date."
	MajorVersionUpdateMsg   = "The only available update is a major version update. Use `%s update --major` to accept the update.\n"
	NoMajorVersionUpdateMsg = "No major version updates are available.\n"

	// cmd package
	NotifyMajorUpdateMsg = "A major version update is available for %s from (current: %s, latest: %s).\nTo view release notes and install the update, please run `%s update --major`.\n\n"
	NotifyMinorUpdateMsg = "A minor version update is available for %s from (current: %s, latest: %s).\nTo view release notes and install the update, please run `%s update`.\n\n"
	AutoLoginMsg         = "Successful auto log in with non-interactive credentials.\n"

	// config package
	APIKeyMissingMsg     = "API key missing"
	KeyPairMismatchMsg   = "key of the dictionary does not match API key of the pair"
	APISecretMissingMsg  = "API secret missing"
	APIKeysMapAutofixMsg = "There are malformed API key secret pair entries in the dictionary for cluster \"%s\" under context \"%s\".\n" +
		"The issues are the following: %s.\n" +
		"Deleting the malformed entries.\n" +
		"You can re-add the API key secret pair with `confluent api-key store --resource %s`\n"
	CurrentAPIKeyAutofixMsg = "Current API key \"%s\" of resource \"%s\" under context \"%s\" is not found.\n" +
		"Removing current API key setting for the resource.\n" +
		"You can re-add the API key with `confluent api-key store --resource %s'` and then set current API key with `confluent api-key use`.\n"

	// sso package
	NoBrowserSSOInstructionsMsg = "Navigate to the following link in your browser to authenticate:\n" +
		"%s\n" +
		"\n" +
		"After authenticating in your browser, paste the code here:\n"

	// update package
	PromptToDownloadDescriptionMsg = "New version of %s is available\n" +
		"Current Version: %s\n" +
		"Latest Version:  %s\n" +
		"%s\n\n\n"
	InvalidChoiceMsg = "%s is not a valid choice"

	// General
<<<<<<< HEAD
	CreatedResourceMsg       = "Created %s \"%s\".\n"
	DeletedResourceMsg       = "Deleted %s \"%s\".\n"
	DeleteResourceConfirmMsg = "Are you sure you want to delete %s \"%s\"?\nTo confirm, type \"%s\". To cancel, press Ctrl-C"
	UpdatedResourceMsg       = "Updated %s \"%s\".\n"
=======
	CreatedResourceMsg            = "Created %s \"%s\".\n"
	DeletedResourceMsg            = "Deleted %s \"%s\".\n"
	DeleteResourceConfirmMsg      = "Are you sure you want to delete %s \"%s\"?\nTo confirm, type \"%s\". To cancel, press Ctrl-C"
	DeleteResourceConfirmYesNoMsg = `Are you sure you want to delete %s "%s"?`
	DeleteACLConfirmMsg           = "Are you sure you want to delete the ACL corresponding to these parameters?"
	DeleteACLsConfirmMsg          = "Are you sure you want to delete the ACLs corresponding to these parameters?"
	RequestedDeleteResourceMsg    = "Requested to delete %s \"%s\".\n"
	UpdatedResourceMsg            = "Updated %s \"%s\".\n"
	UsingResourceMsg              = "Using %s \"%s\".\n"
>>>>>>> 17152475

	UpdateSuccessMsg = "Updated the %s of %s \"%s\" to \"%s\".\n"

	// Stream Sharing commands
	ResendInviteMsg = "Sent invitation for \"%s\".\n"
	OptInMsg        = "Successfully opted in to Stream Sharing."
	OptOutMsg       = "Successfully opted out of Stream Sharing."
)<|MERGE_RESOLUTION|>--- conflicted
+++ resolved
@@ -118,12 +118,6 @@
 	InvalidChoiceMsg = "%s is not a valid choice"
 
 	// General
-<<<<<<< HEAD
-	CreatedResourceMsg       = "Created %s \"%s\".\n"
-	DeletedResourceMsg       = "Deleted %s \"%s\".\n"
-	DeleteResourceConfirmMsg = "Are you sure you want to delete %s \"%s\"?\nTo confirm, type \"%s\". To cancel, press Ctrl-C"
-	UpdatedResourceMsg       = "Updated %s \"%s\".\n"
-=======
 	CreatedResourceMsg            = "Created %s \"%s\".\n"
 	DeletedResourceMsg            = "Deleted %s \"%s\".\n"
 	DeleteResourceConfirmMsg      = "Are you sure you want to delete %s \"%s\"?\nTo confirm, type \"%s\". To cancel, press Ctrl-C"
@@ -133,7 +127,6 @@
 	RequestedDeleteResourceMsg    = "Requested to delete %s \"%s\".\n"
 	UpdatedResourceMsg            = "Updated %s \"%s\".\n"
 	UsingResourceMsg              = "Using %s \"%s\".\n"
->>>>>>> 17152475
 
 	UpdateSuccessMsg = "Updated the %s of %s \"%s\" to \"%s\".\n"
 
