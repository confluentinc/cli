--- conflicted
+++ resolved
@@ -46,15 +46,9 @@
 	UpdateTopicConfigMsg = "Updated the following configs for topic \"%s\":\n"
 
 	// ksql commands
-<<<<<<< HEAD
-	EndPointNotPopulatedMsg = "Endpoint not yet populated. To obtain the endpoint, use `ccloud ksql app describe`."
-	KSQLDeletedMsg          = "Deleted KSQL app \"%s\".\n"
-	KSQLNotBackedByKafkaMsg = "The KSQL cluster \"%s\" is not backed by \"%s\" which is not the current Kafka cluster \"%s\".\n"
-=======
 	EndPointNotPopulatedMsg   = "Endpoint not yet populated. To obtain the endpoint, use `ccloud ksql app describe`."
 	KsqlDBDeletedMsg          = "ksqlDB app \"%s\" has been deleted.\n"
 	KsqlDBNotBackedByKafkaMsg = "The ksqlDB cluster \"%s\" is not backed by \"%s\" which is not the current Kafka cluster \"%s\".\n"
->>>>>>> 6651d5fe
 
 	// local commands
 	AvailableServicesMsg       = "Available Services:\n%s\n"
