--- conflicted
+++ resolved
@@ -112,18 +112,10 @@
 	UpdateAutocompleteMsg   = "Update your autocomplete scripts as instructed by `%s help completion`.\n"
 
 	// cmd package
-<<<<<<< HEAD
-	TokenExpiredMsg = "Your token has expired. You are now logged out."
-	NotifyUpdateMsg = "Updates are available for %s from (current: %s, latest: %s).\nTo view release notes and install them, please run:\n$ %s update\n\n"
-	AutoLoginMsg    = "Successful auto log in with non-interactive credentials.\n"
-=======
-	TokenExpiredMsg        = "Your token has expired. You are now logged out."
-	NotifyMajorUpdateMsg   = "A major version update is available for %s from (current: %s, latest: %s).\nTo view release notes and install the update, please run `%s update --major`.\n\n"
-	NotifyMinorUpdateMsg   = "A minor version update is available for %s from (current: %s, latest: %s).\nTo view release notes and install the update, please run `%s update`.\n\n"
-	LocalCommandDevOnlyMsg = "The local commands are intended for a single-node development environment only,\n" +
-		"NOT for production usage. https://docs.confluent.io/current/cli/index.html\n"
-	AutoLoginMsg = "Successful auto log in with non-interactive credentials.\n"
->>>>>>> 1436eff7
+	TokenExpiredMsg      = "Your token has expired. You are now logged out."
+	AutoLoginMsg         = "Successful auto log in with non-interactive credentials.\n"
+	NotifyMajorUpdateMsg = "A major version update is available for %s from (current: %s, latest: %s).\nTo view release notes and install the update, please run `%s update --major`.\n\n"
+	NotifyMinorUpdateMsg = "A minor version update is available for %s from (current: %s, latest: %s).\nTo view release notes and install the update, please run `%s update`.\n\n"
 
 	// config package
 	APIKeyMissingMsg     = "API key missing"
