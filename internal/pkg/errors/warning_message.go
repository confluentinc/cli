package errors

const (
	// api commands
	APIKeyNotRetrievableMsg = "Save the API key and secret. The secret is not retrievable later."
	APIKeyTime              = "It may take a couple of minutes for the API key to be ready."

	// kafka commands
	KafkaClusterTime = "It may take up to 5 minutes for the Kafka cluster to be ready."

	// secret commands
	SaveTheMasterKeyMsg = "Save the master key. It cannot be retrieved later."

<<<<<<< HEAD
	//login command
	UsingLoginURLDefaults = "Assuming %s.\n"
=======
	// audit log migration
	OtherCategoryWarning = "\\“Other\\” Category Warning: The OTHER event category rule from the route %q " +
		"for cluster %q has been dropped because it contains a MANAGEMENT event category. The OTHER event " +
		"category is deprecated in Confluent Platform 6.0, and is replaced by the MANAGEMENT event category."
	MultipleCRNWarning = "Multiple CRN Authorities Warning: Cluster %q had multiple CRN authorities " +
		"in its routes: %v. Multiple, different CRN authorities exist in routes from a single cluster. " +
		"This is unexpected in a configuration targeting a single cluster, but makes sense if you are reusing " +
		"the same routing rules on multiple clusters. If this is the case you can ignore this warning or consider " +
		"using CRN patterns with wildcard (empty) authority values in your audit log routes."
	MismatchedKafkaClusterWarning = "Mismatched Kafka Cluster Warning: Cluster %q has a route for a different cluster, " +
		"route: %q. Routes from one Kafka cluster ID on a completely different cluster ID are unexpected, " +
		"but not necessarily wrong. For example, this message might be returned if you reuse the same routing " +
		"configuration on multiple clusters."
	NewBootstrapWarning = "New Bootstrap Servers Warning: Cluster %q currently has bootstrap " +
		"servers = %v. Replacing with %v. Migrated clusters will use the specified bootstrap servers."
	MalformedConfigError = "Bad Input File: The audit log configuration for cluster %q " +
		"uses invalid JSON. Parsing error: %v"
	RepeatedRouteWarning = "Repeated Route Warning: Route Name : %q. There are duplicate routes specified " +
		"between different router configurations. Duplicate routes will be dropped."
	NewExcludedPrincipalsWarning = "New Excluded Principals Warning: Due to combining the excluded principals from " +
		"every input cluster, cluster %q will now also exclude the following principals: %v"
	RetentionTimeDiscrepancyWarning = "Retention Time Discrepancy Warning: Topic %q had discrepancies in retention time." +
		" Using max: %v. Discrepancies in retention time occur when two cluster configurations have the same topic in a" +
		" router configuration, but different retention times. The maximum specified retention time will be used."
>>>>>>> d453e33f
)<|MERGE_RESOLUTION|>--- conflicted
+++ resolved
@@ -11,10 +11,9 @@
 	// secret commands
 	SaveTheMasterKeyMsg = "Save the master key. It cannot be retrieved later."
 
-<<<<<<< HEAD
 	//login command
 	UsingLoginURLDefaults = "Assuming %s.\n"
-=======
+  
 	// audit log migration
 	OtherCategoryWarning = "\\“Other\\” Category Warning: The OTHER event category rule from the route %q " +
 		"for cluster %q has been dropped because it contains a MANAGEMENT event category. The OTHER event " +
@@ -39,5 +38,4 @@
 	RetentionTimeDiscrepancyWarning = "Retention Time Discrepancy Warning: Topic %q had discrepancies in retention time." +
 		" Using max: %v. Discrepancies in retention time occur when two cluster configurations have the same topic in a" +
 		" router configuration, but different retention times. The maximum specified retention time will be used."
->>>>>>> d453e33f
 )