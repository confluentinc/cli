--- conflicted
+++ resolved
@@ -63,18 +63,10 @@
 	ConnectLogEventsNotEnabledErrorMsg = "Connect Log Events are not enabled for this organization"
 
 	// environment & organization command
-<<<<<<< HEAD
-	EnvNotFoundErrorMsg              = `environment "%s" not found`
 	OrgResourceNotFoundSuggestions   = "List available %[1]ss with `confluent %[1]s list`."
-	EnvSwitchErrorMsg                = "failed to switch environment: failed to save config"
 	NoEnvironmentFoundErrorMsg       = "no environment found"
 	NoEnvironmentFoundSuggestions    = "This issue may occur if this user has no valid role bindings. Contact an Organization Admin to create a role binding for this user."
 	NotValidEnvironmentIdSuggestions = "List available environments with `confluent environment list`."
-=======
-	OrgResourceNotFoundSuggestions = "List available %[1]ss with `confluent %[1]s list`."
-	NoEnvironmentFoundErrorMsg     = "no environment found"
-	NoEnvironmentFoundSuggestions  = "This issue may occur if this user has no valid role bindings. Contact an Organization Admin to create a role binding for this user."
->>>>>>> 0628b13f
 
 	// iam acl & kafka acl commands
 	UnableToPerformAclErrorMsg    = "unable to %s ACLs: %s"
