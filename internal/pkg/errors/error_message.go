package errors

/*
	Error message and suggestions message associated with them
*/

const (
	// format
	prefixFormat = "%s: %s"

	// admin commands
	BadResourceIDErrorMsg  = "failed parsing resource id: please ensure resource id begins with \"u-\""
	BadEmailFormatErrorMsg = "invalid email structure"

	// api-key commands
	BadServiceAccountIDErrorMsg         = `failed to parse service account id: ensure service account id begins with "sa-"`
	UnableToStoreAPIKeyErrorMsg         = "unable to store API key locally"
	NonKafkaNotImplementedErrorMsg      = "command not yet available for non-Kafka cluster resources"
	RefuseToOverrideSecretErrorMsg      = "refusing to overwrite existing secret for API Key \"%s\""
	RefuseToOverrideSecretSuggestions   = "If you would like to override the existing secret stored for API key \"%s\", use `--force` flag."
	APIKeyUseFailedErrorMsg             = "unable to set active API key"
	APIKeyUseFailedSuggestions          = "If you did not create this API key with the CLI or created it on another computer, you must first store the API key and secret locally with `confluent api-key store %s <secret>`."
	APIKeyNotValidForClusterErrorMsg    = "The provided API key does not belong to the target cluster."
	APIKeyNotValidForClusterSuggestions = "Provide the cluster this API key belongs to using the `--resource` flag or the `confluent kafka cluster use` command."
	APIKeyNotFoundSuggestions           = "Ensure the API key you are trying to store exists and has not been deleted, or create a new API key via `confluent api-key create`."
	ServiceAccountNotFoundErrorMsg      = "service account \"%s\" not found"
	ServiceAccountNotFoundSuggestions   = "List service accounts with `confluent service-account list`."

	// audit-log command
	EnsureCPSixPlusSuggestions        = "Ensure that you are running against MDS with CP 6.0+."
	UnableToAccessEndpointErrorMsg    = "unable to access endpoint"
	UnableToAccessEndpointSuggestions = EnsureCPSixPlusSuggestions
	AuditLogsNotEnabledErrorMsg       = "Audit Logs are not enabled for this organization."
	MalformedConfigErrorMsg           = "bad input file: the audit log configuration for cluster %q uses invalid JSON: %v"

	// login command
<<<<<<< HEAD
	NoEnvironmentFoundErrorMsg = "no environment found for authenticated user"
=======
	NoEnvironmentFoundErrorMsg      = "no environment found for authenticated user"
	NoURLFlagOrMdsEnvVarErrorMsg    = "no mds url passed"
	NoURLFlagOrMdsEnvVarSuggestions = "Use the `--url` flag or set the \"CONFLUENT_MDS_URL\" environment variable."
>>>>>>> 042b20d8

	// confluent cluster commands
	FetchClusterMetadataErrorMsg     = "unable to fetch cluster metadata: %s - %s"
	AccessClusterRegistryErrorMsg    = "unable to access Cluster Registry"
	AccessClusterRegistrySuggestions = EnsureCPSixPlusSuggestions
	MustSpecifyOneClusterIDErrorMsg  = "must specify at least one cluster ID"
	ProtocolNotSupportedErrorMsg     = "protocol %s is currently not supported"

	// completion command
	UnsupportedShellErrorMsg = "unsupported shell type \"%s\""

	// connect and connector-catalog commands
	EmptyConfigFileErrorMsg            = "connector config file \"%s\" is empty"
	MissingRequiredConfigsErrorMsg     = "required configs \"name\" and \"connector.class\" missing from connector config file \"%s\""
	PluginNameNotPassedErrorMsg        = "plugin name must be passed"
	InvalidCloudErrorMsg               = "error defining plugin on given Kafka cluster"
	ConnectLogEventsNotEnabledErrorMsg = "Connect Log Events are not enabled for this organization."

	// environment command
	EnvNotFoundErrorMsg    = "environment \"%s\" not found"
	EnvNotFoundSuggestions = "List available environments with `confluent environment list`."
	EnvSwitchErrorMsg      = "failed to switch environment: failed to save config"
	EnvRefreshErrorMsg     = "unable to save user auth while refreshing environment list"

	// iam acl & kafka acl commands
	UnableToPerformAclErrorMsg    = "unable to %s ACLs: %s"
	UnableToPerformAclSuggestions = "Ensure that you're running against MDS with CP 5.4+."
	MustSetAllowOrDenyErrorMsg    = "--allow or --deny must be set when adding or deleting an ACL"
	OnlySetAllowOrDenyErrorMsg    = "only --allow or --deny may be set when adding or deleting an ACL"
	MustSetResourceTypeErrorMsg   = "exactly one resource type (%v) must be set"
	InvalidOperationValueErrorMsg = "invalid operation value: %s"
	ExactlyOneSetErrorMsg         = "exactly one of %v must be set"

	// iam role commands
	UnknownRoleErrorMsg    = "unknown role \"%s\""
	UnknownRoleSuggestions = "The available roles are: %s"

	// iam role-binding commands
	PrincipalFormatErrorMsg         = "incorrect principal format specified"
	PrincipalFormatSuggestions      = "Principal must be specified in this format: `<Principal Type>:<Principal Name>`."
	ResourceFormatErrorMsg          = "incorrect resource format specified"
	ResourceFormatSuggestions       = "Resource must be specified in this format: `<Resource Type>:<Resource Name>`."
	LookUpRoleErrorMsg              = "failed to lookup role \"%s\""
	LookUpRoleSuggestions           = "To check for valid roles, use `confluent role list`."
	InvalidResourceTypeErrorMsg     = "invalid resource type \"%s\""
	InvalidResourceTypeSuggestions  = "The available resource types are: %s"
	SpecifyKafkaIDErrorMsg          = "must also specify a --kafka-cluster-id to uniquely identify the scope"
	SpecifyCloudClusterErrorMsg     = "must specify cloud-cluster flag to indicate role binding scope"
	SpecifyEnvironmentErrorMsg      = "must specify environment flag to indicate role binding scope"
	BothClusterNameAndScopeErrorMsg = "cannot specify both cluster name and cluster scope"
	SpecifyClusterErrorMsg          = "must specify either cluster ID to indicate role binding scope or the cluster name"
	MoreThanOneNonKafkaErrorMsg     = "cannot specify more than one non-Kafka cluster ID for a scope"
	PrincipalOrRoleRequiredErrorMsg = "must specify either principal or role"
	HTTPStatusCodeErrorMsg          = "no error but received HTTP status code %d"
	HTTPStatusCodeSuggestions       = "Please file a support ticket with details."

	// init command
	CannotBeEmptyErrorMsg         = "%s cannot be empty"
	OnlyKafkaAuthErrorMsg         = "only `kafka-auth` is currently supported"
	UnknownCredentialTypeErrorMsg = "credential type %d unknown"

	// kafka cluster commands
	ListTopicSuggestions                          = "To list topics for the cluster \"%s\", use `confluent kafka topic list --cluster %s`."
	FailedToRenderKeyPolicyErrorMsg               = "BYOK error: failed to render key policy"
	FailedToReadConfirmationErrorMsg              = "BYOK error: failed to read your confirmation"
	FailedToReadClusterResizeConfirmationErrorMsg = "Cluster resize error: failed to read your confirmation"
	AuthorizeAccountsErrorMsg                     = "BYOK error: please authorize the key for the accounts (%s)x"
	AuthorizeIdentityErrorMsg                     = "BYOK error: please authorize the key for the identity (%s)"
	CKUOnlyForDedicatedErrorMsg                   = "specifying `--cku` flag is valid only for dedicated Kafka cluster creation"
	BYOKSupportErrorMsg                           = "BYOK is available on AWS and GCP."
	CKUMoreThanZeroErrorMsg                       = "`--cku` value must be greater than 0"
	CKUMoreThanOneErrorMsg                        = "`--cku` value must be greater than 1 for High Durability"
	ClusterResizeNotSupported                     = "Cluster resize is support only on dedicated clusters."
	CloudRegionNotAvailableErrorMsg               = "\"%s\" is not an available region for \"%s\""
	CloudRegionNotAvailableSuggestions            = "To view a list of available regions for \"%s\", use `confluent kafka region list --cloud %s`."
	CloudProviderNotAvailableErrorMsg             = "\"%s\" is not an available cloud provider"
	CloudProviderNotAvailableSuggestions          = "To view a list of available cloud providers and regions, use `confluent kafka region list`."
	TopicDoesNotExistErrorMsg                     = "topic \"%s\" does not exist"
	TopicDoesNotExistSuggestions                  = ListTopicSuggestions
	TopicDoesNotExistOrMissingACLsErrorMsg        = "topic \"%s\" does not exist or your api key does not have the ACLs required to describe it"
<<<<<<< HEAD
	TopicDoesNotExistOrMissingACLsSuggestions     = "To list topics for the cluster \"%s\", use `confluent kafka topic list --cluster %s`.\nTo list ACLs use `confluent kafka acl list --cluster %s`."
=======
	TopicDoesNotExistOrMissingACLsSuggestions     = "To list topics for the cluster \"%s\", use `ccloud kafka topic list --cluster %s`.\nTo list ACLs use `ccloud kafka acl list --cluster %s`."
>>>>>>> 042b20d8
	InvalidAvailableFlagErrorMsg                  = "invalid value \"%s\" for `--availability` flag"
	InvalidAvailableFlagSuggestions               = "Allowed values for `--availability` flag are: %s, %s."
	InvalidTypeFlagErrorMsg                       = "invalid value \"%s\" for `--type` flag"
	InvalidTypeFlagSuggestions                    = "Allowed values for `--type` flag are: %s, %s, %s."
	NameOrCKUFlagErrorMsg                         = "must either specify --name with non-empty value or --cku (for dedicated clusters) with positive integer"
	NonEmptyNameErrorMsg                          = "`--name` flag value must not be emtpy"
	KafkaClusterNotFoundErrorMsg                  = "kafka cluster \"%s\" not found"
	KafkaClusterStillProvisioningErrorMsg         = "Your cluster is still provisioning, so it can't be updated yet.  Please retry in a few minutes."
	KafkaClusterUpdateFailedSuggestions           = "A cluster can't be updated while still provisioning.  If you just created this cluster, retry in a few minutes."
	KafkaClusterExpandingErrorMsg                 = "Your cluster is expanding. Please wait for that operation to complete before updating again."
	KafkaClusterShrinkingErrorMsg                 = "Your cluster is shrinking. Please wait for that operation to complete before updating again."
	KafkaClusterDeletingErrorMsg                  = "Your cluster is in the process of being deleted. Cannot initiate cluster resize."
	ChooseRightEnvironmentSuggestions             = "Ensure the cluster ID you entered is valid.\n" +
<<<<<<< HEAD
		"Ensure the cluster you are specifying belongs to the currently selected environment with `confluent kafka cluster list`, `confluent environment list`, and `confluent environment use`."
=======
		"Ensure the cluster you are specifying belongs to the currently selected environment with `ccloud kafka cluster list`, `ccloud environment list`, and `ccloud environment use`."
>>>>>>> 042b20d8
	UnknownTopicErrorMsg = "unknown topic \"%s\""

	// kafka topic commands
	TopicExistsOnPremErrorMsg            = "topic \"%s\" already exists for the Kafka cluster"
	TopicExistsOnPremSuggestions         = "To list topics for the cluster, use `confluent kafka topic list --url <url>`."
	FailedToProduceErrorMsg              = "failed to produce offset %d: %s\n"
	FailedToParseConfigErrMsg            = `failed to parse "key=value" pattern from configuration: %s`
	MissingKeyErrorMsg                   = "missing key in message"
	UnknownValueFormatErrorMsg           = "unknown value schema format"
	TopicExistsErrorMsg                  = "topic \"%s\" already exists for Kafka cluster \"%s\""
	TopicExistsSuggestions               = ListTopicSuggestions
	NoAPISecretStoredOrPassedMsg         = "no API secret for API key \"%s\" of resource \"%s\" passed via flag or stored in local CLI state"
	NoAPISecretStoredOrPassedSuggestions = "Pass the API secret with flag \"--api-secret\" or store with `confluent api-key store %s --resource %s`."
	PassedSecretButNotKeyErrorMsg        = "no API key specified"
	PassedSecretButNotKeySuggestions     = "Use the \"api-key\" flag to specify an API key."
	ProducingToCompactedTopicErrorMsg    = "producer has detected an INVALID_RECORD error for topic %s"
	ProducingToCompactedTopicSuggestions = "If the topic has schema validation enabled, ensure you are producing with a schema-enabled producer.\n" +
		"If your topic is compacted, ensure you are producing a record with a key."

	// Cluster Link commands
	EmptyConfigErrorMsg = "Config file name is empty or config file is empty."

	// serialization/deserialization commands
	JsonSchemaInvalidErrorMsg    = "the json schema is invalid"
	JsonDocumentInvalidErrorMsg  = "the json document is invalid"
	ProtoSchemaInvalidErrorMsg   = "the protobuf schema is invalid"
	ProtoDocumentInvalidErrorMsg = "the protobuf document is invalid"

	// ksql commands
	APIKeyAndSecretBothRequired    = "both --api-key and --api-secret must be provided"
	KsqlDBNoServiceAccountErrorMsg = "ACLs do not need to be configured for the ksqlDB app, \"%s\", because it was created with user-level access to the Kafka cluster"
	KsqlDBTerminateClusterMsg      = "Failed to terminate ksqlDB app \"%s\" due to \"%s\".\n"

	// local commands
	NoServicesRunningErrorMsg = "no services running"
	TopNotAvailableErrorMsg   = "top command not available on platform: %s"
	InvalidConnectorErrorMsg  = "invalid connector: %s"
	FailedToStartErrorMsg     = "%s failed to start"
	FailedToStopErrorMsg      = "%s failed to stop"
	JavaRequirementErrorMsg   = "the Confluent CLI requires Java version 1.8 or 1.11.\n" +
		"See https://docs.confluent.io/current/installation/versions-interoperability.html\n" +
		"If you have multiple versions of Java installed, you may need to set JAVA_HOME to the version you want Confluent to use."
	NoLogFoundErrorMsg       = "no log found: to run %s, use \"confluent local services %s start\""
	MacVersionErrorMsg       = "macOS version >= %s is required (detected: %s)"
	JavaExecNotFondErrorMsg  = "could not find java executable, please install java or set JAVA_HOME"
	NothingToDestroyErrorMsg = "nothing to destroy"

	// prompt command
	ParseTimeOutErrorMsg      = "invalid value \"%s\" for `-t, --timeout` flag: unable to parse %s as duration or milliseconds"
	ParsePromptFormatErrorMsg = "error parsing prompt format string \"%s\""

	// schema-registry commands
	CompatibilityOrModeErrorMsg    = "must pass either `--compatibility` or `--mode` flag"
	BothSchemaAndSubjectErrorMsg   = "cannot specify both schema ID and subject/version"
	SchemaOrSubjectErrorMsg        = "must specify either schema ID or subject/version"
	SchemaIntegerErrorMsg          = "invalid schema ID \"%s\""
	SchemaIntegerSuggestions       = "Schema ID must be an integer."
	SchemaExporterNotFoundErrorMsg = "schema exporter \"%s\" not found"

	// secret commands
	EnterInputTypeErrorMsg    = "enter %s"
	PipeInputTypeErrorMsg     = "pipe %s over stdin"
	SpecifyPassphraseErrorMsg = "specify `--passphrase -` if you intend to pipe your passphrase over stdin"
	PipePassphraseErrorMsg    = "pipe your passphrase over stdin"

	// update command
	UpdateClientFailurePrefix      = "update client failure"
	UpdateClientFailureSuggestions = "Please submit a support ticket.\n" +
		"In the meantime, see link for other ways to download the latest CLI version:\n" +
		"https://docs.confluent.io/current/cli/installing.html"
	ReadingYesFlagErrorMsg              = "error reading `--yes` flag as bool"
	CheckingForUpdateErrorMsg           = "error checking for updates"
	UpdateBinaryErrorMsg                = "error updating CLI binary"
	ObtainingReleaseNotesErrorMsg       = "error obtaining release notes: %s"
	ReleaseNotesVersionCheckErrorMsg    = "unable to perform release notes and binary version check: %s"
	ReleaseNotesVersionMismatchErrorMsg = "binary version (v%s) and latest release notes version (v%s) mismatch"

	// auth package
	NoReaderForCustomCertErrorMsg    = "no reader specified for reading custom certificates"
	ReadCertErrorMsg                 = "failed to read certificate"
	NoCertsAppendedErrorMsg          = "no certs appended, using system certs only"
	WriteToNetrcFileErrorMsg         = "unable to write to netrc file \"%s\""
<<<<<<< HEAD
=======
	NetrcCLINameMissingErrorMsg      = "no CLI name specified for netrc credentials"
>>>>>>> 042b20d8
	NetrcCredentialsNotFoundErrorMsg = "login credentials not found in netrc file \"%s\""
	CreateNetrcFileErrorMsg          = "unable to create netrc file \"%s\""
	FailedToObtainedUserSSOErrorMsg  = "unable to obtain SSO info for user \"%s\""
	NonSSOUserErrorMsg               = "tried to obtain SSO token for non SSO user \"%s\""
	NoCredentialsFoundErrorMsg       = "no credentials found"
	NoURLEnvVarErrorMsg              = "no URL env var"
	InvalidInputFormatErrorMsg       = "\"%s\" is not of valid format for field \"%s\""

	// cmd package
	FindKafkaNoClientErrorMsg = "unable to obtain Kafka cluster information for cluster \"%s\": no client"
	InvalidAPIKeyErrorMsg     = "invalid API key \"%s\" for resource \"%s\""
	InvalidAPIKeySuggestions  = "To list API key that belongs to resource \"%s\", use `confluent api-key list --resource %s`.\n" +
		"To create new API key for resource \"%s\", use `confluent api-key create --resource %s`."
	SRNotEnabledErrorMsg    = "Schema Registry not enabled"
	SRNotEnabledSuggestions = "Schema Registry must be enabled for the environment in order to run the command.\n" +
		"You can enable Schema Registry for this environment with `confluent schema-registry cluster enable`."
	EnvironmentNotFoundErrorMsg = "environment \"%s\" not found in context \"%s\""
	MalformedJWTNoExprErrorMsg  = "malformed JWT claims: no expiration"

	// config package
	CorruptedConfigErrorPrefix = "corrupted CLI config"
	CorruptedConfigSuggestions = "Your CLI config file \"%s\" is corrupted.\n" +
		"Remove config file, and run `confluent login` or `confluent context create`.\n" +
		"Unfortunately, your active CLI state will be lost as a result.\n" +
		"Please file a support ticket with details about your config file to help us address this issue.\n" +
		"Please rerun the command with the verbosity flag `-vvvv` and attach the output with the support ticket."
	UnableToCreateConfigErrorMsg       = "unable to create config"
	UnableToReadConfigErrorMsg         = "unable to read config file \"%s\""
	ConfigNotUpToDateErrorMsg          = "config version v%s not up to date with the latest version v%s"
	InvalidConfigVersionErrorMsg       = "invalid config version v%s"
	ParseConfigErrorMsg                = "unable to parse config file \"%s\""
	NoNameContextErrorMsg              = "one of the existing contexts has no name"
	MissingKafkaClusterContextErrorMsg = "context \"%s\" missing KafkaClusterContext"
	MarshalConfigErrorMsg              = "unable to marshal config"
	CreateConfigDirectoryErrorMsg      = "unable to create config directory: %s"
	CreateConfigFileErrorMsg           = "unable to write config to file: %s"
	CurrentContextNotExistErrorMsg     = "the current context \"%s\" does not exist"
	ContextNotExistErrorMsg            = "context \"%s\" does not exist"
	ContextNameExistsErrorMsg          = "cannot create context \"%s\": context with this name already exists"
	CredentialNotFoundErrorMsg         = "credential \"%s\" not found"
	PlatformNotFoundErrorMsg           = "platform \"%s\" not found"
	NoNameCredentialErrorMsg           = "credential must have a name"
	NoNamePlatformErrorMsg             = "platform must have a name"
	UnspecifiedPlatformErrorMsg        = "context \"%s\" has corrupted platform"
	UnspecifiedCredentialErrorMsg      = "context \"%s\" has corrupted credentials"
	ContextStateMismatchErrorMsg       = "context state mismatch for context \"%s\""
	ContextStateNotMappedErrorMsg      = "context state mapping error for context \"%s\""
	ClearInvalidAPIFailErrorMsg        = "unable to clear invalid API key pairs"
	DeleteUserAuthErrorMsg             = "unable to delete user auth"
	ResetInvalidAPIKeyErrorMsg         = "unable to reset invalid active API key"
	NoIDClusterErrorMsg                = "Kafka cluster under context \"%s\" has no ID"

	// local package
	ConfluentHomeNotFoundErrorMsg         = "could not find %s in CONFLUENT_HOME"
	SetConfluentHomeErrorMsg              = "set environment variable CONFLUENT_HOME"
	KafkaScriptFormatNotSupportedErrorMsg = "format %s is not supported in this version"
	KafkaScriptInvalidFormatErrorMsg      = "invalid format: %s"

	// secret package
	EncryptPlainTextErrorMsg           = "failed to encrypt the plain text"
	DecryptCypherErrorMsg              = "failed to decrypt the cipher"
	DataCorruptedErrorMsg              = "failed to decrypt the cipher: data is corrupted"
	ConfigNotInJAASErrorMsg            = "the configuration \"%s\" not present in JAAS configuration"
	OperationNotSupportedErrorMsg      = "the operation \"%s\" is not supported"
	InvalidJAASConfigErrorMsg          = "invalid JAAS configuration: %s"
	ExpectedConfigNameErrorMsg         = "expected a configuration name but received \"%s\""
	LoginModuleControlFlagErrorMsg     = "login module control flag is not specified"
	ConvertPropertiesToJAASErrorMsg    = "failed to convert the properties to a JAAS configuration"
	ValueNotSpecifiedForKeyErrorMsg    = "value is not specified for the key \"%s\""
	MissSemicolonErrorMsg              = "configuration not terminated with a ';'"
	EmptyPassphraseErrorMsg            = "master key passphrase cannot be empty"
	AlreadyGeneratedErrorMsg           = "master key is already generated"
	AlreadyGeneratedSuggestions        = "You can rotate the key with `confluent secret file rotate`."
	InvalidConfigFilePathErrorMsg      = "invalid config file path \"%s\""
	InvalidSecretFilePathErrorMsg      = "invalid secrets file path \"%s\""
	UnwrapDataKeyErrorMsg              = "failed to unwrap the data key: invalid master key or corrupted data key"
	DecryptConfigErrorMsg              = "failed to decrypt config \"%s\": corrupted data"
	SecretConfigFileMissingKeyErrorMsg = "missing config key \"%s\" in secret config file"
	IncorrectPassphraseErrorMsg        = "authentication failure: incorrect master key passphrase"
	SamePassphraseErrorMsg             = "new master key passphrase may not be the same as the previous passphrase"
	EmptyNewConfigListErrorMsg         = "add failed: empty list of new configs"
	EmptyUpdateConfigListErrorMsg      = "update failed: empty list of update configs"
	ConfigKeyNotEncryptedErrorMsg      = "configuration key \"%s\" is not encrypted"
	FileTypeNotSupportedErrorMsg       = "file type \"%s\" currently not supported"
	ConfigKeyNotInJSONErrorMsg         = "configuration key \"%s\" not present in JSON configuration file"
	MasterKeyNotExportedErrorMsg       = "master key is not exported in `%s` environment variable"
	MasterKeyNotExportedSuggestions    = "Set the environment variable `%s` to the master key and execute this command again."
	ConfigKeyNotPresentErrorMsg        = "configuration key \"%s\" not present in the configuration file"
	InvalidJSONFileFormatErrorMsg      = "invalid json file format"
	InvalidFilePathErrorMsg            = "invalid file path \"%s\""
	UnsupportedFileFormatErrorMsg      = "unsupported file format for file \"%s\""

	// sso package
	StartHTTPServerErrorMsg            = "unable to start HTTP server"
	AuthServerRunningErrorMsg          = "CLI HTTP auth server encountered error while running: %s\n"
	AuthServerShutdownErrorMsg         = "CLI HTTP auth server encountered error while shutting down: %s\n"
	BrowserAuthTimedOutErrorMsg        = "timed out while waiting for browser authentication to occur"
	BrowserAuthTimedOutSuggestions     = "Try logging in again."
	LoginFailedCallbackURLErrorMsg     = "authentication callback URL either did not contain a state parameter in query string, or the state parameter was invalid; login will fail"
	LoginFailedQueryStringErrorMsg     = "authentication callback URL did not contain code parameter in query string; login will fail"
	PastedInputErrorMsg                = "pasted input had invalid format"
	LoginFailedStateParamErrorMsg      = "authentication code either did not contain a state parameter or the state parameter was invalid; login will fail"
	OpenWebBrowserErrorMsg             = "unable to open web browser for authorization"
	GenerateRandomSSOProviderErrorMsg  = "unable to generate random bytes for SSO provider state"
	GenerateRandomCodeVerifierErrorMsg = "unable to generate random bytes for code verifier"
	ComputeHashErrorMsg                = "unable to compute hash for code challenge"
	MissingIDTokenFieldErrorMsg        = "oauth token response body did not contain id_token field"
	ConstructOAuthRequestErrorMsg      = "failed to construct oauth token request"
	UnmarshalOAuthTokenErrorMsg        = "failed to unmarshal response body in oauth token request"

	// update package
	ParseVersionErrorMsg            = "unable to parse %s version %s"
	TouchLastCheckFileErrorMsg      = "unable to touch last check file"
	GetTempDirErrorMsg              = "unable to get temp dir for %s"
	DownloadVersionErrorMsg         = "unable to download %s version %s to %s"
	MoveFileErrorMsg                = "unable to move %s to %s"
	MoveRestoreErrorMsg             = "unable to move (restore) %s to %s"
	CopyErrorMsg                    = "unable to copy %s to %s"
	ChmodErrorMsg                   = "unable to chmod 0755 %s"
	SepNonEmptyErrorMsg             = "sep must be a non-empty string"
	NoVersionsErrorMsg              = "no versions found"
	GetBinaryVersionsErrorMsg       = "unable to get available binary versions"
	GetReleaseNotesVersionsErrorMsg = "unable to get available release notes versions"
	UnexpectedS3ResponseErrorMsg    = "received unexpected response from S3: %s"
	MissingRequiredParamErrorMsg    = "missing required parameter: %s"
	ListingS3BucketErrorMsg         = "error listing s3 bucket"
	FindingCredsErrorMsg            = "error while finding credentials"
	EmptyAccessKeyIDErrorMsg        = "access key id is empty for %s"
	AWSCredsExpiredErrorMsg         = "AWS credentials in profile %s are expired"
	FindAWSCredsErrorMsg            = "failed to find AWS credentials in profiles: %s"

	// Flag Errors
<<<<<<< HEAD
	FlagRequiredErrorMsg              = "must use at least one of the following flags: %s"
=======
>>>>>>> 042b20d8
	ProhibitedFlagCombinationErrorMsg = "cannot use `--%s` and `--%s` flags at the same time"
	InvalidFlagValueErrorMsg          = "invalid value \"%s\" for flag `--%s`"
	InvalidFlagValueSuggestions       = "The possible values for flag `%s` are: %s."

	// catcher
	CCloudBackendErrorPrefix           = "CCloud backend error"
	UnexpectedBackendOutputPrefix      = "unexpected CCloud backend output"
	UnexpectedBackendOutputSuggestions = "Please submit a support ticket."
	BackendUnmarshallingErrorMsg       = "protobuf unmarshalling error"
	ResourceNotFoundErrorMsg           = "resource \"%s\" not found"
	ResourceNotFoundSuggestions        = "Check that the resource \"%s\" exists.\n" +
		"To list Kafka clusters, use `confluent kafka cluster list`.\n" +
		"To check schema-registry cluster info, use `confluent schema-registry cluster describe`.\n" +
		"To list KSQL clusters, use `confluent ksql app list`."
	KafkaNotFoundErrorMsg             = "Kafka cluster \"%s\" not found"
	KafkaNotFoundSuggestions          = "To list Kafka clusters, use `confluent kafka cluster list`."
	KSQLNotFoundSuggestions           = "To list KSQL clusters, use `confluent ksql app list`."
	SRNotFoundSuggestions             = "Check the schema-registry cluster ID with `confluent schema-registry cluster describe`."
	KafkaNotReadyErrorMsg             = "Kafka cluster \"%s\" not ready"
	KafkaNotReadySuggestions          = "It may take up to 5 minutes for a recently created Kafka cluster to be ready."
	NoKafkaSelectedErrorMsg           = "no Kafka cluster selected"
	NoKafkaSelectedSuggestions        = "You must pass `--cluster` flag with the command or set an active kafka in your context with `confluent kafka cluster use`."
	UnableToConnectToKafkaErrorMsg    = "unable to connect to Kafka cluster"
	UnableToConnectToKafkaSuggestions = "For recently created Kafka clusters and API keys, it may take a few minutes before the resources are ready.\n" +
		"Otherwise, verify that for Kafka cluster \"%s\" the active API key \"%s\" used is the right one.\n" +
		"Also verify that the correct API secret is stored for the API key.\n" +
		"If the API secret is incorrect, override with `confluent api-key store %s --resource %s --force`.\n" +
		"Finally, ensure the API key being used was not deleted by another user or via the UI (check with `confluent api-key list`)."
	NoAPISecretStoredErrorMsg    = "no API secret for API key \"%s\" of resource \"%s\" stored in local CLI state"
	NoAPISecretStoredSuggestions = "Store the API secret with `confluent api-key store %s --resource %s`."

	// Kafka REST Proxy errors
	InternalServerErrorMsg            = "Internal server error"
	UnknownErrorMsg                   = "Unknown error"
	InternalServerErrorSuggestions    = "Please check the status of your Kafka cluster or submit a support ticket"
	EmptyResponseMsg                  = "Empty server response"
	KafkaRestErrorMsg                 = "Kafka REST request failed: %s %s: %s"
	KafkaRestConnectionMsg            = "Unable to establish Kafka REST connection: %s: %s"
	KafkaRestUnexpectedStatusMsg      = "Kafka REST request failed: %s: Unexpected HTTP Status: %d"
	KafkaRestCertErrorSuggestions     = "To specify a CA certificate, please use the \"ca-cert-path\" flag or set \"CONFLUENT_CA_CERT_PATH\""
	MDSTokenNotFoundMsg               = "No session token found, please enter user credentials. To avoid being prompted, run \"confluent login\"."
	KafkaRestUrlNotFoundErrorMsg      = "Kafka REST URL not found"
	KafkaRestUrlNotFoundSuggestions   = "Pass \"url\" flag or set CONFLUENT_REST_URL environment variable."
	NoClustersFoundErrorMsg           = "No clusters found"
	NoClustersFoundSuggestions        = "Please check the status of your cluster and the Kafka REST bootstrap.servers configuration"
	NeedClientCertAndKeyPathsErrorMsg = "Must set \"client-cert-path\" and \"client-key-path\" flags together"
	InvalidMDSToken                   = "Invalid MDS token"
	InvalidMDSTokenSuggestions        = "Re-login with \"confluent login\"."

	// Special error handling
	avoidTimeoutSuggestion = "To avoid session timeouts, you can save credentials to netrc file with `confluent login --save`."
	NotLoggedInErrorMsg    = "not logged in"
	NotLoggedInSuggestions = "You must be logged in to run this command.\n" +
		avoidTimeoutSuggestion
	SRNotAuthenticatedErrorMsg    = "not logged in, or no Schema Registry endpoint specified"
	SRNotAuthenticatedSuggestions = "You must specify the endpoint for a Schema Registry cluster (--sr-endpoint) or be logged in using `confluent login` to run this command.\n" +
		avoidTimeoutSuggestion
	CorruptedTokenErrorMsg    = "corrupted auth token"
	CorruptedTokenSuggestions = "Please log in again.\n" +
		avoidTimeoutSuggestion
	ExpiredTokenErrorMsg    = "expired token"
	ExpiredTokenSuggestions = "Your session has timed out, you need to log in again.\n" +
		avoidTimeoutSuggestion
	InvalidEmailErrorMsg    = "user \"%s\" not found"
	InvalidEmailSuggestions = "Check the email credential.\n" +
		"If the email is correct, check that you have successfully verified your email.\n" +
		"If the problem persists, please submit a support ticket.\n" +
		avoidTimeoutSuggestion
	InvalidLoginURLMsg            = "invalid URL value, see structure: http(s)://<domain/hostname/ip>:<port>/.\n"
	InvalidLoginErrorMsg          = "incorrect email or password"
	CCloudInvalidLoginSuggestions = avoidTimeoutSuggestion
	NoAPIKeySelectedErrorMsg      = "no API key selected for resource \"%s\""
	NoAPIKeySelectedSuggestions   = "Select an API key for resource \"%s\" with `confluent api-key use <API_KEY> --resource %s`.\n" +
		"To do so, you must have either already created or stored an API key for the resource.\n" +
		"To create an API key, use `confluent api-key create --resource %s`.\n" +
		"To store an existing API key, use `confluent api-key store --resource %s`."

	// Flag parsing errors
	EnvironmentFlagWithApiLoginErrorMsg = "\"environment\" flag should not be passed for API key context"
	ClusterFlagWithApiLoginErrorMsg     = "\"cluster\" flag should not be passed for API key context, cluster is inferred"

	// Special error types
	GenericOpenAPIErrorMsg = "metadata service backend error: %s: %s"
)<|MERGE_RESOLUTION|>--- conflicted
+++ resolved
@@ -34,13 +34,7 @@
 	MalformedConfigErrorMsg           = "bad input file: the audit log configuration for cluster %q uses invalid JSON: %v"
 
 	// login command
-<<<<<<< HEAD
 	NoEnvironmentFoundErrorMsg = "no environment found for authenticated user"
-=======
-	NoEnvironmentFoundErrorMsg      = "no environment found for authenticated user"
-	NoURLFlagOrMdsEnvVarErrorMsg    = "no mds url passed"
-	NoURLFlagOrMdsEnvVarSuggestions = "Use the `--url` flag or set the \"CONFLUENT_MDS_URL\" environment variable."
->>>>>>> 042b20d8
 
 	// confluent cluster commands
 	FetchClusterMetadataErrorMsg     = "unable to fetch cluster metadata: %s - %s"
@@ -121,11 +115,7 @@
 	TopicDoesNotExistErrorMsg                     = "topic \"%s\" does not exist"
 	TopicDoesNotExistSuggestions                  = ListTopicSuggestions
 	TopicDoesNotExistOrMissingACLsErrorMsg        = "topic \"%s\" does not exist or your api key does not have the ACLs required to describe it"
-<<<<<<< HEAD
 	TopicDoesNotExistOrMissingACLsSuggestions     = "To list topics for the cluster \"%s\", use `confluent kafka topic list --cluster %s`.\nTo list ACLs use `confluent kafka acl list --cluster %s`."
-=======
-	TopicDoesNotExistOrMissingACLsSuggestions     = "To list topics for the cluster \"%s\", use `ccloud kafka topic list --cluster %s`.\nTo list ACLs use `ccloud kafka acl list --cluster %s`."
->>>>>>> 042b20d8
 	InvalidAvailableFlagErrorMsg                  = "invalid value \"%s\" for `--availability` flag"
 	InvalidAvailableFlagSuggestions               = "Allowed values for `--availability` flag are: %s, %s."
 	InvalidTypeFlagErrorMsg                       = "invalid value \"%s\" for `--type` flag"
@@ -139,11 +129,7 @@
 	KafkaClusterShrinkingErrorMsg                 = "Your cluster is shrinking. Please wait for that operation to complete before updating again."
 	KafkaClusterDeletingErrorMsg                  = "Your cluster is in the process of being deleted. Cannot initiate cluster resize."
 	ChooseRightEnvironmentSuggestions             = "Ensure the cluster ID you entered is valid.\n" +
-<<<<<<< HEAD
 		"Ensure the cluster you are specifying belongs to the currently selected environment with `confluent kafka cluster list`, `confluent environment list`, and `confluent environment use`."
-=======
-		"Ensure the cluster you are specifying belongs to the currently selected environment with `ccloud kafka cluster list`, `ccloud environment list`, and `ccloud environment use`."
->>>>>>> 042b20d8
 	UnknownTopicErrorMsg = "unknown topic \"%s\""
 
 	// kafka topic commands
@@ -226,10 +212,6 @@
 	ReadCertErrorMsg                 = "failed to read certificate"
 	NoCertsAppendedErrorMsg          = "no certs appended, using system certs only"
 	WriteToNetrcFileErrorMsg         = "unable to write to netrc file \"%s\""
-<<<<<<< HEAD
-=======
-	NetrcCLINameMissingErrorMsg      = "no CLI name specified for netrc credentials"
->>>>>>> 042b20d8
 	NetrcCredentialsNotFoundErrorMsg = "login credentials not found in netrc file \"%s\""
 	CreateNetrcFileErrorMsg          = "unable to create netrc file \"%s\""
 	FailedToObtainedUserSSOErrorMsg  = "unable to obtain SSO info for user \"%s\""
@@ -362,10 +344,7 @@
 	FindAWSCredsErrorMsg            = "failed to find AWS credentials in profiles: %s"
 
 	// Flag Errors
-<<<<<<< HEAD
 	FlagRequiredErrorMsg              = "must use at least one of the following flags: %s"
-=======
->>>>>>> 042b20d8
 	ProhibitedFlagCombinationErrorMsg = "cannot use `--%s` and `--%s` flags at the same time"
 	InvalidFlagValueErrorMsg          = "invalid value \"%s\" for flag `--%s`"
 	InvalidFlagValueSuggestions       = "The possible values for flag `%s` are: %s."
