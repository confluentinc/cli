--- conflicted
+++ resolved
@@ -135,12 +135,8 @@
 	FailedToReadClusterResizeConfirmationErrorMsg = "cluster resize error: failed to read your confirmation"
 	AuthorizeAccountsErrorMsg                     = "BYOK error: please authorize the key for the accounts (%s)x"
 	AuthorizeIdentityErrorMsg                     = "BYOK error: please authorize the key for the identity (%s)"
-<<<<<<< HEAD
 	CKUOnlyForDedicatedErrorMsg                   = "specifying `--cku` flag is valid only for dedicated Kafka cluster creation"
 	EncryptionKeySupportErrorMsg                  = "BYOK via `--encryption-key` is only available for GCP. Use `confluent byok create` to register AWS and Azure keys."
-=======
-	BYOKSupportErrorMsg                           = "BYOK is available on AWS and GCP"
->>>>>>> 2c166cdb
 	CKUMoreThanZeroErrorMsg                       = "`--cku` value must be greater than 0"
 	CKUMoreThanOneErrorMsg                        = "`--cku` value must be greater than 1 for High Durability"
 	ClusterResizeNotSupportedErrorMsg             = "failed to update kafka cluster: cluster resize is only supported on dedicated clusters"
