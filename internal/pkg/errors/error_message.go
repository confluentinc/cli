--- conflicted
+++ resolved
@@ -232,11 +232,7 @@
 	// config package
 	CorruptedConfigErrorPrefix = "corrupted CLI config"
 	CorruptedConfigSuggestions = "Your CLI config file \"%s\" is corrupted.\n" +
-<<<<<<< HEAD
-		"Remove config file, and run `%s login` or `%s context create`.\n" +
-=======
-		"Remove config file, and run `confluent login` or `confluent init`.\n" +
->>>>>>> 37f57053
+		"Remove config file, and run `confluent login` or `confluent context create`.\n" +
 		"Unfortunately, your active CLI state will be lost as a result.\n" +
 		"Please file a support ticket with details about your config file to help us address this issue.\n" +
 		"Please rerun the command with the verbosity flag `-vvvv` and attach the output with the support ticket."
