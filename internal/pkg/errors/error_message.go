--- conflicted
+++ resolved
@@ -429,16 +429,14 @@
 	EnvironmentFlagWithApiLoginErrorMsg = "\"environment\" flag should not be passed for API key context"
 	ClusterFlagWithApiLoginErrorMsg     = "\"cluster\" flag should not be passed for API key context, cluster is inferred"
 
-<<<<<<< HEAD
 	// Partition command errors
 	SpecifyParitionIdWithTopicErrorMsg = "must specify topic along with partition ID"
-=======
+
 	// Broker commands
 	MustSpecifyAllOrBrokerIDErrorMsg = "must pass broker ID argument or specify `--all` flag"
 	OnlySpecifyAllOrBrokerIDErrorMsg = "only specify broker ID argument OR `--all` flag"
 	InvalidBrokerTaskTypeErrorMsg    = "invalid broker task type"
 	InvalidBrokerTaskTypeSuggestions = "Valid broker task types are `remove-broker` and `add-broker`."
->>>>>>> 4897837c
 
 	// Special error types
 	GenericOpenAPIErrorMsg = "metadata service backend error: %s: %s"
