package errors

/*
	Error message and suggestions message associated with them
*/

const (
	// format
	prefixFormat = "%s: %s"

	// admin commands
	BadResourceIDErrorMsg  = "failed parsing resource id: please ensure resource id begins with \"u-\""
	BadEmailFormatErrorMsg = "invalid email structure"

	// api-key commands
	UnableToStoreAPIKeyErrorMsg       = "unable to store API key locally"
	NonKafkaNotImplementedErrorMsg    = "command not yet available for non-Kafka cluster resources"
	RefuseToOverrideSecretErrorMsg    = "refusing to overwrite existing secret for API Key \"%s\""
	RefuseToOverrideSecretSuggestions = "If you would like to override the existing secret stored for API key \"%s\", use `--force` flag."
	APIKeyUseFailedErrorMsg           = "unable to set active API key"
	APIKeyUseFailedSuggestions        = "If you did not create this API key with the CLI or created it on another computer, you must first store the API key and secret locally with `ccloud api-key store %s <secret>`."

	// audit-log command
	EnsureCPSixPlusSuggestions        = "Ensure that you are running against MDS with CP 6.0+."
	UnableToAccessEndpointErrorMsg    = "unable to access endpoint"
	UnableToAccessEndpointSuggestions = EnsureCPSixPlusSuggestions
	AuditLogsNotEnabledErrorMsg       = "Audit Logs are not enabled for this organization."

	// login command
	UnableToSaveUserAuthErrorMsg     = "unable to save user authentication"
	NoEnvironmentFoundErrorMsg       = "no environment found for authenticated user"
	NotUsernameAuthenticatedErrorMsg = "user not username authenticated has no access to ccloud client"
	NoURLFlagOrMdsEnvVarErrorMsg     = "no mds url passed"
	NoURLFlagOrMdsEnvVarSuggestions  = "Use the `--url` flag or set the \"CONFLUENT_MDS_URL\" environment variable."

	// confluent cluster commands
	FetchClusterMetadataErrorMsg     = "unable to fetch cluster metadata: %s - %s"
	AccessClusterRegistryErrorMsg    = "unable to access Cluster Registry"
	AccessClusterRegistrySuggestions = EnsureCPSixPlusSuggestions
	MustSpecifyOneClusterIDErrorMsg  = "must specify at least one cluster ID"
	ProtocolNotSupportedErrorMsg     = "protocol %s is currently not supported"

	// completion command
	UnsupportedShellErrorMsg = "unsupported shell type \"%s\""

	// connect and connector-catalog commands
	EmptyConfigFileErrorMsg            = "connector config file \"%s\" is empty"
	MissingRequiredConfigsErrorMsg     = "required configs \"name\" and \"connector.class\" missing from connector config file \"%s\""
	PluginNameNotPassedErrorMsg        = "plugin name must be passed"
	InvalidCloudErrorMsg               = "error defining plugin on given Kafka cluster"
	ConnectLogEventsNotEnabledErrorMsg = "Connect Log Events are not enabled for this organization."

	// environment command
	EnvNotFoundErrorMsg    = "environment \"%s\" not found"
	EnvNotFoundSuggestions = "List available environments with `ccloud environment list`."
	EnvSwitchErrorMsg      = "failed to switch environment: failed to save config"
	EnvRefreshErrorMsg     = "unable to save user auth while refreshing environment list"

	// iam acl & kafka acl commands
	UnableToPerformAclErrorMsg    = "unable to %s ACLs: %s"
	UnableToPerformAclSuggestions = "Ensure that you're running against MDS with CP 5.4+."
	MustSetAllowOrDenyErrorMsg    = "--allow or --deny must be set when adding or deleting an ACL"
	MustSetResourceTypeErrorMsg   = "exactly one resource type (%v) must be set"
	InvalidOperationValueErrorMsg = "invalid operation value: %s"
	ExactlyOneSetErrorMsg         = "exactly one of %v must be set"

	// iam role commands
	UnknownRoleErrorMsg    = "unknown role \"%s\""
	UnknownRoleSuggestions = "The available roles are: %s"

	// iam role-binding commands
	PrincipalFormatErrorMsg         = "incorrect principal format specified"
	PrincipalFormatSuggestions      = "Principal must be specified in this format: `<Principal Type>:<Principal Name>`."
	ResourceFormatErrorMsg          = "incorrect resource format specified"
	ResourceFormatSuggestions       = "Resource must be specified in this format: `<Resource Type>:<Resource Name>`."
	LookUpRoleErrorMsg              = "failed to lookup role \"%s\""
	LookUpRoleSuggestions           = "To check for valid roles, use `confluent role list`."
	InvalidResourceTypeErrorMsg     = "invalid resource type \"%s\""
	InvalidResourceTypeSuggestions  = "The available resource types are: %s"
	SpecifyKafkaIDErrorMsg          = "must also specify a --kafka-cluster-id to uniquely identify the scope"
	SpecifyCloudClusterErrorMsg     = "must specify cloud-cluster flag to indicate role binding scope"
	SpecifyEnvironmentErrorMsg      = "must specify environment flag to indicate role binding scope"
	BothClusterNameAndScopeErrorMsg = "cannot specify both cluster name and cluster scope"
	SpecifyClusterErrorMsg          = "must specify either cluster ID to indicate role binding scope or the cluster name"
	MoreThanOneNonKafkaErrorMsg     = "cannot specify more than one non-Kafka cluster ID for a scope"
	PrincipalOrRoleRequiredErrorMsg = "must specify either principal or role"
	HTTPStatusCodeErrorMsg          = "no error but received HTTP status code %d"
	HTTPStatusCodeSuggestions       = "Please file a support ticket with details."

	// init command
	CannotBeEmptyErrorMsg         = "%s cannot be empty"
	OnlyKafkaAuthErrorMsg         = "only `kafka-auth` is currently supported"
	UnknownCredentialTypeErrorMsg = "credential type %d unknown"

	// kafka cluster commands
<<<<<<< HEAD
	ListTopicSuggestions                  = "To list topics for the cluster \"%s\", use `ccloud kafka topic list --cluster %s`."
	FailedToRenderKeyPolicyErrorMsg       = "BYOK error: failed to render key policy"
	FailedToReadConfirmationErrorMsg      = "BYOK error: failed to read your confirmation"
	AuthorizeAccountsErrorMsg             = "BYOK error: please authorize the key for the accounts (%s)x"
	AuthorizeIdentityErrorMsg             = "BYOK error: please authorize the key for the identity (%s)"
	CKUOnlyForDedicatedErrorMsg           = "specifying `--cku` flag is valid only for dedicated Kafka cluster creation"
	BYOKSupportErrorMsg                   = "BYOK is available on AWS and GCP."
	CKUMoreThanZeroErrorMsg               = "`--cku` value must be greater than 0"
	CloudRegionNotAvailableErrorMsg       = "\"%s\" is not an available region for \"%s\""
	CloudRegionNotAvailableSuggestions    = "To view a list of available regions for \"%s\", use `ccloud kafka region list --cloud %s`."
	CloudProviderNotAvailableErrorMsg     = "\"%s\" is not an available cloud provider"
	CloudProviderNotAvailableSuggestions  = "To view a list of available cloud providers and regions, use `ccloud kafka region list`."
	TopicNotExistsErrorMsg                = "topic \"%s\" does not exist"
	TopicNotExistsSuggestions             = ListTopicSuggestions
	InvalidAvailableFlagErrorMsg          = "invalid value \"%s\" for `--availability` flag"
	InvalidAvailableFlagSuggestions       = "Allowed values for `--availability` flag are: %s, %s."
	InvalidTypeFlagErrorMsg               = "invalid value \"%s\" for `--type` flag"
	InvalidTypeFlagSuggestions            = "Allowed values for `--type` flag are: %s, %s, %s."
	NameOrCKUFlagErrorMsg                 = "must either specify --name with non-empty value or --cku (for dedicated clusters) with positive integer"
	NonEmptyNameErrorMsg                  = "`--name` flag value must not be emtpy"
	KafkaClusterStillProvisioningErrorMsg = "Your cluster is still provisioning, so it can't be updated yet.  Please retry in a few minutes."
	KafkaClusterUpdateFailedSuggestions   = "A cluster can't be updated while still provisioning.  If you just created this cluster, retry in a few minutes."
	KafkaClusterExpandingErrorMsg         = "Your cluster is already expanding.  Please wait for that operation to complete before updating again."
=======
	ListTopicSuggestions                 = "To list topics for the cluster \"%s\", use `ccloud kafka topic list --cluster %s`."
	FailedToRenderKeyPolicyErrorMsg      = "BYOK error: failed to render key policy"
	FailedToReadConfirmationErrorMsg     = "BYOK error: failed to read your confirmation"
	AuthorizeAccountsErrorMsg            = "BYOK error: please authorize the key for the accounts (%s)x"
	AuthorizeIdentityErrorMsg            = "BYOK error: please authorize the key for the identity (%s)"
	CKUOnlyForDedicatedErrorMsg          = "specifying `--cku` flag is valid only for dedicated Kafka cluster creation"
	BYOKSupportErrorMsg                  = "BYOK is available on AWS and GCP."
	CKUMoreThanZeroErrorMsg              = "`--cku` value must be greater than 0"
	CloudRegionNotAvailableErrorMsg      = "\"%s\" is not an available region for \"%s\""
	CloudRegionNotAvailableSuggestions   = "To view a list of available regions for \"%s\", use `ccloud kafka region list --cloud %s`."
	CloudProviderNotAvailableErrorMsg    = "\"%s\" is not an available cloud provider"
	CloudProviderNotAvailableSuggestions = "To view a list of available cloud providers and regions, use `ccloud kafka region list`."
	TopicNotExistsErrorMsg               = "topic \"%s\" does not exist"
	TopicNotExistsSuggestions            = ListTopicSuggestions
	InvalidAvailableFlagErrorMsg         = "invalid value \"%s\" for `--availability` flag"
	InvalidAvailableFlagSuggestions      = "Allowed values for `--availability` flag are: %s, %s."
	InvalidTypeFlagErrorMsg              = "invalid value \"%s\" for `--type` flag"
	InvalidTypeFlagSuggestions           = "Allowed values for `--type` flag are: %s, %s, %s."
	NameOrCKUFlagErrorMsg                = "must either specify --name with non-empty value or --cku (for dedicated clusters) with positive integer"
	NonEmptyNameErrorMsg                 = "`--name` flag value must not be empty"
	ChooseRightEnvironmentSuggestions    = "Ensure the cluster ID you entered is valid.\n" +
		"Ensure the cluster you are specifying belongs to the currently selected environment with `ccloud kafka cluster list`, `ccloud environment list`, and `ccloud environment use`."
>>>>>>> e9217f47

	// kafka topic commands
	TopicExistsOnPremErrorMsg            = "topic \"%s\" already exists for the Kafka cluster"
	TopicExistsOnPremSuggestions         = "To list topics for the cluster, use `confluent kafka topic list --url <url>`."
	FailedToProduceErrorMsg              = "failed to produce offset %d: %s\n"
	ConfigurationFormErrorMsg            = "configuration must be in the form of key=value"
	MissingKeyErrorMsg                   = "missing key in message"
	UnknownValueFormatErrorMsg           = "unknown value schema format"
	TopicExistsErrorMsg                  = "topic \"%s\" already exists for Kafka cluster \"%s\""
	TopicExistsSuggestions               = ListTopicSuggestions
	NoAPISecretStoredOrPassedMsg         = "no API secret for API key \"%s\" of resource \"%s\" passed via flag or stored in local CLI state"
	NoAPISecretStoredOrPassedSuggestions = "Pass the API secret with flag \"--api-secret\" or store with `ccloud api-key store %s --resource %s`."
	PassedSecretButNotKeyErrorMsg        = "no API key specified"
	PassedSecretButNotKeySuggestions     = "Use the \"api-key\" flag to specify an API key."
	ProducingToCompactedTopicErrorMsg    = "producer has detected an INVALID_RECORD error for topic %s"
	ProducingToCompactedTopicSuggestions = "If the topic has schema validation enabled, ensure you are producing with a schema-enabled producer.\n" +
		"If your topic is compacted, ensure you are producing a record with a key."

	// Cluster Link commands
	EmptyConfigErrorMsg = "Config file name is empty or config file is empty."

	// serialization/deserialization commands
	JsonSchemaInvalidErrorMsg    = "the json schema is invalid"
	JsonDocumentInvalidErrorMsg  = "the json document is invalid"
	ProtoSchemaInvalidErrorMsg   = "the protobuf schema is invalid"
	ProtoDocumentInvalidErrorMsg = "the protobuf document is invalid"

	// ksql commands
	NoServiceAccountErrorMsg    = "no service account found for KSQL cluster \"%s\""
	APIKeyAndSecretBothRequired = "both --api-key and --api-secret must be provided"

	// local commands
	NoServicesRunningErrorMsg = "no services running"
	TopNotAvailableErrorMsg   = "top command not available on platform: %s"
	InvalidConnectorErrorMsg  = "invalid connector: %s"
	FailedToStartErrorMsg     = "%s failed to start"
	FailedToStopErrorMsg      = "%s failed to stop"
	JavaRequirementErrorMsg   = "the Confluent CLI requires Java version 1.8 or 1.11.\n" +
		"See https://docs.confluent.io/current/installation/versions-interoperability.html\n" +
		"If you have multiple versions of Java installed, you may need to set JAVA_HOME to the version you want Confluent to use."
	NoLogFoundErrorMsg       = "no log found: to run %s, use \"confluent local services %s start\""
	MacVersionErrorMsg       = "macOS version >= %s is required (detected: %s)"
	JavaExecNotFondErrorMsg  = "could not find java executable, please install java or set JAVA_HOME"
	NothingToDestroyErrorMsg = "nothing to destroy"

	// prompt command
	ParseTimeOutErrorMsg      = "invalid value \"%s\" for `-t, --timeout` flag: unable to parse %s as duration or milliseconds"
	ParsePromptFormatErrorMsg = "error parsing prompt format string \"%s\""

	// schema-registry commands
	CompatibilityOrModeErrorMsg  = "must pass either `--compatibility` or `--mode` flag"
	BothSchemaAndSubjectErrorMsg = "cannot specify both schema ID and subject/version"
	SchemaOrSubjectErrorMsg      = "must specify either schema ID or subject/version"
	SchemaIntegerErrorMsg        = "invalid schema ID \"%s\""
	SchemaIntegerSuggestions     = "Schema ID must be an integer."

	// secret commands
	EnterInputTypeErrorMsg    = "enter %s"
	PipeInputTypeErrorMsg     = "pipe %s over stdin"
	SpecifyPassphraseErrorMsg = "specify `--passphrase -` if you intend to pipe your passphrase over stdin"
	PipePassphraseErrorMsg    = "pipe your passphrase over stdin"

	// update command
	UpdateClientFailurePrefix      = "update client failure"
	UpdateClientFailureSuggestions = "Please submit a support ticket.\n" +
		"In the meantime, see link for other ways to download the latest CLI version:\n" +
		"%s"
	ReadingYesFlagErrorMsg              = "error reading `--yes` flag as bool"
	CheckingForUpdateErrorMsg           = "error checking for updates"
	UpdateBinaryErrorMsg                = "error updating CLI binary"
	ObtainingReleaseNotesErrorMsg       = "error obtaining release notes: %s"
	ReleaseNotesVersionCheckErrorMsg    = "unable to perform release notes and binary version check: %s"
	ReleaseNotesVersionMismatchErrorMsg = "binary version (v%s) and latest release notes version (v%s) mismatch"

	// auth package
	NoReaderForCustomCertErrorMsg       = "no reader specified for reading custom certificates"
	ReadCertErrorMsg                    = "failed to read certificate"
	NoCertsAppendedErrorMsg             = "no certs appended, using system certs only"
	WriteToNetrcFileErrorMsg            = "unable to write to netrc file \"%s\""
	ResolvingNetrcFilepathErrorMsg      = "unable to resolve netrc filepath at \"%s\""
	NetrcCLINameMissingErrorMsg         = "no CLI name specified for netrc credentials"
	GetNetrcCredentialsFromFileErrorMsg = "unable to get credentials from netrc file \"%s\""
	NetrcCredentialsNotFoundErrorMsg    = "login credentials not found in netrc file \"%s\""
	CreateNetrcFileErrorMsg             = "unable to create netrc file \"%s\""
	FailedToObtainedUserSSOErrorMsg     = "unable to obtain SSO info for user \"%s\""
	NonSSOUserErrorMsg                  = "tried to obtain SSO token for non SSO user \"%s\""
	NoCredentialsFoundErrorMsg          = "no credentials found"
	NoURLEnvVarErrorMsg                 = "no URL env var"

	// cmd package
	FindKafkaNoClientErrorMsg = "unable to obtain Kafka cluster information for cluster \"%s\": no client"
	InvalidAPIKeyErrorMsg     = "invalid API key \"%s\" for resource \"%s\""
	InvalidAPIKeySuggestions  = "To list API key that belongs to resource \"%s\", use `ccloud api-key list --resource %s`.\n" +
		"To create new API key for resource \"%s\", use `ccloud api-key create --resource %s`."
	SRNotEnabledErrorMsg    = "Schema Registry not enabled"
	SRNotEnabledSuggestions = "Schema Registry must be enabled for the environment in order to run the command.\n" +
		"You can enable Schema Registry for this environment with `ccloud schema-registry cluster enable`."
	EnvironmentNotFoundErrorMsg = "environment \"%s\" not found in context \"%s\""
	MalformedJWTNoExprErrorMsg  = "malformed JWT claims: no expiration"

	// config package
	CorruptedConfigErrorPrefix = "corrupted CLI config"
	CorruptedConfigSuggestions = "Your CLI config file \"%s\" is corrupted.\n" +
		"Remove config file, and run `%s login` or `%s init`.\n" +
		"Unfortunately, your active CLI state will be lost as a result.\n" +
		"Please file a support ticket with details about your config file to help us address this issue.\n" +
		"Please rerun the command with the verbosity flag `-vvvv` and attach the output with the support ticket."
	UnableToCreateConfigErrorMsg       = "unable to create config"
	UnableToReadConfigErrorMsg         = "unable to read config file \"%s\""
	ConfigNotUpToDateErrorMsg          = "config version v%s not up to date with the latest version v%s"
	InvalidConfigVersionErrorMsg       = "invalid config version v%s"
	ParseConfigErrorMsg                = "unable to parse config file \"%s\""
	NoNameContextErrorMsg              = "one of the existing contexts has no name"
	MissingKafkaClusterContextErrorMsg = "context \"%s\" missing KafkaClusterContext"
	MarshalConfigErrorMsg              = "unable to marshal config"
	CreateConfigDirectoryErrorMsg      = "unable to create config directory: %s"
	CreateConfigFileErrorMsg           = "unable to write config to file: %s"
	CurrentContextNotExistErrorMsg     = "the current context \"%s\" does not exist"
	ContextNotExistErrorMsg            = "context \"%s\" does not exist"
	ContextNameExistsErrorMsg          = "cannot create context \"%s\": context with this name already exists"
	CredentialNotFoundErrorMsg         = "credential \"%s\" not found"
	PlatformNotFoundErrorMsg           = "platform \"%s\" not found"
	NoNameCredentialErrorMsg           = "credential must have a name"
	NoNamePlatformErrorMsg             = "platform must have a name"
	ResolvingConfigPathErrorMsg        = "error resolving the config filepath at \"%s\" has occurred"
	ResolvingConfigPathSuggestions     = "Try moving the config file to a different location."
	UnspecifiedPlatformErrorMsg        = "context \"%s\" has corrupted platform"
	UnspecifiedCredentialErrorMsg      = "context \"%s\" has corrupted credentials"
	ContextStateMismatchErrorMsg       = "context state mismatch for context \"%s\""
	ContextStateNotMappedErrorMsg      = "context state mapping error for context \"%s\""
	ClearInvalidAPIFailErrorMsg        = "unable to clear invalid API key pairs"
	DeleteUserAuthErrorMsg             = "unable to delete user auth"
	ResetInvalidAPIKeyErrorMsg         = "unable to reset invalid active API key"
	NoIDClusterErrorMsg                = "Kafka cluster under context \"%s\" has no ID"

	// local package
	ConfluentHomeNotFoundErrorMsg         = "could not find %s in CONFLUENT_HOME"
	SetConfluentHomeErrorMsg              = "set environment variable CONFLUENT_HOME"
	KafkaScriptFormatNotSupportedErrorMsg = "format %s is not supported in this version"
	KafkaScriptInvalidFormatErrorMsg      = "invalid format: %s"

	// secret package
	EncryptPlainTextErrorMsg           = "failed to encrypt the plain text"
	DecryptCypherErrorMsg              = "failed to decrypt the cipher"
	DataCorruptedErrorMsg              = "failed to decrypt the cipher: data is corrupted"
	ConfigNotInJAASErrorMsg            = "the configuration \"%s\" not present in JAAS configuration"
	OperationNotSupportedErrorMsg      = "the operation \"%s\" is not supported"
	InvalidJAASConfigErrorMsg          = "invalid JAAS configuration: %s"
	ExpectedConfigNameErrorMsg         = "expected a configuration name but received \"%s\""
	LoginModuleControlFlagErrorMsg     = "login module control flag is not specified"
	ConvertPropertiesToJAASErrorMsg    = "failed to convert the properties to a JAAS configuration"
	ValueNotSpecifiedForKeyErrorMsg    = "value is not specified for the key \"%s\""
	MissSemicolonErrorMsg              = "configuration not terminated with a ';'"
	EmptyPassphraseErrorMsg            = "master key passphrase cannot be empty"
	AlreadyGeneratedErrorMsg           = "master key is already generated"
	AlreadyGeneratedSuggestions        = "You can rotate the key with `confluent secret file rotate`."
	InvalidConfigFilePathErrorMsg      = "invalid config file path \"%s\""
	InvalidSecretFilePathErrorMsg      = "invalid secrets file path \"%s\""
	UnwrapDataKeyErrorMsg              = "failed to unwrap the data key: invalid master key or corrupted data key"
	DecryptConfigErrorMsg              = "failed to decrypt config \"%s\": corrupted data"
	SecretConfigFileMissingKeyErrorMsg = "missing config key \"%s\" in secret config file"
	IncorrectPassphraseErrorMsg        = "authentication failure: incorrect master key passphrase"
	SamePassphraseErrorMsg             = "new master key passphrase may not be the same as the previous passphrase"
	EmptyNewConfigListErrorMsg         = "add failed: empty list of new configs"
	EmptyUpdateConfigListErrorMsg      = "update failed: empty list of update configs"
	ConfigKeyNotEncryptedErrorMsg      = "configuration key \"%s\" is not encrypted"
	FileTypeNotSupportedErrorMsg       = "file type \"%s\" currently not supported"
	ConfigKeyNotInJSONErrorMsg         = "configuration key \"%s\" not present in JSON configuration file"
	MasterKeyNotExportedErrorMsg       = "master key is not exported in `%s` environment variable"
	MasterKeyNotExportedSuggestions    = "Set the environment variable `%s` to the master key and execute this command again."
	ConfigKeyNotPresentErrorMsg        = "configuration key \"%s\" not present in the configuration file"
	InvalidJSONFileFormatErrorMsg      = "invalid json file format"
	InvalidFilePathErrorMsg            = "invalid file path \"%s\""
	UnsupportedFileFormatErrorMsg      = "unsupported file format for file \"%s\""

	// sso package
	StartHTTPServerErrorMsg            = "unable to start HTTP server"
	AuthServerRunningErrorMsg          = "CLI HTTP auth server encountered error while running: %s\n"
	AuthServerShutdownErrorMsg         = "CLI HTTP auth server encountered error while shutting down: %s\n"
	BrowserAuthTimedOutErrorMsg        = "timed out while waiting for browser authentication to occur"
	BrowserAuthTimedOutSuggestions     = "Try logging in again."
	LoginFailedCallbackURLErrorMsg     = "authentication callback URL either did not contain a state parameter in query string, or the state parameter was invalid; login will fail"
	LoginFailedQueryStringErrorMsg     = "authentication callback URL did not contain code parameter in query string; login will fail"
	ReadCallbackPageTemplateErrorMsg   = "could not read callback page template"
	PastedInputErrorMsg                = "pasted input had invalid format"
	LoginFailedStateParamErrorMsg      = "authentication code either did not contain a state parameter or the state parameter was invalid; login will fail"
	OpenWebBrowserErrorMsg             = "unable to open web browser for authorization"
	GenerateRandomSSOProviderErrorMsg  = "unable to generate random bytes for SSO provider state"
	GenerateRandomCodeVerifierErrorMsg = "unable to generate random bytes for code verifier"
	ComputeHashErrorMsg                = "unable to compute hash for code challenge"
	MissingIDTokenFieldErrorMsg        = "oauth token response body did not contain id_token field"
	ConstructOAuthRequestErrorMsg      = "failed to construct oauth token request"
	UnmarshalOAuthTokenErrorMsg        = "failed to unmarshal response body in oauth token request"

	// update package
	ParseVersionErrorMsg            = "unable to parse %s version %s"
	TouchLastCheckFileErrorMsg      = "unable to touch last check file"
	GetTempDirErrorMsg              = "unable to get temp dir for %s"
	DownloadVersionErrorMsg         = "unable to download %s version %s to %s"
	MoveFileErrorMsg                = "unable to move %s to %s"
	MoveRestoreErrorMsg             = "unable to move (restore) %s to %s"
	CopyErrorMsg                    = "unable to copy %s to %s"
	ChmodErrorMsg                   = "unable to chmod 0755 %s"
	SepNonEmptyErrorMsg             = "sep must be a non-empty string"
	NoVersionsErrorMsg              = "no versions found"
	GetBinaryVersionsErrorMsg       = "unable to get available binary versions"
	GetReleaseNotesVersionsErrorMsg = "unable to get available release notes versions"
	UnexpectedS3ResponseErrorMsg    = "received unexpected response from S3: %s"
	MissingRequiredParamErrorMsg    = "missing required parameter: %s"
	ListingS3BucketErrorMsg         = "error listing s3 bucket"
	FindingCredsErrorMsg            = "error while finding credentials"
	EmptyAccessKeyIDErrorMsg        = "access key id is empty for %s"
	AWSCredsExpiredErrorMsg         = "AWS credentials in profile %s are expired"
	FindAWSCredsErrorMsg            = "failed to find AWS credentials in profiles: %s"

	// Flag Errors
	ProhibitedFlagCombinationErrorMsg        = "cannot use `--%s` and `--%s` flags at the same time"
	InvalidFlagValueErrorMsg                 = "invalid value \"%s\" for flag `--%s`"
	InvalidFlagValueSuggestions              = "The possible values for flag `%s` are: %s."
	InvalidFlagValueWithWrappedErrorErrorMsg = "invalid value \"%s\" for flag `--%s`: %v"

	// catcher
	CCloudBackendErrorPrefix           = "CCloud backend error"
	UnexpectedBackendOutputPrefix      = "unexpected CCloud backend output"
	UnexpectedBackendOutputSuggestions = "Please submit a support ticket."
	BackendUnmarshallingErrorMsg       = "protobuf unmarshalling error"
	ResourceNotFoundErrorMsg           = "resource \"%s\" not found"
	ResourceNotFoundSuggestions        = "Check that the resource \"%s\" exists.\n" +
		"To list Kafka clusters, use `ccloud kafka cluster list`.\n" +
		"To check schema-registry cluster info, use `ccloud schema-registry cluster describe`.\n" +
		"To list KSQL clusters, use `ccloud ksql app list`."
	KafkaNotFoundErrorMsg             = "Kafka cluster \"%s\" not found"
	KafkaNotFoundSuggestions          = "To list Kafka clusters, use `ccloud kafka cluster list`."
	KSQLNotFoundSuggestions           = "To list KSQL clusters, use `ccloud ksql app list`."
	SRNotFoundSuggestions             = "Check the schema-registry cluster ID with `ccloud schema-registry cluster describe`."
	KafkaNotReadyErrorMsg             = "Kafka cluster \"%s\" not ready"
	KafkaNotReadySuggestions          = "It may take up to 5 minutes for a recently created Kafka cluster to be ready."
	NoKafkaSelectedErrorMsg           = "no Kafka cluster selected"
	NoKafkaSelectedSuggestions        = "You must pass `--cluster` flag with the command or set an active kafka in your context with `ccloud kafka cluster use`."
	UnableToConnectToKafkaErrorMsg    = "unable to connect to Kafka cluster"
	UnableToConnectToKafkaSuggestions = "For recently created Kafka clusters and API keys, it may take a few minutes before the resources are ready.\n" +
		"Otherwise, verify that for Kafka cluster \"%s\" the active API key \"%s\" used is the right one.\n" +
		"Also verify that the correct API secret is stored for the API key.\n" +
		"If the API secret is incorrect, override with `ccloud api-key store %s --resource %s --force`.\n" +
		"Finally, ensure the API key being used was not deleted by another user or via the UI (check with `ccloud api-key list`)."
	NoAPISecretStoredErrorMsg    = "no API secret for API key \"%s\" of resource \"%s\" stored in local CLI state"
	NoAPISecretStoredSuggestions = "Store the API secret with `ccloud api-key store %s --resource %s`."

	// Kafka REST Proxy errors
	InternalServerErrorMsg            = "Internal server error"
	UnknownErrorMsg                   = "Unknown error"
	InternalServerErrorSuggestions    = "Please check the status of your Kafka cluster or submit a support ticket"
	InvalidBootstrapServerErrorMsg    = "Invalid bootstrap server"
	EmptyResponseMsg                  = "Empty server response"
	KafkaRestErrorMsg                 = "Kafka REST request failed: %s %s: %s"
	KafkaRestConnectionMsg            = "Unable to establish Kafka REST connection: %s: %s"
	KafkaRestUnexpectedStatusMsg      = "Kafka REST request failed: %s: Unexpected HTTP Status: %d"
	KafkaRestCertErrorSuggestions     = "To specify a CA certificate, please use the \"ca-cert-path\" flag or set \"CONFLUENT_CA_CERT_PATH\""
	MDSTokenNotFoundMsg               = "No session token found, please enter user credentials. To avoid being prompted, run \"confluent login\"."
	KafkaRestUrlNotFoundErrorMsg      = "Kafka REST URL not found"
	KafkaRestUrlNotFoundSuggestions   = "Pass \"url\" flag or set CONFLUENT_REST_URL environment variable."
	NoClustersFoundErrorMsg           = "No clusters found"
	NoClustersFoundSuggestions        = "Please check the status of your cluster and the Kafka REST bootstrap.servers configuration"
	NeedClientCertAndKeyPathsErrorMsg = "Must set \"client-cert-path\" and \"client-key-path\" flags together"
	InvalidMDSToken                   = "Invalid MDS token"
	InvalidMDSTokenSuggestions        = "Re-login with \"confluent login\"."

	// Special error handling
	avoidTimeoutWithCLINameSuggestion = "To avoid session timeouts, you can save credentials to netrc file with `%s login --save`."
	ccloudAvoidTimeoutSuggestion      = "To avoid session timeouts, you can save credentials to netrc file with `ccloud login --save`."
	avoidTimeoutGeneralSuggestion     = "To avoid session timeouts, you can save credentials to netrc file by logging in with `--save` flag."
	NotLoggedInErrorMsg               = "not logged in"
	NotLoggedInSuggestions            = "You must be logged in to run this command.\n" +
		avoidTimeoutWithCLINameSuggestion
	SRNotAuthenticatedErrorMsg    = "not logged in, and no Schema Registry endpoint specified"
	SRNotAuthenticatedSuggestions = "You must specify the endpoint for a Schema Registry cluster (--sr-endpoint) or be logged in using `ccloud login` to run this command.\n" +
		avoidTimeoutWithCLINameSuggestion
	CorruptedTokenErrorMsg    = "corrupted auth token"
	CorruptedTokenSuggestions = "Please log in again.\n" +
		avoidTimeoutGeneralSuggestion
	ExpiredTokenErrorMsg    = "expired token"
	ExpiredTokenSuggestions = "Your session has timed out, you need to log in again.\n" +
		avoidTimeoutGeneralSuggestion
	InvalidEmailErrorMsg    = "user \"%s\" not found"
	InvalidEmailSuggestions = "Check the email credential.\n" +
		"If the email is correct, check that you have successfully verified your email.\n" +
		"If the problem persists, please submit a support ticket.\n" +
		ccloudAvoidTimeoutSuggestion
	InvalidLoginURLMsg            = "invalid URL value, see structure: http(s)://<domain/hostname/ip>:<port>/.\n"
	InvalidLoginErrorMsg          = "incorrect email or password"
	CCloudInvalidLoginSuggestions = ccloudAvoidTimeoutSuggestion
	NoAPIKeySelectedErrorMsg      = "no API key selected for resource \"%s\""
	NoAPIKeySelectedSuggestions   = "Select an API key for resource \"%s\" with `ccloud api-key use <API_KEY> --resource %s`.\n" +
		"To do so, you must have either already created or stored an API key for the resource.\n" +
		"To create an API key, use `ccloud api-key create --resource %s`.\n" +
		"To store an existing API key, use `ccloud api-key store --resource %s`."

	//Flag parsing errors
	EnvironmentFlagWithApiLoginErrorMsg = "\"environment\" flag should not be passed for API key context"
	ClusterFlagWithApiLoginErrorMsg     = "\"cluster\" flag should not be passed for API key context, cluster is inferred"

	// Special error types
	GenericOpenAPIErrorMsg = "Metadata Service backend error: %s: %s"
)<|MERGE_RESOLUTION|>--- conflicted
+++ resolved
@@ -93,7 +93,6 @@
 	UnknownCredentialTypeErrorMsg = "credential type %d unknown"
 
 	// kafka cluster commands
-<<<<<<< HEAD
 	ListTopicSuggestions                  = "To list topics for the cluster \"%s\", use `ccloud kafka topic list --cluster %s`."
 	FailedToRenderKeyPolicyErrorMsg       = "BYOK error: failed to render key policy"
 	FailedToReadConfirmationErrorMsg      = "BYOK error: failed to read your confirmation"
@@ -117,30 +116,7 @@
 	KafkaClusterStillProvisioningErrorMsg = "Your cluster is still provisioning, so it can't be updated yet.  Please retry in a few minutes."
 	KafkaClusterUpdateFailedSuggestions   = "A cluster can't be updated while still provisioning.  If you just created this cluster, retry in a few minutes."
 	KafkaClusterExpandingErrorMsg         = "Your cluster is already expanding.  Please wait for that operation to complete before updating again."
-=======
-	ListTopicSuggestions                 = "To list topics for the cluster \"%s\", use `ccloud kafka topic list --cluster %s`."
-	FailedToRenderKeyPolicyErrorMsg      = "BYOK error: failed to render key policy"
-	FailedToReadConfirmationErrorMsg     = "BYOK error: failed to read your confirmation"
-	AuthorizeAccountsErrorMsg            = "BYOK error: please authorize the key for the accounts (%s)x"
-	AuthorizeIdentityErrorMsg            = "BYOK error: please authorize the key for the identity (%s)"
-	CKUOnlyForDedicatedErrorMsg          = "specifying `--cku` flag is valid only for dedicated Kafka cluster creation"
-	BYOKSupportErrorMsg                  = "BYOK is available on AWS and GCP."
-	CKUMoreThanZeroErrorMsg              = "`--cku` value must be greater than 0"
-	CloudRegionNotAvailableErrorMsg      = "\"%s\" is not an available region for \"%s\""
-	CloudRegionNotAvailableSuggestions   = "To view a list of available regions for \"%s\", use `ccloud kafka region list --cloud %s`."
-	CloudProviderNotAvailableErrorMsg    = "\"%s\" is not an available cloud provider"
-	CloudProviderNotAvailableSuggestions = "To view a list of available cloud providers and regions, use `ccloud kafka region list`."
-	TopicNotExistsErrorMsg               = "topic \"%s\" does not exist"
-	TopicNotExistsSuggestions            = ListTopicSuggestions
-	InvalidAvailableFlagErrorMsg         = "invalid value \"%s\" for `--availability` flag"
-	InvalidAvailableFlagSuggestions      = "Allowed values for `--availability` flag are: %s, %s."
-	InvalidTypeFlagErrorMsg              = "invalid value \"%s\" for `--type` flag"
-	InvalidTypeFlagSuggestions           = "Allowed values for `--type` flag are: %s, %s, %s."
-	NameOrCKUFlagErrorMsg                = "must either specify --name with non-empty value or --cku (for dedicated clusters) with positive integer"
-	NonEmptyNameErrorMsg                 = "`--name` flag value must not be empty"
-	ChooseRightEnvironmentSuggestions    = "Ensure the cluster ID you entered is valid.\n" +
-		"Ensure the cluster you are specifying belongs to the currently selected environment with `ccloud kafka cluster list`, `ccloud environment list`, and `ccloud environment use`."
->>>>>>> e9217f47
+	ChooseRightEnvironmentSuggestions     = "Ensure the cluster ID you entered is valid.\n" +
 
 	// kafka topic commands
 	TopicExistsOnPremErrorMsg            = "topic \"%s\" already exists for the Kafka cluster"
