--- conflicted
+++ resolved
@@ -63,16 +63,8 @@
 	ConnectLogEventsNotEnabledErrorMsg = "Connect Log Events are not enabled for this organization"
 
 	// environment & organization command
-<<<<<<< HEAD
-	EnvNotFoundErrorMsg           = `environment "%s" not found`
-	EnvSwitchErrorMsg             = "failed to switch environment: failed to save config"
 	NoEnvironmentFoundErrorMsg    = "no environment found"
 	NoEnvironmentFoundSuggestions = "This issue may occur if this user has no valid role bindings. Contact an Organization Admin to create a role binding for this user."
-=======
-	OrgResourceNotFoundSuggestions = "List available %[1]ss with `confluent %[1]s list`."
-	NoEnvironmentFoundErrorMsg     = "no environment found"
-	NoEnvironmentFoundSuggestions  = "This issue may occur if this user has no valid role bindings. Contact an Organization Admin to create a role binding for this user."
->>>>>>> dd3e1c90
 
 	// iam acl & kafka acl commands
 	UnableToPerformAclErrorMsg    = "unable to %s ACLs: %s"
@@ -469,13 +461,7 @@
 	UnsupportedCustomAttributeErrorMsg = `attribute "%s" is not one of the supported FeatureFlags targeting values`
 
 	// General
-<<<<<<< HEAD
-	DeleteResourceErrorMsg        = `failed to delete %s "%s": %v`
-	DeleteResourceConfirmErrorMsg = `input does not match "%s"`
-	ListResourceSuggestions       = "List available %ss with `%s list`."
-	UpdateResourceErrorMsg        = `failed to update %s "%s": %v`
-=======
-	DeleteResourceErrorMsg = `failed to delete %s "%s": %v`
-	UpdateResourceErrorMsg = `failed to update %s "%s": %v`
->>>>>>> dd3e1c90
+	DeleteResourceErrorMsg  = `failed to delete %s "%s": %v`
+	ListResourceSuggestions = "List available %ss with `%s list`."
+	UpdateResourceErrorMsg  = `failed to update %s "%s": %v`
 )