package errors

/*
	Error message and suggestions message associated with them
*/

const (
	// format
	prefixFormat = "%s: %s"

	// admin commands
	BadResourceIDErrorMsg  = `failed parsing resource ID: missing prefix "%s-" is required`
	BadEmailFormatErrorMsg = "invalid email structure"

	// api-key commands
	BadServiceAccountIDErrorMsg         = `failed to parse service account id: ensure service account id begins with "sa-"`
	UnableToStoreAPIKeyErrorMsg         = "unable to store API key locally"
	NonKafkaNotImplementedErrorMsg      = "functionality not yet available for non-Kafka cluster resources"
	RefuseToOverrideSecretErrorMsg      = `refusing to overwrite existing secret for API Key "%s"`
	RefuseToOverrideSecretSuggestions   = "If you would like to override the existing secret stored for API key \"%s\", use `--force` flag."
	APIKeyUseFailedErrorMsg             = "unable to set active API key"
	APIKeyUseFailedSuggestions          = "If you did not create this API key with the CLI or created it on another computer, you must first store the API key and secret locally with `confluent api-key store %s <secret>`."
	APIKeyNotValidForClusterErrorMsg    = "the provided API key does not belong to the target cluster"
	APIKeyNotValidForClusterSuggestions = "Specify the cluster this API key belongs to using the `--resource` flag. Alternatively, first execute the `confluent kafka cluster use` command to set the context to the proper cluster for this key and retry the `confluent api-key store` command."
	APIKeyNotFoundErrorMsg              = "unknown API key %s"
	APIKeyNotFoundSuggestions           = "Ensure the API key exists and has not been deleted, or create a new API key via `confluent api-key create`."
	ServiceAccountNotFoundErrorMsg      = `service account "%s" not found`
	ServiceAccountNotFoundSuggestions   = "List service accounts with `confluent service-account list`."

	// audit-log command
	EnsureCPSixPlusSuggestions        = "Ensure that you are running against MDS with CP 6.0+."
	UnableToAccessEndpointErrorMsg    = "unable to access endpoint"
	UnableToAccessEndpointSuggestions = EnsureCPSixPlusSuggestions
	AuditLogsNotEnabledErrorMsg       = "Audit Logs are not enabled for this organization"
	MalformedConfigErrorMsg           = "bad input file: the audit log configuration for cluster %q uses invalid JSON: %v"

	// byok commands
	ByokKeyNotFoundSuggestions = "Ensure the self-managed key exists and has not been deleted, or register a new key via `confluent byok register`."
	ByokUnknownKeyTypeErrorMsg = "unknown byok key type"

	// login command
	UnneccessaryUrlFlagForCloudLoginErrorMsg         = "there is no need to pass the url flag if you are logging in to Confluent Cloud"
	UnneccessaryUrlFlagForCloudLoginSuggestions      = "Log in to Confluent Cloud with `confluent login`."
	SSOCredentialsDoNotMatchLoginCredentialsErrorMsg = "expected SSO credentials for %s but got credentials for %s"
	SSOCredentialsDoNotMatchSuggestions              = "Please re-login and use the same email at the prompt and in the SSO portal."
	EndOfFreeTrialErrorMsg                           = `organization "%s" has been suspended because your free trial has ended`
	EndOfFreeTrialSuggestions                        = "To continue using Confluent Cloud, please enter a credit card with `confluent admin payment update` or claim a promo code with `confluent admin promo add`. To enter payment via the UI, please go to https://confluent.cloud/login"

	// confluent cluster commands
	FetchClusterMetadataErrorMsg     = "unable to fetch cluster metadata: %s - %s"
	AccessClusterRegistryErrorMsg    = "unable to access Cluster Registry"
	AccessClusterRegistrySuggestions = EnsureCPSixPlusSuggestions
	MustSpecifyOneClusterIDErrorMsg  = "must specify at least one cluster ID"
	ProtocolNotSupportedErrorMsg     = "protocol %s is currently not supported"
	UnknownClusterErrorMsg           = `unknown cluster "%s"`

	// connect and connector-catalog commands
	UnknownConnectorIdErrorMsg         = `unknown connector ID "%s"`
	EmptyConfigFileErrorMsg            = `connector config file "%s" is empty`
	MissingRequiredConfigsErrorMsg     = `required configs "name" and "connector.class" missing from connector config file "%s"`
	InvalidCloudErrorMsg               = "error defining plugin on given Kafka cluster"
	InvalidCloudSuggestions            = "To list available connector plugin types, use `confluent connect plugin list`."
	ConnectLogEventsNotEnabledErrorMsg = "Connect Log Events are not enabled for this organization"

	// environment & organization command
	EnvNotFoundErrorMsg            = `environment "%s" not found`
	OrgResourceNotFoundSuggestions = "List available %[1]ss with `confluent %[1]s list`."
	EnvSwitchErrorMsg              = "failed to switch environment: failed to save config"
	NoEnvironmentFoundErrorMsg     = "no environment found"
	NoEnvironmentFoundSuggestions  = "This issue may occur if this user has no valid role bindings. Contact an Organization Admin to create a role binding for this user."

	// iam acl & kafka acl commands
	UnableToPerformAclErrorMsg    = "unable to %s ACLs: %s"
	UnableToPerformAclSuggestions = "Ensure that you're running against MDS with CP 5.4+."
	MustSetAllowOrDenyErrorMsg    = "`--allow` or `--deny` must be set when adding or deleting an ACL"
	OnlySetAllowOrDenyErrorMsg    = "only `--allow` or `--deny` may be set when adding or deleting an ACL"
	MustSetResourceTypeErrorMsg   = "exactly one resource type (%v) must be set"
	InvalidOperationValueErrorMsg = "invalid operation value: %s"
	ExactlyOneSetErrorMsg         = "exactly one of %v must be set"

	// iam rbac role commands
	UnknownRoleErrorMsg    = `unknown role "%s"`
	UnknownRoleSuggestions = "The available roles are: %s."

	// iam rbac role-binding commands
	PrincipalFormatErrorMsg         = "incorrect principal format specified"
	PrincipalFormatSuggestions      = "Principal must be specified in this format: \"<Principal Type>:<Principal Name>\".\nFor example, \"User:u-xxxxxx\" or \"User:sa-xxxxxx\"."
	ResourceFormatErrorMsg          = "incorrect resource format specified"
	ResourceFormatSuggestions       = "Resource must be specified in this format: `<Resource Type>:<Resource Name>`."
	LookUpRoleErrorMsg              = `failed to look up role "%s"`
	LookUpRoleSuggestions           = "To check for valid roles, use `confluent iam rbac role list`."
	InvalidResourceTypeErrorMsg     = `invalid resource type "%s"`
	InvalidResourceTypeSuggestions  = "The available resource types are: %s."
	SpecifyKafkaIDErrorMsg          = "must specify `--kafka-cluster` to uniquely identify the scope"
	SpecifyCloudClusterErrorMsg     = "must specify `--cloud-cluster` to indicate role binding scope"
	SpecifyEnvironmentErrorMsg      = "must specify `--environment` to indicate role binding scope"
	BothClusterNameAndScopeErrorMsg = "cannot specify both cluster name and cluster scope"
	SpecifyClusterErrorMsg          = "must specify either cluster ID to indicate role binding scope or the cluster name"
	MoreThanOneNonKafkaErrorMsg     = "cannot specify more than one non-Kafka cluster ID for a scope"
	PrincipalOrRoleRequiredErrorMsg = "must specify either principal or role"
	HTTPStatusCodeErrorMsg          = "no error but received HTTP status code %d"
	HTTPStatusCodeSuggestions       = "Please file a support ticket with details."
	UnauthorizedErrorMsg            = "user is unauthorized to perform this action"
	UnauthorizedSuggestions         = "Check the user's privileges by running `confluent iam rbac role-binding list`.\nGive the user the appropriate permissions using `confluent iam rbac role-binding create`."
	RoleBindingNotFoundErrorMsg     = "failed to look up matching role binding"
	RoleBindingNotFoundSuggestions  = "To list role bindings, use `confluent iam rbac role-binding list`."

	// iam service-account commands
	ServiceNameInUseErrorMsg    = `service name "%s" is already in use`
	ServiceNameInUseSuggestions = "To list all service account, use `confluent iam service-account list`."

	// iam provider commands
	IdentityProviderNoOpUpdateErrorMsg = "one of `--description` or `--name` must be set"

	// iam pool commands
	IdentityPoolNoOpUpdateErrorMsg = "one of `--description`, `--filter`, `--identity-claim`, or `--name` must be set"

	// init command
	CannotBeEmptyErrorMsg         = "%s cannot be empty"
	UnknownCredentialTypeErrorMsg = "credential type %d unknown"

	// kafka client-config package
	FetchConfigFileErrorMsg               = "failed to get config file: error code %d"
	KafkaCredsValidationFailedErrorMsg    = "failed to validate Kafka API credential"
	KafkaCredsValidationFailedSuggestions = "Verify that the correct Kafka API credential is used.\n" +
		"If you are using the stored Kafka API credential, verify that the secret is correct. If incorrect, override with `confluent api-key store --force`.\n" +
		"If you are using the flags, verify that the correct Kafka API credential is passed to `--api-key` and `--api-secret`."
	SRCredsValidationFailedErrorMsg    = "failed to validate Schema Registry API credential"
	SRCredsValidationFailedSuggestions = "Verify that the correct Schema Registry API credential is passed to `--schema-registry-api-key` and `--schema-registry-api-secret`."

	// kafka cluster commands
	ListTopicSuggestions                             = "To list topics for the cluster \"%s\", use `confluent kafka topic list --cluster %s`."
	FailedToRenderKeyPolicyErrorMsg                  = "BYOK error: failed to render key policy"
	FailedToReadConfirmationErrorMsg                 = "BYOK error: failed to read your confirmation"
	FailedToReadClusterResizeConfirmationErrorMsg    = "cluster resize error: failed to read your confirmation"
	AuthorizeAccountsErrorMsg                        = "BYOK error: please authorize the key for the accounts (%s)x"
	AuthorizeIdentityErrorMsg                        = "BYOK error: please authorize the key for the identity (%s)"
	CKUOnlyForDedicatedErrorMsg                      = "specifying `--cku` flag is valid only for dedicated Kafka cluster creation"
	EncryptionKeySupportErrorMsg                     = "BYOK via `--encryption-key` is only available for GCP. Use `confluent byok create` to register AWS and Azure keys."
	CKUMoreThanZeroErrorMsg                          = "`--cku` value must be greater than 0"
	CKUMoreThanOneErrorMsg                           = "`--cku` value must be greater than 1 for High Durability"
	ClusterResizeNotSupportedErrorMsg                = "failed to update kafka cluster: cluster resize is only supported on dedicated clusters"
	CloudRegionNotAvailableErrorMsg                  = `"%s" is not an available region for "%s"`
	CloudRegionNotAvailableSuggestions               = "To view a list of available regions for \"%s\", use `confluent kafka region list --cloud %s`."
	CloudProviderNotAvailableErrorMsg                = `"%s" is not an available cloud provider`
	CloudProviderNotAvailableSuggestions             = "To view a list of available cloud providers and regions, use `confluent kafka region list`."
	TopicDoesNotExistOrMissingPermissionsErrorMsg    = `topic "%s" does not exist or user does not have the ACLs or role bindings required to describe it`
	TopicDoesNotExistOrMissingPermissionsSuggestions = "To list topics for Kafka cluster \"%s\", use `confluent kafka topic list --cluster %s`.\nTo list ACLs use `confluent kafka acl list --cluster %s`.\nTo list role bindings use `confluent iam rbac role-binding list`."
	InvalidAvailableFlagErrorMsg                     = "invalid value \"%s\" for `--availability` flag"
	InvalidAvailableFlagSuggestions                  = "Allowed values for `--availability` flag are: %s, %s."
	InvalidTypeFlagErrorMsg                          = "invalid value \"%s\" for `--type` flag"
	InvalidTypeFlagSuggestions                       = "Allowed values for `--type` flag are: %s, %s, %s."
	NameOrCKUFlagErrorMsg                            = "must either specify --name with non-empty value or --cku (for dedicated clusters) with positive integer"
	NonEmptyNameErrorMsg                             = "`--name` flag value must not be empty"
	KafkaClusterNotFoundErrorMsg                     = `Kafka cluster "%s" not found`
	KafkaClusterStillProvisioningErrorMsg            = "your cluster is still provisioning, so it can't be updated yet; please retry in a few minutes"
	KafkaClusterUpdateFailedSuggestions              = "A cluster can't be updated while still provisioning. If you just created this cluster, retry in a few minutes."
	KafkaClusterExpandingErrorMsg                    = "your cluster is expanding; please wait for that operation to complete before updating again"
	KafkaClusterShrinkingErrorMsg                    = "your cluster is shrinking; Please wait for that operation to complete before updating again"
	KafkaClusterInaccessibleErrorMsg                 = `Kafka cluster "%s" not found or access forbidden`
	KafkaClusterInaccessibleSuggestions              = ChooseRightEnvironmentSuggestions + "\n" +
		"The active Kafka cluster may have been deleted. Set a new active cluster with `confluent kafka cluster use`."
	KafkaClusterDeletingSuggestions = KafkaClusterInaccessibleSuggestions + "\n" +
		"Ensure the cluster is not associated with any active Connect clusters."
	ChooseRightEnvironmentSuggestions = "Ensure the cluster ID you entered is valid.\n" +
		"Ensure the cluster you are specifying belongs to the currently selected environment with `confluent kafka cluster list`, `confluent environment list`, and `confluent environment use`."
	UnknownTopicErrorMsg              = `unknown topic "%s"`
	MdsUrlNotFoundSuggestions         = "Pass the `--url` flag or set the `CONFLUENT_PLATFORM_MDS_URL` environment variable."
	KafkaClusterMissingPrefixErrorMsg = `Kafka cluster "%s" is missing required prefix "lkc-"`

	// kafka topic commands
	FailedToCreateProducerErrorMsg       = "failed to create producer: %v"
	FailedToCreateConsumerErrorMsg       = "failed to create consumer: %v"
	FailedToCreateAdminClientErrorMsg    = "failed to create confluent-kafka-go admin client: %v"
	InvalidOffsetErrorMsg                = "offset value must be a non-negative integer"
	InvalidSecurityProtocolErrorMsg      = "security protocol not supported: %v"
	TopicExistsOnPremErrorMsg            = `topic "%s" already exists for the Kafka cluster`
	TopicExistsOnPremSuggestions         = "To list topics for the cluster, use `confluent kafka topic list --url <url>`."
	FailedToProduceErrorMsg              = "failed to produce offset %d: %s\n"
	MissingKeyErrorMsg                   = "missing key in message"
	UnknownValueFormatErrorMsg           = "unknown value schema format"
	TopicExistsErrorMsg                  = `topic "%s" already exists for Kafka cluster "%s"`
	TopicExistsSuggestions               = ListTopicSuggestions
	NoAPISecretStoredOrPassedErrorMsg    = `no API secret for API key "%s" of resource "%s" passed via flag or stored in local CLI state`
	NoAPISecretStoredOrPassedSuggestions = "Pass the API secret with flag \"--api-secret\" or store with `confluent api-key store %s --resource %s`."
	PassedSecretButNotKeyErrorMsg        = "no API key specified"
	PassedSecretButNotKeySuggestions     = `Use the "api-key" flag to specify an API key.`
	ProducingToCompactedTopicErrorMsg    = "producer has detected an INVALID_RECORD error for topic %s"
	ProducingToCompactedTopicSuggestions = "If the topic has schema validation enabled, ensure you are producing with a schema-enabled producer.\n" +
		"If your topic is compacted, ensure you are producing a record with a key."
	FailedToLoadSchemaSuggestions   = "Specify a schema by passing the path to a schema file to the `--schema` flag, or by passing a registered schema ID to the `--schema-id` flag."
	ExceedPartitionLimitSuggestions = "The total partition limit for a dedicated cluster may be increased by expanding its CKU count using `confluent kafka cluster update <id> --cku <count>`."

	// Cluster Link commands
	EmptyConfigErrorMsg = "config file name is empty or config file is empty"

	// serialization/deserialization commands
	JsonSchemaInvalidErrorMsg         = "the JSON schema is invalid"
	JsonDocumentInvalidErrorMsg       = "the JSON document is invalid"
	AvroReferenceNotSupportedErrorMsg = "avro reference not supported in cloud CLI"
	ProtoSchemaInvalidErrorMsg        = "the protobuf schema is invalid"
	ProtoDocumentInvalidErrorMsg      = "the protobuf document is invalid"

	// ksql commands
	KsqlDBNoServiceAccountErrorMsg = `ACLs do not need to be configured for the ksqlDB cluster, "%s", because it was created with user-level access to the Kafka cluster`
	KsqlDBTerminateClusterErrorMsg = `failed to terminate ksqlDB cluster "%s" due to "%s"`

	// local commands
	NoServicesRunningErrorMsg = "no services running"
	TopNotAvailableErrorMsg   = "top command not available on platform: %s"
	InvalidConnectorErrorMsg  = "invalid connector: %s"
	FailedToStartErrorMsg     = "%s failed to start"
	FailedToStopErrorMsg      = "%s failed to stop"
	JavaRequirementErrorMsg   = "the Confluent CLI requires Java version 1.8 or 1.11.\n" +
		"See https://docs.confluent.io/current/installation/versions-interoperability.html .\n" +
		"If you have multiple versions of Java installed, you may need to set JAVA_HOME to the version you want Confluent to use."
<<<<<<< HEAD
	NoLogFoundErrorMsg              = "no log found: to run %s, use `confluent local services %s start`"
	MacVersionErrorMsg              = "macOS version >= %s is required (detected: %s)"
	JavaExecNotFondErrorMsg         = "could not find java executable, please install java or set JAVA_HOME"
	NothingToDestroyErrorMsg        = "nothing to destroy"
=======
	NoLogFoundErrorMsg               = "no log found: to run %s, use `confluent local services %s start`"
	MacVersionErrorMsg               = "macOS version >= %s is required (detected: %s)"
	JavaExecNotFondErrorMsg          = "could not find java executable, please install java or set JAVA_HOME"
	NothingToDestroyErrorMsg         = "nothing to destroy"
	ComputePoolNotFoundErrorMsg      = `Flink compute pool "%s" not found or access forbidden.`
	ComputePoolNotFoundSuggestions   = "List available Flink compute pools with `confluent flink compute-pool list`"
	ConfluentLocalStartedErrorMsg    = "Confluent Local container has already been created"
	ConfluentLocalStartedSuggestions = "Continue your experience with Confluent Local running `confluent local kafka produce` and `confluent local kafka consume`.\n" +
		"To stop Confluent Local container, run `confluent local kafka stop` or `docker container rm confluent-local -f`."
>>>>>>> 07b63269
	FailedToReadPortsErrorMsg       = "failed to read local ports from config"
	FailedToReadPortsSuggestions    = "Restart Confluent Local with `confluent local kafka stop` and `confluent local kafka start`"
	InstallAndStartDockerSuggestion = "Make sure Docker is installed following the guide: `https://docs.docker.com/engine/install/` and Docker daemon is running."

	// schema-registry commands
	InvalidSchemaRegistryLocationErrorMsg    = "invalid input for flag `--geo`"
	InvalidSchemaRegistryLocationSuggestions = `Geo must be either "us", "eu", or "apac".`
	CompatibilityOrModeErrorMsg              = "must pass either `--compatibility` or `--mode` flag"
	BothSchemaAndSubjectErrorMsg             = "cannot specify both schema ID and subject/version"
	SchemaOrSubjectErrorMsg                  = "must specify either schema ID or subject/version"
	SchemaIntegerErrorMsg                    = `invalid schema ID "%s"`
	SchemaIntegerSuggestions                 = "Schema ID must be an integer."
	SchemaNotFoundErrorMsg                   = "Schema Registry subject or version not found"
	SchemaNotFoundSuggestions                = "List available subjects with `confluent schema-registry subject list`.\n" +
		"List available versions with `confluent schema-registry subject describe`."
	NoSubjectLevelConfigErrorMsg = `subject "%s" does not have subject-level compatibility configured`
	SRInvalidPackageTypeErrorMsg = `"%s" is an invalid package type`
	SRInvalidPackageSuggestions  = "Allowed values for `--package` flag are: %s."
	SRInvalidPackageUpgrade      = "Environment \"%s\" is already using the Stream Governance \"%s\" package.\n"

	// secret commands
	EnterInputTypeErrorMsg    = "enter %s"
	PipeInputTypeErrorMsg     = "pipe %s over stdin"
	SpecifyPassphraseErrorMsg = "specify `--passphrase -` if you intend to pipe your passphrase over stdin"
	PipePassphraseErrorMsg    = "pipe your passphrase over stdin"

	// update command
	UpdateClientFailurePrefix      = "update client failure"
	UpdateClientFailureSuggestions = "Please submit a support ticket.\n" +
		"In the meantime, see link for other ways to download the latest CLI version:\n" +
		"https://docs.confluent.io/current/cli/installing.html"
	ReadingYesFlagErrorMsg              = "error reading `--yes` flag as bool"
	CheckingForUpdateErrorMsg           = "error checking for updates"
	UpdateBinaryErrorMsg                = "error updating CLI binary"
	ObtainingReleaseNotesErrorMsg       = "error obtaining release notes: %s"
	ReleaseNotesVersionCheckErrorMsg    = "unable to perform release notes and binary version check: %s"
	ReleaseNotesVersionMismatchErrorMsg = "binary version (v%s) and latest release notes version (v%s) mismatch"

	// auth package
	NoReaderForCustomCertErrorMsg    = "no reader specified for reading custom certificates"
	ReadCertErrorMsg                 = "failed to read certificate"
	CaCertNotSpecifiedErrorMsg       = "no CA certificate specified"
	SRCaCertSuggestions              = "Please specify `--ca-location` to enable Schema Registry client."
	NoCertsAppendedErrorMsg          = "no certs appended, using system certs only"
	WriteToNetrcFileErrorMsg         = `unable to write to netrc file "%s"`
	NetrcCredentialsNotFoundErrorMsg = `login credentials not found in netrc file "%s"`
	CreateNetrcFileErrorMsg          = `unable to create netrc file "%s"`
	FailedToObtainedUserSSOErrorMsg  = `unable to obtain SSO info for user "%s"`
	NonSSOUserErrorMsg               = `tried to obtain SSO token for non SSO user "%s"`
	NoCredentialsFoundErrorMsg       = "no credentials found"
	NoURLEnvVarErrorMsg              = "no URL env var"
	InvalidInputFormatErrorMsg       = `"%s" is not of valid format for field "%s"`
	ParseKeychainCredentialsErrorMsg = "unable to parse credentials in keychain access"

	// cmd package
	InvalidAPIKeyErrorMsg    = `invalid API key "%s" for resource "%s"`
	InvalidAPIKeySuggestions = "To list API key that belongs to resource \"%s\", use `confluent api-key list --resource %s`.\n" +
		"To create new API key for resource \"%s\", use `confluent api-key create --resource %s`."
	SRNotEnabledErrorMsg    = "Schema Registry not enabled"
	SRNotEnabledSuggestions = "Schema Registry must be enabled for the environment in order to run the command.\n" +
		"You can enable Schema Registry for this environment with `confluent schema-registry cluster enable`."
	EnvironmentNotFoundErrorMsg = `environment "%s" not found in context "%s"`
	MalformedJWTNoExprErrorMsg  = "malformed JWT claims: no expiration"

	// config package
	CorruptedConfigErrorPrefix = "corrupted CLI config"
	CorruptedConfigSuggestions = `Your CLI config file "%s" is corrupted.\n` +
		"Remove config file, and run `confluent login` or `confluent context create`.\n" +
		"Unfortunately, your active CLI state will be lost as a result.\n" +
		"Please file a support ticket with details about your config file to help us address this issue.\n" +
		"Please rerun the command with the verbosity flag `-vvvv` and attach the output with the support ticket."
	UnableToCreateConfigErrorMsg       = "unable to create config"
	UnableToReadConfigErrorMsg         = `unable to read config file "%s"`
	ConfigNotUpToDateErrorMsg          = "config version v%s not up to date with the latest version v%s"
	InvalidConfigVersionErrorMsg       = "invalid config version v%s"
	ParseConfigErrorMsg                = `unable to parse config file "%s"`
	NoNameContextErrorMsg              = "one of the existing contexts has no name"
	MissingKafkaClusterContextErrorMsg = `context "%s" missing KafkaClusterContext`
	MarshalConfigErrorMsg              = "unable to marshal config"
	CreateConfigDirectoryErrorMsg      = "unable to create config directory: %s"
	CreateConfigFileErrorMsg           = "unable to write config to file: %s"
	CurrentContextNotExistErrorMsg     = `the current context "%s" does not exist`
	ContextDoesNotExistErrorMsg        = `context "%s" does not exist`
	ContextAlreadyExistsErrorMsg       = `context "%s" already exists`
	CredentialNotFoundErrorMsg         = `credential "%s" not found`
	PlatformNotFoundErrorMsg           = `platform "%s" not found`
	NoNameCredentialErrorMsg           = "credential must have a name"
	SavedCredentialNoContextErrorMsg   = "saved credential must match a context"
	KeychainNotAvailableErrorMsg       = "keychain not available on platforms other than darwin"
	NoValidKeychainCredentialErrorMsg  = "no matching credentials found in keychain"
	NoNamePlatformErrorMsg             = "platform must have a name"
	UnspecifiedPlatformErrorMsg        = `context "%s" has corrupted platform`
	UnspecifiedCredentialErrorMsg      = `context "%s" has corrupted credentials`
	ContextStateMismatchErrorMsg       = `context state mismatch for context "%s"`
	ContextStateNotMappedErrorMsg      = `context state mapping error for context "%s"`
	DeleteUserAuthErrorMsg             = "unable to delete user auth"

	// local package
	ConfluentHomeNotFoundErrorMsg         = "could not find %s in CONFLUENT_HOME"
	SetConfluentHomeErrorMsg              = "set environment variable CONFLUENT_HOME"
	KafkaScriptFormatNotSupportedErrorMsg = "format %s is not supported in this version"
	KafkaScriptInvalidFormatErrorMsg      = "invalid format: %s"

	// secret package
	EncryptPlainTextErrorMsg           = "failed to encrypt the plain text"
	DecryptCypherErrorMsg              = "failed to decrypt the cipher"
	DataCorruptedErrorMsg              = "failed to decrypt the cipher: data is corrupted"
	ConfigNotInJAASErrorMsg            = `the configuration "%s" not present in JAAS configuration`
	OperationNotSupportedErrorMsg      = `the operation "%s" is not supported`
	InvalidJAASConfigErrorMsg          = "invalid JAAS configuration: %s"
	ExpectedConfigNameErrorMsg         = `expected a configuration name but received "%s"`
	LoginModuleControlFlagErrorMsg     = "login module control flag is not specified"
	ConvertPropertiesToJAASErrorMsg    = "failed to convert the properties to a JAAS configuration"
	ValueNotSpecifiedForKeyErrorMsg    = `value is not specified for the key "%s"`
	MissSemicolonErrorMsg              = "configuration not terminated with a ';'"
	EmptyPassphraseErrorMsg            = "master key passphrase cannot be empty"
	AlreadyGeneratedErrorMsg           = "master key is already generated"
	AlreadyGeneratedSuggestions        = "You can rotate the key with `confluent secret file rotate`."
	InvalidConfigFilePathErrorMsg      = `invalid config file path "%s"`
	InvalidSecretFilePathErrorMsg      = `invalid secrets file path "%s"`
	UnwrapDataKeyErrorMsg              = "failed to unwrap the data key: invalid master key or corrupted data key"
	DecryptConfigErrorMsg              = `failed to decrypt config "%s": corrupted data`
	SecretConfigFileMissingKeyErrorMsg = `missing config key "%s" in secret config file`
	IncorrectPassphraseErrorMsg        = "authentication failure: incorrect master key passphrase"
	SamePassphraseErrorMsg             = "new master key passphrase may not be the same as the previous passphrase"
	EmptyNewConfigListErrorMsg         = "add failed: empty list of new configs"
	EmptyUpdateConfigListErrorMsg      = "update failed: empty list of update configs"
	ConfigKeyNotEncryptedErrorMsg      = `configuration key "%s" is not encrypted`
	FileTypeNotSupportedErrorMsg       = `file type "%s" currently not supported`
	ConfigKeyNotInJSONErrorMsg         = `configuration key "%s" not present in JSON configuration file`
	MasterKeyNotExportedErrorMsg       = "master key is not exported in `%s` environment variable"
	MasterKeyNotExportedSuggestions    = "Set the environment variable `%s` to the master key and execute this command again."
	ConfigKeyNotPresentErrorMsg        = `configuration key "%s" not present in the configuration file`
	InvalidJSONFileFormatErrorMsg      = "invalid json file format"
	InvalidFilePathErrorMsg            = `invalid file path "%s"`
	UnsupportedFileFormatErrorMsg      = `unsupported file format for file "%s"`
	InvalidAlgorithmErrorMsg           = `invalid algorithm "%s"`
	IncorrectNonceLengthErrorMsg       = `incorrect nonce length from ~/.confluent/config.json passed into encryption`

	// sso package
	StartHTTPServerErrorMsg            = "unable to start HTTP server"
	AuthServerRunningErrorMsg          = "CLI HTTP auth server encountered error while running: %s\n"
	AuthServerShutdownErrorMsg         = "CLI HTTP auth server encountered error while shutting down: %s\n"
	BrowserAuthTimedOutErrorMsg        = "timed out while waiting for browser authentication to occur"
	BrowserAuthTimedOutSuggestions     = "Try logging in again."
	LoginFailedCallbackURLErrorMsg     = "authentication callback URL either did not contain a state parameter in query string, or the state parameter was invalid; login will fail"
	LoginFailedQueryStringErrorMsg     = "authentication callback URL did not contain code parameter in query string; login will fail"
	PastedInputErrorMsg                = "pasted input had invalid format"
	LoginFailedStateParamErrorMsg      = "authentication code either did not contain a state parameter or the state parameter was invalid; login will fail"
	OpenWebBrowserErrorMsg             = "unable to open web browser for authorization"
	GenerateRandomSSOProviderErrorMsg  = "unable to generate random bytes for SSO provider state"
	GenerateRandomCodeVerifierErrorMsg = "unable to generate random bytes for code verifier"
	ComputeHashErrorMsg                = "unable to compute hash for code challenge"
	FmtMissingOAuthFieldErrorMsg       = `oauth token response body did not contain field "%s"`
	ConstructOAuthRequestErrorMsg      = "failed to construct oauth token request"
	UnmarshalOAuthTokenErrorMsg        = "failed to unmarshal response body in oauth token request"

	// update package
	ParseVersionErrorMsg            = "unable to parse %s version %s"
	TouchLastCheckFileErrorMsg      = "unable to touch last check file"
	GetTempDirErrorMsg              = "unable to get temp dir for %s"
	DownloadVersionErrorMsg         = "unable to download %s version %s to %s"
	MoveFileErrorMsg                = "unable to move %s to %s"
	MoveRestoreErrorMsg             = "unable to move (restore) %s to %s"
	CopyErrorMsg                    = "unable to copy %s to %s"
	ChmodErrorMsg                   = "unable to chmod 0755 %s"
	SepNonEmptyErrorMsg             = "sep must be a non-empty string"
	NoVersionsErrorMsg              = "no versions found"
	GetBinaryVersionsErrorMsg       = "unable to get available binary versions"
	GetReleaseNotesVersionsErrorMsg = "unable to get available release notes versions"
	UnexpectedS3ResponseErrorMsg    = "received unexpected response from S3: %s"
	MissingRequiredParamErrorMsg    = "missing required parameter: %s"
	ListingS3BucketErrorMsg         = "error listing s3 bucket"
	FindingCredsErrorMsg            = "error while finding credentials"
	EmptyAccessKeyIDErrorMsg        = "access key id is empty for %s"
	AWSCredsExpiredErrorMsg         = "AWS credentials in profile %s are expired"
	FindAWSCredsErrorMsg            = "failed to find AWS credentials in profiles: %s"

	// Flag Errors
	ProhibitedFlagCombinationErrorMsg = "cannot use `--%s` and `--%s` flags at the same time"

	// catcher
	CCloudBackendErrorPrefix           = "Confluent Cloud backend error"
	UnexpectedBackendOutputPrefix      = "unexpected CCloud backend output"
	UnexpectedBackendOutputSuggestions = "Please submit a support ticket."
	BackendUnmarshallingErrorMsg       = "protobuf unmarshalling error"
	ResourceNotFoundErrorMsg           = `resource "%s" not found`
	ResourceNotFoundSuggestions        = "Check that the resource \"%s\" exists.\n" +
		"To list Kafka clusters, use `confluent kafka cluster list`.\n" +
		"To check schema-registry cluster info, use `confluent schema-registry cluster describe`.\n" +
		"To list KSQL clusters, use `confluent ksql cluster list`."
	KafkaNotFoundErrorMsg         = `Kafka cluster "%s" not found`
	KafkaNotFoundSuggestions      = "To list Kafka clusters, use `confluent kafka cluster list`."
	KSQLNotFoundSuggestions       = "To list KSQL clusters, use `confluent ksql cluster list`."
	KafkaNotReadyErrorMsg         = `Kafka cluster "%s" not ready`
	KafkaNotReadySuggestions      = "It may take up to 5 minutes for a recently created Kafka cluster to be ready."
	NoKafkaSelectedErrorMsg       = "no Kafka cluster selected"
	NoKafkaSelectedSuggestions    = "You must pass `--cluster` with the command or set an active Kafka cluster in your context with `confluent kafka cluster use`."
	NoKafkaForDescribeSuggestions = "You must provide the cluster ID argument or set an active Kafka cluster in your context with `ccloud kafka cluster use`."
	NoAPISecretStoredErrorMsg     = `no API secret for API key "%s" of resource "%s" stored in local CLI state`
	NoAPISecretStoredSuggestions  = "Store the API secret with `confluent api-key store %s --resource %s`."
	InvalidCkuErrorMsg            = "cku must be greater than 1 for multi-zone dedicated cluster"

	// Kafka REST Proxy errors
	InternalServerErrorMsg            = "internal server error"
	UnknownErrorMsg                   = "unknown error"
	InternalServerErrorSuggestions    = "Please check the status of your Kafka cluster or submit a support ticket."
	EmptyResponseErrorMsg             = "empty server response"
	KafkaRestErrorMsg                 = "Kafka REST request failed: %s %s: %s"
	KafkaRestConnectionErrorMsg       = "unable to establish Kafka REST connection: %s: %s"
	KafkaRestUnexpectedStatusErrorMsg = "Kafka REST request failed: %s: unexpected HTTP Status: %d"
	KafkaRestCertErrorSuggestions     = "To specify a CA certificate, please use the `--ca-cert-path` flag or set `CONFLUENT_PLATFORM_CA_CERT_PATH`."
	KafkaRestUrlNotFoundErrorMsg      = "Kafka REST URL not found"
	KafkaRestUrlNotFoundSuggestions   = "Use the `--url` flag or set `CONFLUENT_REST_URL`."
	KafkaRestProvisioningErrorMsg     = `Kafka REST unavailable: Kafka cluster "%s" is still provisioning`
	NoClustersFoundErrorMsg           = "no clusters found"
	NoClustersFoundSuggestions        = "Please check the status of your cluster and the Kafka REST bootstrap.servers configuration."
	NeedClientCertAndKeyPathsErrorMsg = "must set `--client-cert-path` and `--client-key-path` flags together"
	InvalidMDSTokenErrorMsg           = "Invalid MDS token"
	InvalidMDSTokenSuggestions        = "Re-login with `confluent login`."

	// Special error handling
	QuotaExceededSuggestions = "Look up Confluent Cloud service quota limits with `confluent service-quota list`."
	AvoidTimeoutSuggestions  = "To avoid session timeouts, non-SSO users can save their credentials to the netrc file with `confluent login --save`."
	NotLoggedInErrorMsg      = "not logged in"
	AuthTokenSuggestions     = "You must be logged in to retrieve an oauthbearer token.\n" +
		"An oauthbearer token is required to authenticate OAUTHBEARER mechanism and Schema Registry."
	OnPremConfigGuideSuggestions = "See configuration and produce/consume command guide: https://docs.confluent.io/confluent-cli/current/cp-produce-consume.html ."
	NotLoggedInSuggestions       = "You must be logged in to run this command.\n" +
		AvoidTimeoutSuggestions
	SRNotAuthenticatedErrorMsg     = "not logged in, or no Schema Registry endpoint specified"
	SREndpointNotSpecifiedErrorMsg = "no Schema Registry endpoint specified"
	SRClientNotValidatedErrorMsg   = "failed to validate Schema Registry client with token"
	SRNotAuthenticatedSuggestions  = "You must specify the endpoint for a Schema Registry cluster (--schema-registry-endpoint) or be logged in using `confluent login` to run this command.\n" +
		AvoidTimeoutSuggestions
	CorruptedTokenErrorMsg    = "corrupted auth token"
	CorruptedTokenSuggestions = "Please log in again.\n" +
		AvoidTimeoutSuggestions
	ExpiredTokenErrorMsg    = "expired token"
	ExpiredTokenSuggestions = "Your session has timed out, you need to log in again.\n" +
		AvoidTimeoutSuggestions
	InvalidEmailErrorMsg         = `user "%s" not found`
	InvalidLoginURLErrorMsg      = "invalid URL value, see structure: http(s)://<domain/hostname/ip>:<port>/"
	InvalidLoginErrorMsg         = "incorrect email, password, or organization ID"
	InvalidLoginErrorSuggestions = "To log into an organization other than the default organization, use the `--organization-id` flag.\n" +
		AvoidTimeoutSuggestions
	SuspendedOrganizationSuggestions = "Your organization has been suspended, please contact support if you want to unsuspend it."
	NoAPIKeySelectedErrorMsg         = `no API key selected for resource "%s"`
	NoAPIKeySelectedSuggestions      = "Select an API key for resource \"%s\" with `confluent api-key use <API_KEY> --resource %s`.\n" +
		"To do so, you must have either already created or stored an API key for the resource.\n" +
		"To create an API key, use `confluent api-key create --resource %s`.\n" +
		"To store an existing API key, use `confluent api-key store --resource %s`."
	FailedToReadInputErrorMsg = "failed to read input"

	// Partition command errors
	SpecifyPartitionIdWithTopicErrorMsg = "must specify topic along with partition ID"

	// Broker commands
	MustSpecifyAllOrBrokerIDErrorMsg = "must pass broker ID argument or specify `--all` flag"
	OnlySpecifyAllOrBrokerIDErrorMsg = "only specify broker ID argument OR `--all` flag"
	InvalidBrokerTaskTypeErrorMsg    = "invalid broker task type"
	InvalidBrokerTaskTypeSuggestions = "Valid broker task types are `remove-broker` and `add-broker`."

	// Special error types
	GenericOpenAPIErrorMsg       = "metadata service backend error: %s: %s"
	ParsedGenericOpenAPIErrorMsg = "metadata service backend error: %s"

	// FeatureFlags errors
	UnsupportedCustomAttributeErrorMsg = `attribute "%s" is not one of the supported FeatureFlags targeting values`

	// General
	DeleteResourceErrorMsg        = `failed to delete %s "%s": %v`
	DeleteResourceConfirmErrorMsg = `input does not match "%s"`
	UpdateResourceErrorMsg        = `failed to update %s "%s": %v`
	MustSpecifyBothFlagsErrorMsg  = "must specify both `--%s` and `--%s`"
)<|MERGE_RESOLUTION|>--- conflicted
+++ resolved
@@ -214,12 +214,6 @@
 	JavaRequirementErrorMsg   = "the Confluent CLI requires Java version 1.8 or 1.11.\n" +
 		"See https://docs.confluent.io/current/installation/versions-interoperability.html .\n" +
 		"If you have multiple versions of Java installed, you may need to set JAVA_HOME to the version you want Confluent to use."
-<<<<<<< HEAD
-	NoLogFoundErrorMsg              = "no log found: to run %s, use `confluent local services %s start`"
-	MacVersionErrorMsg              = "macOS version >= %s is required (detected: %s)"
-	JavaExecNotFondErrorMsg         = "could not find java executable, please install java or set JAVA_HOME"
-	NothingToDestroyErrorMsg        = "nothing to destroy"
-=======
 	NoLogFoundErrorMsg               = "no log found: to run %s, use `confluent local services %s start`"
 	MacVersionErrorMsg               = "macOS version >= %s is required (detected: %s)"
 	JavaExecNotFondErrorMsg          = "could not find java executable, please install java or set JAVA_HOME"
@@ -229,7 +223,6 @@
 	ConfluentLocalStartedErrorMsg    = "Confluent Local container has already been created"
 	ConfluentLocalStartedSuggestions = "Continue your experience with Confluent Local running `confluent local kafka produce` and `confluent local kafka consume`.\n" +
 		"To stop Confluent Local container, run `confluent local kafka stop` or `docker container rm confluent-local -f`."
->>>>>>> 07b63269
 	FailedToReadPortsErrorMsg       = "failed to read local ports from config"
 	FailedToReadPortsSuggestions    = "Restart Confluent Local with `confluent local kafka stop` and `confluent local kafka start`"
 	InstallAndStartDockerSuggestion = "Make sure Docker is installed following the guide: `https://docs.docker.com/engine/install/` and Docker daemon is running."
