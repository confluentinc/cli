--- conflicted
+++ resolved
@@ -275,9 +275,6 @@
 	return CatchV2ErrorDetailWithResponse(err, r)
 }
 
-<<<<<<< HEAD
-func CatchConnectorConfigurationNotValidError(err error, r *http.Response) error {
-=======
 func CatchV2ErrorMessageWithResponse(err error, r *http.Response) error {
 	if err == nil {
 		return nil
@@ -286,8 +283,6 @@
 	if r == nil {
 		return err
 	}
-
->>>>>>> 66c84f15
 	body, _ := io.ReadAll(r.Body)
 	var resBody responseBody
 	_ = json.Unmarshal(body, &resBody)
