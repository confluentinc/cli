package cmd

import (
	"context"
	"fmt"
	"github.com/confluentinc/cli/internal/pkg/version"
	"strings"

	"github.com/confluentinc/ccloud-sdk-go"
	authv1 "github.com/confluentinc/ccloudapis/auth/v1"
	kafkav1 "github.com/confluentinc/ccloudapis/kafka/v1"
	srv1 "github.com/confluentinc/ccloudapis/schemaregistry/v1"

	"github.com/confluentinc/cli/internal/pkg/config"
	"github.com/confluentinc/cli/internal/pkg/errors"
)

type ConfigHelper struct {
	Config *config.Config
	Client *ccloud.Client
	*version.Version
}

// KafkaCluster returns the current kafka cluster context
func (c *ConfigHelper) KafkaCluster(clusterID, environment string) (*kafkav1.KafkaCluster, error) {
	kafka, err := c.KafkaClusterConfig(clusterID, environment)
	if err != nil {
		return nil, err
	}
	return &kafkav1.KafkaCluster{AccountId: c.Config.Auth.Account.Id, Id: kafka.ID, ApiEndpoint: kafka.APIEndpoint}, nil
}

<<<<<<< HEAD
func (c *ConfigHelper) SchemaRegistryURL(environment string) (string, error) {
	ctx, err := c.Config.Context()
	if err != nil {
		return "", err
	}
	if ctx.SchemaRegistryEndpoint != "" {
		return ctx.SchemaRegistryEndpoint, nil
	}

	// Didn't find it -- ask the mothership
	existingClusters, err := c.Client.SchemaRegistry.GetSchemaRegistryClusters(
		context.Background(),
		&srv1.SchemaRegistryCluster{
			AccountId: environment,
=======
func (c *ConfigHelper) SchemaRegistryURL(requestContext context.Context) (string, error) {
	srCluster, err := c.Config.SchemaRegistryCluster()
	if err != nil {
		return "", err
	}
	if srCluster.SchemaRegistryEndpoint != "" {
		return srCluster.SchemaRegistryEndpoint, nil
	}

	// Didn't find it -- ask the mothership
	existingCluster, err := c.Client.SchemaRegistry.GetSchemaRegistryCluster(
		requestContext,
		&srv1.SchemaRegistryCluster{
			AccountId: c.Config.Auth.Account.Id,
>>>>>>> b5fc0588
		})
	if err != nil {
		return "", err
	}
<<<<<<< HEAD
	switch len(existingClusters) {
	case 0:
		return "", nil
	case 1:
		endpoint := existingClusters[0].Endpoint
		ctx.SchemaRegistryEndpoint = endpoint
		err = c.Config.Save()
		if err != nil {
			return "", err
		}
		return endpoint, nil
	default:
		return "", fmt.Errorf("found multiple schema registries")
	}
=======
	if existingCluster == nil {
		return "", errors.Errorf("schema registry not found")
	}
	endpoint := existingCluster.Endpoint
	srCluster.SchemaRegistryEndpoint = endpoint
	err = c.Config.Save()
	if err != nil {
		return "", err
	}
	return endpoint, nil
>>>>>>> b5fc0588
}

// KafkaClusterConfig returns the overridden or current KafkaClusterConfig
func (c *ConfigHelper) KafkaClusterConfig(clusterID, environment string) (*config.KafkaClusterConfig, error) {
	ctx, err := c.Config.Context()
	if err != nil {
		return nil, err
	}

	if clusterID == "" {
		if ctx.Kafka == "" {
			return nil, errors.ErrNoKafkaContext
		}
		clusterID = ctx.Kafka
	}

	if ctx.KafkaClusters == nil {
		ctx.KafkaClusters = map[string]*config.KafkaClusterConfig{}
	}
	cluster, found := ctx.KafkaClusters[clusterID]
	if !found || cluster.ID == "" || cluster.Name == "" || cluster.Bootstrap == "" || cluster.APIEndpoint == "" {
		// Let's fetch the cluster details
		req := &kafkav1.KafkaCluster{AccountId: environment, Id: clusterID}
		kc, err := c.Client.Kafka.Describe(context.Background(), req)
		if err != nil {
			if err != ccloud.ErrNotFound {
				return nil, err
			}
			return nil, &errors.UnspecifiedKafkaClusterError{KafkaClusterID: clusterID}
		}
		cluster = &config.KafkaClusterConfig{
			ID:          clusterID,
			Name:        kc.Name,
			Bootstrap:   strings.TrimPrefix(kc.Endpoint, "SASL_SSL://"),
			APIEndpoint: kc.ApiEndpoint,
			APIKeys:     make(map[string]*config.APIKeyPair),
		}

		// Then save it locally for reuse
		ctx.KafkaClusters[clusterID] = cluster
		err = c.Config.Save()
		if err != nil {
			return nil, err
		}
	}
	return cluster, nil
}

func (c *ConfigHelper) UseAPIKey(apiKey, clusterID string) error {
	cfg, err := c.Config.Context()
	if err != nil {
		return err
	}

	cluster, found := cfg.KafkaClusters[clusterID]
	if !found {
		return fmt.Errorf("unknown kafka cluster: %s", clusterID)
	}

	_, found = cluster.APIKeys[apiKey]
	if !found {
		// check if this is API key exists server-side
		key, err := c.Client.APIKey.Get(context.Background(), &authv1.ApiKey{AccountId: c.Config.Auth.Account.Id, Key: apiKey})
		if err != nil {
			return err
		}
		// check if the key is for the right cluster
		found := false
		for _, c := range key.LogicalClusters {
			if c.Id == clusterID {
				found = true
				break
			}
		}
		// this means the requested api-key belongs to a different cluster
		if !found {
			return fmt.Errorf("Invalid api-key %s for cluster %s", apiKey, clusterID)
		}
		// this means the requested api-key exists, but we just don't have the secret saved locally
		return &errors.UnconfiguredAPISecretError{APIKey: apiKey, ClusterID: clusterID}
	}

	cluster.APIKey = apiKey
	return c.Config.Save()
}<|MERGE_RESOLUTION|>--- conflicted
+++ resolved
@@ -30,22 +30,6 @@
 	return &kafkav1.KafkaCluster{AccountId: c.Config.Auth.Account.Id, Id: kafka.ID, ApiEndpoint: kafka.APIEndpoint}, nil
 }
 
-<<<<<<< HEAD
-func (c *ConfigHelper) SchemaRegistryURL(environment string) (string, error) {
-	ctx, err := c.Config.Context()
-	if err != nil {
-		return "", err
-	}
-	if ctx.SchemaRegistryEndpoint != "" {
-		return ctx.SchemaRegistryEndpoint, nil
-	}
-
-	// Didn't find it -- ask the mothership
-	existingClusters, err := c.Client.SchemaRegistry.GetSchemaRegistryClusters(
-		context.Background(),
-		&srv1.SchemaRegistryCluster{
-			AccountId: environment,
-=======
 func (c *ConfigHelper) SchemaRegistryURL(requestContext context.Context) (string, error) {
 	srCluster, err := c.Config.SchemaRegistryCluster()
 	if err != nil {
@@ -60,27 +44,11 @@
 		requestContext,
 		&srv1.SchemaRegistryCluster{
 			AccountId: c.Config.Auth.Account.Id,
->>>>>>> b5fc0588
 		})
 	if err != nil {
 		return "", err
 	}
-<<<<<<< HEAD
-	switch len(existingClusters) {
-	case 0:
-		return "", nil
-	case 1:
-		endpoint := existingClusters[0].Endpoint
-		ctx.SchemaRegistryEndpoint = endpoint
-		err = c.Config.Save()
-		if err != nil {
-			return "", err
-		}
-		return endpoint, nil
-	default:
-		return "", fmt.Errorf("found multiple schema registries")
-	}
-=======
+
 	if existingCluster == nil {
 		return "", errors.Errorf("schema registry not found")
 	}
@@ -91,7 +59,6 @@
 		return "", err
 	}
 	return endpoint, nil
->>>>>>> b5fc0588
 }
 
 // KafkaClusterConfig returns the overridden or current KafkaClusterConfig
