--- conflicted
+++ resolved
@@ -22,32 +22,6 @@
 	}
 }
 
-<<<<<<< HEAD
-const kafkaRestPort = "443"
-
-func bootstrapServersToRestURL(bootstrap string) (string, error) {
-	bootstrapServers := strings.Split(bootstrap, ",")
-
-	server := bootstrapServers[0]
-	serverLength := len(server)
-
-	if serverLength <= 6 {
-		return "", errors.New(errors.InvalidBootstrapServerErrorMsg)
-	}
-
-	if _, err := strconv.Atoi(server[serverLength-4:]); err == nil && server[serverLength-5] == ':' {
-		return "https://" + server[:serverLength-4] + kafkaRestPort + "/kafka/v3", nil
-	}
-
-	if _, err := strconv.Atoi(server[serverLength-5:]); err == nil && server[serverLength-6] == ':' {
-		return "https://" + server[:serverLength-5] + kafkaRestPort + "/kafka/v3", nil
-	}
-
-	return "", errors.New(errors.InvalidBootstrapServerErrorMsg)
-}
-
-=======
->>>>>>> 0115bde0
 type response struct {
 	Error string `json:"error"`
 	Token string `json:"token"`
