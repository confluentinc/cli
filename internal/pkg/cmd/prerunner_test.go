package cmd_test

import (
	"fmt"
	v0 "github.com/confluentinc/cli/internal/pkg/config/v0"
	"github.com/spf13/pflag"
	"os"
	"reflect"
	"strings"
	"testing"

	"github.com/spf13/cobra"
	"github.com/stretchr/testify/require"

	"github.com/confluentinc/ccloud-sdk-go"
	pauth "github.com/confluentinc/cli/internal/pkg/auth"
	pcmd "github.com/confluentinc/cli/internal/pkg/cmd"
	"github.com/confluentinc/cli/internal/pkg/config/load"
	v3 "github.com/confluentinc/cli/internal/pkg/config/v3"
	"github.com/confluentinc/cli/internal/pkg/errors"
	"github.com/confluentinc/cli/internal/pkg/form"
	"github.com/confluentinc/cli/internal/pkg/log"
	pmock "github.com/confluentinc/cli/internal/pkg/mock"
	"github.com/confluentinc/cli/internal/pkg/netrc"
	"github.com/confluentinc/cli/internal/pkg/update/mock"
	cliMock "github.com/confluentinc/cli/mock"
	mds "github.com/confluentinc/mds-sdk-go/mdsv1"
)

const (
	expiredAuthTokenForDevCloud = "eyJhbGciOiJSUzI1NiIsInR5cCI6IkpXVCJ9.eyJvcmdhbml6YXRpb25JZCI6MT" +
		"U5NCwidXNlcklkIjoxNTM3MiwiZXhwIjoxNTc0NzIwODgzLCJqdGkiOiJkMzFlYjc2OC0zNzIzLTQ4MTEtYjg3" +
		"Zi1lMTQ2YTQyYmMyMjciLCJpYXQiOjE1NzQ3MTcyODMsImlzcyI6IkNvbmZsdWVudCIsInN1YiI6IjE1MzcyIn" +
		"0.r9o6HEaacidXV899sjYDajCfVd_Tczyfk541jzidw8r0TRGz74RxL2UFK0aGyR4tNrJRSOJlYHSEBNMV7" +
		"J1sEzdGj_mYbvdAL8feH3Sj0uOf1BSKEdhOLsZbQRPn1TnUwUI0ujxjvY3V4l9unXjdRcNceQx1RcAIm8JEo" +
		"Vjpgsb5MRQWYHlTTEwJe5MVY-dZZEsq40YzlchmFi8LVYCxY3rtwEtINbFJx7K-0rW-GJWyek2zRMiUDtmXI" +
		"o8C87TmR9JfLAhLGYKYB-sMnX1FWQs1GSEf9CBGerhZ6T4wwTu_GCVEqg_kDZpGxx1V3nTr0K_lHN8QxFHoJA" +
		"ccbtRHKFuQZaXkJjhsq4i6q9OV-wgL_G7y003Z-hRiBvdBPoEqecXOfI6HKYbzfv9P9N2p0UnfPF2fZWitcmd" +
		"55IgHZ15zwDkFqixoV1hY_tG7dWtQNZIlPDabgm5UH0mc7GS2dh9Z5spZTvqH8xZ0SFF6T5-iFqpJjm6wkzMd6" +
		"1u9UuWTTTNG-Nr_8abS0cYfChZIXde3D1so2KhG4r6uAB1onlNWK4Gq2Lc9uT_r2tKcGDqyZWFPvVtAepr8duW" +
		"ts27QsDs7BvMnwSkUjGv6scSJZWX1fMZbXh7zd0Khg_13dWshAyE935n46T4S7VJm9JhZLEwUcoOPOhWmVcJn5xSJ-YQ"
	validAuthToken = "eyJ0eXAiOiJKV1QiLCJhbGciOiJIUzI1NiJ9.eyJpc3MiOiJPbmxpbmUgSldUIEJ1aWxkZXIiLCJpYXQiO" +
		"jE1NjE2NjA4NTcsImV4cCI6MjUzMzg2MDM4NDU3LCJhdWQiOiJ3d3cuZXhhbXBsZS5jb20iLCJzdWIiOiJqcm9ja2V0QGV4YW1w" +
		"bGUuY29tIn0.G6IgrFm5i0mN7Lz9tkZQ2tZvuZ2U7HKnvxMuZAooPmE"
)

var (
	mockLoginTokenHandler = &cliMock.MockLoginTokenHandler{
		GetCCloudTokenAndCredentialsFromEnvVarFunc: func(cmd *cobra.Command, client *ccloud.Client) (string, *pauth.Credentials, error) {
			return "", nil, nil
		},
		GetCCloudTokenAndCredentialsFromNetrcFunc: func(cmd *cobra.Command, client *ccloud.Client, url string, filterParams netrc.GetMatchingNetrcMachineParams) (string, *pauth.Credentials, error) {
			return "", nil, nil
		},
		GetConfluentTokenAndCredentialsFromEnvVarFunc: func(cmd *cobra.Command, client *mds.APIClient) (string, *pauth.Credentials, error) {
			return "", nil, nil
		},
		GetConfluentTokenAndCredentialsFromNetrcFunc: func(cmd *cobra.Command, client *mds.APIClient, filterParams netrc.GetMatchingNetrcMachineParams) (string, *pauth.Credentials, error) {
			return "", nil, nil
		},
	}
)

func TestPreRun_Anonymous_SetLoggingLevel(t *testing.T) {
	type fields struct {
		Logger  *log.Logger
		Command string
	}
	tests := []struct {
		name   string
		fields fields
		want   log.Level
	}{
		{
			name: "default logging level",
			fields: fields{
				Logger:  log.New(),
				Command: "help",
			},
			want: log.ERROR,
		},
		{
			name: "warn logging level",
			fields: fields{
				Logger:  log.New(),
				Command: "help -v",
			},
			want: log.WARN,
		},
		{
			name: "info logging level",
			fields: fields{
				Logger:  log.New(),
				Command: "help -vv",
			},
			want: log.INFO,
		},
		{
			name: "debug logging level",
			fields: fields{
				Logger:  log.New(),
				Command: "help -vvv",
			},
			want: log.DEBUG,
		},
		{
			name: "trace logging level",
			fields: fields{
				Logger:  log.New(),
				Command: "help -vvvv",
			},
			want: log.TRACE,
		},
	}
	for _, tt := range tests {
		t.Run(tt.name, func(t *testing.T) {
			ver := pmock.NewVersionMock()
			cfg := v3.New(nil)
			cfg, err := load.LoadAndMigrate(cfg)
			require.NoError(t, err)
			r := &pcmd.PreRun{
				Version: ver,
				Logger:  tt.fields.Logger,
				UpdateClient: &mock.Client{
					CheckForUpdatesFunc: func(n, v string, f bool) (bool, string, error) {
						return false, "", nil
					},
				},
				FlagResolver: &pcmd.FlagResolverImpl{
					Prompt: &form.RealPrompt{},
					Out:    os.Stdout,
				},
				Analytics:         cliMock.NewDummyAnalyticsMock(),
				LoginTokenHandler: mockLoginTokenHandler,
				Config:            cfg,
				JWTValidator:      pcmd.NewJWTValidator(tt.fields.Logger),
			}

			root := &cobra.Command{Run: func(cmd *cobra.Command, args []string) {}}
			root.Flags().CountP("verbose", "v", "Increase verbosity")
			rootCmd := pcmd.NewAnonymousCLICommand(root, r)

			args := strings.Split(tt.fields.Command, " ")
			_, err = pcmd.ExecuteCommand(rootCmd.Command, args...)
			require.NoError(t, err)

			got := tt.fields.Logger.GetLevel()
			if !reflect.DeepEqual(got, tt.want) {
				t.Errorf("PreRun.HasAPIKey() = %v, want %v", got, tt.want)
			}
		})
	}
}

func TestPreRun_HasAPIKey_SetupLoggingAndCheckForUpdates(t *testing.T) {
	ver := pmock.NewVersionMock()

	calledAnonymous := false
	r := &pcmd.PreRun{
		Version: ver,
		Logger:  log.New(),
		UpdateClient: &mock.Client{
			CheckForUpdatesFunc: func(n, v string, f bool) (bool, string, error) {
				calledAnonymous = true
				return false, "", nil
			},
		},
		FlagResolver: &pcmd.FlagResolverImpl{
			Prompt: &form.RealPrompt{},
			Out:    os.Stdout,
		},
		Analytics:         cliMock.NewDummyAnalyticsMock(),
		LoginTokenHandler: mockLoginTokenHandler,
		JWTValidator:      pcmd.NewJWTValidator(log.New()),
	}

	root := &cobra.Command{Run: func(cmd *cobra.Command, args []string) {}}
	root.Flags().CountP("verbose", "v", "Increase verbosity")
	rootCmd := pcmd.NewAnonymousCLICommand(root, r)
	args := strings.Split("help", " ")
	_, err := pcmd.ExecuteCommand(rootCmd.Command, args...)
	require.NoError(t, err)

	if !calledAnonymous {
		t.Errorf("PreRun.HasAPIKey() didn't call the Anonymous() helper to set logging level and updates")
	}
}

func TestPreRun_CallsAnalyticsTrackCommand(t *testing.T) {
	ver := pmock.NewVersionMock()
	analyticsClient := cliMock.NewDummyAnalyticsMock()

	r := &pcmd.PreRun{
		Version: ver,
		Logger:  log.New(),
		UpdateClient: &mock.Client{
			CheckForUpdatesFunc: func(n, v string, f bool) (bool, string, error) {
				return false, "", nil
			},
		},
		FlagResolver: &pcmd.FlagResolverImpl{
			Prompt: &form.RealPrompt{},
			Out:    os.Stdout,
		},
		Analytics:         analyticsClient,
		LoginTokenHandler: mockLoginTokenHandler,
		JWTValidator:      pcmd.NewJWTValidator(log.New()),
	}

	root := &cobra.Command{
		Run: func(cmd *cobra.Command, args []string) {},
	}
	rootCmd := pcmd.NewAnonymousCLICommand(root, r)
	root.Flags().CountP("verbose", "v", "Increase verbosity")

	_, err := pcmd.ExecuteCommand(rootCmd.Command)
	require.NoError(t, err)

	require.True(t, analyticsClient.TrackCommandCalled())
}

func TestPreRun_TokenExpires(t *testing.T) {
	cfg := v3.AuthenticatedCloudConfigMock()
	cfg.Context().State.AuthToken = expiredAuthTokenForDevCloud

	ver := pmock.NewVersionMock()
	analyticsClient := cliMock.NewDummyAnalyticsMock()

	r := &pcmd.PreRun{
		Version: ver,
		Logger:  log.New(),
		UpdateClient: &mock.Client{
			CheckForUpdatesFunc: func(n, v string, f bool) (bool, string, error) {
				return false, "", nil
			},
		},
		FlagResolver: &pcmd.FlagResolverImpl{
			Prompt: &form.RealPrompt{},
			Out:    os.Stdout,
		},
		Analytics:         analyticsClient,
		Config:            cfg,
		LoginTokenHandler: mockLoginTokenHandler,
		JWTValidator:      pcmd.NewJWTValidator(log.New()),
	}

	root := &cobra.Command{
		Run: func(cmd *cobra.Command, args []string) {},
	}
	rootCmd := pcmd.NewAnonymousCLICommand(root, r)
	root.Flags().CountP("verbose", "v", "Increase verbosity")

	_, err := pcmd.ExecuteCommand(rootCmd.Command)
	require.NoError(t, err)

	// Check auth is nil for now, until there is a better to create a fake logged in user and check if it's logged out
	require.Nil(t, cfg.Context().State.Auth)
	require.True(t, analyticsClient.SessionTimedOutCalled())
}

func Test_UpdateToken(t *testing.T) {
	jwtWithNoExp := "eyJhbGciOiJIUzI1NiIsInR5cCI6IkpXVCJ9.eyJzdWIiOiIxMjM0NTY3ODkwIiwibmFtZSI6IkpvaG4gRG9lIiwiaWF0IjoxNTE2MjM5MDIyfQ.SflKxwRJSMeKKF2QT4fwpMeJf36POk6yJV_adQssw5c"
	tests := []struct {
		name      string
		cliName   string
		authToken string
	}{
		{
			name:      "ccloud expired token",
			cliName:   "ccloud",
			authToken: expiredAuthTokenForDevCloud,
		},
		{
			name:      "ccloud empty token",
			cliName:   "ccloud",
			authToken: "",
		},
		{
			name:      "ccloud invalid token",
			cliName:   "ccloud",
			authToken: "jajajajaja",
		},
		{
			name:      "ccloud jwt with no exp claim",
			cliName:   "ccloud",
			authToken: jwtWithNoExp,
		},
		{
			name:      "confluent expired token",
			cliName:   "confluent",
			authToken: expiredAuthTokenForDevCloud,
		},
		{
			name:      "confluent empty token",
			cliName:   "confluent",
			authToken: "",
		},
		{
			name:      "confluent invalid token",
			cliName:   "confluent",
			authToken: "jajajajaja",
		},
		{
			name:      "confluent jwt with no exp claim",
			cliName:   "confluent",
			authToken: jwtWithNoExp,
		},
	}
	for _, tt := range tests {
		t.Run(tt.name, func(t *testing.T) {
			var cfg *v3.Config
			if tt.cliName == "ccloud" {
				cfg = v3.AuthenticatedCloudConfigMock()
			} else {
				cfg = v3.AuthenticatedConfluentConfigMock()
			}

			cfg.Context().State.AuthToken = tt.authToken

			ver := pmock.NewVersionMock()

			mockLoginTokenHandler := &cliMock.MockLoginTokenHandler{
				GetCCloudTokenAndCredentialsFromNetrcFunc: func(cmd *cobra.Command, client *ccloud.Client, url string, filterParams netrc.GetMatchingNetrcMachineParams) (string, *pauth.Credentials, error) {
					return validAuthToken, nil, nil
				},
				GetConfluentTokenAndCredentialsFromNetrcFunc: func(cmd *cobra.Command, client *mds.APIClient, filterParams netrc.GetMatchingNetrcMachineParams) (string, *pauth.Credentials, error) {
					return validAuthToken, nil, nil
				},
			}
			r := &pcmd.PreRun{
				CLIName: tt.cliName,
				Version: ver,
				Logger:  log.New(),
				UpdateClient: &mock.Client{
					CheckForUpdatesFunc: func(n, v string, f bool) (bool, string, error) {
						return false, "", nil
					},
				},
				FlagResolver: &pcmd.FlagResolverImpl{
					Prompt: &form.RealPrompt{},
					Out:    os.Stdout,
				},
				Analytics:         cliMock.NewDummyAnalyticsMock(),
				LoginTokenHandler: mockLoginTokenHandler,
				Config:            cfg,
				JWTValidator:      pcmd.NewJWTValidator(log.New()),
			}

			root := &cobra.Command{
				Run: func(cmd *cobra.Command, args []string) {},
			}
			rootCmd := pcmd.NewAnonymousCLICommand(root, r)
			root.Flags().CountP("verbose", "v", "Increase verbosity")

			_, err := pcmd.ExecuteCommand(rootCmd.Command)
			require.NoError(t, err)
			if tt.cliName == "ccloud" {
				require.True(t, mockLoginTokenHandler.GetCCloudTokenAndCredentialsFromNetrcCalled())
			} else {
				require.True(t, mockLoginTokenHandler.GetConfluentTokenAndCredentialsFromNetrcCalled())
			}
		})
	}
}

func TestPreRun_HasAPIKeyCommand(t *testing.T) {
	userNameConfigLoggedIn := v3.AuthenticatedCloudConfigMock()
	userNameConfigLoggedIn.Context().State.AuthToken = validAuthToken

	userNameCfgCorruptedAuthToken := v3.AuthenticatedCloudConfigMock()
	userNameCfgCorruptedAuthToken.Context().State.AuthToken = "corrupted.auth.token"

	userNotLoggedIn := v3.UnauthenticatedCloudConfigMock()

	usernameClusterWithoutKeyOrSecret := v3.AuthenticatedCloudConfigMock()
	usernameClusterWithoutKeyOrSecret.Context().State.AuthToken = validAuthToken
	usernameClusterWithoutKeyOrSecret.Context().KafkaClusterContext.GetKafkaClusterConfig("lkc-0000").APIKey = ""

	usernameClusterWithStoredSecret := v3.AuthenticatedCloudConfigMock()
	usernameClusterWithStoredSecret.Context().State.AuthToken = validAuthToken
	usernameClusterWithStoredSecret.Context().KafkaClusterContext.GetKafkaClusterConfig("lkc-0000").APIKeys["miles"] = &v0.APIKeyPair{
		Key:    "miles",
		Secret: "secret",
	}
	usernameClusterWithoutSecret := v3.AuthenticatedCloudConfigMock()
	usernameClusterWithoutSecret.Context().State.AuthToken = validAuthToken
	tests := []struct {
		name           string
		config         *v3.Config
		errMsg         string
		suggestionsMsg string
		key            string
		secret         string
	}{
		{
			name:   "username logged in user",
			config: userNameConfigLoggedIn,
		},
		{
			name:           "not logged in user",
			config:         userNotLoggedIn,
			errMsg:         errors.NotLoggedInErrorMsg,
			suggestionsMsg: fmt.Sprintf(errors.NotLoggedInSuggestions, "ccloud"),
		},
		{
			name:           "username context corrupted auth token",
			config:         userNameCfgCorruptedAuthToken,
			errMsg:         errors.CorruptedTokenErrorMsg,
			suggestionsMsg: errors.CorruptedTokenSuggestions,
		},
		{
			name:   "api credential context",
			config: v3.APICredentialConfigMock(),
		},
		{
			name:   "api key and secret passed via flags",
			key:    "miles",
			secret: "shhhh",
			config: usernameClusterWithoutKeyOrSecret,
		},
		{
			name: "api key passed via flag with stored secret",
			key: "miles",
			config: usernameClusterWithStoredSecret,
		},
		{
			name: "api key passed via flag without stored secret",
			key: "miles",
			errMsg: errors.NoAPISecretStoredOrPassedMsg,
			suggestionsMsg: errors.NoAPISecretStoredOrPassedSuggestions,
			config: usernameClusterWithoutSecret,
		},
		{
			name:   "just api secret passed via flag",
			secret: "shhhh",
			config: usernameClusterWithoutKeyOrSecret,
			errMsg: errors.PassedSecretButNotKeyErrorMsg,
			suggestionsMsg: errors.PassedSecretButNotKeySuggestions,
		},
	}
	for _, tt := range tests {
		t.Run(tt.name, func(t *testing.T) {
			ver := pmock.NewVersionMock()
			analyticsClient := cliMock.NewDummyAnalyticsMock()
			logger := log.New()
			r := &pcmd.PreRun{
				CLIName: "ccloud",
				Version: ver,
				Logger:  logger,
				UpdateClient: &mock.Client{
					CheckForUpdatesFunc: func(n, v string, f bool) (bool, string, error) {
						return false, "", nil
					},
				},
				FlagResolver: &pcmd.FlagResolverImpl{
					Prompt: &form.RealPrompt{},
					Out:    os.Stdout,
				},
<<<<<<< HEAD
				Analytics:          analyticsClient,
				UpdateTokenHandler: auth.NewUpdateTokenHandler(auth.NewNetrcHandler("")),
				Config:             tt.config,
				JWTValidator: 		pcmd.NewJWTValidator(logger),
=======
				Analytics:         analyticsClient,
				Config:            tt.config,
				LoginTokenHandler: mockLoginTokenHandler,
				JWTValidator:      pcmd.NewJWTValidator(log.New()),
>>>>>>> e458a4cc
			}

			root := &cobra.Command{
				Run: func(cmd *cobra.Command, args []string) {},
			}
			rootCmd := pcmd.NewHasAPIKeyCLICommand(root, r)
			root.Flags().CountP("verbose", "v", "Increase verbosity")
			root.Flags().String("api-key", "", "Kafka cluster API key.")
			root.Flags().String("api-secret", "", "API key secret.")
			root.Flags().String("cluster", "", "Kafka cluster ID.")

			_, err := pcmd.ExecuteCommand(rootCmd.Command, "--api-key", tt.key, "--api-secret", tt.secret)
			if tt.errMsg != "" {
				require.Error(t, err)
				require.Equal(t, tt.errMsg, err.Error())
				if tt.suggestionsMsg != "" {
					errors.VerifyErrorAndSuggestions(require.New(t), err, tt.errMsg, tt.suggestionsMsg)
				}
			} else {
				require.NoError(t, err)
			}
		})
	}
}

// Test that when context is of username login type it should check auth token and login state
// And when context is of API key credential then it should not ask for user to login
//func TestPreRun_HasAPIKeyCommand(t *testing.T) {
//	userNameConfigLoggedIn := v3.AuthenticatedCloudConfigMock()
//	userNameConfigLoggedIn.Context().State.AuthToken = validAuthToken
//
//	userNameCfgCorruptedAuthToken := v3.AuthenticatedCloudConfigMock()
//	userNameCfgCorruptedAuthToken.Context().State.AuthToken = "corrupted.auth.token"
//
//	userNotLoggedIn := v3.UnauthenticatedCloudConfigMock()
//
//	tests := []struct {
//		name           string
//		config         *v3.Config
//		errMsg         string
//		suggestionsMsg string
//	}{
//		{
//			name:   "username logged in user",
//			config: userNameConfigLoggedIn,
//		},
//		{
//			name:           "not logged in user",
//			config:         userNotLoggedIn,
//			errMsg:         errors.NotLoggedInErrorMsg,
//			suggestionsMsg: fmt.Sprintf(errors.NotLoggedInSuggestions, "ccloud"),
//		},
//		{
//			name:           "username context corrupted auth token",
//			config:         userNameCfgCorruptedAuthToken,
//			errMsg:         errors.CorruptedTokenErrorMsg,
//			suggestionsMsg: errors.CorruptedTokenSuggestions,
//		},
//		{
//			name:   "api credential context",
//			config: v3.APICredentialConfigMock(),
//		},
//	}
//	for _, tt := range tests {
//		t.Run(tt.name, func(t *testing.T) {
//			ver := pmock.NewVersionMock()
//			analyticsClient := cliMock.NewDummyAnalyticsMock()
//
//			r := &pcmd.PreRun{
//				Version: ver,
//				Logger:  log.New(),
//				UpdateClient: &mock.Client{
//					CheckForUpdatesFunc: func(n, v string, f bool) (bool, string, error) {
//						return false, "", nil
//					},
//				},
//				CLIName: "ccloud",
//				FlagResolver: &pcmd.FlagResolverImpl{
//					Prompt: &form.RealPrompt{},
//					Out:    os.Stdout,
//				},
//				Analytics:          analyticsClient,
//				UpdateTokenHandler: auth.NewUpdateTokenHandler(auth.NewNetrcHandler("")),
//				Config:             tt.config,
//				JWTValidator:       pcmd.NewJWTValidator(log.New()),
//			}
//
//			root := &cobra.Command{
//				Run: func(cmd *cobra.Command, args []string) {},
//			}
//			rootCmd := pcmd.NewHasAPIKeyCLICommand(root, r)
//			root.Flags().CountP("verbose", "v", "Increase verbosity")
//
//			_, err := pcmd.ExecuteCommand(rootCmd.Command)
//			if tt.errMsg != "" {
//				require.Error(t, err)
//				require.Equal(t, tt.errMsg, err.Error())
//				if tt.suggestionsMsg != "" {
//					errors.VerifyErrorAndSuggestions(require.New(t), err, tt.errMsg, tt.suggestionsMsg)
//				}
//			} else {
//				require.NoError(t, err)
//			}
//		})
//	}
//}

func TestAuthenticatedStateFlagCommand_AddCommand(t *testing.T) {
	userNameConfigLoggedIn := v3.AuthenticatedCloudConfigMock()
	userNameConfigLoggedIn.Context().State.AuthToken = validAuthToken

	subcommandFlags := map[string]*pflag.FlagSet {
		"root"	:	pcmd.ContextSet(),
		"one"	:	pcmd.EnvironmentContextSet(),
		"two"	:	pcmd.KeySecretSet(),
	}
	logger := log.New()
	r := &pcmd.PreRun{
		CLIName: "ccloud",
		Version: pmock.NewVersionMock(),
		Logger:  logger,
		UpdateClient: &mock.Client{
			CheckForUpdatesFunc: func(n, v string, f bool) (bool, string, error) {
				return false, "", nil
			},
		},
		FlagResolver: &pcmd.FlagResolverImpl{
			Prompt: &form.RealPrompt{},
			Out:    os.Stdout,
		},
		Analytics:          cliMock.NewDummyAnalyticsMock(),
		UpdateTokenHandler: auth.NewUpdateTokenHandler(auth.NewNetrcHandler("")),
		Config:             userNameConfigLoggedIn,
		JWTValidator: 		pcmd.NewJWTValidator(logger),
	}
	cmdRoot := &cobra.Command{Use: "root"}
	root := pcmd.NewAuthenticatedStateFlagCommand(cmdRoot, r, subcommandFlags)

	for subcommand, _ := range subcommandFlags {
		t.Run(subcommand, func(t *testing.T) {
			cmd := &cobra.Command{Use: subcommand}
			root.AddCommand(cmd)
			//create flagset of all flags that should be included
			shouldHaveFlags := subcommandFlags["root"]
			shouldHaveFlags.AddFlagSet(subcommandFlags[subcommand])
			//iterate through shouldHaveFlags and make sure they are all attached to cmd
			shouldHaveFlags.VisitAll(func(flag *pflag.Flag) {
				f := cmd.Flag(flag.Name)
				require.NotNil(t, f)
			})
		})
	}
}<|MERGE_RESOLUTION|>--- conflicted
+++ resolved
@@ -456,17 +456,10 @@
 					Prompt: &form.RealPrompt{},
 					Out:    os.Stdout,
 				},
-<<<<<<< HEAD
-				Analytics:          analyticsClient,
-				UpdateTokenHandler: auth.NewUpdateTokenHandler(auth.NewNetrcHandler("")),
-				Config:             tt.config,
-				JWTValidator: 		pcmd.NewJWTValidator(logger),
-=======
 				Analytics:         analyticsClient,
 				Config:            tt.config,
 				LoginTokenHandler: mockLoginTokenHandler,
 				JWTValidator:      pcmd.NewJWTValidator(log.New()),
->>>>>>> e458a4cc
 			}
 
 			root := &cobra.Command{
@@ -492,88 +485,6 @@
 	}
 }
 
-// Test that when context is of username login type it should check auth token and login state
-// And when context is of API key credential then it should not ask for user to login
-//func TestPreRun_HasAPIKeyCommand(t *testing.T) {
-//	userNameConfigLoggedIn := v3.AuthenticatedCloudConfigMock()
-//	userNameConfigLoggedIn.Context().State.AuthToken = validAuthToken
-//
-//	userNameCfgCorruptedAuthToken := v3.AuthenticatedCloudConfigMock()
-//	userNameCfgCorruptedAuthToken.Context().State.AuthToken = "corrupted.auth.token"
-//
-//	userNotLoggedIn := v3.UnauthenticatedCloudConfigMock()
-//
-//	tests := []struct {
-//		name           string
-//		config         *v3.Config
-//		errMsg         string
-//		suggestionsMsg string
-//	}{
-//		{
-//			name:   "username logged in user",
-//			config: userNameConfigLoggedIn,
-//		},
-//		{
-//			name:           "not logged in user",
-//			config:         userNotLoggedIn,
-//			errMsg:         errors.NotLoggedInErrorMsg,
-//			suggestionsMsg: fmt.Sprintf(errors.NotLoggedInSuggestions, "ccloud"),
-//		},
-//		{
-//			name:           "username context corrupted auth token",
-//			config:         userNameCfgCorruptedAuthToken,
-//			errMsg:         errors.CorruptedTokenErrorMsg,
-//			suggestionsMsg: errors.CorruptedTokenSuggestions,
-//		},
-//		{
-//			name:   "api credential context",
-//			config: v3.APICredentialConfigMock(),
-//		},
-//	}
-//	for _, tt := range tests {
-//		t.Run(tt.name, func(t *testing.T) {
-//			ver := pmock.NewVersionMock()
-//			analyticsClient := cliMock.NewDummyAnalyticsMock()
-//
-//			r := &pcmd.PreRun{
-//				Version: ver,
-//				Logger:  log.New(),
-//				UpdateClient: &mock.Client{
-//					CheckForUpdatesFunc: func(n, v string, f bool) (bool, string, error) {
-//						return false, "", nil
-//					},
-//				},
-//				CLIName: "ccloud",
-//				FlagResolver: &pcmd.FlagResolverImpl{
-//					Prompt: &form.RealPrompt{},
-//					Out:    os.Stdout,
-//				},
-//				Analytics:          analyticsClient,
-//				UpdateTokenHandler: auth.NewUpdateTokenHandler(auth.NewNetrcHandler("")),
-//				Config:             tt.config,
-//				JWTValidator:       pcmd.NewJWTValidator(log.New()),
-//			}
-//
-//			root := &cobra.Command{
-//				Run: func(cmd *cobra.Command, args []string) {},
-//			}
-//			rootCmd := pcmd.NewHasAPIKeyCLICommand(root, r)
-//			root.Flags().CountP("verbose", "v", "Increase verbosity")
-//
-//			_, err := pcmd.ExecuteCommand(rootCmd.Command)
-//			if tt.errMsg != "" {
-//				require.Error(t, err)
-//				require.Equal(t, tt.errMsg, err.Error())
-//				if tt.suggestionsMsg != "" {
-//					errors.VerifyErrorAndSuggestions(require.New(t), err, tt.errMsg, tt.suggestionsMsg)
-//				}
-//			} else {
-//				require.NoError(t, err)
-//			}
-//		})
-//	}
-//}
-
 func TestAuthenticatedStateFlagCommand_AddCommand(t *testing.T) {
 	userNameConfigLoggedIn := v3.AuthenticatedCloudConfigMock()
 	userNameConfigLoggedIn.Context().State.AuthToken = validAuthToken
@@ -597,10 +508,10 @@
 			Prompt: &form.RealPrompt{},
 			Out:    os.Stdout,
 		},
-		Analytics:          cliMock.NewDummyAnalyticsMock(),
-		UpdateTokenHandler: auth.NewUpdateTokenHandler(auth.NewNetrcHandler("")),
-		Config:             userNameConfigLoggedIn,
-		JWTValidator: 		pcmd.NewJWTValidator(logger),
+		Analytics:         cliMock.NewDummyAnalyticsMock(),
+		Config:            userNameConfigLoggedIn,
+		LoginTokenHandler: mockLoginTokenHandler,
+		JWTValidator:      pcmd.NewJWTValidator(logger),
 	}
 	cmdRoot := &cobra.Command{Use: "root"}
 	root := pcmd.NewAuthenticatedStateFlagCommand(cmdRoot, r, subcommandFlags)
