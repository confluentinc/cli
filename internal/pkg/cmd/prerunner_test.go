--- conflicted
+++ resolved
@@ -114,44 +114,6 @@
 }
 
 func TestPreRun_Anonymous_SetLoggingLevel(t *testing.T) {
-<<<<<<< HEAD
-	tests := []struct {
-		name    string
-		command string
-		want    log.Level
-	}{
-		{
-			name:    "default logging level",
-			command: "help",
-			want:    log.ERROR,
-		},
-		{
-			name:    "warn logging level",
-			command: "help -v",
-			want:    log.WARN,
-		},
-		{
-			name:    "info logging level",
-			command: "help -vv",
-			want:    log.INFO,
-		},
-		{
-			name:    "debug logging level",
-			command: "help -vvv",
-			want:    log.DEBUG,
-		},
-		{
-			name:    "trace logging level",
-			command: "help -vvvv",
-			want:    log.TRACE,
-		},
-	}
-	for _, tt := range tests {
-		t.Run(tt.name, func(t *testing.T) {
-			cfg := v1.New()
-			cfg, err := load.LoadAndMigrate(cfg)
-			require.NoError(t, err)
-=======
 	tests := map[string]log.Level{
 		"":      log.ERROR,
 		"-v":    log.WARN,
@@ -159,7 +121,6 @@
 		"-vvv":  log.DEBUG,
 		"-vvvv": log.TRACE,
 	}
->>>>>>> 73beb64e
 
 	for flags, level := range tests {
 		r := getPreRunBase()
@@ -168,14 +129,8 @@
 		cmd.Flags().CountP("verbose", "v", "Increase verbosity")
 		c := pcmd.NewAnonymousCLICommand(cmd, r)
 
-<<<<<<< HEAD
-			args := strings.Split(tt.command, " ")
-			_, err = pcmd.ExecuteCommand(rootCmd.Command, args...)
-			require.NoError(t, err)
-=======
 		_, err := pcmd.ExecuteCommand(c.Command, "help", flags)
 		require.NoError(t, err)
->>>>>>> 73beb64e
 
 		require.Equal(t, level, log.CliLogger.GetLevel())
 	}
