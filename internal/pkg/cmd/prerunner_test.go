--- conflicted
+++ resolved
@@ -13,8 +13,6 @@
 	krsdk "github.com/confluentinc/kafka-rest-sdk-go/kafkarestv3"
 
 	mds "github.com/confluentinc/mds-sdk-go/mdsv1"
-
-	"github.com/spf13/pflag"
 
 	"github.com/spf13/cobra"
 	"github.com/stretchr/testify/require"
@@ -702,165 +700,6 @@
 			} else {
 				require.NoError(t, err)
 			}
-		})
-	}
-}
-
-func TestStateFlagCommand_AddCommand(t *testing.T) {
-	userNameConfigLoggedIn := v1.AuthenticatedCloudConfigMock()
-	userNameConfigLoggedIn.Context().State.AuthToken = validAuthToken
-
-	subcommandFlags := map[string]*pflag.FlagSet{
-<<<<<<< HEAD
-		"one": pcmd.EnvironmentContextSet(),
-		"two": new(pflag.FlagSet),
-	}
-	// checked against to ensure that ONLY the intended flags are added
-	shouldNotHaveFlags := map[string]*pflag.FlagSet{
-		"root": pcmd.EnvironmentSet(),
-		"one":  new(pflag.FlagSet),
-		"two":  pcmd.EnvironmentSet(),
-=======
-		"one": new(pflag.FlagSet),
-		"two": pcmd.KeySecretSet(),
-	}
-	// checked against to ensure that ONLY the intended flags are added
-	shouldNotHaveFlags := map[string]*pflag.FlagSet{
-		"one": pcmd.KeySecretSet(),
-		"two": new(pflag.FlagSet),
->>>>>>> 17c73535
-	}
-
-	r := getPreRunBase()
-	r.Config = userNameConfigLoggedIn
-
-	cmdRoot := &cobra.Command{Use: "root"}
-	root := pcmd.NewAnonymousStateFlagCommand(cmdRoot, r, subcommandFlags)
-
-	for subcommand := range subcommandFlags {
-		t.Run(subcommand, func(t *testing.T) {
-			cmd := &cobra.Command{Use: subcommand}
-			//flags should be added in AddCommand()
-			root.AddCommand(cmd)
-			//create flagset of all flags that should be included
-			shouldHaveFlags := pflag.NewFlagSet("shouldHaveFlags", pflag.ExitOnError)
-			shouldHaveFlags.AddFlagSet(subcommandFlags["root"])
-			shouldHaveFlags.AddFlagSet(subcommandFlags[subcommand])
-			//iterate through shouldHaveFlags and make sure they are all attached to cmd
-			shouldHaveFlags.VisitAll(func(flag *pflag.Flag) {
-				f := cmd.Flag(flag.Name)
-				require.NotNil(t, f)
-			})
-			shouldNotHaveFlags[subcommand].VisitAll(func(flag *pflag.Flag) {
-				f := cmd.Flag(flag.Name)
-				require.Nil(t, f)
-			})
-		})
-	}
-}
-
-func TestAuthenticatedStateFlagCommand_AddCommand(t *testing.T) {
-	userNameConfigLoggedIn := v1.AuthenticatedCloudConfigMock()
-	userNameConfigLoggedIn.Context().State.AuthToken = validAuthToken
-
-	subcommandFlags := map[string]*pflag.FlagSet{
-<<<<<<< HEAD
-		"one": pcmd.EnvironmentContextSet(),
-		"two": new(pflag.FlagSet),
-	}
-	// checked against to ensure that ONLY the intended flags are added
-	shouldNotHaveFlags := map[string]*pflag.FlagSet{
-		"root": pcmd.EnvironmentSet(),
-		"one":  new(pflag.FlagSet),
-		"two":  pcmd.EnvironmentSet(),
-=======
-		"one": new(pflag.FlagSet),
-		"two": pcmd.KeySecretSet(),
-	}
-	// checked against to ensure that ONLY the intended flags are added
-	shouldNotHaveFlags := map[string]*pflag.FlagSet{
-		"one": pcmd.KeySecretSet(),
-		"two": new(pflag.FlagSet),
->>>>>>> 17c73535
-	}
-
-	r := getPreRunBase()
-	r.Config = userNameConfigLoggedIn
-
-	cmdRoot := &cobra.Command{Use: "root"}
-	root := pcmd.NewAuthenticatedStateFlagCommand(cmdRoot, r, subcommandFlags)
-
-	for subcommand := range subcommandFlags {
-		t.Run(subcommand, func(t *testing.T) {
-			cmd := &cobra.Command{Use: subcommand}
-			//flags should be added in AddCommand()
-			root.AddCommand(cmd)
-			//create flagset of all flags that should be included
-			shouldHaveFlags := pflag.NewFlagSet("shouldHaveFlags", pflag.ExitOnError)
-			shouldHaveFlags.AddFlagSet(subcommandFlags["root"])
-			shouldHaveFlags.AddFlagSet(subcommandFlags[subcommand])
-			//iterate through shouldHaveFlags and make sure they are all attached to cmd
-			shouldHaveFlags.VisitAll(func(flag *pflag.Flag) {
-				f := cmd.Flag(flag.Name)
-				require.NotNil(t, f)
-			})
-			shouldNotHaveFlags[subcommand].VisitAll(func(flag *pflag.Flag) {
-				f := cmd.Flag(flag.Name)
-				require.Nil(t, f)
-			})
-		})
-	}
-}
-
-func TestHasAPIKeyCLICommand_AddCommand(t *testing.T) {
-	userNameConfigLoggedIn := v1.AuthenticatedCloudConfigMock()
-	userNameConfigLoggedIn.Context().State.AuthToken = validAuthToken
-
-	subcommandFlags := map[string]*pflag.FlagSet{
-<<<<<<< HEAD
-		"one": pcmd.EnvironmentContextSet(),
-		"two": new(pflag.FlagSet),
-	}
-	// checked against to ensure that ONLY the intended flags are added
-	shouldNotHaveFlags := map[string]*pflag.FlagSet{
-		"root": pcmd.EnvironmentSet(),
-		"one":  new(pflag.FlagSet),
-		"two":  pcmd.EnvironmentSet(),
-=======
-		"one": new(pflag.FlagSet),
-		"two": pcmd.KeySecretSet(),
-	}
-	// checked against to ensure that ONLY the intended flags are added
-	shouldNotHaveFlags := map[string]*pflag.FlagSet{
-		"one": pcmd.KeySecretSet(),
-		"two": new(pflag.FlagSet),
->>>>>>> 17c73535
-	}
-
-	r := getPreRunBase()
-	r.Config = userNameConfigLoggedIn
-
-	cmdRoot := &cobra.Command{Use: "root"}
-	root := pcmd.NewHasAPIKeyCLICommand(cmdRoot, r, subcommandFlags)
-
-	for subcommand := range subcommandFlags {
-		t.Run(subcommand, func(t *testing.T) {
-			cmd := &cobra.Command{Use: subcommand}
-			//flags should be added in AddCommand()
-			root.AddCommand(cmd)
-			//create flagset of all flags that should be included
-			shouldHaveFlags := pflag.NewFlagSet("shouldHaveFlags", pflag.ExitOnError)
-			shouldHaveFlags.AddFlagSet(subcommandFlags["root"])
-			shouldHaveFlags.AddFlagSet(subcommandFlags[subcommand])
-			//iterate through shouldHaveFlags and make sure they are all attached to cmd
-			shouldHaveFlags.VisitAll(func(flag *pflag.Flag) {
-				f := cmd.Flag(flag.Name)
-				require.NotNil(t, f)
-			})
-			shouldNotHaveFlags[subcommand].VisitAll(func(flag *pflag.Flag) {
-				f := cmd.Flag(flag.Name)
-				require.Nil(t, f)
-			})
 		})
 	}
 }
