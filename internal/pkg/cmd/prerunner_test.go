--- conflicted
+++ resolved
@@ -70,11 +70,7 @@
 			}
 		},
 	}
-<<<<<<< HEAD
-	mockAuthTokenHandler = &climock.AuthTokenHandler{
-=======
 	AuthTokenHandler = &climock.AuthTokenHandler{
->>>>>>> bccfab58
 		GetCCloudTokensFunc: func(_ pauth.CCloudClientFactory, _ string, _ *pauth.Credentials, _ bool, _ string) (string, string, error) {
 			return "", "", nil
 		},
