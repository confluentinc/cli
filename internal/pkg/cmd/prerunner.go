package cmd

import (
	"context"
	"os"
	"strings"

	"github.com/confluentinc/ccloud-sdk-go"
	mds "github.com/confluentinc/mds-sdk-go/mdsv1"
	"github.com/confluentinc/mds-sdk-go/mdsv2alpha1"
	"github.com/spf13/cobra"
	"github.com/spf13/pflag"

	"github.com/confluentinc/cli/internal/pkg/analytics"
	pauth "github.com/confluentinc/cli/internal/pkg/auth"
	v2 "github.com/confluentinc/cli/internal/pkg/config/v2"
	v3 "github.com/confluentinc/cli/internal/pkg/config/v3"
	"github.com/confluentinc/cli/internal/pkg/errors"
	"github.com/confluentinc/cli/internal/pkg/log"
	"github.com/confluentinc/cli/internal/pkg/netrc"
	"github.com/confluentinc/cli/internal/pkg/update"
	"github.com/confluentinc/cli/internal/pkg/utils"
	"github.com/confluentinc/cli/internal/pkg/version"
)

// PreRun is a helper class for automatically setting up Cobra PersistentPreRun commands
type PreRunner interface {
	Anonymous(command *CLICommand) func(cmd *cobra.Command, args []string) error
	Authenticated(command *AuthenticatedCLICommand) func(cmd *cobra.Command, args []string) error
	AuthenticatedWithMDS(command *AuthenticatedCLICommand) func(cmd *cobra.Command, args []string) error
	HasAPIKey(command *HasAPIKeyCLICommand) func(cmd *cobra.Command, args []string) error
}

const DoNotTrack = "do-not-track-analytics"

// PreRun is the standard PreRunner implementation
type PreRun struct {
	Config              *v3.Config
	ConfigLoadingError  error
	UpdateClient        update.Client
	CLIName             string
	Logger              *log.Logger
	Analytics           analytics.Client
	FlagResolver        FlagResolver
	Version             *version.Version
	CCloudClientFactory pauth.CCloudClientFactory
	MDSClientManager    pauth.MDSClientManager
	LoginTokenHandler   pauth.LoginTokenHandler
	JWTValidator        JWTValidator
}

type CLICommand struct {
	*cobra.Command
	Config    *DynamicConfig
	Version   *version.Version
	prerunner PreRunner
}

type AuthenticatedCLICommand struct {
	*CLICommand
	Client      *ccloud.Client
	MDSClient   *mds.APIClient
	MDSv2Client *mdsv2alpha1.APIClient
	Context     *DynamicContext
	State       *v2.ContextState
}

type HasAPIKeyCLICommand struct {
	*CLICommand
	Context *DynamicContext
}

<<<<<<< HEAD
=======
func (r *PreRun) ValidateToken(cmd *cobra.Command, config *DynamicConfig) error {
	if config == nil {
		return &errors.NoContextError{CLIName: r.CLIName}
	}
	ctx, err := config.Context(cmd)
	if err != nil {
		return err
	}
	if ctx == nil {
		return &errors.NoContextError{CLIName: r.CLIName}
	}
	err = r.JWTValidator.Validate(ctx.Context)
	if err == nil {
		return nil
	}
	switch err.(type) {
	case *ccloud.InvalidTokenError:
		return r.updateToken(new(ccloud.InvalidTokenError), cmd, ctx)
	case *ccloud.ExpiredTokenError:
		return r.updateToken(new(ccloud.ExpiredTokenError), cmd, ctx)
	}
	if err.Error() == errors.MalformedJWTNoExprErrorMsg {
		return r.updateToken(errors.New(errors.MalformedJWTNoExprErrorMsg), cmd, ctx)
	} else {
		return r.updateToken(err, cmd, ctx)
	}
}

func (r *PreRun) updateToken(tokenError error, cmd *cobra.Command, ctx *DynamicContext) error {
	if ctx == nil {
		r.Logger.Debug("Dynamic context is nil. Cannot attempt to update auth token.")
		return tokenError
	}
	r.Logger.Debug("Updating auth token")
	token, err := r.getNewAuthToken(cmd, ctx)
	if err != nil || token == "" {
		r.Logger.Debug("Failed to update auth token")
		return tokenError
	}
	r.Logger.Debug("Successfully updated auth token")
	err = ctx.UpdateAuthToken(token)
	if err != nil {
		return tokenError
	}
	return nil
}

func (r *PreRun) getNewAuthToken(cmd *cobra.Command, ctx *DynamicContext) (string, error) {
	var token string
	params := netrc.GetMatchingNetrcMachineParams{
		CLIName: r.CLIName,
		CtxName: ctx.Name,
	}
	var err error
	if r.CLIName == "ccloud" {
		client := ccloud.NewClient(&ccloud.Params{BaseURL: ctx.Platform.Server, HttpClient: ccloud.BaseClient, Logger: r.Logger, UserAgent: r.Version.UserAgent})
		token, _, err = r.LoginTokenHandler.GetCCloudTokenAndCredentialsFromNetrc(cmd, client, ctx.Platform.Server, params)
		if err != nil {
			return "", err
		}
	} else {
		mdsClientManager := pauth.MDSClientManagerImpl{}
		client, err := mdsClientManager.GetMDSClient(ctx.Platform.Server, ctx.Platform.CaCertPath, r.Logger)
		if err != nil {
			return "", err
		}
		token, _, err = r.LoginTokenHandler.GetConfluentTokenAndCredentialsFromNetrc(cmd, client, params)
		if err != nil {
			return "", err
		}
	}
	return token, err
}

func (a *AuthenticatedCLICommand) AuthToken() string {
	return a.State.AuthToken
}

func (a *AuthenticatedCLICommand) EnvironmentId() string {
	return a.State.Auth.Account.Id
}

>>>>>>> 2b5d49e8
func NewAuthenticatedCLICommand(command *cobra.Command, prerunner PreRunner) *AuthenticatedCLICommand {
	cmd := &AuthenticatedCLICommand{
		CLICommand: NewCLICommand(command, prerunner),
		Context:    nil,
		State:      nil,
	}
	command.PersistentPreRunE = NewCLIPreRunnerE(prerunner.Authenticated(cmd))
	cmd.Command = command
	return cmd
}

func NewAuthenticatedWithMDSCLICommand(command *cobra.Command, prerunner PreRunner) *AuthenticatedCLICommand {
	cmd := &AuthenticatedCLICommand{
		CLICommand: NewCLICommand(command, prerunner),
		Context:    nil,
		State:      nil,
	}
	command.PersistentPreRunE = NewCLIPreRunnerE(prerunner.AuthenticatedWithMDS(cmd))
	cmd.Command = command
	return cmd
}

func NewHasAPIKeyCLICommand(command *cobra.Command, prerunner PreRunner) *HasAPIKeyCLICommand {
	cmd := &HasAPIKeyCLICommand{
		CLICommand: NewCLICommand(command, prerunner),
		Context:    nil,
	}
	command.PersistentPreRunE = NewCLIPreRunnerE(prerunner.HasAPIKey(cmd))
	cmd.Command = command
	return cmd
}

func NewAnonymousCLICommand(command *cobra.Command, prerunner PreRunner) *CLICommand {
	cmd := NewCLICommand(command, prerunner)
	command.PersistentPreRunE = NewCLIPreRunnerE(prerunner.Anonymous(cmd))
	cmd.Command = command
	return cmd
}

func NewCLICommand(command *cobra.Command, prerunner PreRunner) *CLICommand {
	return &CLICommand{
		Config:    &DynamicConfig{},
		Command:   command,
		prerunner: prerunner,
	}
}

func (a *AuthenticatedCLICommand) AddCommand(command *cobra.Command) {
	command.PersistentPreRunE = a.PersistentPreRunE
	a.Command.AddCommand(command)
}

func (a *AuthenticatedCLICommand) AuthToken() string {
	return a.State.AuthToken
}

func (a *AuthenticatedCLICommand) EnvironmentId() string {
	return a.State.Auth.Account.Id
}

func (h *HasAPIKeyCLICommand) AddCommand(command *cobra.Command) {
	command.PersistentPreRunE = h.PersistentPreRunE
	h.Command.AddCommand(command)
}

// CanCompleteCommand returns whether or not the specified command can be completed.
// If the prerunner of the command returns no error, true is returned,
// and if an error is encountered, false is returned.
func CanCompleteCommand(cmd *cobra.Command) bool {
	if cmd.Annotations == nil {
		cmd.Annotations = make(map[string]string)
	}
	cmd.Annotations[DoNotTrack] = ""
	err := cmd.PersistentPreRunE(cmd, []string{})
	delete(cmd.Annotations, DoNotTrack)
	return err == nil
}

// Anonymous provides PreRun operations for commands that may be run without a logged-in user
func (r *PreRun) Anonymous(command *CLICommand) func(cmd *cobra.Command, args []string) error {
	return func(cmd *cobra.Command, args []string) error {
		if _, ok := cmd.Annotations[DoNotTrack]; !ok {
			r.Analytics.TrackCommand(cmd, args)
		}
		command.Config.Config = r.Config
		command.Version = r.Version
		command.Config.Resolver = r.FlagResolver
		if err := log.SetLoggingVerbosity(cmd, r.Logger); err != nil {
			return err
		}
		r.Logger.Flush()
		if err := r.notifyIfUpdateAvailable(cmd, r.CLIName, command.Version.Version); err != nil {
			return err
		}
		r.warnIfConfluentLocal(cmd)
		if r.Config != nil {
			ctx, err := command.Config.Context(cmd)
			if err != nil {
				return err
			}
			err = r.ValidateToken(cmd, command.Config)
			switch err.(type) {
			case *ccloud.ExpiredTokenError:
				err := ctx.DeleteUserAuth()
				if err != nil {
					return err
				}
				utils.ErrPrintln(cmd, errors.TokenExpiredMsg)
				analyticsError := r.Analytics.SessionTimedOut()
				if analyticsError != nil {
					r.Logger.Debug(analyticsError.Error())
				}
			}
		} else {
			if isAuthOrConfigCommands(cmd) {
				return r.ConfigLoadingError
			}
		}
		LabelRequiredFlags(cmd)
		return nil
	}
}

func isAuthOrConfigCommands(cmd *cobra.Command) bool {
	return strings.Contains(cmd.CommandPath(), "login") ||
		strings.Contains(cmd.CommandPath(), "logout") ||
		strings.Contains(cmd.CommandPath(), "config")
}

func LabelRequiredFlags(cmd *cobra.Command) {
	cmd.Flags().VisitAll(func(flag *pflag.Flag) {
		annotations := flag.Annotations[cobra.BashCompOneRequiredFlag]
		if len(annotations) == 1 && annotations[0] == "true" {
			flag.Usage = "REQUIRED: " + flag.Usage
		}
	})
}

// Authenticated provides PreRun operations for commands that require a logged-in Confluent Cloud user.
func (r *PreRun) Authenticated(command *AuthenticatedCLICommand) func(cmd *cobra.Command, args []string) error {
	return func(cmd *cobra.Command, args []string) error {
		err := r.Anonymous(command.CLICommand)(cmd, args)
		if err != nil {
			return err
		}
		if r.Config == nil {
			return r.ConfigLoadingError
		}
		ctx, err := command.Config.Context(cmd)
		if err != nil {
			return err
		}
		if ctx == nil {
			autoLoginErr := r.ccloudAutoLogin(cmd, ctx)
			if autoLoginErr != nil {
				r.Logger.Debugf("Prerun auto login failed: %s", autoLoginErr.Error())
				return &errors.NoContextError{CLIName: r.CLIName}
			}
			ctx, err = command.Config.Context(cmd)
			if err != nil {
				return err
			}
			if ctx == nil {
				return &errors.NoContextError{CLIName: r.CLIName}
			}
		}
		command.Context = ctx
		state, err := ctx.AuthenticatedState(cmd)
		if err != nil {
			if _, ok := err.(*errors.NotLoggedInError); ok {
				autoLoginErr := r.ccloudAutoLogin(cmd, ctx)
				if autoLoginErr != nil {
					r.Logger.Debugf("Prerun auto login failed: %s", autoLoginErr.Error())
					return err
				}
				state, err = ctx.AuthenticatedState(cmd)
				if err != nil {
					return err
				}
			} else {
				return err
			}
		}
		command.State = state
		err = r.ValidateToken(cmd, command.Config)
		if err != nil {
			return err
		}
		return r.setClients(command)
	}
}

func (r *PreRun) ccloudAutoLogin(cmd *cobra.Command, ctx *DynamicContext) error {
	utils.ErrPrint(cmd, errors.AutoLoginMsg)
	token, creds, err := r.getCCloudTokenAndCrendentils(cmd)
	if err != nil {
		return err
	}
	client := r.CCloudClientFactory.JwtHTTPClientFactory(context.Background(), token, pauth.CCloudURL)
	currentEnv, err := pauth.PersistCCloudLoginToConfig(r.Config, creds.Username, pauth.CCloudURL, token, client)
	if err != nil {
		return err
	}
	utils.Printf(cmd, errors.LoggedInAsMsg, creds.Username)
	utils.Printf(cmd, errors.LoggedInUsingEnvMsg, currentEnv.Id, currentEnv.Name)
	r.Logger.Debug("Successfully auto logged in during prerun.")
	return nil
}

func (r *PreRun) getCCloudTokenAndCrendentils(cmd *cobra.Command) (string, *pauth.Credentials, error) {
	client := r.CCloudClientFactory.AnonHTTPClientFactory(pauth.CCloudURL)

	token, creds, err := r.LoginTokenHandler.GetCCloudTokenAndCredentialsFromEnvVar(cmd, client)
	if err != nil {
		return "", nil, err
	}
	if len(token) > 0 {
		return token, creds, nil
	}

	url := pauth.CCloudURL
	return r.LoginTokenHandler.GetCCloudTokenAndCredentialsFromNetrc(cmd, client, url, netrc.GetMatchingNetrcMachineParams{
		CLIName: r.CLIName,
		URL:     url,
	})
}

// Authenticated provides PreRun operations for commands that require a logged-in Confluent Cloud user.
func (r *PreRun) AuthenticatedWithMDS(command *AuthenticatedCLICommand) func(cmd *cobra.Command, args []string) error {
	return func(cmd *cobra.Command, args []string) error {
		err := r.Anonymous(command.CLICommand)(cmd, args)
		if err != nil {
			return err
		}
		if r.Config == nil {
			return r.ConfigLoadingError
		}
		err = r.setClients(command)
		if err != nil {
			return err
		}
		ctx, err := command.Config.Context(cmd)
		if err != nil {
			return err
		}
		if ctx == nil {
			return &errors.NoContextError{CLIName: r.CLIName}
		}
		if !ctx.HasMDSLogin() {
			return &errors.NotLoggedInError{CLIName: r.CLIName}
		}
		command.Context = ctx
		command.State = ctx.State
		return r.ValidateToken(cmd, command.Config)
	}
}

// HasAPIKey provides PreRun operations for commands that require an API key.
func (r *PreRun) HasAPIKey(command *HasAPIKeyCLICommand) func(cmd *cobra.Command, args []string) error {
	return func(cmd *cobra.Command, args []string) error {
		err := r.Anonymous(command.CLICommand)(cmd, args)
		if err != nil {
			return err
		}
		if r.Config == nil {
			return r.ConfigLoadingError
		}
		ctx, err := command.Config.Context(cmd)
		if err != nil {
			return err
		}
		if ctx == nil {
			return &errors.NoContextError{CLIName: r.CLIName}
		}
		command.Context = ctx
		var clusterId string
		if command.Context.Credential.CredentialType == v2.APIKey {
			clusterId = r.getClusterIdForAPIKeyCredential(ctx)
		} else if command.Context.Credential.CredentialType == v2.Username {
			err := r.ValidateToken(cmd, command.Config)
			if err != nil {
				return err
			}
			client, err := r.createCCloudClient(ctx, cmd, command.Version)
			if err != nil {
				return err
			}
			ctx.client = client
			command.Config.Client = client
			clusterId, err = r.getClusterIdForAuthenticatedUser(command, ctx, cmd)
			if err != nil {
				return err
			}
		} else {
			panic("Invalid Credential Type")
		}
		hasAPIKey, err := ctx.HasAPIKey(cmd, clusterId)
		if err != nil {
			return err
		}
		if !hasAPIKey {
			err = &errors.UnspecifiedAPIKeyError{ClusterID: clusterId}
			return err
		}
		return nil
	}
}

func (r *PreRun) ValidateToken(cmd *cobra.Command, config *DynamicConfig) error {
	if config == nil {
		return &errors.NoContextError{CLIName: r.CLIName}
	}
	ctx, err := config.Context(cmd)
	if err != nil {
		return err
	}
	if ctx == nil {
		return &errors.NoContextError{CLIName: r.CLIName}
	}
	err = r.JWTValidator.Validate(ctx.Context)
	if err == nil {
		return nil
	}
	switch err.(type) {
	case *ccloud.InvalidTokenError:
		return r.updateToken(new(ccloud.InvalidTokenError), cmd, ctx)
	case *ccloud.ExpiredTokenError:
		return r.updateToken(new(ccloud.ExpiredTokenError), cmd, ctx)
	}
	if err.Error() == errors.MalformedJWTNoExprErrorMsg {
		return r.updateToken(errors.New(errors.MalformedJWTNoExprErrorMsg), cmd, ctx)
	} else {
		return r.updateToken(err, cmd, ctx)
	}
}

func (r *PreRun) updateToken(tokenError error, cmd *cobra.Command, ctx *DynamicContext) error {
	if ctx == nil {
		r.Logger.Debug("Dynamic context is nil. Cannot attempt to update auth token.")
		return tokenError
	}
	r.Logger.Debug("Updating auth token")
	token, err := r.getNewAuthToken(cmd, ctx)
	if err != nil || token == "" {
		r.Logger.Debug("Failed to update auth token")
		return tokenError
	}
	r.Logger.Debug("Successfully update auth token")
	err = ctx.UpdateAuthToken(token)
	if err != nil {
		return tokenError
	}
	return nil
}

func (r *PreRun) getNewAuthToken(cmd *cobra.Command, ctx *DynamicContext) (string, error) {
	var token string
	params := netrc.GetMatchingNetrcMachineParams{
		CLIName: r.CLIName,
		CtxName: ctx.Name,
	}
	var err error
	if r.CLIName == "ccloud" {
		client := r.CCloudClientFactory.AnonHTTPClientFactory(pauth.CCloudURL)
		token, _, err = r.LoginTokenHandler.GetCCloudTokenAndCredentialsFromNetrc(cmd, client, ctx.Platform.Server, params)
		if err != nil {
			return "", err
		}
	} else {
		client, err := r.MDSClientManager.GetMDSClient(ctx.Context, ctx.Platform.CaCertPath, false, ctx.Platform.Server, r.Logger)
		if err != nil {
			return "", err
		}
		token, _, err = r.LoginTokenHandler.GetConfluentTokenAndCredentialsFromNetrc(cmd, client, params)
		if err != nil {
			return "", err
		}
	}
	return token, err
}

// if context is authenticated, client is created and used to for DynamicContext.FindKafkaCluster for finding active cluster
func (r *PreRun) getClusterIdForAuthenticatedUser(command *HasAPIKeyCLICommand, ctx *DynamicContext, cmd *cobra.Command) (string, error) {
	cluster, err := ctx.GetKafkaClusterForCommand(cmd)
	if err != nil {
		return "", err
	}
	return cluster.ID, nil
}

// if API key credential then the context is initialized to be used for only one cluster, and cluster id can be obtained directly from the context config
func (r *PreRun) getClusterIdForAPIKeyCredential(ctx *DynamicContext) string {
	return ctx.KafkaClusterContext.GetActiveKafkaClusterId()
}

// notifyIfUpdateAvailable prints a message if an update is available
func (r *PreRun) notifyIfUpdateAvailable(cmd *cobra.Command, name string, currentVersion string) error {
	if isUpdateCommand(cmd) {
		return nil
	}
	updateAvailable, latestVersion, err := r.UpdateClient.CheckForUpdates(name, currentVersion, false)
	if err != nil {
		// This is a convenience helper to check-for-updates before arbitrary commands. Since the CLI supports running
		// in internet-less environments (e.g., local or on-prem deploys), swallow the error and log a warning.
		r.Logger.Warn(err)
		return nil
	}
	if updateAvailable {
		if !strings.HasPrefix(latestVersion, "v") {
			latestVersion = "v" + latestVersion
		}
		utils.ErrPrintf(cmd, errors.NotifyUpdateMsg, name, currentVersion, latestVersion, name)
	}
	return nil
}

func isUpdateCommand(cmd *cobra.Command) bool {
	return strings.Contains(cmd.CommandPath(), "update")
}

func (r *PreRun) warnIfConfluentLocal(cmd *cobra.Command) {
	if strings.HasPrefix(cmd.CommandPath(), "confluent local") {
		utils.ErrPrintln(cmd, errors.LocalCommandDevOnlyMsg)
	}
}

func (r *PreRun) setClients(cliCmd *AuthenticatedCLICommand) error {
	ctx, err := cliCmd.Config.Context(cliCmd.Command)
	if err != nil {
		return err
	}
	if r.CLIName == "ccloud" {
		ccloudClient, err := r.createCCloudClient(ctx, cliCmd.Command, cliCmd.Version)
		if err != nil {
			return err
		}
		cliCmd.Client = ccloudClient
		cliCmd.Config.Client = ccloudClient
		cliCmd.MDSv2Client = r.createMDSv2Client(ctx, cliCmd.Version)
	} else {
		cliCmd.MDSClient = r.createMDSClient(ctx, cliCmd.Version)
	}
	return nil
}

func (r *PreRun) createCCloudClient(ctx *DynamicContext, cmd *cobra.Command, ver *version.Version) (*ccloud.Client, error) {
	var baseURL string
	var authToken string
	var logger *log.Logger
	var userAgent string
	if ctx != nil {
		baseURL = ctx.Platform.Server
		state, err := ctx.AuthenticatedState(cmd)
		if err != nil {
			return nil, err
		}
		authToken = state.AuthToken
		logger = ctx.Logger
		userAgent = ver.UserAgent
	}
	return ccloud.NewClientWithJWT(context.Background(), authToken, &ccloud.Params{
		BaseURL: baseURL, Logger: logger, UserAgent: userAgent,
	}), nil
}

func (r *PreRun) createMDSClient(ctx *DynamicContext, ver *version.Version) *mds.APIClient {
	mdsConfig := mds.NewConfiguration()
	if ctx == nil {
		return mds.NewAPIClient(mdsConfig)
	}
	mdsConfig.BasePath = ctx.Platform.Server
	mdsConfig.UserAgent = ver.UserAgent
	if ctx.Platform.CaCertPath == "" {
		return mds.NewAPIClient(mdsConfig)
	}
	caCertPath := ctx.Platform.CaCertPath
	// Try to load certs. On failure, warn, but don't error out because this may be an auth command, so there may
	// be a --ca-cert-path flag on the cmd line that'll fix whatever issue there is with the cert file in the config
	caCertFile, err := os.Open(caCertPath)
	if err == nil {
		defer caCertFile.Close()
		mdsConfig.HTTPClient, err = pauth.SelfSignedCertClient(caCertFile, r.Logger)
		if err != nil {
			r.Logger.Warnf("Unable to load certificate from %s. %s. Resulting SSL errors will be fixed by logging in with the --ca-cert-path flag.", caCertPath, err.Error())
			mdsConfig.HTTPClient = pauth.DefaultClient()
		}
	} else {
		r.Logger.Warnf("Unable to load certificate from %s. %s. Resulting SSL errors will be fixed by logging in with the --ca-cert-path flag.", caCertPath, err.Error())
		mdsConfig.HTTPClient = pauth.DefaultClient()

	}
	return mds.NewAPIClient(mdsConfig)
}

func (r *PreRun) createMDSv2Client(ctx *DynamicContext, ver *version.Version) *mdsv2alpha1.APIClient {
	mdsv2Config := mdsv2alpha1.NewConfiguration()
	if ctx == nil {
		return mdsv2alpha1.NewAPIClient(mdsv2Config)
	}
	mdsv2Config.BasePath = ctx.Platform.Server + "/api/metadata/security/v2alpha1"
	mdsv2Config.UserAgent = ver.UserAgent
	if ctx.Platform.CaCertPath == "" {
		return mdsv2alpha1.NewAPIClient(mdsv2Config)
	}
	caCertPath := ctx.Platform.CaCertPath
	// Try to load certs. On failure, warn, but don't error out because this may be an auth command, so there may
	// be a --ca-cert-path flag on the cmd line that'll fix whatever issue there is with the cert file in the config
	caCertFile, err := os.Open(caCertPath)
	if err == nil {
		defer caCertFile.Close()
		mdsv2Config.HTTPClient, err = pauth.SelfSignedCertClient(caCertFile, r.Logger)
		if err != nil {
			r.Logger.Warnf("Unable to load certificate from %s. %s. Resulting SSL errors will be fixed by logging in with the --ca-cert-path flag.", caCertPath, err.Error())
			mdsv2Config.HTTPClient = pauth.DefaultClient()
		}
	} else {
		r.Logger.Warnf("Unable to load certificate from %s. %s. Resulting SSL errors will be fixed by logging in with the --ca-cert-path flag.", caCertPath, err.Error())
		mdsv2Config.HTTPClient = pauth.DefaultClient()

	}
	return mdsv2alpha1.NewAPIClient(mdsv2Config)
}<|MERGE_RESOLUTION|>--- conflicted
+++ resolved
@@ -70,91 +70,6 @@
 	Context *DynamicContext
 }
 
-<<<<<<< HEAD
-=======
-func (r *PreRun) ValidateToken(cmd *cobra.Command, config *DynamicConfig) error {
-	if config == nil {
-		return &errors.NoContextError{CLIName: r.CLIName}
-	}
-	ctx, err := config.Context(cmd)
-	if err != nil {
-		return err
-	}
-	if ctx == nil {
-		return &errors.NoContextError{CLIName: r.CLIName}
-	}
-	err = r.JWTValidator.Validate(ctx.Context)
-	if err == nil {
-		return nil
-	}
-	switch err.(type) {
-	case *ccloud.InvalidTokenError:
-		return r.updateToken(new(ccloud.InvalidTokenError), cmd, ctx)
-	case *ccloud.ExpiredTokenError:
-		return r.updateToken(new(ccloud.ExpiredTokenError), cmd, ctx)
-	}
-	if err.Error() == errors.MalformedJWTNoExprErrorMsg {
-		return r.updateToken(errors.New(errors.MalformedJWTNoExprErrorMsg), cmd, ctx)
-	} else {
-		return r.updateToken(err, cmd, ctx)
-	}
-}
-
-func (r *PreRun) updateToken(tokenError error, cmd *cobra.Command, ctx *DynamicContext) error {
-	if ctx == nil {
-		r.Logger.Debug("Dynamic context is nil. Cannot attempt to update auth token.")
-		return tokenError
-	}
-	r.Logger.Debug("Updating auth token")
-	token, err := r.getNewAuthToken(cmd, ctx)
-	if err != nil || token == "" {
-		r.Logger.Debug("Failed to update auth token")
-		return tokenError
-	}
-	r.Logger.Debug("Successfully updated auth token")
-	err = ctx.UpdateAuthToken(token)
-	if err != nil {
-		return tokenError
-	}
-	return nil
-}
-
-func (r *PreRun) getNewAuthToken(cmd *cobra.Command, ctx *DynamicContext) (string, error) {
-	var token string
-	params := netrc.GetMatchingNetrcMachineParams{
-		CLIName: r.CLIName,
-		CtxName: ctx.Name,
-	}
-	var err error
-	if r.CLIName == "ccloud" {
-		client := ccloud.NewClient(&ccloud.Params{BaseURL: ctx.Platform.Server, HttpClient: ccloud.BaseClient, Logger: r.Logger, UserAgent: r.Version.UserAgent})
-		token, _, err = r.LoginTokenHandler.GetCCloudTokenAndCredentialsFromNetrc(cmd, client, ctx.Platform.Server, params)
-		if err != nil {
-			return "", err
-		}
-	} else {
-		mdsClientManager := pauth.MDSClientManagerImpl{}
-		client, err := mdsClientManager.GetMDSClient(ctx.Platform.Server, ctx.Platform.CaCertPath, r.Logger)
-		if err != nil {
-			return "", err
-		}
-		token, _, err = r.LoginTokenHandler.GetConfluentTokenAndCredentialsFromNetrc(cmd, client, params)
-		if err != nil {
-			return "", err
-		}
-	}
-	return token, err
-}
-
-func (a *AuthenticatedCLICommand) AuthToken() string {
-	return a.State.AuthToken
-}
-
-func (a *AuthenticatedCLICommand) EnvironmentId() string {
-	return a.State.Auth.Account.Id
-}
-
->>>>>>> 2b5d49e8
 func NewAuthenticatedCLICommand(command *cobra.Command, prerunner PreRunner) *AuthenticatedCLICommand {
 	cmd := &AuthenticatedCLICommand{
 		CLICommand: NewCLICommand(command, prerunner),
@@ -524,7 +439,7 @@
 			return "", err
 		}
 	} else {
-		client, err := r.MDSClientManager.GetMDSClient(ctx.Context, ctx.Platform.CaCertPath, false, ctx.Platform.Server, r.Logger)
+		client, err := r.MDSClientManager.GetMDSClient(ctx.Platform.Server, ctx.Platform.CaCertPath, r.Logger)
 		if err != nil {
 			return "", err
 		}
