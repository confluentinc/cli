package cmd

import (
	"context"
	"os"
	"strings"

	"github.com/confluentinc/ccloud-sdk-go"
	mds "github.com/confluentinc/mds-sdk-go/mdsv1"
	"github.com/jonboulle/clockwork"
	"github.com/spf13/cobra"
	"gopkg.in/square/go-jose.v2/jwt"

	"github.com/confluentinc/cli/internal/pkg/analytics"
	pauth "github.com/confluentinc/cli/internal/pkg/auth"
	v2 "github.com/confluentinc/cli/internal/pkg/config/v2"
	v3 "github.com/confluentinc/cli/internal/pkg/config/v3"
	"github.com/confluentinc/cli/internal/pkg/errors"
	"github.com/confluentinc/cli/internal/pkg/log"
	"github.com/confluentinc/cli/internal/pkg/update"
	"github.com/confluentinc/cli/internal/pkg/version"
)

// PreRun is a helper class for automatically setting up Cobra PersistentPreRun commands
type PreRunner interface {
	Anonymous(command *CLICommand) func(cmd *cobra.Command, args []string) error
	Authenticated(command *AuthenticatedCLICommand) func(cmd *cobra.Command, args []string) error
	AuthenticatedWithMDS(command *AuthenticatedCLICommand) func(cmd *cobra.Command, args []string) error
	HasAPIKey(command *HasAPIKeyCLICommand) func(cmd *cobra.Command, args []string) error
}

// PreRun is the standard PreRunner implementation
type PreRun struct {
	Config             *v3.Config
	ConfigLoadingError error
	UpdateClient       update.Client
	CLIName            string
	Logger             *log.Logger
	Clock              clockwork.Clock
	Analytics          analytics.Client
	FlagResolver       FlagResolver
	Version            *version.Version
	UpdateTokenHandler pauth.UpdateTokenHandler
}

type CLICommand struct {
	*cobra.Command
	Config    *DynamicConfig
	Version   *version.Version
	prerunner PreRunner
}

type AuthenticatedCLICommand struct {
	*CLICommand
	Client    *ccloud.Client
	MDSClient *mds.APIClient
	Context   *DynamicContext
	State     *v2.ContextState
}

type HasAPIKeyCLICommand struct {
	*CLICommand
	Context *DynamicContext
}

func (a *AuthenticatedCLICommand) AuthToken() string {
	return a.State.AuthToken
}

func (a *AuthenticatedCLICommand) EnvironmentId() string {
	return a.State.Auth.Account.Id
}

func NewAuthenticatedCLICommand(command *cobra.Command, prerunner PreRunner) *AuthenticatedCLICommand {
	cmd := &AuthenticatedCLICommand{
		CLICommand: NewCLICommand(command, prerunner),
		Context:    nil,
		State:      nil,
	}
	command.PersistentPreRunE = prerunner.Authenticated(cmd)
	cmd.Command = command
	return cmd
}

func NewAuthenticatedWithMDSCLICommand(command *cobra.Command, prerunner PreRunner) *AuthenticatedCLICommand {
	cmd := &AuthenticatedCLICommand{
		CLICommand: NewCLICommand(command, prerunner),
		Context:    nil,
		State:      nil,
	}
	command.PersistentPreRunE = prerunner.AuthenticatedWithMDS(cmd)
	cmd.Command = command
	return cmd
}

func NewHasAPIKeyCLICommand(command *cobra.Command, prerunner PreRunner) *HasAPIKeyCLICommand {
	cmd := &HasAPIKeyCLICommand{
		CLICommand: NewCLICommand(command, prerunner),
		Context:    nil,
	}
	command.PersistentPreRunE = prerunner.HasAPIKey(cmd)
	cmd.Command = command
	return cmd
}

func NewAnonymousCLICommand(command *cobra.Command, prerunner PreRunner) *CLICommand {
	cmd := NewCLICommand(command, prerunner)
	command.PersistentPreRunE = prerunner.Anonymous(cmd)
	cmd.Command = command
	return cmd
}

func NewCLICommand(command *cobra.Command, prerunner PreRunner) *CLICommand {
	return &CLICommand{
		Config:    &DynamicConfig{},
		Command:   command,
		prerunner: prerunner,
	}
}

func (a *AuthenticatedCLICommand) AddCommand(command *cobra.Command) {
	command.PersistentPreRunE = a.PersistentPreRunE
	a.Command.AddCommand(command)
}

func (h *HasAPIKeyCLICommand) AddCommand(command *cobra.Command) {
	command.PersistentPreRunE = h.PersistentPreRunE
	h.Command.AddCommand(command)
}

// Anonymous provides PreRun operations for commands that may be run without a logged-in user
func (r *PreRun) Anonymous(command *CLICommand) func(cmd *cobra.Command, args []string) error {
	return func(cmd *cobra.Command, args []string) error {
		r.Analytics.TrackCommand(cmd, args)
		command.Config.Config = r.Config
		command.Version = r.Version
		command.Config.Resolver = r.FlagResolver
		if err := log.SetLoggingVerbosity(cmd, r.Logger); err != nil {
			return errors.HandleCommon(err, cmd)
		}
		r.Logger.Flush()
		if err := r.notifyIfUpdateAvailable(cmd, r.CLIName, command.Version.Version); err != nil {
			return errors.HandleCommon(err, cmd)
		}
		r.warnIfConfluentLocal(cmd)
		if r.Config != nil {
			ctx, err := command.Config.Context(cmd)
			if err != nil {
				return err
			}
			err = r.validateToken(cmd, ctx)
			switch err.(type) {
			case *ccloud.ExpiredTokenError:
				err := ctx.DeleteUserAuth()
				if err != nil {
					return err
				}
				ErrPrintln(cmd, errors.TokenExpiredMsg)
				analyticsError := r.Analytics.SessionTimedOut()
				if analyticsError != nil {
					r.Logger.Debug(analyticsError.Error())
				}
			}
		} else {
			if isAuthOrConfigCommands(cmd) {
				return errors.HandleCommon(r.ConfigLoadingError, cmd)
			}
		}
		return nil
	}
}

func isAuthOrConfigCommands(cmd *cobra.Command) bool {
	return strings.Contains(cmd.CommandPath(), "login") ||
		strings.Contains(cmd.CommandPath(), "logout") ||
		strings.Contains(cmd.CommandPath(), "config")
}

// Authenticated provides PreRun operations for commands that require a logged-in Confluent Cloud user.
func (r *PreRun) Authenticated(command *AuthenticatedCLICommand) func(cmd *cobra.Command, args []string) error {
	return func(cmd *cobra.Command, args []string) error {
		err := r.Anonymous(command.CLICommand)(cmd, args)
		if r.Config == nil {
			return errors.HandleCommon(r.ConfigLoadingError, cmd)
		}
		if err != nil {
			return errors.HandleCommon(err, cmd)
		}
		err = r.setClients(command)
		if err != nil {
			return errors.HandleCommon(err, cmd)
		}
		ctx, err := command.Config.Context(cmd)
		if err != nil {
			return errors.HandleCommon(err, cmd)
		}
		if ctx == nil {
			return errors.HandleCommon(&errors.NoContextError{CLIName:r.CLIName}, cmd)
		}
		command.Context = ctx
		command.State, err = ctx.AuthenticatedState(cmd)
		if err != nil {
			return errors.HandleCommon(err, cmd)
		}
		return errors.HandleCommon(r.validateToken(cmd, ctx), cmd)
	}
}

// Authenticated provides PreRun operations for commands that require a logged-in Confluent Cloud user.
func (r *PreRun) AuthenticatedWithMDS(command *AuthenticatedCLICommand) func(cmd *cobra.Command, args []string) error {
	return func(cmd *cobra.Command, args []string) error {
		err := r.Anonymous(command.CLICommand)(cmd, args)
		if err != nil {
			return errors.HandleCommon(err, cmd)
		}
		if r.Config == nil {
			return errors.HandleCommon(r.ConfigLoadingError, cmd)
		}
		err = r.setClients(command)
		if err != nil {
			return errors.HandleCommon(err, cmd)
		}
		ctx, err := command.Config.Context(cmd)
		if err != nil {
			return errors.HandleCommon(err, cmd)
		}
		if ctx == nil {
			return errors.HandleCommon(&errors.NoContextError{CLIName:r.CLIName}, cmd)
		}
		if !ctx.HasMDSLogin() {
			return errors.HandleCommon(&errors.NotLoggedInError{CLIName:r.CLIName}, cmd)
		}
		command.Context = ctx
		command.State = ctx.State
		return errors.HandleCommon(r.validateToken(cmd, ctx), cmd)
	}
}

// HasAPIKey provides PreRun operations for commands that require an API key.
func (r *PreRun) HasAPIKey(command *HasAPIKeyCLICommand) func(cmd *cobra.Command, args []string) error {
	return func(cmd *cobra.Command, args []string) error {
		err := r.Anonymous(command.CLICommand)(cmd, args)
		if err != nil {
			return errors.HandleCommon(err, cmd)
		}
		if r.Config == nil {
			return errors.HandleCommon(r.ConfigLoadingError, cmd)
		}
		ctx, err := command.Config.Context(cmd)
		if err != nil {
			return errors.HandleCommon(err, cmd)
		}
		if ctx == nil {
			return errors.HandleCommon(&errors.NoContextError{CLIName:r.CLIName}, cmd)
		}
		command.Context = ctx
		var clusterId string
		if command.Context.Credential.CredentialType == v2.APIKey {
			clusterId = r.getClusterIdForAPIKeyCredential(ctx)
		} else if command.Context.Credential.CredentialType == v2.Username {
			err := r.checkUserAuthentication(ctx, cmd)
			if err != nil {
				return errors.HandleCommon(err, cmd)
			}
			clusterId, err = r.getClusterIdForAuthenticatedUser(command, ctx, cmd)
			if err != nil {
				return errors.HandleCommon(err, cmd)
			}
		} else {
			panic("Invalid Credential Type")
		}
		hasAPIKey, err := ctx.HasAPIKey(cmd, clusterId)
		if err != nil {
			return errors.HandleCommon(err, cmd)
		}
		if !hasAPIKey {
			err = &errors.UnspecifiedAPIKeyError{ClusterID: clusterId}
			return errors.HandleCommon(err, cmd)
		}
		return nil
	}
}

// Check if user is logged in with valid auth token, for commands that are not of AuthenticatedCLICommand type which already
// does that check automatically in the prerun
func (r *PreRun) checkUserAuthentication(ctx *DynamicContext, cmd *cobra.Command) error {
	_, err := ctx.AuthenticatedState(cmd)
	if err != nil {
		return err
	}
	err = r.validateToken(cmd, ctx)
	if err != nil {
		return err
	}
	return nil
}

// if context is authenticated, client is created and used to for DynamicContext.FindKafkaCluster for finding active cluster
func (r *PreRun) getClusterIdForAuthenticatedUser(command *HasAPIKeyCLICommand, ctx *DynamicContext, cmd *cobra.Command) (string, error) {
	client, err := r.createCCloudClient(ctx, cmd, command.Version)
	if err != nil {
		return "", errors.HandleCommon(err, cmd)
	}
	ctx.client = client
	cluster, err := ctx.GetKafkaClusterForCommand(cmd)
	if err != nil {
		return "", errors.HandleCommon(err, cmd)
	}
	return cluster.ID, nil
}

// if API key credential then the context is initialized to be used for only one cluster, and cluster id can be obtained directly from the context config
func (r *PreRun) getClusterIdForAPIKeyCredential(ctx *DynamicContext) string {
	return ctx.KafkaClusterContext.GetActiveKafkaClusterId()
}

// notifyIfUpdateAvailable prints a message if an update is available
func (r *PreRun) notifyIfUpdateAvailable(cmd *cobra.Command, name string, currentVersion string) error {
	if isUpdateCommand(cmd) {
		return nil
	}
	updateAvailable, latestVersion, err := r.UpdateClient.CheckForUpdates(name, currentVersion, false)
	if err != nil {
		// This is a convenience helper to check-for-updates before arbitrary commands. Since the CLI supports running
		// in internet-less environments (e.g., local or on-prem deploys), swallow the error and log a warning.
		r.Logger.Warn(err)
		return nil
	}
	if updateAvailable {
		if !strings.HasPrefix(latestVersion, "v") {
			latestVersion = "v" + latestVersion
		}
		ErrPrintf(cmd, errors.NotifyUpdateMsg, name, currentVersion, latestVersion, name)
	}
	return nil
}

func isUpdateCommand(cmd *cobra.Command) bool {
	return strings.Contains(cmd.CommandPath(), "update")
}

func (r *PreRun) warnIfConfluentLocal(cmd *cobra.Command) {
<<<<<<< HEAD
	if strings.HasPrefix(cmd.CommandPath(), "confluent local-v2") {
		cmd.PrintErrln(errors.LocalCommandDevOnlyMsg)
=======
	if strings.HasPrefix(cmd.CommandPath(), "confluent local") {
		cmd.PrintErrln("The local commands are intended for a single-node development environment only,")
		cmd.PrintErrln("NOT for production usage. https://docs.confluent.io/current/cli/index.html")
>>>>>>> 74898566
		cmd.PrintErrln()
	}
}

func (r *PreRun) setClients(cliCmd *AuthenticatedCLICommand) error {
	ctx, err := cliCmd.Config.Context(cliCmd.Command)
	if err != nil {
		return err
	}
	if r.CLIName == "ccloud" {
		ccloudClient, err := r.createCCloudClient(ctx, cliCmd.Command, cliCmd.Version)
		if err != nil {
			return err
		}
		cliCmd.Client = ccloudClient
		cliCmd.Config.Client = ccloudClient
	} else {
		cliCmd.MDSClient = r.createMDSClient(ctx, cliCmd.Version)
	}
	return nil
}

func (r *PreRun) createCCloudClient(ctx *DynamicContext, cmd *cobra.Command, ver *version.Version) (*ccloud.Client, error) {
	var baseURL string
	var authToken string
	var logger *log.Logger
	var userAgent string
	if ctx != nil {
		baseURL = ctx.Platform.Server
		state, err := ctx.AuthenticatedState(cmd)
		if err != nil {
			return nil, err
		}
		authToken = state.AuthToken
		logger = ctx.Logger
		userAgent = ver.UserAgent
	}
	return ccloud.NewClientWithJWT(context.Background(), authToken, &ccloud.Params{
		BaseURL: baseURL, Logger: logger, UserAgent: userAgent,
	}), nil
}

func (r *PreRun) createMDSClient(ctx *DynamicContext, ver *version.Version) *mds.APIClient {
	mdsConfig := mds.NewConfiguration()
	if ctx == nil {
		return mds.NewAPIClient(mdsConfig)
	}
	mdsConfig.BasePath = ctx.Platform.Server
	mdsConfig.UserAgent = ver.UserAgent
	if ctx.Platform.CaCertPath == "" {
		return mds.NewAPIClient(mdsConfig)
	}
	caCertPath := ctx.Platform.CaCertPath
	// Try to load certs. On failure, warn, but don't error out because this may be an auth command, so there may
	// be a --ca-cert-path flag on the cmd line that'll fix whatever issue there is with the cert file in the config
	caCertFile, err := os.Open(caCertPath)
	if err == nil {
		defer caCertFile.Close()
		mdsConfig.HTTPClient, err = pauth.SelfSignedCertClient(caCertFile, r.Logger)
		if err != nil {
			r.Logger.Warnf("Unable to load certificate from %s. %s. Resulting SSL errors will be fixed by logging in with the --ca-cert-path flag.", caCertPath, err.Error())
			mdsConfig.HTTPClient = pauth.DefaultClient()
		}
	} else {
		r.Logger.Warnf("Unable to load certificate from %s. %s. Resulting SSL errors will be fixed by logging in with the --ca-cert-path flag.", caCertPath, err.Error())
		mdsConfig.HTTPClient = pauth.DefaultClient()

	}
	return mds.NewAPIClient(mdsConfig)
}

func (r *PreRun) validateToken(cmd *cobra.Command, ctx *DynamicContext) error {
	// validate token (not expired)
	var authToken string
	if ctx != nil {
		authToken = ctx.State.AuthToken
	}
	var claims map[string]interface{}
	token, err := jwt.ParseSigned(authToken)
	if err != nil {
		return r.updateToken(new(ccloud.InvalidTokenError), ctx)
	}
	if err := token.UnsafeClaimsWithoutVerification(&claims); err != nil {
		return r.updateToken(err, ctx)
	}
	exp, ok := claims["exp"].(float64)
	if !ok {
		return r.updateToken(errors.New(errors.MalformedJWTNoExprErrorMsg), ctx)
	}
	if float64(r.Clock.Now().Unix()) > exp {
		r.Logger.Debug("Token expired.")
		return r.updateToken(new(ccloud.ExpiredTokenError), ctx)
	}
	return nil
}

func (r *PreRun) updateToken(tokenError error, ctx *DynamicContext) error {
	if ctx == nil {
		r.Logger.Debug("Dynamic context is nil. Cannot attempt to update auth token.")
		return tokenError
	}
	var updateErr error
	if r.CLIName == "ccloud" {
		updateErr = r.UpdateTokenHandler.UpdateCCloudAuthTokenUsingNetrcCredentials(ctx.Context, r.Version.UserAgent, r.Logger)
	} else {
		updateErr = r.UpdateTokenHandler.UpdateConfluentAuthTokenUsingNetrcCredentials(ctx.Context, r.Logger)
	}
	if updateErr == nil {
		return nil
	}
	return tokenError
}<|MERGE_RESOLUTION|>--- conflicted
+++ resolved
@@ -340,15 +340,8 @@
 }
 
 func (r *PreRun) warnIfConfluentLocal(cmd *cobra.Command) {
-<<<<<<< HEAD
-	if strings.HasPrefix(cmd.CommandPath(), "confluent local-v2") {
+	if strings.HasPrefix(cmd.CommandPath(), "confluent local") {
 		cmd.PrintErrln(errors.LocalCommandDevOnlyMsg)
-=======
-	if strings.HasPrefix(cmd.CommandPath(), "confluent local") {
-		cmd.PrintErrln("The local commands are intended for a single-node development environment only,")
-		cmd.PrintErrln("NOT for production usage. https://docs.confluent.io/current/cli/index.html")
->>>>>>> 74898566
-		cmd.PrintErrln()
 	}
 }
 
