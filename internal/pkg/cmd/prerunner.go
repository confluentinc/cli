--- conflicted
+++ resolved
@@ -66,16 +66,12 @@
 			}
 		}
 
-<<<<<<< HEAD
+		if err := r.Config.DecryptCredentials(); err != nil {
+			return err
+		}
+
 		command.Config.Config = r.Config
 		if err := command.Config.ParseFlagsIntoConfig(cmd); err != nil {
-=======
-		if err := r.Config.DecryptCredentials(); err != nil {
-			return err
-		}
-
-		if err := command.Config.InitDynamicConfig(cmd, r.Config); err != nil {
->>>>>>> 1250beae
 			return err
 		}
 
