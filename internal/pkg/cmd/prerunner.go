--- conflicted
+++ resolved
@@ -834,11 +834,7 @@
 				return err
 			}
 
-<<<<<<< HEAD
-			unsafeTrace, err := cmd.Flags().GetBool("unsafe-trace")
-=======
 			client, err := r.createCCloudClient(ctx, command.Version)
->>>>>>> 888e8e17
 			if err != nil {
 				return err
 			}
