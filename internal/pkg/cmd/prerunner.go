package cmd

import (
<<<<<<< HEAD
	"context"

	"github.com/confluentinc/ccloud-sdk-go"
	"github.com/confluentinc/mds-sdk-go"
=======
>>>>>>> 175e4b6e
	"github.com/jonboulle/clockwork"
	"github.com/spf13/cobra"
	"gopkg.in/square/go-jose.v2/jwt"

	"github.com/confluentinc/ccloud-sdk-go"

	"github.com/confluentinc/cli/internal/pkg/analytics"
	"github.com/confluentinc/cli/internal/pkg/config"
	"github.com/confluentinc/cli/internal/pkg/errors"
	"github.com/confluentinc/cli/internal/pkg/log"
	"github.com/confluentinc/cli/internal/pkg/update"
	"github.com/confluentinc/cli/internal/pkg/version"
)

// PreRun is a helper class for automatically setting up Cobra PersistentPreRun commands
type PreRunner interface {
	Anonymous(command *CLICommand) func(cmd *cobra.Command, args []string) error
	Authenticated(command *AuthenticatedCLICommand) func(cmd *cobra.Command, args []string) error
	AuthenticatedWithMDS(command *AuthenticatedCLICommand) func(cmd *cobra.Command, args []string) error
	HasAPIKey(command *HasAPIKeyCLICommand) func(cmd *cobra.Command, args []string) error
}

// PreRun is the standard PreRunner implementation
type PreRun struct {
	UpdateClient update.Client
	CLIName      string
	Logger       *log.Logger
	Clock        clockwork.Clock
<<<<<<< HEAD
	FlagResolver FlagResolver
	Version      *version.Version
}

type CLICommand struct {
	*cobra.Command
	Client    *ccloud.Client
	MDSClient *mds.APIClient
	Config    *DynamicConfig
	Version   *version.Version
	prerunner PreRunner
}

type AuthenticatedCLICommand struct {
	*CLICommand
	Context *DynamicContext
	State   *config.ContextState
}

type HasAPIKeyCLICommand struct {
	*CLICommand
	Context *DynamicContext
}

func (a *AuthenticatedCLICommand) AuthToken() string {
	return a.State.AuthToken
}
func (a *AuthenticatedCLICommand) EnvironmentId() string {
	return a.State.Auth.Account.Id
}

func NewAuthenticatedCLICommand(command *cobra.Command, cfg *config.Config, prerunner PreRunner) *AuthenticatedCLICommand {
	cmd := &AuthenticatedCLICommand{
		CLICommand: NewCLICommand(command, cfg, prerunner),
		Context:    nil,
		State:      nil,
	}
	command.PersistentPreRunE = prerunner.Authenticated(cmd)
	cmd.Command = command
	return cmd
}

func NewAuthenticatedWithMDSCLICommand(command *cobra.Command, cfg *config.Config, prerunner PreRunner) *AuthenticatedCLICommand {
	cmd := &AuthenticatedCLICommand{
		CLICommand: NewCLICommand(command, cfg, prerunner),
		Context:    nil,
		State:      nil,
	}
	command.PersistentPreRunE = prerunner.AuthenticatedWithMDS(cmd)
	cmd.Command = command
	return cmd
}

func NewHasAPIKeyCLICommand(command *cobra.Command, cfg *config.Config, prerunner PreRunner) *HasAPIKeyCLICommand {
	cmd := &HasAPIKeyCLICommand{
		CLICommand: NewCLICommand(command, cfg, prerunner),
		Context:    nil,
	}
	command.PersistentPreRunE = prerunner.HasAPIKey(cmd)
	cmd.Command = command
	return cmd
}

func NewAnonymousCLICommand(command *cobra.Command, cfg *config.Config, prerunner PreRunner) *CLICommand {
	cmd := NewCLICommand(command, cfg, prerunner)
	command.PersistentPreRunE = prerunner.Anonymous(cmd)
	cmd.Command = command
	return cmd
}

func NewCLICommand(command *cobra.Command, cfg *config.Config, prerunner PreRunner) *CLICommand {
	return &CLICommand{
		Config:    NewDynamicConfig(cfg, nil, nil),
		Command:   command,
		prerunner: prerunner,
	}
}

func (a *AuthenticatedCLICommand) AddCommand(command *cobra.Command) {
	command.PersistentPreRunE = a.prerunner.Authenticated(a)
	a.Command.AddCommand(command)
}

func (h *HasAPIKeyCLICommand) AddCommand(command *cobra.Command) {
	command.PersistentPreRunE = h.prerunner.HasAPIKey(h)
	h.Command.AddCommand(command)
=======
	Analytics    analytics.Client
>>>>>>> 175e4b6e
}

// Anonymous provides PreRun operations for commands that may be run without a logged-in user
func (r *PreRun) Anonymous(command *CLICommand) func(cmd *cobra.Command, args []string) error {
	return func(cmd *cobra.Command, args []string) error {
		command.Version = r.Version
		command.Config.Resolver = r.FlagResolver
		if err := log.SetLoggingVerbosity(cmd, r.Logger); err != nil {
			return errors.HandleCommon(err, cmd)
		}
		if err := r.notifyIfUpdateAvailable(cmd, r.CLIName, command.Version.Version); err != nil {
			return errors.HandleCommon(err, cmd)
		}
<<<<<<< HEAD
		if command != nil {
			err := setClients(command, command.Version)
			if err != nil {
				return errors.HandleCommon(err, cmd)
			}
		}
=======

		err := r.validateAuthToken(cmd)
		switch err.(type) {
		case *ccloud.ExpiredTokenError:
			err := r.Config.DeleteUserAuth()
			if err != nil {
				return err
			}
			ErrPrintln(cmd, "Your token has expired. You are now logged out.")
			analyticsError := r.Analytics.SessionTimedOut()
			if analyticsError != nil {
				r.Logger.Debug(analyticsError.Error())
			}
		}
		r.Analytics.TrackCommand(cmd, args)
>>>>>>> 175e4b6e
		return nil
	}
}

// Authenticated provides PreRun operations for commands that require a logged-in Confluent Cloud user.
func (r *PreRun) Authenticated(command *AuthenticatedCLICommand) func(cmd *cobra.Command, args []string) error {
	return func(cmd *cobra.Command, args []string) error {
		err := r.Anonymous(command.CLICommand)(cmd, args)
		if err != nil {
			return errors.HandleCommon(err, cmd)
		}
		ctx, err := command.Config.Context(cmd)
		if err != nil {
			return errors.HandleCommon(err, cmd)
		}
<<<<<<< HEAD
		if ctx == nil {
			return errors.HandleCommon(errors.ErrNoContext, cmd)
=======
		if r.Config.AuthToken != "" {
			if err := r.validateAuthToken(cmd); err != nil {
				return errors.HandleCommon(err, cmd)
			}
>>>>>>> 175e4b6e
		}
		command.Context = ctx
		command.State, err = ctx.AuthenticatedState(cmd)
		if err != nil {
			return errors.HandleCommon(err, cmd)
		}
		// Validate token (not expired)
		authToken := command.AuthToken()
		return r.validateToken(cmd, authToken)
	}
}

// Authenticated provides PreRun operations for commands that require a logged-in Confluent Cloud user.
func (r *PreRun) AuthenticatedWithMDS(command *AuthenticatedCLICommand) func(cmd *cobra.Command, args []string) error {
	return func(cmd *cobra.Command, args []string) error {
		err := r.Anonymous(command.CLICommand)(cmd, args)
		if err != nil {
			return errors.HandleCommon(err, cmd)
		}
		ctx, err := command.Config.Context(cmd)
		if err != nil {
			return errors.HandleCommon(err, cmd)
		}
		if ctx == nil {
			return errors.HandleCommon(errors.ErrNoContext, cmd)
		}
		command.Context = ctx
		if !ctx.HasMDSLogin() {
			return errors.HandleCommon(errors.ErrNotLoggedIn, cmd)
		}
		command.State = ctx.State
		// Validate token (not expired)
		authToken := command.AuthToken()
		return r.validateToken(cmd, authToken)
	}
}

// HasAPIKey provides PreRun operations for commands that require an API key.
func (r *PreRun) HasAPIKey(command *HasAPIKeyCLICommand) func(cmd *cobra.Command, args []string) error {
	return func(cmd *cobra.Command, args []string) error {
<<<<<<< HEAD
		err := r.Anonymous(command.CLICommand)(cmd, args)
		if err != nil {
			return errors.HandleCommon(err, cmd)
		}
		ctx, err := command.Config.Context(cmd)
=======
		if err := r.Anonymous()(cmd, args); err != nil {
			return err
		}
		context, err := r.Config.Context()
>>>>>>> 175e4b6e
		if err != nil {
			return errors.HandleCommon(err, cmd)
		}
		command.Context = ctx
		hasAPIKey, err := ctx.HasAPIKey(cmd, ctx.Kafka)
		if err != nil {
			return errors.HandleCommon(err, cmd)
		}
		if !hasAPIKey {
			err = &errors.UnspecifiedAPIKeyError{ClusterID: ctx.Kafka}
			return errors.HandleCommon(err, cmd)
		}
		return nil
	}
}

// notifyIfUpdateAvailable prints a message if an update is available
func (r *PreRun) notifyIfUpdateAvailable(cmd *cobra.Command, name string, currentVersion string) error {
	updateAvailable, _, err := r.UpdateClient.CheckForUpdates(name, currentVersion, false)
	if err != nil {
		// This is a convenience helper to check-for-updates before arbitrary commands. Since the CLI supports running
		// in internet-less environments (e.g., local or on-prem deploys), swallow the error and log a warning.
		r.Logger.Warn(err)
		return nil
	}
	if updateAvailable {
		msg := "Updates are available for %s. To install them, please run:\n$ %s update\n\n"
		ErrPrintf(cmd, msg, name, name)
	}
	return nil
}

<<<<<<< HEAD
func setClients(cliCmd *CLICommand, ver *version.Version) error {
	ctx, err := cliCmd.Config.Context(cliCmd.Command)
	if err != nil {
		return err
	}
	ccloudClient, err := createCCloudClient(ctx, cliCmd.Command, ver)
	if err != nil {
		return err
	}
	cliCmd.Client = ccloudClient
	cliCmd.MDSClient = createMDSClient(ctx, ver)
	cliCmd.Config.Client = ccloudClient
	return nil
}

func createCCloudClient(ctx *DynamicContext, cmd *cobra.Command, ver *version.Version) (*ccloud.Client, error) {
	var baseURL string
	var authToken string
	var logger *log.Logger
	var userAgent string
	if ctx != nil {
		baseURL = ctx.Platform.Server
		state, err := ctx.AuthenticatedState(cmd)
		if err != nil && err != errors.ErrNotLoggedIn {
			return nil, err
		}
		if err == nil {
			authToken = state.AuthToken
		}
		logger = ctx.Logger
		userAgent = ver.UserAgent
	}
	return ccloud.NewClientWithJWT(context.Background(), authToken, &ccloud.Params{
		BaseURL: baseURL, Logger: logger, UserAgent: userAgent,
	}), nil
}

func createMDSClient(ctx *DynamicContext, ver *version.Version) *mds.APIClient {
	mdsConfig := mds.NewConfiguration()
	if ctx != nil {
		mdsConfig.BasePath = ctx.Platform.Server
		mdsConfig.UserAgent = ver.UserAgent
	}
	return mds.NewAPIClient(mdsConfig)
}

func (r *PreRun) validateToken(cmd *cobra.Command, authToken string) error {
	// Validate token (not expired)
	var claims map[string]interface{}
	token, err := jwt.ParseSigned(authToken)
	if err != nil {
		return errors.HandleCommon(new(ccloud.InvalidTokenError), cmd)
	}
	if err := token.UnsafeClaimsWithoutVerification(&claims); err != nil {
		return errors.HandleCommon(err, cmd)
	}
	if exp, ok := claims["exp"].(float64); ok {
		if float64(r.Clock.Now().Unix()) > exp {
			return errors.HandleCommon(new(ccloud.ExpiredTokenError), cmd)
=======

func (r *PreRun) validateAuthToken(cmd *cobra.Command) error {
	var claims map[string]interface{}
	token, err := jwt.ParseSigned(r.Config.AuthToken)
	if err != nil {
		return &ccloud.InvalidTokenError{}
	}
	if err := token.UnsafeClaimsWithoutVerification(&claims); err != nil {
		return err
	}
	if exp, ok := claims["exp"].(float64); ok {
		if float64(r.Clock.Now().Unix()) > exp {
			return &ccloud.ExpiredTokenError{}
>>>>>>> 175e4b6e
		}
	}
	return nil
}<|MERGE_RESOLUTION|>--- conflicted
+++ resolved
@@ -1,18 +1,14 @@
 package cmd
 
 import (
-<<<<<<< HEAD
 	"context"
+	"os"
 
 	"github.com/confluentinc/ccloud-sdk-go"
 	"github.com/confluentinc/mds-sdk-go"
-=======
->>>>>>> 175e4b6e
 	"github.com/jonboulle/clockwork"
 	"github.com/spf13/cobra"
 	"gopkg.in/square/go-jose.v2/jwt"
-
-	"github.com/confluentinc/ccloud-sdk-go"
 
 	"github.com/confluentinc/cli/internal/pkg/analytics"
 	"github.com/confluentinc/cli/internal/pkg/config"
@@ -36,15 +32,13 @@
 	CLIName      string
 	Logger       *log.Logger
 	Clock        clockwork.Clock
-<<<<<<< HEAD
+	Analytics    analytics.Client
 	FlagResolver FlagResolver
 	Version      *version.Version
 }
 
 type CLICommand struct {
 	*cobra.Command
-	Client    *ccloud.Client
-	MDSClient *mds.APIClient
 	Config    *DynamicConfig
 	Version   *version.Version
 	prerunner PreRunner
@@ -52,8 +46,10 @@
 
 type AuthenticatedCLICommand struct {
 	*CLICommand
-	Context *DynamicContext
-	State   *config.ContextState
+	Client    *ccloud.Client
+	MDSClient *mds.APIClient
+	Context   *DynamicContext
+	State     *config.ContextState
 }
 
 type HasAPIKeyCLICommand struct {
@@ -116,16 +112,13 @@
 }
 
 func (a *AuthenticatedCLICommand) AddCommand(command *cobra.Command) {
-	command.PersistentPreRunE = a.prerunner.Authenticated(a)
+	command.PersistentPreRunE = a.PersistentPreRunE
 	a.Command.AddCommand(command)
 }
 
 func (h *HasAPIKeyCLICommand) AddCommand(command *cobra.Command) {
-	command.PersistentPreRunE = h.prerunner.HasAPIKey(h)
+	command.PersistentPreRunE = h.PersistentPreRunE
 	h.Command.AddCommand(command)
-=======
-	Analytics    analytics.Client
->>>>>>> 175e4b6e
 }
 
 // Anonymous provides PreRun operations for commands that may be run without a logged-in user
@@ -139,19 +132,14 @@
 		if err := r.notifyIfUpdateAvailable(cmd, r.CLIName, command.Version.Version); err != nil {
 			return errors.HandleCommon(err, cmd)
 		}
-<<<<<<< HEAD
-		if command != nil {
-			err := setClients(command, command.Version)
-			if err != nil {
-				return errors.HandleCommon(err, cmd)
-			}
-		}
-=======
-
-		err := r.validateAuthToken(cmd)
+		ctx, err := command.Config.Context(cmd)
+		if err != nil {
+			return err
+		}
+		err = r.validateToken(cmd, ctx)
 		switch err.(type) {
 		case *ccloud.ExpiredTokenError:
-			err := r.Config.DeleteUserAuth()
+			err := ctx.DeleteUserAuth()
 			if err != nil {
 				return err
 			}
@@ -162,7 +150,6 @@
 			}
 		}
 		r.Analytics.TrackCommand(cmd, args)
->>>>>>> 175e4b6e
 		return nil
 	}
 }
@@ -174,28 +161,23 @@
 		if err != nil {
 			return errors.HandleCommon(err, cmd)
 		}
+		err = r.setClients(command)
+		if err != nil {
+			return errors.HandleCommon(err, cmd)
+		}
 		ctx, err := command.Config.Context(cmd)
 		if err != nil {
 			return errors.HandleCommon(err, cmd)
 		}
-<<<<<<< HEAD
 		if ctx == nil {
 			return errors.HandleCommon(errors.ErrNoContext, cmd)
-=======
-		if r.Config.AuthToken != "" {
-			if err := r.validateAuthToken(cmd); err != nil {
-				return errors.HandleCommon(err, cmd)
-			}
->>>>>>> 175e4b6e
 		}
 		command.Context = ctx
 		command.State, err = ctx.AuthenticatedState(cmd)
 		if err != nil {
 			return errors.HandleCommon(err, cmd)
 		}
-		// Validate token (not expired)
-		authToken := command.AuthToken()
-		return r.validateToken(cmd, authToken)
+		return r.validateToken(cmd, ctx)
 	}
 }
 
@@ -206,6 +188,10 @@
 		if err != nil {
 			return errors.HandleCommon(err, cmd)
 		}
+		err = r.setClients(command)
+		if err != nil {
+			return errors.HandleCommon(err, cmd)
+		}
 		ctx, err := command.Config.Context(cmd)
 		if err != nil {
 			return errors.HandleCommon(err, cmd)
@@ -213,34 +199,28 @@
 		if ctx == nil {
 			return errors.HandleCommon(errors.ErrNoContext, cmd)
 		}
-		command.Context = ctx
 		if !ctx.HasMDSLogin() {
 			return errors.HandleCommon(errors.ErrNotLoggedIn, cmd)
 		}
+		command.Context = ctx
 		command.State = ctx.State
-		// Validate token (not expired)
-		authToken := command.AuthToken()
-		return r.validateToken(cmd, authToken)
+		return r.validateToken(cmd, ctx)
 	}
 }
 
 // HasAPIKey provides PreRun operations for commands that require an API key.
 func (r *PreRun) HasAPIKey(command *HasAPIKeyCLICommand) func(cmd *cobra.Command, args []string) error {
 	return func(cmd *cobra.Command, args []string) error {
-<<<<<<< HEAD
 		err := r.Anonymous(command.CLICommand)(cmd, args)
 		if err != nil {
 			return errors.HandleCommon(err, cmd)
 		}
 		ctx, err := command.Config.Context(cmd)
-=======
-		if err := r.Anonymous()(cmd, args); err != nil {
-			return err
-		}
-		context, err := r.Config.Context()
->>>>>>> 175e4b6e
-		if err != nil {
-			return errors.HandleCommon(err, cmd)
+		if err != nil {
+			return errors.HandleCommon(err, cmd)
+		}
+		if ctx == nil {
+			return errors.HandleCommon(errors.ErrNoContext, cmd)
 		}
 		command.Context = ctx
 		hasAPIKey, err := ctx.HasAPIKey(cmd, ctx.Kafka)
@@ -271,23 +251,22 @@
 	return nil
 }
 
-<<<<<<< HEAD
-func setClients(cliCmd *CLICommand, ver *version.Version) error {
+func (r *PreRun) setClients(cliCmd *AuthenticatedCLICommand) error {
 	ctx, err := cliCmd.Config.Context(cliCmd.Command)
 	if err != nil {
 		return err
 	}
-	ccloudClient, err := createCCloudClient(ctx, cliCmd.Command, ver)
+	ccloudClient, err := r.createCCloudClient(ctx, cliCmd.Command, cliCmd.Version)
 	if err != nil {
 		return err
 	}
 	cliCmd.Client = ccloudClient
-	cliCmd.MDSClient = createMDSClient(ctx, ver)
+	cliCmd.MDSClient = r.createMDSClient(ctx, cliCmd.Version)
 	cliCmd.Config.Client = ccloudClient
 	return nil
 }
 
-func createCCloudClient(ctx *DynamicContext, cmd *cobra.Command, ver *version.Version) (*ccloud.Client, error) {
+func (r *PreRun) createCCloudClient(ctx *DynamicContext, cmd *cobra.Command, ver *version.Version) (*ccloud.Client, error) {
 	var baseURL string
 	var authToken string
 	var logger *log.Logger
@@ -309,17 +288,41 @@
 	}), nil
 }
 
-func createMDSClient(ctx *DynamicContext, ver *version.Version) *mds.APIClient {
+func (r *PreRun) createMDSClient(ctx *DynamicContext, ver *version.Version) *mds.APIClient {
 	mdsConfig := mds.NewConfiguration()
+	if ctx == nil {
+		return mds.NewAPIClient(mdsConfig)
+	}
+	mdsConfig.BasePath = ctx.Platform.Server
+	mdsConfig.UserAgent = ver.UserAgent
+	if ctx.Platform.CaCertPath == "" {
+		return mds.NewAPIClient(mdsConfig)
+	}
+	caCertPath := ctx.Platform.CaCertPath
+	// Try to load certs. On failure, warn, but don't error out because this may be an auth command, so there may
+	// be a --ca-cert-path flag on the cmd line that'll fix whatever issue there is with the cert file in the config
+	caCertFile, err := os.Open(caCertPath)
+	if err == nil {
+		defer caCertFile.Close()
+		mdsConfig.HTTPClient, err = SelfSignedCertClient(caCertFile, r.Logger)
+		if err != nil {
+			r.Logger.Warnf("Unable to load certificate from %s. %s. Resulting SSL errors will be fixed by logging in with the --ca-cert-path flag.", caCertPath, err.Error())
+			mdsConfig.HTTPClient = DefaultClient()
+		}
+	} else {
+		r.Logger.Warnf("Unable to load certificate from %s. %s. Resulting SSL errors will be fixed by logging in with the --ca-cert-path flag.", caCertPath, err.Error())
+		mdsConfig.HTTPClient = DefaultClient()
+
+	}
+	return mds.NewAPIClient(mdsConfig)
+}
+
+func (r *PreRun) validateToken(cmd *cobra.Command, ctx *DynamicContext) error {
+	// Validate token (not expired)
+	var authToken string
 	if ctx != nil {
-		mdsConfig.BasePath = ctx.Platform.Server
-		mdsConfig.UserAgent = ver.UserAgent
-	}
-	return mds.NewAPIClient(mdsConfig)
-}
-
-func (r *PreRun) validateToken(cmd *cobra.Command, authToken string) error {
-	// Validate token (not expired)
+		authToken = ctx.State.AuthToken
+	}
 	var claims map[string]interface{}
 	token, err := jwt.ParseSigned(authToken)
 	if err != nil {
@@ -331,21 +334,6 @@
 	if exp, ok := claims["exp"].(float64); ok {
 		if float64(r.Clock.Now().Unix()) > exp {
 			return errors.HandleCommon(new(ccloud.ExpiredTokenError), cmd)
-=======
-
-func (r *PreRun) validateAuthToken(cmd *cobra.Command) error {
-	var claims map[string]interface{}
-	token, err := jwt.ParseSigned(r.Config.AuthToken)
-	if err != nil {
-		return &ccloud.InvalidTokenError{}
-	}
-	if err := token.UnsafeClaimsWithoutVerification(&claims); err != nil {
-		return err
-	}
-	if exp, ok := claims["exp"].(float64); ok {
-		if float64(r.Clock.Now().Unix()) > exp {
-			return &ccloud.ExpiredTokenError{}
->>>>>>> 175e4b6e
 		}
 	}
 	return nil
