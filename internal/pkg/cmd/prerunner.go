package cmd

import (
	"context"
	"fmt"
	"net/http"
	"strings"

	"github.com/spf13/cobra"
	"github.com/spf13/pflag"

	ccloudv1 "github.com/confluentinc/ccloud-sdk-go-v1-public"
	"github.com/confluentinc/kafka-rest-sdk-go/kafkarestv3"
	mds "github.com/confluentinc/mds-sdk-go-public/mdsv1"
	"github.com/confluentinc/mds-sdk-go-public/mdsv2alpha1"

	pauth "github.com/confluentinc/cli/internal/pkg/auth"
	"github.com/confluentinc/cli/internal/pkg/ccloudv2"
	"github.com/confluentinc/cli/internal/pkg/config"
	dynamicconfig "github.com/confluentinc/cli/internal/pkg/dynamic-config"
	"github.com/confluentinc/cli/internal/pkg/errors"
	"github.com/confluentinc/cli/internal/pkg/featureflags"
	"github.com/confluentinc/cli/internal/pkg/form"
	"github.com/confluentinc/cli/internal/pkg/log"
	"github.com/confluentinc/cli/internal/pkg/netrc"
	"github.com/confluentinc/cli/internal/pkg/output"
	"github.com/confluentinc/cli/internal/pkg/update"
	"github.com/confluentinc/cli/internal/pkg/utils"
	"github.com/confluentinc/cli/internal/pkg/version"
)

type wrongLoginCommandError struct {
	errorString      string
	suggestionString string
}

var wrongLoginCommandErrorWithSuggestion = wrongLoginCommandError{
	"`%s` is not a Confluent Cloud command. Did you mean `%s`?",
	"If you are a Confluent Cloud user, run `%s` instead.\n" +
		"If you are attempting to connect to Confluent Platform, login with `confluent login --url <mds-url>` to use `%s`."}

var wrongLoginCommandsMap = map[string]string{
	"confluent cluster": "confluent kafka cluster",
}

// PreRun is a helper class for automatically setting up Cobra PersistentPreRun commands
type PreRunner interface {
	Anonymous(command *CLICommand, willAuthenticate bool) func(*cobra.Command, []string) error
	Authenticated(command *AuthenticatedCLICommand) func(*cobra.Command, []string) error
	AuthenticatedWithMDS(command *AuthenticatedCLICommand) func(*cobra.Command, []string) error
	InitializeOnPremKafkaRest(command *AuthenticatedCLICommand) func(*cobra.Command, []string) error
	ParseFlagsIntoContext(command *CLICommand) func(*cobra.Command, []string) error
}

// PreRun is the standard PreRunner implementation
type PreRun struct {
	Config                  *config.Config
	UpdateClient            update.Client
	FlagResolver            FlagResolver
	Version                 *version.Version
	CCloudClientFactory     pauth.CCloudClientFactory
	MDSClientManager        pauth.MDSClientManager
	LoginCredentialsManager pauth.LoginCredentialsManager
	AuthTokenHandler        pauth.AuthTokenHandler
	JWTValidator            JWTValidator
}

type KafkaRESTProvider func() (*KafkaREST, error)

// Anonymous provides PreRun operations for commands that may be run without a logged-in user
func (r *PreRun) Anonymous(command *CLICommand, willAuthenticate bool) func(*cobra.Command, []string) error {
	return func(cmd *cobra.Command, args []string) error {
		// Wait for a potential auto-login in the Authenticated PreRun function before checking run requirements.
		if !willAuthenticate {
			if err := ErrIfMissingRunRequirement(cmd, r.Config); err != nil {
				return err
			}
		}

		if err := r.Config.DecryptCredentials(); err != nil {
			return err
		}

		command.Config.Config = r.Config
		if err := command.Config.ParseFlagsIntoConfig(cmd); err != nil {
			return err
		}

		// check Feature Flag "cli.disable" for commands run from cloud context (except for on-prem login)
		// check for commands that require cloud auth (since cloud context might not be active until auto-login)
		// check for cloud login (since it is not executed from cloud context)
		if (!isOnPremLoginCmd(command, r.Config.IsTest) && r.Config.IsCloudLogin()) || CommandRequiresCloudAuth(command.Command, command.Config.Config) || isCloudLoginCmd(command, r.Config.IsTest) {
			if err := checkCliDisable(command, r.Config); err != nil {
				return err
			}
			// announcement and deprecation check, print out msg
			ctx := dynamicconfig.NewDynamicContext(r.Config.Context(), nil)
			featureflags.PrintAnnouncements(featureflags.Announcements, ctx, cmd)
			featureflags.PrintAnnouncements(featureflags.DeprecationNotices, ctx, cmd)
		}

		verbosity, err := cmd.Flags().GetCount("verbose")
		if err != nil {
			return err
		}
		unsafeTrace, err := cmd.Flags().GetBool("unsafe-trace")
		if err != nil {
			return err
		}
		if unsafeTrace {
			verbosity = int(log.TRACE)
		}
		log.CliLogger.SetVerbosity(verbosity)
		log.CliLogger.Flush()

		command.Version = r.Version
		r.notifyIfUpdateAvailable(cmd, command.Version.Version)
		warnIfConfluentLocal(cmd)

		LabelRequiredFlags(cmd)

		return nil
	}
}

func checkCliDisable(cmd *CLICommand, cfg *config.Config) error {
	ldDisable := featureflags.GetLDDisableMap(cmd.Config.Context())
	errMsg, errMsgOk := ldDisable["error_msg"].(string)
	disabledCmdsAndFlags, ok := ldDisable["patterns"].([]any)
	if (errMsgOk && errMsg != "" && !ok) || (ok && featureflags.IsDisabled(featureflags.Manager.Command, disabledCmdsAndFlags)) {
		allowUpdate, allowUpdateOk := ldDisable["allow_update"].(bool)
		if !(cmd.CommandPath() == "confluent update" && allowUpdateOk && allowUpdate) {
			// in case a user is trying to run an on-prem command from a cloud context (should not see LD msg)
			if err := ErrIfMissingRunRequirement(cmd.Command, cfg); err != nil && err == config.RequireOnPremLoginErr {
				return err
			}
			suggestionsMsg, _ := ldDisable["suggestions_msg"].(string)
			return errors.NewErrorWithSuggestions(errMsg, suggestionsMsg)
		}
	}
	return nil
}

func isOnPremLoginCmd(command *CLICommand, isTest bool) bool {
	if command.CommandPath() != "confluent login" {
		return false
	}
	mdsEnvUrl := pauth.GetEnvWithFallback(pauth.ConfluentPlatformMDSURL, pauth.DeprecatedConfluentPlatformMDSURL)
	url, _ := command.Flags().GetString("url")
	return (url == "" && mdsEnvUrl != "") || !ccloudv2.IsCCloudURL(url, isTest)
}

func isCloudLoginCmd(command *CLICommand, isTest bool) bool {
	if command.CommandPath() != "confluent login" {
		return false
	}
	mdsEnvUrl := pauth.GetEnvWithFallback(pauth.ConfluentPlatformMDSURL, pauth.DeprecatedConfluentPlatformMDSURL)
	url, _ := command.Flags().GetString("url")
	return (url == "" && mdsEnvUrl == "") || ccloudv2.IsCCloudURL(url, isTest)
}

func LabelRequiredFlags(cmd *cobra.Command) {
	cmd.Flags().VisitAll(func(flag *pflag.Flag) {
		if IsFlagRequired(flag) {
			flag.Usage = "REQUIRED: " + flag.Usage
		}
	})
}

func IsFlagRequired(flag *pflag.Flag) bool {
	annotations := flag.Annotations[cobra.BashCompOneRequiredFlag]
	return len(annotations) == 1 && annotations[0] == "true"
}

// Authenticated provides PreRun operations for commands that require a logged-in Confluent Cloud user.
func (r *PreRun) Authenticated(command *AuthenticatedCLICommand) func(*cobra.Command, []string) error {
	return func(cmd *cobra.Command, args []string) error {
		if err := r.Anonymous(command.CLICommand, true)(cmd, args); err != nil {
			return err
		}

		if r.Config.Context().GetCredentialType() == config.APIKey {
			return ErrIfMissingRunRequirement(cmd, r.Config)
		}

		if err := r.Config.DecryptContextStates(); err != nil {
			return err
		}

		setContextErr := r.setAuthenticatedContext(command)
		if setContextErr != nil {
			if _, ok := setContextErr.(*errors.NotLoggedInError); ok {
				var netrcMachineName string
				if ctx := command.Config.Context(); ctx != nil {
					netrcMachineName = ctx.GetNetrcMachineName()
				}

				if err := r.ccloudAutoLogin(netrcMachineName); err != nil {
					log.CliLogger.Debugf("Auto login failed: %v", err)
				} else {
					setContextErr = r.setAuthenticatedContext(command)
				}
			} else {
				return setContextErr
			}
		}

		// Even if there was an error while setting the context, notify the user about any unmet run requirements first.
		if err := ErrIfMissingRunRequirement(cmd, r.Config); err != nil {
			return err
		}

		if setContextErr != nil {
			return setContextErr
		}

		unsafeTrace, err := cmd.Flags().GetBool("unsafe-trace")
		if err != nil {
			return err
		}

		if tokenErr := r.ValidateToken(command.Config); tokenErr != nil {
			if err := r.updateToken(tokenErr, command.Config.Context(), unsafeTrace); err != nil {
				return err
			}
		}

		if err := r.setV2Clients(command); err != nil {
			return err
		}

		if err := r.setCCloudClient(command); err != nil {
			return err
		}

		return nil
	}
}

func (r *PreRun) ParseFlagsIntoContext(command *CLICommand) func(*cobra.Command, []string) error {
	return func(cmd *cobra.Command, _ []string) error {
		return command.Config.Context().ParseFlagsIntoContext(cmd)
	}
}

func (r *PreRun) setAuthenticatedContext(cliCommand *AuthenticatedCLICommand) error {
	ctx := cliCommand.Config.Context()
	if ctx == nil || !ctx.HasLogin() {
		return new(errors.NotLoggedInError)
	}
	cliCommand.Context = ctx

	return nil
}

func (r *PreRun) ccloudAutoLogin(netrcMachineName string) error {
	manager := pauth.NewLoginOrganizationManagerImpl()
	organizationId := pauth.GetLoginOrganization(
		manager.GetLoginOrganizationFromConfigurationFile(r.Config),
		manager.GetLoginOrganizationFromEnvironmentVariable(),
	)

	url := pauth.CCloudURL
	if ctxUrl := r.Config.Context().GetPlatformServer(); ctxUrl != "" {
		url = ctxUrl
	}

	credentials, err := r.getCCloudCredentials(netrcMachineName, url, organizationId)
	if err != nil {
		return err
	}

	if credentials == nil || credentials.AuthToken == "" {
		log.CliLogger.Debug("Non-interactive login failed: no credentials")
		return nil
	}

	client := r.CCloudClientFactory.JwtHTTPClientFactory(context.Background(), credentials.AuthToken, url)
	currentEnv, currentOrg, err := pauth.PersistCCloudCredentialsToConfig(r.Config, client, url, credentials, false)
	if err != nil {
		return err
	}

	log.CliLogger.Debug(errors.AutoLoginMsg)
	log.CliLogger.Debugf(errors.LoggedInAsMsgWithOrg, credentials.Username, currentOrg.ResourceId, currentOrg.Name)
	log.CliLogger.Debugf(errors.LoggedInUsingEnvMsg, currentEnv)

	return nil
}

func (r *PreRun) getCCloudCredentials(netrcMachineName, url, orgResourceId string) (*pauth.Credentials, error) {
	filterParams := netrc.NetrcMachineParams{
		Name:    netrcMachineName,
		IsCloud: true,
		URL:     url,
	}
	credentials, err := pauth.GetLoginCredentials(
		r.LoginCredentialsManager.GetCloudCredentialsFromEnvVar(orgResourceId),
		r.LoginCredentialsManager.GetCredentialsFromKeychain(r.Config, true, filterParams.Name, url),
		r.LoginCredentialsManager.GetPrerunCredentialsFromConfig(r.Config),
		r.LoginCredentialsManager.GetCredentialsFromNetrc(filterParams),
		r.LoginCredentialsManager.GetCredentialsFromConfig(r.Config, filterParams),
	)
	if err != nil {
		log.CliLogger.Debugf("Auto-login failed to get credentials: %v", err)
		return nil, err
	}

	token, refreshToken, err := r.AuthTokenHandler.GetCCloudTokens(r.CCloudClientFactory, url, credentials, false, orgResourceId)
	if err != nil {
		return nil, err
	}
	credentials.AuthToken = token
	credentials.AuthRefreshToken = refreshToken

	return credentials, nil
}

func (r *PreRun) setCCloudClient(c *AuthenticatedCLICommand) error {
	ctx := c.Config.Context()

	ccloudClient, err := r.createCCloudClient(ctx, c.Version)
	if err != nil {
		return err
	}
	c.Client = ccloudClient

	unsafeTrace, err := c.Flags().GetBool("unsafe-trace")
	if err != nil {
		return err
	}

	c.MDSv2Client = r.createMDSv2Client(ctx, c.Version, unsafeTrace)

	provider := (KafkaRESTProvider)(func() (*KafkaREST, error) {
		ctx := c.Config.Context()

		restEndpoint, lkc, err := getKafkaRestEndpoint(ctx)
		if err != nil {
			return nil, err
		}
		environmentId, err := c.Context.EnvironmentId()
		if err != nil {
			return nil, err
		}
		cluster, httpResp, err := c.V2Client.DescribeKafkaCluster(lkc, environmentId)
		if err != nil {
			return nil, errors.CatchKafkaNotFoundError(err, lkc, httpResp)
		}
		if cluster.Status.Phase == ccloudv2.StatusProvisioning {
			return nil, errors.Errorf(errors.KafkaRestProvisioningErrorMsg, lkc)
		}
		if restEndpoint == "" {
			return nil, errors.New("Kafka REST is not enabled: the operation is only supported with Kafka REST proxy.")
		}

		state, err := ctx.AuthenticatedState()
		if err != nil {
			return nil, err
		}
		dataplaneToken, err := pauth.GetDataplaneToken(state, ctx.Platform.Server)
		if err != nil {
			return nil, err
		}
		kafkaRest := &KafkaREST{
			Context:     context.WithValue(context.Background(), kafkarestv3.ContextAccessToken, dataplaneToken),
			CloudClient: ccloudv2.NewKafkaRestClient(restEndpoint, lkc, r.Version.UserAgent, dataplaneToken, unsafeTrace),
			Client:      CreateKafkaRESTClient(restEndpoint, unsafeTrace),
		}
<<<<<<< HEAD
		return nil, errors.New(errors.RestProxyNotAvailableMsg)
=======
		return kafkaRest, nil
>>>>>>> 2829e466
	})
	c.KafkaRESTProvider = &provider
	return nil
}

func (r *PreRun) setV2Clients(c *AuthenticatedCLICommand) error {
	unsafeTrace, err := c.Flags().GetBool("unsafe-trace")
	if err != nil {
		return err
	}

	v2Client := c.Config.GetCloudClientV2(unsafeTrace)
	c.V2Client = v2Client
	c.Context.V2Client = v2Client
	c.Config.V2Client = v2Client

	return nil
}

func getKafkaRestEndpoint(ctx *dynamicconfig.DynamicContext) (string, string, error) {
	config, err := ctx.GetKafkaClusterForCommand()
	if err != nil {
		return "", "", err
	}

	return config.RestEndpoint, config.ID, err
}

func (r *PreRun) createCCloudClient(ctx *dynamicconfig.DynamicContext, ver *version.Version) (*ccloudv1.Client, error) {
	var baseURL string
	var authToken string
	var userAgent string
	if ctx != nil {
		baseURL = ctx.Platform.Server
		state, err := ctx.AuthenticatedState()
		if err != nil {
			return nil, err
		}
		authToken = state.AuthToken
		userAgent = ver.UserAgent
	}

	params := &ccloudv1.Params{
		BaseURL:   baseURL,
		Logger:    log.CliLogger,
		UserAgent: userAgent,
	}

	return ccloudv1.NewClientWithJWT(context.Background(), authToken, params), nil
}

// Authenticated provides PreRun operations for commands that require a logged-in MDS user.
func (r *PreRun) AuthenticatedWithMDS(command *AuthenticatedCLICommand) func(*cobra.Command, []string) error {
	return func(cmd *cobra.Command, args []string) error {
		if err := r.Anonymous(command.CLICommand, true)(cmd, args); err != nil {
			return err
		}

		if err := r.Config.DecryptContextStates(); err != nil {
			return err
		}

		setContextErr := r.setAuthenticatedWithMDSContext(command)
		if setContextErr != nil {
			if _, ok := setContextErr.(*errors.NotLoggedInError); ok {
				var netrcMachineName string
				if ctx := command.Config.Context(); ctx != nil {
					netrcMachineName = ctx.GetNetrcMachineName()
				}

				if err := r.confluentAutoLogin(cmd, netrcMachineName); err != nil {
					log.CliLogger.Debugf("Auto login failed: %v", err)
				} else {
					setContextErr = r.setAuthenticatedWithMDSContext(command)
				}
			} else {
				return setContextErr
			}
		}

		// Even if there was an error while setting the context, notify the user about any unmet run requirements first.
		if err := ErrIfMissingRunRequirement(cmd, r.Config); err != nil {
			if err == config.RunningOnPremCommandInCloudErr {
				for topLevelCmd, suggestCmd := range wrongLoginCommandsMap {
					if strings.HasPrefix(cmd.CommandPath(), topLevelCmd) {
						suggestCmdPath := strings.Replace(cmd.CommandPath(), topLevelCmd, suggestCmd, 1)
						return errors.NewErrorWithSuggestions(fmt.Sprintf(wrongLoginCommandErrorWithSuggestion.errorString, cmd.CommandPath(), suggestCmdPath),
							fmt.Sprintf(wrongLoginCommandErrorWithSuggestion.suggestionString, suggestCmdPath, cmd.CommandPath()))
					}
				}
			}
			return err
		}

		if setContextErr != nil {
			return setContextErr
		}

		unsafeTrace, err := cmd.Flags().GetBool("unsafe-trace")
		if err != nil {
			return err
		}

		if tokenErr := r.ValidateToken(command.Config); tokenErr != nil {
			if err := r.updateToken(tokenErr, command.Config.Context(), unsafeTrace); err != nil {
				return err
			}
		}

		return nil
	}
}

func (r *PreRun) setAuthenticatedWithMDSContext(cliCommand *AuthenticatedCLICommand) error {
	ctx := cliCommand.Config.Context()
	if ctx == nil || !ctx.HasBasicMDSLogin() {
		return new(errors.NotLoggedInError)
	}
	cliCommand.Context = ctx

	unsafeTrace, err := cliCommand.Flags().GetBool("unsafe-trace")
	if err != nil {
		return err
	}

	r.setConfluentClient(cliCommand, unsafeTrace)
	return nil
}

func (r *PreRun) confluentAutoLogin(cmd *cobra.Command, netrcMachineName string) error {
	token, credentials, err := r.getConfluentTokenAndCredentials(cmd, netrcMachineName)
	if err != nil {
		return err
	}
	if token == "" || credentials == nil {
		log.CliLogger.Debug("Non-interactive login failed: no credentials")
		return nil
	}
	if err := pauth.PersistConfluentLoginToConfig(r.Config, credentials, credentials.PrerunLoginURL, token, credentials.PrerunLoginCaCertPath, false, false); err != nil {
		return err
	}
	log.CliLogger.Debug(errors.AutoLoginMsg)
	log.CliLogger.Debugf(errors.LoggedInAsMsg, credentials.Username)
	return nil
}

func (r *PreRun) getConfluentTokenAndCredentials(cmd *cobra.Command, netrcMachineName string) (string, *pauth.Credentials, error) {
	filterParams := netrc.NetrcMachineParams{
		Name:    netrcMachineName,
		IsCloud: false,
	}

	credentials, err := pauth.GetLoginCredentials(
		r.LoginCredentialsManager.GetOnPremPrerunCredentialsFromEnvVar(),
		r.LoginCredentialsManager.GetOnPremPrerunCredentialsFromNetrc(cmd, filterParams),
	)
	if err != nil {
		return "", nil, err
	}

	unsafeTrace, err := cmd.Flags().GetBool("unsafe-trace")
	if err != nil {
		return "", nil, err
	}

	client, err := r.MDSClientManager.GetMDSClient(credentials.PrerunLoginURL, credentials.PrerunLoginCaCertPath, unsafeTrace)
	if err != nil {
		return "", nil, err
	}
	token, err := r.AuthTokenHandler.GetConfluentToken(client, credentials)
	if err != nil {
		return "", nil, err
	}

	return token, credentials, err
}

func (r *PreRun) setConfluentClient(cliCmd *AuthenticatedCLICommand, unsafeTrace bool) {
	ctx := cliCmd.Config.Context()
	cliCmd.MDSClient = r.createMDSClient(ctx, cliCmd.Version, unsafeTrace)
}

func (r *PreRun) createMDSClient(ctx *dynamicconfig.DynamicContext, ver *version.Version, unsafeTrace bool) *mds.APIClient {
	mdsConfig := mds.NewConfiguration()
	mdsConfig.HTTPClient = utils.DefaultClient()
	mdsConfig.Debug = unsafeTrace
	if ctx == nil {
		return mds.NewAPIClient(mdsConfig)
	}
	mdsConfig.BasePath = ctx.Platform.Server
	mdsConfig.UserAgent = ver.UserAgent
	if ctx.Platform.CaCertPath == "" {
		return mds.NewAPIClient(mdsConfig)
	}
	caCertPath := ctx.Platform.CaCertPath
	// Try to load certs. On failure, warn, but don't error out because this may be an auth command, so there may
	// be a --ca-cert-path flag on the cmd line that'll fix whatever issue there is with the cert file in the config
	client, err := utils.SelfSignedCertClientFromPath(caCertPath)
	if err != nil {
		log.CliLogger.Warnf("Unable to load certificate from %s. %s. Resulting SSL errors will be fixed by logging in with the --ca-cert-path flag.", caCertPath, err.Error())
	} else {
		mdsConfig.HTTPClient = client
	}
	return mds.NewAPIClient(mdsConfig)
}

// InitializeOnPremKafkaRest provides PreRun operations for on-prem commands that require a Kafka REST Proxy client. (ccloud RP commands use Authenticated prerun)
// Initializes a default KafkaRestClient
func (r *PreRun) InitializeOnPremKafkaRest(command *AuthenticatedCLICommand) func(*cobra.Command, []string) error {
	return func(cmd *cobra.Command, args []string) error {
		// pass mds token as bearer token otherwise use http basic auth
		// no error means user is logged in with mds and has valid token; on an error we try http basic auth since mds is not needed for RP commands
		err := r.AuthenticatedWithMDS(command)(cmd, args)
		useMdsToken := err == nil

		provider := (KafkaRESTProvider)(func() (*KafkaREST, error) {
			cfg := kafkarestv3.NewConfiguration()

			unsafeTrace, err := cmd.Flags().GetBool("unsafe-trace")
			if err != nil {
				return nil, err
			}
			cfg.Debug = unsafeTrace

			restFlags, err := resolveOnPremKafkaRestFlags(cmd)
			if err != nil {
				return nil, err
			}
			cfg.HTTPClient, err = createOnPremKafkaRestClient(command.Context, restFlags.caCertPath, restFlags.clientCertPath, restFlags.clientKeyPath, log.CliLogger)
			if err != nil {
				return nil, err
			}
			client := kafkarestv3.NewAPIClient(cfg)
			if restFlags.noAuth || restFlags.clientCertPath != "" { // credentials not needed for mTLS auth
				return &KafkaREST{
					Client:  client,
					Context: context.Background(),
				}, nil
			}
			var restContext context.Context
			if useMdsToken && !restFlags.prompt {
				log.CliLogger.Debug("found mds token to use as bearer")
				restContext = context.WithValue(context.Background(), kafkarestv3.ContextAccessToken, command.Context.GetAuthToken())
			} else { // no mds token, then prompt for basic auth creds
				if !restFlags.prompt {
					output.Println(errors.MDSTokenNotFoundMsg)
				}
				f := form.New(
					form.Field{ID: "username", Prompt: "Username"},
					form.Field{ID: "password", Prompt: "Password", IsHidden: true},
				)
				if err := f.Prompt(form.NewPrompt()); err != nil {
					return nil, err
				}
				restContext = context.WithValue(context.Background(), kafkarestv3.ContextBasicAuth, kafkarestv3.BasicAuth{UserName: f.Responses["username"].(string), Password: f.Responses["password"].(string)})
			}
			return &KafkaREST{
				Client:  client,
				Context: restContext,
			}, nil
		})
		command.KafkaRESTProvider = &provider
		return nil
	}
}

type onPremKafkaRestFlagValues struct {
	url            string
	caCertPath     string
	clientCertPath string
	clientKeyPath  string
	noAuth         bool
	prompt         bool
}

func resolveOnPremKafkaRestFlags(cmd *cobra.Command) (*onPremKafkaRestFlagValues, error) {
	url, _ := cmd.Flags().GetString("url")
	caCertPath, _ := cmd.Flags().GetString("ca-cert-path")
	clientCertPath, _ := cmd.Flags().GetString("client-cert-path")
	clientKeyPath, _ := cmd.Flags().GetString("client-key-path")
	noAuthentication, _ := cmd.Flags().GetBool("no-authentication")
	prompt, _ := cmd.Flags().GetBool("prompt")

	if (clientCertPath == "") != (clientKeyPath == "") {
		return nil, errors.New(errors.NeedClientCertAndKeyPathsErrorMsg)
	}

	values := &onPremKafkaRestFlagValues{
		url:            url,
		caCertPath:     caCertPath,
		clientCertPath: clientCertPath,
		clientKeyPath:  clientKeyPath,
		noAuth:         noAuthentication,
		prompt:         prompt,
	}

	return values, nil
}

func createOnPremKafkaRestClient(ctx *dynamicconfig.DynamicContext, caCertPath, clientCertPath, clientKeyPath string, logger *log.Logger) (*http.Client, error) {
	if caCertPath == "" {
		caCertPath = pauth.GetEnvWithFallback(pauth.ConfluentPlatformCACertPath, pauth.DeprecatedConfluentPlatformCACertPath)
		logger.Debugf("Found CA cert path: %s", caCertPath)
	}
	// use cert path flag or env var if it was passed
	if caCertPath != "" {
		client, err := utils.CustomCAAndClientCertClient(caCertPath, clientCertPath, clientKeyPath)
		if err != nil {
			return nil, err
		}
		return client, nil
		// use cert path from config if available
	} else if ctx != nil && ctx.Context != nil && ctx.Context.Platform != nil && ctx.Context.Platform.CaCertPath != "" { // if no cert-path flag is specified, use the cert path from the config
		client, err := utils.CustomCAAndClientCertClient(ctx.Context.Platform.CaCertPath, clientCertPath, clientKeyPath)
		if err != nil {
			return nil, err
		}
		return client, nil
	} else if clientCertPath != "" && clientKeyPath != "" {
		client, err := utils.CustomCAAndClientCertClient("", clientCertPath, clientKeyPath)
		if err != nil {
			return nil, err
		}
		return client, nil
	}
	return utils.DefaultClient(), nil
}

func (r *PreRun) ValidateToken(config *dynamicconfig.DynamicConfig) error {
	if config == nil {
		return new(errors.NotLoggedInError)
	}
	ctx := config.Context()
	if ctx == nil {
		return new(errors.NotLoggedInError)
	}
	return r.JWTValidator.Validate(ctx.Context)
}

func (r *PreRun) updateToken(tokenErr error, ctx *dynamicconfig.DynamicContext, unsafeTrace bool) error {
	log.CliLogger.Debug("Updating auth tokens")
	token, refreshToken, err := r.getUpdatedAuthToken(ctx, unsafeTrace)
	if err != nil || token == "" {
		log.CliLogger.Debug("Failed to update auth tokens")
		_ = ctx.DeleteUserAuth()

		if _, ok := tokenErr.(*ccloudv1.InvalidTokenError); ok {
			tokenErr = new(ccloudv1.InvalidTokenError)
		}

		return tokenErr
	}

	log.CliLogger.Debug("Successfully updated auth tokens")
	return ctx.UpdateAuthTokens(token, refreshToken)
}

func (r *PreRun) getUpdatedAuthToken(ctx *dynamicconfig.DynamicContext, unsafeTrace bool) (string, string, error) {
	filterParams := netrc.NetrcMachineParams{
		IsCloud: r.Config.IsCloudLogin(),
		Name:    ctx.GetNetrcMachineName(),
	}
	credentials, err := pauth.GetLoginCredentials(
		r.LoginCredentialsManager.GetPrerunCredentialsFromConfig(ctx.Config),
		r.LoginCredentialsManager.GetCredentialsFromNetrc(filterParams),
		r.LoginCredentialsManager.GetCredentialsFromConfig(r.Config, filterParams),
	)
	if err != nil {
		return "", "", err
	}

	if r.Config.IsCloudLogin() {
		manager := pauth.NewLoginOrganizationManagerImpl()
		organizationId := pauth.GetLoginOrganization(
			manager.GetLoginOrganizationFromConfigurationFile(r.Config),
			manager.GetLoginOrganizationFromEnvironmentVariable(),
		)
		return r.AuthTokenHandler.GetCCloudTokens(r.CCloudClientFactory, ctx.Platform.Server, credentials, false, organizationId)
	} else {
		mdsClientManager := pauth.MDSClientManagerImpl{}
		client, err := mdsClientManager.GetMDSClient(ctx.Platform.Server, ctx.Platform.CaCertPath, unsafeTrace)
		if err != nil {
			return "", "", err
		}
		token, err := r.AuthTokenHandler.GetConfluentToken(client, credentials)
		return token, "", err
	}
}

// notifyIfUpdateAvailable prints a message if an update is available
func (r *PreRun) notifyIfUpdateAvailable(cmd *cobra.Command, currentVersion string) {
	if !r.shouldCheckForUpdates(cmd) || r.Config.IsTest {
		return
	}

	latestMajorVersion, latestMinorVersion, err := r.UpdateClient.CheckForUpdates(version.CLIName, currentVersion, false)
	if err != nil {
		// This is a convenience helper to check-for-updates before arbitrary commands. Since the CLI supports running
		// in internet-less environments (e.g., local or on-prem deploys), swallow the error and log a warning.
		log.CliLogger.Warn(err)
		return
	}

	if latestMajorVersion != "" {
		if !strings.HasPrefix(latestMajorVersion, "v") {
			latestMajorVersion = "v" + latestMajorVersion
		}
		output.ErrPrintf(errors.NotifyMajorUpdateMsg, version.CLIName, currentVersion, latestMajorVersion, version.CLIName)
	}

	if latestMinorVersion != "" {
		if !strings.HasPrefix(latestMinorVersion, "v") {
			latestMinorVersion = "v" + latestMinorVersion
		}
		output.ErrPrintf(errors.NotifyMinorUpdateMsg, version.CLIName, currentVersion, latestMinorVersion, version.CLIName)
	}
}

func (r *PreRun) shouldCheckForUpdates(cmd *cobra.Command) bool {
	for _, subcommand := range []string{"prompt", "update"} {
		if strings.HasPrefix(cmd.CommandPath(), fmt.Sprintf("confluent %s", subcommand)) {
			return false
		}
	}

	return true
}

func warnIfConfluentLocal(cmd *cobra.Command) {
	if strings.HasPrefix(cmd.CommandPath(), "confluent local kafka start") {
		output.ErrPrintln("The local commands are intended for a single-node development environment only, NOT for production usage. See more: https://docs.confluent.io/current/cli/index.html")
		output.ErrPrintln()
		return
	}
	if strings.HasPrefix(cmd.CommandPath(), "confluent local") && !strings.HasPrefix(cmd.CommandPath(), "confluent local kafka") {
		output.ErrPrintln("The local commands are intended for a single-node development environment only, NOT for production usage. See more: https://docs.confluent.io/current/cli/index.html")
		output.ErrPrintln("As of Confluent Platform 8.0, Java 8 will no longer be supported.")
		output.ErrPrintln()
	}
}

func (r *PreRun) createMDSv2Client(ctx *dynamicconfig.DynamicContext, ver *version.Version, unsafeTrace bool) *mdsv2alpha1.APIClient {
	mdsv2Config := mdsv2alpha1.NewConfiguration()
	mdsv2Config.HTTPClient = utils.DefaultClient()
	mdsv2Config.Debug = unsafeTrace
	if ctx == nil {
		return mdsv2alpha1.NewAPIClient(mdsv2Config)
	}
	mdsv2Config.BasePath = ctx.Platform.Server + "/api/metadata/security/v2alpha1"
	mdsv2Config.UserAgent = ver.UserAgent
	if ctx.Platform.CaCertPath == "" {
		return mdsv2alpha1.NewAPIClient(mdsv2Config)
	}
	caCertPath := ctx.Platform.CaCertPath
	// Try to load certs. On failure, warn, but don't error out because this may be an auth command, so there may
	// be a --ca-cert-path flag on the cmd line that'll fix whatever issue there is with the cert file in the config
	client, err := utils.SelfSignedCertClientFromPath(caCertPath)
	if err != nil {
		log.CliLogger.Warnf("Unable to load certificate from %s. %s. Resulting SSL errors will be fixed by logging in with the --ca-cert-path flag.", caCertPath, err.Error())
	} else {
		mdsv2Config.HTTPClient = client
	}
	return mdsv2alpha1.NewAPIClient(mdsv2Config)
}

func CreateKafkaRESTClient(kafkaRestURL string, unsafeTrace bool) *kafkarestv3.APIClient {
	cfg := kafkarestv3.NewConfiguration()
	cfg.HTTPClient = utils.DefaultClient()
	cfg.Debug = unsafeTrace
	cfg.BasePath = kafkaRestURL + "/kafka/v3"
	return kafkarestv3.NewAPIClient(cfg)
}<|MERGE_RESOLUTION|>--- conflicted
+++ resolved
@@ -367,11 +367,7 @@
 			CloudClient: ccloudv2.NewKafkaRestClient(restEndpoint, lkc, r.Version.UserAgent, dataplaneToken, unsafeTrace),
 			Client:      CreateKafkaRESTClient(restEndpoint, unsafeTrace),
 		}
-<<<<<<< HEAD
-		return nil, errors.New(errors.RestProxyNotAvailableMsg)
-=======
 		return kafkaRest, nil
->>>>>>> 2829e466
 	})
 	c.KafkaRESTProvider = &provider
 	return nil
