package cmd

import (
	"context"
	"crypto/tls"
	"net/http"
	"os"
	"strings"

	v0 "github.com/confluentinc/cli/internal/pkg/config/v0"
	"github.com/confluentinc/kafka-rest-sdk-go/kafkarestv3"

	"github.com/confluentinc/ccloud-sdk-go"
	"github.com/confluentinc/kafka-rest-sdk-go/kafkarestv3"
	mds "github.com/confluentinc/mds-sdk-go/mdsv1"
	"github.com/confluentinc/mds-sdk-go/mdsv2alpha1"
	"github.com/spf13/cobra"
	"github.com/spf13/pflag"

	"github.com/confluentinc/cli/internal/pkg/analytics"
	pauth "github.com/confluentinc/cli/internal/pkg/auth"
	v2 "github.com/confluentinc/cli/internal/pkg/config/v2"
	v3 "github.com/confluentinc/cli/internal/pkg/config/v3"
	"github.com/confluentinc/cli/internal/pkg/errors"
	"github.com/confluentinc/cli/internal/pkg/log"
	"github.com/confluentinc/cli/internal/pkg/netrc"
	"github.com/confluentinc/cli/internal/pkg/update"
	"github.com/confluentinc/cli/internal/pkg/utils"
	"github.com/confluentinc/cli/internal/pkg/version"
	krsdk "github.com/confluentinc/kafka-rest-sdk-go/kafkarestv3"
)

// PreRun is a helper class for automatically setting up Cobra PersistentPreRun commands

// PreRunner - interface to describe different persistent prerun functions to register for different commands
type PreRunner interface {
	Anonymous(command *CLICommand) func(cmd *cobra.Command, args []string) error
	Authenticated(command *AuthenticatedCLICommand) func(cmd *cobra.Command, args []string) error
	AuthenticatedWithMDS(command *AuthenticatedCLICommand) func(cmd *cobra.Command, args []string) error
	HasAPIKey(command *HasAPIKeyCLICommand) func(cmd *cobra.Command, args []string) error
	UseKafkaRest(command *UseKafkaRestCLICommand) func(cmd *cobra.Command, args []string) error
}

<<<<<<< HEAD
// PreRun is the standard PreRunner implementation, contains the information needed to run PreRun functions (?).
=======
const DoNotTrack = "do-not-track-analytics"

// PreRun is the standard PreRunner implementation
>>>>>>> 56230853
type PreRun struct {
	Config                  *v3.Config
	ConfigLoadingError      error
	UpdateClient            update.Client
	CLIName                 string
	Logger                  *log.Logger
	Analytics               analytics.Client
	FlagResolver            FlagResolver
	Version                 *version.Version
	CCloudClientFactory     pauth.CCloudClientFactory
	MDSClientManager        pauth.MDSClientManager
	LoginCredentialsManager pauth.LoginCredentialsManager
	AuthTokenHandler        pauth.AuthTokenHandler
	JWTValidator            JWTValidator
	IsTest					bool
}

type CLICommand struct {
	*cobra.Command
	Config    *DynamicConfig
	Version   *version.Version
	prerunner PreRunner
}

type KafkaRESTProvider func() (*KafkaREST, error)

type AuthenticatedCLICommand struct {
	*CLICommand
	Client            *ccloud.Client
	MDSClient         *mds.APIClient
	MDSv2Client       *mdsv2alpha1.APIClient
	KafkaRESTProvider *KafkaRESTProvider
	Context           *DynamicContext
	State             *v2.ContextState
}

type AuthenticatedStateFlagCommand struct {
	*AuthenticatedCLICommand
	subcommandFlags map[string]*pflag.FlagSet
}

<<<<<<< HEAD
// UseKafkaRestCLICommand - A wrapper for cobra.Command that registers UseKafkaRest, which initializes a default kafkarestv3 client,
// as PreRun for all subcommands. Contains the result of the PreRun, which is the KafkaRestClient.
type UseKafkaRestCLICommand struct {
	*CLICommand
	KafkaRestClient *kafkarestv3.APIClient
}

func (a *AuthenticatedCLICommand) AuthToken() string {
	return a.State.AuthToken
=======
type StateFlagCommand struct {
	*CLICommand
	subcommandFlags map[string]*pflag.FlagSet
>>>>>>> 56230853
}

type HasAPIKeyCLICommand struct {
	*CLICommand
	Context         *DynamicContext
	subcommandFlags map[string]*pflag.FlagSet
}

func NewAuthenticatedCLICommand(command *cobra.Command, prerunner PreRunner) *AuthenticatedCLICommand {
	cmd := &AuthenticatedCLICommand{
		CLICommand:        NewCLICommand(command, prerunner),
		Context:           nil,
		State:             nil,
		KafkaRESTProvider: nil,
	}
	command.PersistentPreRunE = NewCLIPreRunnerE(prerunner.Authenticated(cmd))
	cmd.Command = command

	return cmd
}

// Returns AuthenticatedStateFlagCommand used for cloud authenticated commands that require (or have child commands that require) state flags (i.e. cluster, environment, context)
func NewAuthenticatedStateFlagCommand(command *cobra.Command, prerunner PreRunner, flagMap map[string]*pflag.FlagSet) *AuthenticatedStateFlagCommand {
	cmd := &AuthenticatedStateFlagCommand{
		NewAuthenticatedCLICommand(command, prerunner),
		flagMap,
	}
	return cmd
}

// Returns AuthenticatedStateFlagCommand used for mds authenticated commands that require (or have child commands that require) state flags (i.e. context)
func NewAuthenticatedWithMDSStateFlagCommand(command *cobra.Command, prerunner PreRunner, flagMap map[string]*pflag.FlagSet) *AuthenticatedStateFlagCommand {
	cmd := &AuthenticatedStateFlagCommand{
		NewAuthenticatedWithMDSCLICommand(command, prerunner),
		flagMap,
	}
	return cmd
}

// Returns StateFlagCommand used for non-authenticated commands that require (or have child commands that require) state flags (i.e. cluster, environment, context)
func NewAnonymousStateFlagCommand(command *cobra.Command, prerunner PreRunner, flagMap map[string]*pflag.FlagSet) *StateFlagCommand {
	cmd := &StateFlagCommand{
		NewAnonymousCLICommand(command, prerunner),
		flagMap,
	}
	return cmd
}

func NewAuthenticatedWithMDSCLICommand(command *cobra.Command, prerunner PreRunner) *AuthenticatedCLICommand {
	cmd := &AuthenticatedCLICommand{
		CLICommand: NewCLICommand(command, prerunner),
		Context:    nil,
		State:      nil,
	}
	command.PersistentPreRunE = NewCLIPreRunnerE(prerunner.AuthenticatedWithMDS(cmd))
	cmd.Command = command
	return cmd
}

func NewHasAPIKeyCLICommand(command *cobra.Command, prerunner PreRunner, flagMap map[string]*pflag.FlagSet) *HasAPIKeyCLICommand {
	cmd := &HasAPIKeyCLICommand{
		CLICommand:      NewCLICommand(command, prerunner),
		Context:         nil,
		subcommandFlags: flagMap,
	}
	command.PersistentPreRunE = NewCLIPreRunnerE(prerunner.HasAPIKey(cmd))
	cmd.Command = command
	return cmd
}

// NewUseKafkaRestCLICommand - Creates a wrapper for cobra.Command that registers UseKafkaRest as PersistantPreRunE for every command
func NewUseKafkaRestCLICommand(command *cobra.Command, prerunner PreRunner) *UseKafkaRestCLICommand {
	cmd := &UseKafkaRestCLICommand{
		CLICommand:      NewCLICommand(command, prerunner),
		KafkaRestClient: nil,
	}
	command.PersistentPreRunE = NewCLIPreRunnerE(prerunner.UseKafkaRest(cmd))
	return cmd
}

func NewAnonymousCLICommand(command *cobra.Command, prerunner PreRunner) *CLICommand {
	cmd := NewCLICommand(command, prerunner)
	command.PersistentPreRunE = NewCLIPreRunnerE(prerunner.Anonymous(cmd))
	cmd.Command = command
	return cmd
}

func NewCLICommand(command *cobra.Command, prerunner PreRunner) *CLICommand {
	return &CLICommand{
		Config:    &DynamicConfig{},
		Command:   command,
		prerunner: prerunner,
	}
}

func (s *AuthenticatedStateFlagCommand) AddCommand(command *cobra.Command) {
	command.Flags().AddFlagSet(s.subcommandFlags[s.Name()])
	command.Flags().AddFlagSet(s.subcommandFlags[command.Name()])
	command.Flags().SortFlags = false
	s.AuthenticatedCLICommand.AddCommand(command)
}

func (a *AuthenticatedCLICommand) AddCommand(command *cobra.Command) {
	command.PersistentPreRunE = a.PersistentPreRunE
	a.Command.AddCommand(command)
}

func (s *StateFlagCommand) AddCommand(command *cobra.Command) {
	command.Flags().AddFlagSet(s.subcommandFlags[s.Name()])
	command.Flags().AddFlagSet(s.subcommandFlags[command.Name()])
	command.Flags().SortFlags = false
	s.Command.AddCommand(command)
}

func (a *AuthenticatedCLICommand) GetKafkaREST() (*KafkaREST, error) {
	return (*a.KafkaRESTProvider)()
}

func (a *AuthenticatedCLICommand) AuthToken() string {
	return a.State.AuthToken
}

func (a *AuthenticatedCLICommand) EnvironmentId() string {
	return a.State.Auth.Account.Id
}

func (h *HasAPIKeyCLICommand) AddCommand(command *cobra.Command) {
	command.Flags().AddFlagSet(h.subcommandFlags[h.Name()])
	command.Flags().AddFlagSet(h.subcommandFlags[command.Name()])
	command.PersistentPreRunE = h.PersistentPreRunE
	h.Command.AddCommand(command)
}

<<<<<<< HEAD
// AddCommand - Registers UseKafkaRest as PreRun function for the added command in addition to adding command.
func (h *UseKafkaRestCLICommand) AddCommand(command *cobra.Command) {
	command.PersistentPreRunE = h.PersistentPreRunE
	h.Command.AddCommand(command)
=======
// CanCompleteCommand returns whether or not the specified command can be completed.
// If the prerunner of the command returns no error, true is returned,
// and if an error is encountered, false is returned.
func CanCompleteCommand(cmd *cobra.Command) bool {
	if cmd.Annotations == nil {
		cmd.Annotations = make(map[string]string)
	}
	cmd.Annotations[DoNotTrack] = ""
	err := cmd.PersistentPreRunE(cmd, []string{})
	delete(cmd.Annotations, DoNotTrack)
	return err == nil
>>>>>>> 56230853
}

// Anonymous provides PreRun operations for commands that may be run without a logged-in user
func (r *PreRun) Anonymous(command *CLICommand) func(cmd *cobra.Command, args []string) error {
	return func(cmd *cobra.Command, args []string) error {
		if _, ok := cmd.Annotations[DoNotTrack]; !ok {
			r.Analytics.TrackCommand(cmd, args)
		}
		err := command.Config.InitDynamicConfig(cmd, r.Config, r.FlagResolver)
		if err != nil {
			return err
		}
		command.Version = r.Version
		if err := log.SetLoggingVerbosity(cmd, r.Logger); err != nil {
			return err
		}
		r.Logger.Flush()
		if err := r.notifyIfUpdateAvailable(cmd, r.CLIName, command.Version.Version); err != nil {
			return err
		}
		r.warnIfConfluentLocal(cmd)
		if r.Config != nil {
			ctx, err := command.Config.Context(cmd)
			if err != nil {
				return err
			}
			err = r.ValidateToken(cmd, command.Config)
			switch err.(type) {
			case *ccloud.ExpiredTokenError:
				err := ctx.DeleteUserAuth()
				if err != nil {
					return err
				}
				utils.ErrPrintln(cmd, errors.TokenExpiredMsg)
				analyticsError := r.Analytics.SessionTimedOut()
				if analyticsError != nil {
					r.Logger.Debug(analyticsError.Error())
				}
			}
		} else {
			if isAuthOrConfigCommands(cmd) {
				return r.ConfigLoadingError
			}
		}
		LabelRequiredFlags(cmd)
		return nil
	}
}

func isAuthOrConfigCommands(cmd *cobra.Command) bool {
	return strings.Contains(cmd.CommandPath(), "login") ||
		strings.Contains(cmd.CommandPath(), "logout") ||
		strings.Contains(cmd.CommandPath(), "config")
}

func LabelRequiredFlags(cmd *cobra.Command) {
	cmd.Flags().VisitAll(func(flag *pflag.Flag) {
		annotations := flag.Annotations[cobra.BashCompOneRequiredFlag]
		if len(annotations) == 1 && annotations[0] == "true" {
			flag.Usage = "REQUIRED: " + flag.Usage
		}
	})
}

// Authenticated provides PreRun operations for commands that require a logged-in Confluent Cloud user.
func (r *PreRun) Authenticated(command *AuthenticatedCLICommand) func(cmd *cobra.Command, args []string) error {
	return func(cmd *cobra.Command, args []string) error {
		err := r.Anonymous(command.CLICommand)(cmd, args)
		if err != nil {
			return err
		}

		if r.Config == nil {
			return r.ConfigLoadingError
		}

		ctx, err := r.getCommandContext(cmd, command)
		if err != nil {
			return err
		}
		command.Context = ctx

		state, err := r.getCommandState(cmd, ctx)
		if err != nil {
			return err
		}
		command.State = state

		err = r.ValidateToken(cmd, command.Config)
		if err != nil {
			return err
		}
		return r.setCCloudClient(command)
	}
}

func (r *PreRun) getCommandContext(cmd *cobra.Command, command *AuthenticatedCLICommand) (*DynamicContext, error) {
	ctx, err := command.Config.Context(cmd)
	if err != nil {
		return nil, err
	}
	if ctx == nil {
		// attempt to log user in with non-interactive credentials
		autoLoginErr := r.ccloudAutoLogin(cmd, ctx)
		if autoLoginErr != nil {
			r.Logger.Debugf("Prerun auto login failed: %s", autoLoginErr.Error())
			return nil, &errors.NoContextError{CLIName: r.CLIName}
		}
		ctx, err = command.Config.Context(cmd)
		if err != nil {
			return nil, err
		}
		if ctx == nil {
			return nil, &errors.NoContextError{CLIName: r.CLIName}
		}
	}
	return ctx, nil
}

func (r *PreRun) getCommandState(cmd *cobra.Command, ctx *DynamicContext) (*v2.ContextState, error) {
	state, err := ctx.AuthenticatedState(cmd)
	if err != nil {
		if _, ok := err.(*errors.NotLoggedInError); ok {
			// attempt to log user in with non-interactive credentials
			autoLoginErr := r.ccloudAutoLogin(cmd, ctx)
			if autoLoginErr != nil {
				r.Logger.Debugf("Prerun auto login failed: %s", autoLoginErr.Error())
				return nil, err
			}
			state, err = ctx.AuthenticatedState(cmd)
			if err != nil {
				return nil, err
			}
		} else {
			return nil, err
		}
	}
	return state, nil
}

func (r *PreRun) ccloudAutoLogin(cmd *cobra.Command, ctx *DynamicContext) error {
	token, creds, err := r.getCCloudTokenAndCredentials(cmd)
	if err != nil {
		return err
	}
	if token == "" || creds == nil {
		r.Logger.Debug("Non-interactive login failed: no credentials")
		return nil
	}
	client := r.CCloudClientFactory.JwtHTTPClientFactory(context.Background(), token, pauth.CCloudURL)
	currentEnv, err := pauth.PersistCCloudLoginToConfig(r.Config, creds.Username, pauth.CCloudURL, token, client)
	if err != nil {
		return err
	}
	utils.ErrPrint(cmd, errors.AutoLoginMsg)
	utils.Printf(cmd, errors.LoggedInAsMsg, creds.Username)
	utils.Printf(cmd, errors.LoggedInUsingEnvMsg, currentEnv.Id, currentEnv.Name)
	return nil
}

func (r *PreRun) getCCloudTokenAndCredentials(cmd *cobra.Command) (string, *pauth.Credentials, error) {
	url := pauth.CCloudURL
	netrcFilterParams := netrc.GetMatchingNetrcMachineParams{
		CLIName: r.CLIName,
		URL:     url,
	}
	credentials, err := pauth.GetLoginCredentials(
		r.LoginCredentialsManager.GetCCloudCredentialsFromEnvVar(cmd),
		r.LoginCredentialsManager.GetCredentialsFromNetrc(cmd, netrcFilterParams),
	)
	if err != nil {
		r.Logger.Debug("Prerun env var login failed: ", err.Error())
		return "", nil, err
	}

	client := r.CCloudClientFactory.AnonHTTPClientFactory(pauth.CCloudURL)
	token, _, err := r.AuthTokenHandler.GetCCloudTokens(client, credentials, false)
	if err != nil {
		return "", nil, err
	}

	return token, credentials, err
}

func (r *PreRun) setCCloudClient(cliCmd *AuthenticatedCLICommand) error {
	ctx, err := cliCmd.Config.Context(cliCmd.Command)
	if err != nil {
		return err
	}
	ccloudClient, err := r.createCCloudClient(ctx, cliCmd.Command, cliCmd.Version)
	if err != nil {
		return err
	}
	cliCmd.Client = ccloudClient
	cliCmd.Context.client = ccloudClient
	cliCmd.Config.Client = ccloudClient
	cliCmd.MDSv2Client = r.createMDSv2Client(ctx, cliCmd.Version)
	provider := (KafkaRESTProvider)(func() (*KafkaREST, error) {
		if os.Getenv("XX_CCLOUD_USE_KAFKA_REST") != "" {
			result := &KafkaREST{}
			result.Client, err = createKafkaRESTClient(cliCmd.Context, cliCmd, r.IsTest)
			if err != nil {
				return nil, err
			}
			state, err := ctx.AuthenticatedState(cliCmd.Command)
			if err != nil {
				return nil, err
			}
			bearerToken, err := getBearerToken(state, ctx.Platform.Server)
			if err != nil {
				return nil, err
			}
			if err != nil {
				return nil, err
			}
			result.Context = context.WithValue(context.Background(), krsdk.ContextAccessToken, bearerToken)
			return result, nil
		}
		return nil, nil
	})
	cliCmd.KafkaRESTProvider = &provider
	return nil
}

func (r *PreRun) createCCloudClient(ctx *DynamicContext, cmd *cobra.Command, ver *version.Version) (*ccloud.Client, error) {
	var baseURL string
	var authToken string
	var logger *log.Logger
	var userAgent string
	if ctx != nil {
		baseURL = ctx.Platform.Server
		state, err := ctx.AuthenticatedState(cmd)
		if err != nil {
			return nil, err
		}
		authToken = state.AuthToken
		logger = ctx.Logger
		userAgent = ver.UserAgent
	}
	return ccloud.NewClientWithJWT(context.Background(), authToken, &ccloud.Params{
		BaseURL: baseURL, Logger: logger, UserAgent: userAgent,
	}), nil
}

// Authenticated provides PreRun operations for commands that require a logged-in MDS user.
func (r *PreRun) AuthenticatedWithMDS(command *AuthenticatedCLICommand) func(cmd *cobra.Command, args []string) error {
	return func(cmd *cobra.Command, args []string) error {
		err := r.Anonymous(command.CLICommand)(cmd, args)
		if err != nil {
			return err
		}
		if r.Config == nil {
			return r.ConfigLoadingError
		}
		err = r.setConfluentClient(command)
		if err != nil {
			return err
		}
		ctx, err := command.Config.Context(cmd)
		if err != nil {
			return err
		}
		if ctx == nil {
			return &errors.NoContextError{CLIName: r.CLIName}
		}
		if !ctx.HasMDSLogin() {
			return &errors.NotLoggedInError{CLIName: r.CLIName}
		}
		command.Context = ctx
		command.State = ctx.State
		return r.ValidateToken(cmd, command.Config)
	}
}

func (r *PreRun) setConfluentClient(cliCmd *AuthenticatedCLICommand) error {
	ctx, err := cliCmd.Config.Context(cliCmd.Command)
	if err != nil {
		return err
	}
	cliCmd.MDSClient = r.createMDSClient(ctx, cliCmd.Version)
	return nil
}

func (r *PreRun) createMDSClient(ctx *DynamicContext, ver *version.Version) *mds.APIClient {
	mdsConfig := mds.NewConfiguration()
	if r.Logger.GetLevel() == log.DEBUG || r.Logger.GetLevel() == log.TRACE {
		mdsConfig.Debug = true
	}
	if ctx == nil {
		return mds.NewAPIClient(mdsConfig)
	}
	mdsConfig.BasePath = ctx.Platform.Server
	mdsConfig.UserAgent = ver.UserAgent
	if ctx.Platform.CaCertPath == "" {
		return mds.NewAPIClient(mdsConfig)
	}
	caCertPath := ctx.Platform.CaCertPath
	// Try to load certs. On failure, warn, but don't error out because this may be an auth command, so there may
	// be a --ca-cert-path flag on the cmd line that'll fix whatever issue there is with the cert file in the config
	caCertFile, err := os.Open(caCertPath)
	if err == nil {
		defer caCertFile.Close()
		mdsConfig.HTTPClient, err = utils.SelfSignedCertClient(caCertFile, r.Logger)
		if err != nil {
			r.Logger.Warnf("Unable to load certificate from %s. %s. Resulting SSL errors will be fixed by logging in with the --ca-cert-path flag.", caCertPath, err.Error())
			mdsConfig.HTTPClient = utils.DefaultClient()
		}
	} else {
		r.Logger.Warnf("Unable to load certificate from %s. %s. Resulting SSL errors will be fixed by logging in with the --ca-cert-path flag.", caCertPath, err.Error())
		mdsConfig.HTTPClient = utils.DefaultClient()

	}
	return mds.NewAPIClient(mdsConfig)
}

// HasAPIKey provides PreRun operations for commands that require an API key.
func (r *PreRun) HasAPIKey(command *HasAPIKeyCLICommand) func(cmd *cobra.Command, args []string) error {
	return func(cmd *cobra.Command, args []string) error {
		err := r.Anonymous(command.CLICommand)(cmd, args)
		if err != nil {
			return err
		}
		if r.Config == nil {
			return r.ConfigLoadingError
		}
		ctx, err := command.Config.Context(cmd)
		if err != nil {
			return err
		}
		if ctx == nil {
			return &errors.NoContextError{CLIName: r.CLIName}
		}
		command.Context = ctx
		var clusterId string
		if command.Context.Credential.CredentialType == v2.APIKey {
			clusterId = r.getClusterIdForAPIKeyCredential(ctx)
		} else if command.Context.Credential.CredentialType == v2.Username {
			err := r.ValidateToken(cmd, command.Config)
			if err != nil {
				return err
			}
			client, err := r.createCCloudClient(ctx, cmd, command.Version)
			if err != nil {
				return err
			}
			ctx.client = client
			command.Config.Client = client
			cluster, err := ctx.GetKafkaClusterForCommand(cmd)
			if err != nil {
				return err
			}
			clusterId = cluster.ID
			key, secret, err := ctx.KeyAndSecretFlags(cmd)
			if err != nil {
				return err
			}
			if key != "" {
				cluster.APIKey = key
				if secret != "" {
					cluster.APIKeys[key] = &v0.APIKeyPair{Key: key, Secret: secret}
				} else if cluster.APIKeys[key] == nil {
					return errors.NewErrorWithSuggestions(errors.NoAPISecretStoredOrPassedMsg, errors.NoAPISecretStoredOrPassedSuggestions)
				}
			}
		} else {
			panic("Invalid Credential Type")
		}
		hasAPIKey, err := ctx.HasAPIKey(cmd, clusterId)
		if err != nil {
			return err
		}
		if !hasAPIKey {
			err = &errors.UnspecifiedAPIKeyError{ClusterID: clusterId}
			return err
		}
		return nil
	}
}

<<<<<<< HEAD
// UseKafkaRest provides PreRun operations for comamnds that require a Kafka REST Proxy client.
// Initializes a default KafkaRestClient
func (r *PreRun) UseKafkaRest(command *UseKafkaRestCLICommand) func(cmd *cobra.Command, args []string) error {
	return func(cmd *cobra.Command, args []string) error {
		err := r.Anonymous(command.CLICommand)(cmd, args)
		if err != nil {
			return err
		}
		command.KafkaRestClient = kafkarestv3.NewAPIClient(kafkarestv3.NewConfiguration())
		return nil
	}
}

// Check if user is logged in with valid auth token, for commands that are not of AuthenticatedCLICommand type which already
// does that check automatically in the prerun
func (r *PreRun) checkUserAuthentication(ctx *DynamicContext, cmd *cobra.Command) error {
	_, err := ctx.AuthenticatedState(cmd)
=======
func (r *PreRun) ValidateToken(cmd *cobra.Command, config *DynamicConfig) error {
	if config == nil {
		return &errors.NoContextError{CLIName: r.CLIName}
	}
	ctx, err := config.Context(cmd)
>>>>>>> 56230853
	if err != nil {
		return err
	}
	if ctx == nil {
		return &errors.NoContextError{CLIName: r.CLIName}
	}
	err = r.JWTValidator.Validate(ctx.Context)
	if err == nil {
		return nil
	}
	switch err.(type) {
	case *ccloud.InvalidTokenError:
		return r.updateToken(new(ccloud.InvalidTokenError), cmd, ctx)
	case *ccloud.ExpiredTokenError:
		return r.updateToken(new(ccloud.ExpiredTokenError), cmd, ctx)
	}
	if err.Error() == errors.MalformedJWTNoExprErrorMsg {
		return r.updateToken(errors.New(errors.MalformedJWTNoExprErrorMsg), cmd, ctx)
	} else {
		return r.updateToken(err, cmd, ctx)
	}
}

func (r *PreRun) updateToken(tokenError error, cmd *cobra.Command, ctx *DynamicContext) error {
	if ctx == nil {
		r.Logger.Debug("Dynamic context is nil. Cannot attempt to update auth token.")
		return tokenError
	}
	r.Logger.Debug("Updating auth token")
	token, err := r.getUpdatedAuthToken(cmd, ctx)
	if err != nil || token == "" {
		r.Logger.Debug("Failed to update auth token")
		return tokenError
	}
	r.Logger.Debug("Successfully update auth token")
	err = ctx.UpdateAuthToken(token)
	if err != nil {
		return tokenError
	}
	return nil
}

func (r *PreRun) getUpdatedAuthToken(cmd *cobra.Command, ctx *DynamicContext) (string, error) {
	params := netrc.GetMatchingNetrcMachineParams{
		CLIName: r.CLIName,
		CtxName: ctx.Name,
	}
	credentials, err := pauth.GetLoginCredentials(r.LoginCredentialsManager.GetCredentialsFromNetrc(cmd, params))
	if err != nil {
		return "", err
	}

	var token string
	if r.CLIName == "ccloud" {
		client := ccloud.NewClient(&ccloud.Params{BaseURL: ctx.Platform.Server, HttpClient: ccloud.BaseClient, Logger: r.Logger, UserAgent: r.Version.UserAgent})
		token, _, err = r.AuthTokenHandler.GetCCloudTokens(client, credentials, false)
		if err != nil {
			return "", err
		}
	} else {
		mdsClientManager := pauth.MDSClientManagerImpl{}
		client, err := mdsClientManager.GetMDSClient(ctx.Platform.Server, ctx.Platform.CaCertPath, r.Logger)
		if err != nil {
			return "", err
		}
		token, err = r.AuthTokenHandler.GetConfluentToken(client, credentials)
		if err != nil {
			return "", err
		}
	}
	return token, nil
}

// if API key credential then the context is initialized to be used for only one cluster, and cluster id can be obtained directly from the context config
func (r *PreRun) getClusterIdForAPIKeyCredential(ctx *DynamicContext) string {
	return ctx.KafkaClusterContext.GetActiveKafkaClusterId()
}

// notifyIfUpdateAvailable prints a message if an update is available
func (r *PreRun) notifyIfUpdateAvailable(cmd *cobra.Command, name string, currentVersion string) error {
	if isUpdateCommand(cmd) {
		return nil
	}
	updateAvailable, latestVersion, err := r.UpdateClient.CheckForUpdates(name, currentVersion, false)
	if err != nil {
		// This is a convenience helper to check-for-updates before arbitrary commands. Since the CLI supports running
		// in internet-less environments (e.g., local or on-prem deploys), swallow the error and log a warning.
		r.Logger.Warn(err)
		return nil
	}
	if updateAvailable {
		if !strings.HasPrefix(latestVersion, "v") {
			latestVersion = "v" + latestVersion
		}
		utils.ErrPrintf(cmd, errors.NotifyUpdateMsg, name, currentVersion, latestVersion, name)
	}
	return nil
}

func isUpdateCommand(cmd *cobra.Command) bool {
	return strings.Contains(cmd.CommandPath(), "update")
}

func (r *PreRun) warnIfConfluentLocal(cmd *cobra.Command) {
	if strings.HasPrefix(cmd.CommandPath(), "confluent local") {
		utils.ErrPrintln(cmd, errors.LocalCommandDevOnlyMsg)
	}
}

func (r *PreRun) createMDSv2Client(ctx *DynamicContext, ver *version.Version) *mdsv2alpha1.APIClient {
	mdsv2Config := mdsv2alpha1.NewConfiguration()
	if r.Logger.GetLevel() == log.DEBUG || r.Logger.GetLevel() == log.TRACE {
		mdsv2Config.Debug = true
	}
	if ctx == nil {
		return mdsv2alpha1.NewAPIClient(mdsv2Config)
	}
	mdsv2Config.BasePath = ctx.Platform.Server + "/api/metadata/security/v2alpha1"
	mdsv2Config.UserAgent = ver.UserAgent
	if ctx.Platform.CaCertPath == "" {
		return mdsv2alpha1.NewAPIClient(mdsv2Config)
	}
	caCertPath := ctx.Platform.CaCertPath
	// Try to load certs. On failure, warn, but don't error out because this may be an auth command, so there may
	// be a --ca-cert-path flag on the cmd line that'll fix whatever issue there is with the cert file in the config
	caCertFile, err := os.Open(caCertPath)
	if err == nil {
		defer caCertFile.Close()
		mdsv2Config.HTTPClient, err = utils.SelfSignedCertClient(caCertFile, r.Logger)
		if err != nil {
			r.Logger.Warnf("Unable to load certificate from %s. %s. Resulting SSL errors will be fixed by logging in with the --ca-cert-path flag.", caCertPath, err.Error())
			mdsv2Config.HTTPClient = utils.DefaultClient()
		}
	} else {
		r.Logger.Warnf("Unable to load certificate from %s. %s. Resulting SSL errors will be fixed by logging in with the --ca-cert-path flag.", caCertPath, err.Error())
		mdsv2Config.HTTPClient = utils.DefaultClient()

	}
	return mdsv2alpha1.NewAPIClient(mdsv2Config)
}

func createKafkaRESTClient(ctx *DynamicContext, cliCmd *AuthenticatedCLICommand, isTest bool) (*kafkarestv3.APIClient, error) {
	kafkaClusterConfig, err := ctx.GetKafkaClusterForCommand(cliCmd.Command)
	if err != nil {
		// cluster is probably not available
		return nil, err
	}
	kafkaRestURL, err := bootstrapServersToRestURL(kafkaClusterConfig.Bootstrap)
	if err != nil {
		return nil, err
	}
	if isTest {
		return getTestRestClient(kafkaRestURL, kafkaClusterConfig.Bootstrap)
	}
	return kafkarestv3.NewAPIClient(&kafkarestv3.Configuration{
		BasePath: kafkaRestURL,
	}), nil
}

// TODO: once rest url is included in cluster config, we should be able to get rid of this (return a http endpoint and we won't have to parse together the port)
// This function is used for integration testing
func getTestRestClient(baseUrl string, bootstrap string) (*krsdk.APIClient, error) {
	testClient := http.DefaultClient
	testClient.Transport = &http.Transport{
		TLSClientConfig: &tls.Config{InsecureSkipVerify: true}, // HACK required for https mocking (when Rest URL is in cluster config we can use http)
	}
	testServerPort := bootstrap[strings.Index(bootstrap, ":")+1:]
	testBaseUrl := strings.Replace(baseUrl, "8090", testServerPort, 1) // HACK until we can get Rest URL from cluster config
	return kafkarestv3.NewAPIClient(&kafkarestv3.Configuration{
		BasePath:   testBaseUrl,
		HTTPClient: testClient,
	}), nil
}<|MERGE_RESOLUTION|>--- conflicted
+++ resolved
@@ -11,7 +11,6 @@
 	"github.com/confluentinc/kafka-rest-sdk-go/kafkarestv3"
 
 	"github.com/confluentinc/ccloud-sdk-go"
-	"github.com/confluentinc/kafka-rest-sdk-go/kafkarestv3"
 	mds "github.com/confluentinc/mds-sdk-go/mdsv1"
 	"github.com/confluentinc/mds-sdk-go/mdsv2alpha1"
 	"github.com/spf13/cobra"
@@ -31,23 +30,17 @@
 )
 
 // PreRun is a helper class for automatically setting up Cobra PersistentPreRun commands
-
-// PreRunner - interface to describe different persistent prerun functions to register for different commands
 type PreRunner interface {
 	Anonymous(command *CLICommand) func(cmd *cobra.Command, args []string) error
 	Authenticated(command *AuthenticatedCLICommand) func(cmd *cobra.Command, args []string) error
 	AuthenticatedWithMDS(command *AuthenticatedCLICommand) func(cmd *cobra.Command, args []string) error
 	HasAPIKey(command *HasAPIKeyCLICommand) func(cmd *cobra.Command, args []string) error
-	UseKafkaRest(command *UseKafkaRestCLICommand) func(cmd *cobra.Command, args []string) error
-}
-
-<<<<<<< HEAD
-// PreRun is the standard PreRunner implementation, contains the information needed to run PreRun functions (?).
-=======
+	InitializeOnPremKafkaRest(command *AuthenticatedCLICommand) func(cmd *cobra.Command, args []string) error
+}
+
 const DoNotTrack = "do-not-track-analytics"
 
 // PreRun is the standard PreRunner implementation
->>>>>>> 56230853
 type PreRun struct {
 	Config                  *v3.Config
 	ConfigLoadingError      error
@@ -89,21 +82,9 @@
 	subcommandFlags map[string]*pflag.FlagSet
 }
 
-<<<<<<< HEAD
-// UseKafkaRestCLICommand - A wrapper for cobra.Command that registers UseKafkaRest, which initializes a default kafkarestv3 client,
-// as PreRun for all subcommands. Contains the result of the PreRun, which is the KafkaRestClient.
-type UseKafkaRestCLICommand struct {
-	*CLICommand
-	KafkaRestClient *kafkarestv3.APIClient
-}
-
-func (a *AuthenticatedCLICommand) AuthToken() string {
-	return a.State.AuthToken
-=======
 type StateFlagCommand struct {
 	*CLICommand
 	subcommandFlags map[string]*pflag.FlagSet
->>>>>>> 56230853
 }
 
 type HasAPIKeyCLICommand struct {
@@ -125,6 +106,27 @@
 	return cmd
 }
 
+func (cmd *AuthenticatedCLICommand) SetPersistentPreRunE(persistenPreRunE func(cmd *cobra.Command, args []string) error) {
+	cmd.PersistentPreRunE = NewCLIPreRunnerE(persistenPreRunE)
+}
+
+//func NewCustomPrerunStateFlagCommand(command *cobra.Command,
+//	prerunner PreRunner,
+//	persistenPreRunE func(cmd *cobra.Command, args []string) error,
+//	flagMap map[string]*pflag.FlagSet) *AuthenticatedStateFlagCommand {
+//
+//	cmd := &AuthenticatedStateFlagCommand{
+//		AuthenticatedCLICommand: &AuthenticatedCLICommand{
+//			CLICommand:        NewCLICommand(command, prerunner),
+//		},
+//		subcommandFlags:         flagMap,
+//	}
+//	command.PersistentPreRunE = NewCLIPreRunnerE(persistenPreRunE)
+//	cmd.Command = command
+//
+//	return cmd
+//}
+
 // Returns AuthenticatedStateFlagCommand used for cloud authenticated commands that require (or have child commands that require) state flags (i.e. cluster, environment, context)
 func NewAuthenticatedStateFlagCommand(command *cobra.Command, prerunner PreRunner, flagMap map[string]*pflag.FlagSet) *AuthenticatedStateFlagCommand {
 	cmd := &AuthenticatedStateFlagCommand{
@@ -174,16 +176,6 @@
 	return cmd
 }
 
-// NewUseKafkaRestCLICommand - Creates a wrapper for cobra.Command that registers UseKafkaRest as PersistantPreRunE for every command
-func NewUseKafkaRestCLICommand(command *cobra.Command, prerunner PreRunner) *UseKafkaRestCLICommand {
-	cmd := &UseKafkaRestCLICommand{
-		CLICommand:      NewCLICommand(command, prerunner),
-		KafkaRestClient: nil,
-	}
-	command.PersistentPreRunE = NewCLIPreRunnerE(prerunner.UseKafkaRest(cmd))
-	return cmd
-}
-
 func NewAnonymousCLICommand(command *cobra.Command, prerunner PreRunner) *CLICommand {
 	cmd := NewCLICommand(command, prerunner)
 	command.PersistentPreRunE = NewCLIPreRunnerE(prerunner.Anonymous(cmd))
@@ -237,12 +229,6 @@
 	h.Command.AddCommand(command)
 }
 
-<<<<<<< HEAD
-// AddCommand - Registers UseKafkaRest as PreRun function for the added command in addition to adding command.
-func (h *UseKafkaRestCLICommand) AddCommand(command *cobra.Command) {
-	command.PersistentPreRunE = h.PersistentPreRunE
-	h.Command.AddCommand(command)
-=======
 // CanCompleteCommand returns whether or not the specified command can be completed.
 // If the prerunner of the command returns no error, true is returned,
 // and if an error is encountered, false is returned.
@@ -254,7 +240,6 @@
 	err := cmd.PersistentPreRunE(cmd, []string{})
 	delete(cmd.Annotations, DoNotTrack)
 	return err == nil
->>>>>>> 56230853
 }
 
 // Anonymous provides PreRun operations for commands that may be run without a logged-in user
@@ -570,6 +555,31 @@
 	return mds.NewAPIClient(mdsConfig)
 }
 
+// InitializeOnPremKafkaRest provides PreRun operations for on-prem commands that require a Kafka REST Proxy client. (ccloud RP commands use Authenticated prerun)
+// Initializes a default KafkaRestClient
+func (r *PreRun) InitializeOnPremKafkaRest(command *AuthenticatedCLICommand) func(cmd *cobra.Command, args []string) error {
+	return func(cmd *cobra.Command, args []string) error {
+		err := r.AuthenticatedWithMDS(command)(cmd, args)
+		var useMdsToken bool // pass mds token as bearer token otherwise use http basic auth
+		useMdsToken = err == nil // no error means user is logged in with mds and has valid token; on an error we try http basic auth since mds is not needed for RP commands
+		provider := (KafkaRESTProvider)(func() (*KafkaREST, error) {
+			client := krsdk.NewAPIClient(krsdk.NewConfiguration())
+			var restContext context.Context
+			if useMdsToken {
+				restContext = context.WithValue(context.Background(), krsdk.ContextAccessToken, command.AuthToken())
+			} else {
+				restContext = context.WithValue(context.Background(), krsdk.ContextBasicAuth, krsdk.BasicAuth{UserName: "test", Password: "test"})
+			}
+			return &KafkaREST{
+				Client:  client,
+				Context: restContext,
+			}, nil
+		})
+		command.KafkaRESTProvider = &provider
+		return nil
+	}
+}
+
 // HasAPIKey provides PreRun operations for commands that require an API key.
 func (r *PreRun) HasAPIKey(command *HasAPIKeyCLICommand) func(cmd *cobra.Command, args []string) error {
 	return func(cmd *cobra.Command, args []string) error {
@@ -634,31 +644,11 @@
 	}
 }
 
-<<<<<<< HEAD
-// UseKafkaRest provides PreRun operations for comamnds that require a Kafka REST Proxy client.
-// Initializes a default KafkaRestClient
-func (r *PreRun) UseKafkaRest(command *UseKafkaRestCLICommand) func(cmd *cobra.Command, args []string) error {
-	return func(cmd *cobra.Command, args []string) error {
-		err := r.Anonymous(command.CLICommand)(cmd, args)
-		if err != nil {
-			return err
-		}
-		command.KafkaRestClient = kafkarestv3.NewAPIClient(kafkarestv3.NewConfiguration())
-		return nil
-	}
-}
-
-// Check if user is logged in with valid auth token, for commands that are not of AuthenticatedCLICommand type which already
-// does that check automatically in the prerun
-func (r *PreRun) checkUserAuthentication(ctx *DynamicContext, cmd *cobra.Command) error {
-	_, err := ctx.AuthenticatedState(cmd)
-=======
 func (r *PreRun) ValidateToken(cmd *cobra.Command, config *DynamicConfig) error {
 	if config == nil {
 		return &errors.NoContextError{CLIName: r.CLIName}
 	}
 	ctx, err := config.Context(cmd)
->>>>>>> 56230853
 	if err != nil {
 		return err
 	}
@@ -813,6 +803,7 @@
 	if isTest {
 		return getTestRestClient(kafkaRestURL, kafkaClusterConfig.Bootstrap)
 	}
+	kafkarestv3.NewConfiguration()
 	return kafkarestv3.NewAPIClient(&kafkarestv3.Configuration{
 		BasePath: kafkaRestURL,
 	}), nil
