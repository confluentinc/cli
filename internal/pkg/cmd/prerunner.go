package cmd

import (
	"context"
	"fmt"
	"net/http"
	"os"
	"strings"

	"github.com/spf13/cobra"
	"github.com/spf13/pflag"

	ccloudv1 "github.com/confluentinc/ccloud-sdk-go-v1-public"
	"github.com/confluentinc/kafka-rest-sdk-go/kafkarestv3"
	mds "github.com/confluentinc/mds-sdk-go-public/mdsv1"
	"github.com/confluentinc/mds-sdk-go-public/mdsv2alpha1"

	pauth "github.com/confluentinc/cli/internal/pkg/auth"
	"github.com/confluentinc/cli/internal/pkg/ccloudv2"
	v1 "github.com/confluentinc/cli/internal/pkg/config/v1"
	dynamicconfig "github.com/confluentinc/cli/internal/pkg/dynamic-config"
	"github.com/confluentinc/cli/internal/pkg/errors"
	"github.com/confluentinc/cli/internal/pkg/featureflags"
	"github.com/confluentinc/cli/internal/pkg/form"
	"github.com/confluentinc/cli/internal/pkg/log"
	"github.com/confluentinc/cli/internal/pkg/netrc"
	"github.com/confluentinc/cli/internal/pkg/output"
	"github.com/confluentinc/cli/internal/pkg/update"
	"github.com/confluentinc/cli/internal/pkg/utils"
	"github.com/confluentinc/cli/internal/pkg/version"
)

// PreRun is a helper class for automatically setting up Cobra PersistentPreRun commands
type PreRunner interface {
	Anonymous(command *CLICommand, willAuthenticate bool) func(*cobra.Command, []string) error
	Authenticated(command *AuthenticatedCLICommand) func(*cobra.Command, []string) error
	AuthenticatedWithMDS(command *AuthenticatedCLICommand) func(*cobra.Command, []string) error
	HasAPIKey(command *HasAPIKeyCLICommand) func(*cobra.Command, []string) error
	InitializeOnPremKafkaRest(command *AuthenticatedCLICommand) func(*cobra.Command, []string) error
	ParseFlagsIntoContext(command *AuthenticatedCLICommand) func(*cobra.Command, []string) error
	AnonymousParseFlagsIntoContext(command *CLICommand) func(*cobra.Command, []string) error
}

// PreRun is the standard PreRunner implementation
type PreRun struct {
	Config                  *v1.Config
	UpdateClient            update.Client
	FlagResolver            FlagResolver
	Version                 *version.Version
	CCloudClientFactory     pauth.CCloudClientFactory
	MDSClientManager        pauth.MDSClientManager
	LoginCredentialsManager pauth.LoginCredentialsManager
	AuthTokenHandler        pauth.AuthTokenHandler
	JWTValidator            JWTValidator
}

type KafkaRESTProvider func() (*KafkaREST, error)

<<<<<<< HEAD
type AuthenticatedCLICommand struct {
	*CLICommand
	Client             *ccloudv1.Client
	V2Client           *ccloudv2.Client
	MDSClient          *mds.APIClient
	MDSv2Client        *mdsv2alpha1.APIClient
	HubClient          *hub.Client
	KafkaRESTProvider  *KafkaRESTProvider
	flinkGatewayClient *ccloudv2.FlinkGatewayClient
	metricsClient      *ccloudv2.MetricsClient
	Context            *dynamicconfig.DynamicContext
	State              *v1.ContextState
}

type HasAPIKeyCLICommand struct {
	*CLICommand
}

func NewAuthenticatedCLICommand(cmd *cobra.Command, prerunner PreRunner) *AuthenticatedCLICommand {
	c := &AuthenticatedCLICommand{CLICommand: NewCLICommand(cmd, prerunner)}
	cmd.PersistentPreRunE = Chain(prerunner.Authenticated(c), prerunner.ParseFlagsIntoContext(c))
	c.Command = cmd
	return c
}

func NewAuthenticatedWithMDSCLICommand(cmd *cobra.Command, prerunner PreRunner) *AuthenticatedCLICommand {
	c := &AuthenticatedCLICommand{CLICommand: NewCLICommand(cmd, prerunner)}
	cmd.PersistentPreRunE = Chain(prerunner.AuthenticatedWithMDS(c), prerunner.ParseFlagsIntoContext(c))
	c.Command = cmd
	return c
}

func NewHasAPIKeyCLICommand(cmd *cobra.Command, prerunner PreRunner) *HasAPIKeyCLICommand {
	c := &HasAPIKeyCLICommand{CLICommand: NewCLICommand(cmd, prerunner)}
	cmd.PersistentPreRunE = prerunner.HasAPIKey(c)
	c.Command = cmd
	return c
}

func NewAnonymousCLICommand(cmd *cobra.Command, prerunner PreRunner) *CLICommand {
	c := NewCLICommand(cmd, prerunner)
	cmd.PersistentPreRunE = Chain(prerunner.Anonymous(c, false), prerunner.AnonymousParseFlagsIntoContext(c))
	c.Command = cmd
	return c
}

func NewCLICommand(cmd *cobra.Command, prerunner PreRunner) *CLICommand {
	return &CLICommand{
		Config:    &dynamicconfig.DynamicConfig{},
		Command:   cmd,
		prerunner: prerunner,
	}
}

func (c *AuthenticatedCLICommand) GetKafkaREST() (*KafkaREST, error) {
	return (*c.KafkaRESTProvider)()
}

func (c *AuthenticatedCLICommand) GetFlinkGatewayClient() (*ccloudv2.FlinkGatewayClient, error) {
	ctx := c.Config.Context()

	if c.flinkGatewayClient == nil {
		computePoolId := ctx.GetCurrentFlinkComputePool()
		if computePoolId == "" {
			return nil, errors.NewErrorWithSuggestions("no compute pool selected", "Select a compute pool with `confluent flink compute-pool use` or `--compute-pool`.")
		}

		computePool, err := c.V2Client.DescribeFlinkComputePool(computePoolId, ctx.GetCurrentEnvironment())
		if err != nil {
			return nil, err
		}

		u, err := url.Parse(computePool.Spec.GetHttpEndpoint())
		if err != nil {
			return nil, err
		}
		u.Path = ""

		unsafeTrace, err := c.Command.Flags().GetBool("unsafe-trace")
		if err != nil {
			return nil, err
		}

		authToken, err := pauth.GetDataplaneToken(ctx.GetState(), ctx.GetPlatformServer(), map[string]any{})
		if err != nil {
			return nil, err
		}

		c.flinkGatewayClient = ccloudv2.NewFlinkGatewayClient(u.String(), c.Version.UserAgent, unsafeTrace, authToken)
	}

	return c.flinkGatewayClient, nil
}

func (c *AuthenticatedCLICommand) GetMetricsClient() (*ccloudv2.MetricsClient, error) {
	ctx := c.Config.Context()

	if c.metricsClient == nil {
		url := "https://api.telemetry.confluent.cloud"
		if c.Config.IsTest {
			url = testserver.TestV2CloudUrl.String()
		} else if strings.Contains(ctx.GetPlatformServer(), "devel") {
			url = "https://devel-sandbox-api.telemetry.aws.confluent.cloud"
		} else if strings.Contains(ctx.GetPlatformServer(), "stag") {
			url = "https://stag-sandbox-api.telemetry.aws.confluent.cloud"
		}

		unsafeTrace, err := c.Command.Flags().GetBool("unsafe-trace")
		if err != nil {
			return nil, err
		}

		authToken, err := pauth.GetDataplaneToken(ctx.GetState(), ctx.GetPlatformServer(), map[string]any{})
		if err != nil {
			return nil, err
		}

		c.metricsClient = ccloudv2.NewMetricsClient(url, c.Version.UserAgent, unsafeTrace, authToken)
	}

	return c.metricsClient, nil
}

func (c *AuthenticatedCLICommand) AuthToken() string {
	return c.Context.GetAuthToken()
}

func (h *HasAPIKeyCLICommand) AddCommand(cmd *cobra.Command) {
	cmd.PersistentPreRunE = h.PersistentPreRunE
	h.Command.AddCommand(cmd)
}

=======
>>>>>>> 34ceefef
// Anonymous provides PreRun operations for commands that may be run without a logged-in user
func (r *PreRun) Anonymous(command *CLICommand, willAuthenticate bool) func(*cobra.Command, []string) error {
	return func(cmd *cobra.Command, args []string) error {
		// Wait for a potential auto-login in the Authenticated PreRun function before checking run requirements.
		if !willAuthenticate {
			if err := ErrIfMissingRunRequirement(cmd, r.Config); err != nil {
				return err
			}
		}

		if err := command.Config.InitDynamicConfig(cmd, r.Config); err != nil {
			return err
		}
		// check Feature Flag "cli.disable" for commands run from cloud context (except for on-prem login)
		// check for commands that require cloud auth (since cloud context might not be active until auto-login)
		// check for cloud login (since it is not executed from cloud context)
		if (!isOnPremLoginCmd(command, r.Config.IsTest) && r.Config.IsCloudLogin()) || CommandRequiresCloudAuth(command.Command, command.Config.Config) || isCloudLoginCmd(command, r.Config.IsTest) {
			if err := checkCliDisable(command, r.Config); err != nil {
				return err
			}
			// announcement and deprecation check, print out msg
			ctx := dynamicconfig.NewDynamicContext(r.Config.Context(), nil, nil)
			featureflags.PrintAnnouncements(featureflags.Announcements, ctx, cmd)
			featureflags.PrintAnnouncements(featureflags.DeprecationNotices, ctx, cmd)
		}

		verbosity, err := cmd.Flags().GetCount("verbose")
		if err != nil {
			return err
		}
		unsafeTrace, err := cmd.Flags().GetBool("unsafe-trace")
		if err != nil {
			return err
		}
		if unsafeTrace {
			verbosity = int(log.TRACE)
		}
		log.CliLogger.SetVerbosity(verbosity)
		log.CliLogger.Flush()

		command.Version = r.Version
		r.notifyIfUpdateAvailable(cmd, command.Version.Version)
		warnIfConfluentLocal(cmd)

		LabelRequiredFlags(cmd)

		return nil
	}
}

func checkCliDisable(cmd *CLICommand, cfg *v1.Config) error {
	ldDisableJson := featureflags.Manager.JsonVariation("cli.disable", cmd.Config.Context(), v1.CliLaunchDarklyClient, true, nil)
	ldDisable, ok := ldDisableJson.(map[string]any)
	if !ok {
		return nil
	}
	errMsg, errMsgOk := ldDisable["error_msg"].(string)
	if errMsgOk && errMsg != "" {
		allowUpdate, allowUpdateOk := ldDisable["allow_update"].(bool)
		if !(cmd.CommandPath() == "confluent update" && allowUpdateOk && allowUpdate) {
			// in case a user is trying to run an on-prem command from a cloud context (should not see LD msg)
			if err := ErrIfMissingRunRequirement(cmd.Command, cfg); err != nil && err == v1.RequireOnPremLoginErr {
				return err
			}
			suggestionsMsg, _ := ldDisable["suggestions_msg"].(string)
			return errors.NewErrorWithSuggestions(errMsg, suggestionsMsg)
		}
	}
	return nil
}

func isOnPremLoginCmd(command *CLICommand, isTest bool) bool {
	if command.CommandPath() != "confluent login" {
		return false
	}
	mdsEnvUrl := pauth.GetEnvWithFallback(pauth.ConfluentPlatformMDSURL, pauth.DeprecatedConfluentPlatformMDSURL)
	url, _ := command.Flags().GetString("url")
	return (url == "" && mdsEnvUrl != "") || !ccloudv2.IsCCloudURL(url, isTest)
}

func isCloudLoginCmd(command *CLICommand, isTest bool) bool {
	if command.CommandPath() != "confluent login" {
		return false
	}
	mdsEnvUrl := pauth.GetEnvWithFallback(pauth.ConfluentPlatformMDSURL, pauth.DeprecatedConfluentPlatformMDSURL)
	url, _ := command.Flags().GetString("url")
	return (url == "" && mdsEnvUrl == "") || ccloudv2.IsCCloudURL(url, isTest)
}

func LabelRequiredFlags(cmd *cobra.Command) {
	cmd.Flags().VisitAll(func(flag *pflag.Flag) {
		if IsFlagRequired(flag) {
			flag.Usage = "REQUIRED: " + flag.Usage
		}
	})
}

func IsFlagRequired(flag *pflag.Flag) bool {
	annotations := flag.Annotations[cobra.BashCompOneRequiredFlag]
	return len(annotations) == 1 && annotations[0] == "true"
}

// Authenticated provides PreRun operations for commands that require a logged-in Confluent Cloud user.
func (r *PreRun) Authenticated(command *AuthenticatedCLICommand) func(*cobra.Command, []string) error {
	return func(cmd *cobra.Command, args []string) error {
		if err := r.Anonymous(command.CLICommand, true)(cmd, args); err != nil {
			return err
		}

		if err := r.Config.DecryptContextStates(); err != nil {
			return err
		}

		setContextErr := r.setAuthenticatedContext(command)
		if setContextErr != nil {
			if _, ok := setContextErr.(*errors.NotLoggedInError); ok {
				var netrcMachineName string
				if ctx := command.Config.Context(); ctx != nil {
					netrcMachineName = ctx.GetNetrcMachineName()
				}

				if err := r.ccloudAutoLogin(netrcMachineName); err != nil {
					log.CliLogger.Debugf("Auto login failed: %v", err)
				} else {
					setContextErr = r.setAuthenticatedContext(command)
				}
			} else {
				return setContextErr
			}
		}

		// Even if there was an error while setting the context, notify the user about any unmet run requirements first.
		if err := ErrIfMissingRunRequirement(cmd, r.Config); err != nil {
			return err
		}

		if setContextErr != nil {
			return setContextErr
		}

		unsafeTrace, err := cmd.Flags().GetBool("unsafe-trace")
		if err != nil {
			return err
		}

		if tokenErr := r.ValidateToken(command.Config); tokenErr != nil {
			if err := r.updateToken(tokenErr, command.Config.Context(), unsafeTrace); err != nil {
				return err
			}
		}

		if err := r.setV2Clients(command); err != nil {
			return err
		}

		if err := r.setCCloudClient(command); err != nil {
			return err
		}

		return nil
	}
}

func (r *PreRun) ParseFlagsIntoContext(command *AuthenticatedCLICommand) func(*cobra.Command, []string) error {
	return func(cmd *cobra.Command, args []string) error {
		ctx := command.Context
		return ctx.ParseFlagsIntoContext(cmd, command.Client)
	}
}

func (r *PreRun) AnonymousParseFlagsIntoContext(command *CLICommand) func(*cobra.Command, []string) error {
	return func(cmd *cobra.Command, args []string) error {
		return command.Config.Context().ParseFlagsIntoContext(cmd, nil)
	}
}

func (r *PreRun) setAuthenticatedContext(cliCommand *AuthenticatedCLICommand) error {
	ctx := cliCommand.Config.Context()
	if ctx == nil {
		return new(errors.NotLoggedInError)
	}
	cliCommand.Context = ctx

	state, err := ctx.AuthenticatedState()
	if err != nil {
		return err
	}
	cliCommand.State = state

	return nil
}

func (r *PreRun) ccloudAutoLogin(netrcMachineName string) error {
	manager := pauth.NewLoginOrganizationManagerImpl()
	organizationId := pauth.GetLoginOrganization(
		manager.GetLoginOrganizationFromConfigurationFile(r.Config),
		manager.GetLoginOrganizationFromEnvironmentVariable(),
	)

	url := pauth.CCloudURL
	if ctxUrl := r.Config.Context().GetPlatformServer(); ctxUrl != "" {
		url = ctxUrl
	}

	credentials, err := r.getCCloudCredentials(netrcMachineName, url, organizationId)
	if err != nil {
		return err
	}

	if credentials == nil || credentials.AuthToken == "" {
		log.CliLogger.Debug("Non-interactive login failed: no credentials")
		return nil
	}

	client := r.CCloudClientFactory.JwtHTTPClientFactory(context.Background(), credentials.AuthToken, url)
	currentEnv, currentOrg, err := pauth.PersistCCloudCredentialsToConfig(r.Config, client, url, credentials, false)
	if err != nil {
		return err
	}

	log.CliLogger.Debug(errors.AutoLoginMsg)
	log.CliLogger.Debugf(errors.LoggedInAsMsgWithOrg, credentials.Username, currentOrg.ResourceId, currentOrg.Name)
	log.CliLogger.Debugf(errors.LoggedInUsingEnvMsg, currentEnv)

	return nil
}

func (r *PreRun) getCCloudCredentials(netrcMachineName, url, orgResourceId string) (*pauth.Credentials, error) {
	filterParams := netrc.NetrcMachineParams{
		Name:    netrcMachineName,
		IsCloud: true,
		URL:     url,
	}
	credentials, err := pauth.GetLoginCredentials(
		r.LoginCredentialsManager.GetCloudCredentialsFromEnvVar(orgResourceId),
		r.LoginCredentialsManager.GetCredentialsFromKeychain(r.Config, true, filterParams.Name, url),
		r.LoginCredentialsManager.GetPrerunCredentialsFromConfig(r.Config),
		r.LoginCredentialsManager.GetCredentialsFromNetrc(filterParams),
		r.LoginCredentialsManager.GetCredentialsFromConfig(r.Config, filterParams),
	)
	if err != nil {
		log.CliLogger.Debugf("Auto-login failed to get credentials: %v", err)
		return nil, err
	}

	token, refreshToken, err := r.AuthTokenHandler.GetCCloudTokens(r.CCloudClientFactory, url, credentials, false, orgResourceId)
	if err != nil {
		return nil, err
	}
	credentials.AuthToken = token
	credentials.AuthRefreshToken = refreshToken

	return credentials, nil
}

func (r *PreRun) setCCloudClient(c *AuthenticatedCLICommand) error {
	ctx := c.Config.Context()

	ccloudClient, err := r.createCCloudClient(ctx, c.Version)
	if err != nil {
		return err
	}
	c.Client = ccloudClient
	c.Context.Client = ccloudClient
	c.Config.Client = ccloudClient

	unsafeTrace, err := c.Flags().GetBool("unsafe-trace")
	if err != nil {
		return err
	}

	c.MDSv2Client = r.createMDSv2Client(ctx, c.Version, unsafeTrace)

	provider := (KafkaRESTProvider)(func() (*KafkaREST, error) {
		ctx := c.Config.Context()

		restEndpoint, lkc, err := getKafkaRestEndpoint(ctx)
		if err != nil {
			return nil, err
		}
		environmentId, err := c.Context.EnvironmentId()
		if err != nil {
			return nil, err
		}
		cluster, httpResp, err := c.V2Client.DescribeKafkaCluster(lkc, environmentId)
		if err != nil {
			return nil, errors.CatchKafkaNotFoundError(err, lkc, httpResp)
		}
		if cluster.Status.Phase == ccloudv2.StatusProvisioning {
			return nil, errors.Errorf(errors.KafkaRestProvisioningErrorMsg, lkc)
		}
		if restEndpoint != "" {
			state, err := ctx.AuthenticatedState()
			if err != nil {
				return nil, err
			}

			bearerToken, err := pauth.GetDataplaneToken(state, ctx.Platform.Server, map[string]any{"clusterIds": lkc})
			if err != nil {
				return nil, err
			}
			kafkaRest := &KafkaREST{
				Context:     context.WithValue(context.Background(), kafkarestv3.ContextAccessToken, bearerToken),
				CloudClient: ccloudv2.NewKafkaRestClient(restEndpoint, r.Version.UserAgent, unsafeTrace, bearerToken),
				Client:      CreateKafkaRESTClient(restEndpoint, unsafeTrace),
			}

			return kafkaRest, nil
		}
		return nil, nil
	})
	c.KafkaRESTProvider = &provider
	return nil
}

func (r *PreRun) setV2Clients(c *AuthenticatedCLICommand) error {
	unsafeTrace, err := c.Flags().GetBool("unsafe-trace")
	if err != nil {
		return err
	}

	v2Client := c.Config.GetCloudClientV2(unsafeTrace)
	c.V2Client = v2Client
	c.Context.V2Client = v2Client
	c.Config.V2Client = v2Client

	return nil
}

func getKafkaRestEndpoint(ctx *dynamicconfig.DynamicContext) (string, string, error) {
	config, err := ctx.GetKafkaClusterForCommand()
	if err != nil {
		return "", "", err
	}

	return config.RestEndpoint, config.ID, err
}

func (r *PreRun) createCCloudClient(ctx *dynamicconfig.DynamicContext, ver *version.Version) (*ccloudv1.Client, error) {
	var baseURL string
	var authToken string
	var userAgent string
	if ctx != nil {
		baseURL = ctx.Platform.Server
		state, err := ctx.AuthenticatedState()
		if err != nil {
			return nil, err
		}
		authToken = state.AuthToken
		userAgent = ver.UserAgent
	}

	params := &ccloudv1.Params{
		BaseURL:   baseURL,
		Logger:    log.CliLogger,
		UserAgent: userAgent,
	}

	return ccloudv1.NewClientWithJWT(context.Background(), authToken, params), nil
}

// Authenticated provides PreRun operations for commands that require a logged-in MDS user.
func (r *PreRun) AuthenticatedWithMDS(command *AuthenticatedCLICommand) func(*cobra.Command, []string) error {
	return func(cmd *cobra.Command, args []string) error {
		if err := r.Anonymous(command.CLICommand, true)(cmd, args); err != nil {
			return err
		}

		if err := r.Config.DecryptContextStates(); err != nil {
			return err
		}

		setContextErr := r.setAuthenticatedWithMDSContext(command)
		if setContextErr != nil {
			if _, ok := setContextErr.(*errors.NotLoggedInError); ok {
				var netrcMachineName string
				if ctx := command.Config.Context(); ctx != nil {
					netrcMachineName = ctx.GetNetrcMachineName()
				}

				if err := r.confluentAutoLogin(cmd, netrcMachineName); err != nil {
					log.CliLogger.Debugf("Auto login failed: %v", err)
				} else {
					setContextErr = r.setAuthenticatedWithMDSContext(command)
				}
			} else {
				return setContextErr
			}
		}

		// Even if there was an error while setting the context, notify the user about any unmet run requirements first.
		if err := ErrIfMissingRunRequirement(cmd, r.Config); err != nil {
			return err
		}

		if setContextErr != nil {
			return setContextErr
		}

		unsafeTrace, err := cmd.Flags().GetBool("unsafe-trace")
		if err != nil {
			return err
		}

		if tokenErr := r.ValidateToken(command.Config); tokenErr != nil {
			if err := r.updateToken(tokenErr, command.Config.Context(), unsafeTrace); err != nil {
				return err
			}
		}

		return nil
	}
}

func (r *PreRun) setAuthenticatedWithMDSContext(cliCommand *AuthenticatedCLICommand) error {
	ctx := cliCommand.Config.Context()
	if ctx == nil || !ctx.HasBasicMDSLogin() {
		return new(errors.NotLoggedInError)
	}
	cliCommand.Context = ctx
	cliCommand.State = ctx.State

	unsafeTrace, err := cliCommand.Flags().GetBool("unsafe-trace")
	if err != nil {
		return err
	}

	r.setConfluentClient(cliCommand, unsafeTrace)
	return nil
}

func (r *PreRun) confluentAutoLogin(cmd *cobra.Command, netrcMachineName string) error {
	token, credentials, err := r.getConfluentTokenAndCredentials(cmd, netrcMachineName)
	if err != nil {
		return err
	}
	if token == "" || credentials == nil {
		log.CliLogger.Debug("Non-interactive login failed: no credentials")
		return nil
	}
	if err := pauth.PersistConfluentLoginToConfig(r.Config, credentials, credentials.PrerunLoginURL, token, credentials.PrerunLoginCaCertPath, false, false); err != nil {
		return err
	}
	log.CliLogger.Debug(errors.AutoLoginMsg)
	log.CliLogger.Debugf(errors.LoggedInAsMsg, credentials.Username)
	return nil
}

func (r *PreRun) getConfluentTokenAndCredentials(cmd *cobra.Command, netrcMachineName string) (string, *pauth.Credentials, error) {
	filterParams := netrc.NetrcMachineParams{
		Name:    netrcMachineName,
		IsCloud: false,
	}

	credentials, err := pauth.GetLoginCredentials(
		r.LoginCredentialsManager.GetOnPremPrerunCredentialsFromEnvVar(),
		r.LoginCredentialsManager.GetOnPremPrerunCredentialsFromNetrc(cmd, filterParams),
	)
	if err != nil {
		return "", nil, err
	}

	unsafeTrace, err := cmd.Flags().GetBool("unsafe-trace")
	if err != nil {
		return "", nil, err
	}

	client, err := r.MDSClientManager.GetMDSClient(credentials.PrerunLoginURL, credentials.PrerunLoginCaCertPath, unsafeTrace)
	if err != nil {
		return "", nil, err
	}
	token, err := r.AuthTokenHandler.GetConfluentToken(client, credentials)
	if err != nil {
		return "", nil, err
	}

	return token, credentials, err
}

func (r *PreRun) setConfluentClient(cliCmd *AuthenticatedCLICommand, unsafeTrace bool) {
	ctx := cliCmd.Config.Context()
	cliCmd.MDSClient = r.createMDSClient(ctx, cliCmd.Version, unsafeTrace)
}

func (r *PreRun) createMDSClient(ctx *dynamicconfig.DynamicContext, ver *version.Version, unsafeTrace bool) *mds.APIClient {
	mdsConfig := mds.NewConfiguration()
	mdsConfig.HTTPClient = utils.DefaultClient()
	mdsConfig.Debug = unsafeTrace
	if ctx == nil {
		return mds.NewAPIClient(mdsConfig)
	}
	mdsConfig.BasePath = ctx.Platform.Server
	mdsConfig.UserAgent = ver.UserAgent
	if ctx.Platform.CaCertPath == "" {
		return mds.NewAPIClient(mdsConfig)
	}
	caCertPath := ctx.Platform.CaCertPath
	// Try to load certs. On failure, warn, but don't error out because this may be an auth command, so there may
	// be a --ca-cert-path flag on the cmd line that'll fix whatever issue there is with the cert file in the config
	client, err := utils.SelfSignedCertClientFromPath(caCertPath)
	if err != nil {
		log.CliLogger.Warnf("Unable to load certificate from %s. %s. Resulting SSL errors will be fixed by logging in with the --ca-cert-path flag.", caCertPath, err.Error())
	} else {
		mdsConfig.HTTPClient = client
	}
	return mds.NewAPIClient(mdsConfig)
}

// InitializeOnPremKafkaRest provides PreRun operations for on-prem commands that require a Kafka REST Proxy client. (ccloud RP commands use Authenticated prerun)
// Initializes a default KafkaRestClient
func (r *PreRun) InitializeOnPremKafkaRest(command *AuthenticatedCLICommand) func(*cobra.Command, []string) error {
	return func(cmd *cobra.Command, args []string) error {
		// pass mds token as bearer token otherwise use http basic auth
		// no error means user is logged in with mds and has valid token; on an error we try http basic auth since mds is not needed for RP commands
		err := r.AuthenticatedWithMDS(command)(cmd, args)
		useMdsToken := err == nil

		provider := (KafkaRESTProvider)(func() (*KafkaREST, error) {
			cfg := kafkarestv3.NewConfiguration()

			unsafeTrace, err := cmd.Flags().GetBool("unsafe-trace")
			if err != nil {
				return nil, err
			}
			cfg.Debug = unsafeTrace

			restFlags, err := resolveOnPremKafkaRestFlags(cmd)
			if err != nil {
				return nil, err
			}
			cfg.HTTPClient, err = createOnPremKafkaRestClient(command.Context, restFlags.caCertPath, restFlags.clientCertPath, restFlags.clientKeyPath, log.CliLogger)
			if err != nil {
				return nil, err
			}
			client := kafkarestv3.NewAPIClient(cfg)
			if restFlags.noAuth || restFlags.clientCertPath != "" { // credentials not needed for mTLS auth
				return &KafkaREST{
					Client:  client,
					Context: context.Background(),
				}, nil
			}
			var restContext context.Context
			if useMdsToken && !restFlags.prompt {
				log.CliLogger.Debug("found mds token to use as bearer")
				restContext = context.WithValue(context.Background(), kafkarestv3.ContextAccessToken, command.AuthToken())
			} else { // no mds token, then prompt for basic auth creds
				if !restFlags.prompt {
					output.Println(errors.MDSTokenNotFoundMsg)
				}
				f := form.New(
					form.Field{ID: "username", Prompt: "Username"},
					form.Field{ID: "password", Prompt: "Password", IsHidden: true},
				)
				if err := f.Prompt(form.NewPrompt(os.Stdin)); err != nil {
					return nil, err
				}
				restContext = context.WithValue(context.Background(), kafkarestv3.ContextBasicAuth, kafkarestv3.BasicAuth{UserName: f.Responses["username"].(string), Password: f.Responses["password"].(string)})
			}
			return &KafkaREST{
				Client:  client,
				Context: restContext,
			}, nil
		})
		command.KafkaRESTProvider = &provider
		return nil
	}
}

type onPremKafkaRestFlagValues struct {
	url            string
	caCertPath     string
	clientCertPath string
	clientKeyPath  string
	noAuth         bool
	prompt         bool
}

func resolveOnPremKafkaRestFlags(cmd *cobra.Command) (*onPremKafkaRestFlagValues, error) {
	url, _ := cmd.Flags().GetString("url")
	caCertPath, _ := cmd.Flags().GetString("ca-cert-path")
	clientCertPath, _ := cmd.Flags().GetString("client-cert-path")
	clientKeyPath, _ := cmd.Flags().GetString("client-key-path")
	noAuthentication, _ := cmd.Flags().GetBool("no-authentication")
	prompt, _ := cmd.Flags().GetBool("prompt")

	if (clientCertPath == "") != (clientKeyPath == "") {
		return nil, errors.New(errors.NeedClientCertAndKeyPathsErrorMsg)
	}

	values := &onPremKafkaRestFlagValues{
		url:            url,
		caCertPath:     caCertPath,
		clientCertPath: clientCertPath,
		clientKeyPath:  clientKeyPath,
		noAuth:         noAuthentication,
		prompt:         prompt,
	}

	return values, nil
}

func createOnPremKafkaRestClient(ctx *dynamicconfig.DynamicContext, caCertPath string, clientCertPath string, clientKeyPath string, logger *log.Logger) (*http.Client, error) {
	if caCertPath == "" {
		caCertPath = pauth.GetEnvWithFallback(pauth.ConfluentPlatformCACertPath, pauth.DeprecatedConfluentPlatformCACertPath)
		logger.Debugf("Found CA cert path: %s", caCertPath)
	}
	// use cert path flag or env var if it was passed
	if caCertPath != "" {
		client, err := utils.CustomCAAndClientCertClient(caCertPath, clientCertPath, clientKeyPath)
		if err != nil {
			return nil, err
		}
		return client, nil
		// use cert path from config if available
	} else if ctx != nil && ctx.Context != nil && ctx.Context.Platform != nil && ctx.Context.Platform.CaCertPath != "" { // if no cert-path flag is specified, use the cert path from the config
		client, err := utils.CustomCAAndClientCertClient(ctx.Context.Platform.CaCertPath, clientCertPath, clientKeyPath)
		if err != nil {
			return nil, err
		}
		return client, nil
	} else if clientCertPath != "" && clientKeyPath != "" {
		client, err := utils.CustomCAAndClientCertClient("", clientCertPath, clientKeyPath)
		if err != nil {
			return nil, err
		}
		return client, nil
	}
	return utils.DefaultClient(), nil
}

// HasAPIKey provides PreRun operations for commands that require an API key.
func (r *PreRun) HasAPIKey(command *HasAPIKeyCLICommand) func(*cobra.Command, []string) error {
	return func(cmd *cobra.Command, args []string) error {
		if err := r.Anonymous(command.CLICommand, false)(cmd, args); err != nil {
			return err
		}

		if err := r.Config.DecryptContextStates(); err != nil {
			return err
		}

		ctx := command.Config.Context()
		if ctx == nil {
			return new(errors.NotLoggedInError)
		}

		var clusterId string
		switch ctx.Credential.CredentialType {
		case v1.APIKey:
			if cmd.Flags().Changed("cluster") {
				output.ErrPrintln("WARNING: The `--cluster` flag is ignored when using API key credentials.")
			}
			if cmd.Flags().Changed("environment") {
				output.ErrPrintln("WARNING: The `--environment` flag is ignored when using API key credentials.")
			}
			clusterId = r.getClusterIdForAPIKeyCredential(ctx)
		case v1.Username:
			unsafeTrace, err := cmd.Flags().GetBool("unsafe-trace")
			if err != nil {
				return err
			}

			if tokenErr := r.ValidateToken(command.Config); tokenErr != nil {
				if err := r.updateToken(tokenErr, command.Config.Context(), unsafeTrace); err != nil {
					return err
				}
			}

			client, err := r.createCCloudClient(ctx, command.Version)
			if err != nil {
				return err
			}
			v2Client := command.Config.GetCloudClientV2(unsafeTrace)

			ctx.Client = client
			command.Config.Client = client
			ctx.V2Client = v2Client
			command.Config.V2Client = v2Client

			if err := ctx.ParseFlagsIntoContext(cmd, command.Config.Client); err != nil {
				return err
			}

			cluster, err := ctx.GetKafkaClusterForCommand()
			if err != nil {
				return err
			}
			clusterId = cluster.ID

			key, secret, err := ctx.KeyAndSecretFlags(cmd)
			if err != nil {
				return err
			}
			if key != "" {
				cluster.APIKey = key
				if secret != "" {
					cluster.APIKeys[key] = &v1.APIKeyPair{Key: key, Secret: secret}
				} else if cluster.APIKeys[key] == nil {
					return errors.NewErrorWithSuggestions(
						fmt.Sprintf(errors.NoAPISecretStoredOrPassedErrorMsg, key, clusterId),
						fmt.Sprintf(errors.NoAPISecretStoredOrPassedSuggestions, key, clusterId))
				}
			}
		default:
			panic("Invalid Credential Type")
		}

		hasAPIKey, err := ctx.HasAPIKey(clusterId)
		if err != nil {
			return err
		}
		if !hasAPIKey {
			return &errors.UnspecifiedAPIKeyError{ClusterID: clusterId}
		}

		return nil
	}
}

func (r *PreRun) ValidateToken(config *dynamicconfig.DynamicConfig) error {
	if config == nil {
		return new(errors.NotLoggedInError)
	}
	ctx := config.Context()
	if ctx == nil {
		return new(errors.NotLoggedInError)
	}
	return r.JWTValidator.Validate(ctx.Context)
}

func (r *PreRun) updateToken(tokenErr error, ctx *dynamicconfig.DynamicContext, unsafeTrace bool) error {
	log.CliLogger.Debug("Updating auth tokens")
	token, refreshToken, err := r.getUpdatedAuthToken(ctx, unsafeTrace)
	if err != nil || token == "" {
		log.CliLogger.Debug("Failed to update auth tokens")
		_ = ctx.DeleteUserAuth()

		if _, ok := tokenErr.(*ccloudv1.InvalidTokenError); ok {
			tokenErr = new(ccloudv1.InvalidTokenError)
		}

		return tokenErr
	}

	log.CliLogger.Debug("Successfully updated auth tokens")
	return ctx.UpdateAuthTokens(token, refreshToken)
}

func (r *PreRun) getUpdatedAuthToken(ctx *dynamicconfig.DynamicContext, unsafeTrace bool) (string, string, error) {
	filterParams := netrc.NetrcMachineParams{
		IsCloud: r.Config.IsCloudLogin(),
		Name:    ctx.GetNetrcMachineName(),
	}
	credentials, err := pauth.GetLoginCredentials(
		r.LoginCredentialsManager.GetPrerunCredentialsFromConfig(ctx.Config),
		r.LoginCredentialsManager.GetCredentialsFromNetrc(filterParams),
		r.LoginCredentialsManager.GetCredentialsFromConfig(r.Config, filterParams),
	)
	if err != nil {
		return "", "", err
	}

	if r.Config.IsCloudLogin() {
		manager := pauth.NewLoginOrganizationManagerImpl()
		organizationId := pauth.GetLoginOrganization(
			manager.GetLoginOrganizationFromConfigurationFile(r.Config),
			manager.GetLoginOrganizationFromEnvironmentVariable(),
		)
		return r.AuthTokenHandler.GetCCloudTokens(r.CCloudClientFactory, ctx.Platform.Server, credentials, false, organizationId)
	} else {
		mdsClientManager := pauth.MDSClientManagerImpl{}
		client, err := mdsClientManager.GetMDSClient(ctx.Platform.Server, ctx.Platform.CaCertPath, unsafeTrace)
		if err != nil {
			return "", "", err
		}
		token, err := r.AuthTokenHandler.GetConfluentToken(client, credentials)
		return token, "", err
	}
}

// if API key credential then the context is initialized to be used for only one cluster, and cluster id can be obtained directly from the context config
func (r *PreRun) getClusterIdForAPIKeyCredential(ctx *dynamicconfig.DynamicContext) string {
	return ctx.KafkaClusterContext.GetActiveKafkaClusterId()
}

// notifyIfUpdateAvailable prints a message if an update is available
func (r *PreRun) notifyIfUpdateAvailable(cmd *cobra.Command, currentVersion string) {
	if !r.shouldCheckForUpdates(cmd) || r.Config.IsTest {
		return
	}

	latestMajorVersion, latestMinorVersion, err := r.UpdateClient.CheckForUpdates(version.CLIName, currentVersion, false)
	if err != nil {
		// This is a convenience helper to check-for-updates before arbitrary commands. Since the CLI supports running
		// in internet-less environments (e.g., local or on-prem deploys), swallow the error and log a warning.
		log.CliLogger.Warn(err)
		return
	}

	if latestMajorVersion != "" {
		if !strings.HasPrefix(latestMajorVersion, "v") {
			latestMajorVersion = "v" + latestMajorVersion
		}
		output.ErrPrintf(errors.NotifyMajorUpdateMsg, version.CLIName, currentVersion, latestMajorVersion, version.CLIName)
	}

	if latestMinorVersion != "" {
		if !strings.HasPrefix(latestMinorVersion, "v") {
			latestMinorVersion = "v" + latestMinorVersion
		}
		output.ErrPrintf(errors.NotifyMinorUpdateMsg, version.CLIName, currentVersion, latestMinorVersion, version.CLIName)
	}
}

func (r *PreRun) shouldCheckForUpdates(cmd *cobra.Command) bool {
	for _, subcommand := range []string{"prompt", "update"} {
		if strings.HasPrefix(cmd.CommandPath(), fmt.Sprintf("confluent %s", subcommand)) {
			return false
		}
	}

	return true
}

func warnIfConfluentLocal(cmd *cobra.Command) {
	if strings.HasPrefix(cmd.CommandPath(), "confluent local kafka start") {
		output.ErrPrintln("The local commands are intended for a single-node development environment only, NOT for production usage. See more: https://docs.confluent.io/current/cli/index.html")
		output.ErrPrintln()
	}
}

func (r *PreRun) createMDSv2Client(ctx *dynamicconfig.DynamicContext, ver *version.Version, unsafeTrace bool) *mdsv2alpha1.APIClient {
	mdsv2Config := mdsv2alpha1.NewConfiguration()
	mdsv2Config.HTTPClient = utils.DefaultClient()
	mdsv2Config.Debug = unsafeTrace
	if ctx == nil {
		return mdsv2alpha1.NewAPIClient(mdsv2Config)
	}
	mdsv2Config.BasePath = ctx.Platform.Server + "/api/metadata/security/v2alpha1"
	mdsv2Config.UserAgent = ver.UserAgent
	if ctx.Platform.CaCertPath == "" {
		return mdsv2alpha1.NewAPIClient(mdsv2Config)
	}
	caCertPath := ctx.Platform.CaCertPath
	// Try to load certs. On failure, warn, but don't error out because this may be an auth command, so there may
	// be a --ca-cert-path flag on the cmd line that'll fix whatever issue there is with the cert file in the config
	client, err := utils.SelfSignedCertClientFromPath(caCertPath)
	if err != nil {
		log.CliLogger.Warnf("Unable to load certificate from %s. %s. Resulting SSL errors will be fixed by logging in with the --ca-cert-path flag.", caCertPath, err.Error())
	} else {
		mdsv2Config.HTTPClient = client
	}
	return mdsv2alpha1.NewAPIClient(mdsv2Config)
}

func CreateKafkaRESTClient(kafkaRestURL string, unsafeTrace bool) *kafkarestv3.APIClient {
	cfg := kafkarestv3.NewConfiguration()
	cfg.HTTPClient = utils.DefaultClient()
	cfg.Debug = unsafeTrace
	cfg.BasePath = kafkaRestURL + "/kafka/v3"
	return kafkarestv3.NewAPIClient(cfg)
}<|MERGE_RESOLUTION|>--- conflicted
+++ resolved
@@ -56,141 +56,6 @@
 
 type KafkaRESTProvider func() (*KafkaREST, error)
 
-<<<<<<< HEAD
-type AuthenticatedCLICommand struct {
-	*CLICommand
-	Client             *ccloudv1.Client
-	V2Client           *ccloudv2.Client
-	MDSClient          *mds.APIClient
-	MDSv2Client        *mdsv2alpha1.APIClient
-	HubClient          *hub.Client
-	KafkaRESTProvider  *KafkaRESTProvider
-	flinkGatewayClient *ccloudv2.FlinkGatewayClient
-	metricsClient      *ccloudv2.MetricsClient
-	Context            *dynamicconfig.DynamicContext
-	State              *v1.ContextState
-}
-
-type HasAPIKeyCLICommand struct {
-	*CLICommand
-}
-
-func NewAuthenticatedCLICommand(cmd *cobra.Command, prerunner PreRunner) *AuthenticatedCLICommand {
-	c := &AuthenticatedCLICommand{CLICommand: NewCLICommand(cmd, prerunner)}
-	cmd.PersistentPreRunE = Chain(prerunner.Authenticated(c), prerunner.ParseFlagsIntoContext(c))
-	c.Command = cmd
-	return c
-}
-
-func NewAuthenticatedWithMDSCLICommand(cmd *cobra.Command, prerunner PreRunner) *AuthenticatedCLICommand {
-	c := &AuthenticatedCLICommand{CLICommand: NewCLICommand(cmd, prerunner)}
-	cmd.PersistentPreRunE = Chain(prerunner.AuthenticatedWithMDS(c), prerunner.ParseFlagsIntoContext(c))
-	c.Command = cmd
-	return c
-}
-
-func NewHasAPIKeyCLICommand(cmd *cobra.Command, prerunner PreRunner) *HasAPIKeyCLICommand {
-	c := &HasAPIKeyCLICommand{CLICommand: NewCLICommand(cmd, prerunner)}
-	cmd.PersistentPreRunE = prerunner.HasAPIKey(c)
-	c.Command = cmd
-	return c
-}
-
-func NewAnonymousCLICommand(cmd *cobra.Command, prerunner PreRunner) *CLICommand {
-	c := NewCLICommand(cmd, prerunner)
-	cmd.PersistentPreRunE = Chain(prerunner.Anonymous(c, false), prerunner.AnonymousParseFlagsIntoContext(c))
-	c.Command = cmd
-	return c
-}
-
-func NewCLICommand(cmd *cobra.Command, prerunner PreRunner) *CLICommand {
-	return &CLICommand{
-		Config:    &dynamicconfig.DynamicConfig{},
-		Command:   cmd,
-		prerunner: prerunner,
-	}
-}
-
-func (c *AuthenticatedCLICommand) GetKafkaREST() (*KafkaREST, error) {
-	return (*c.KafkaRESTProvider)()
-}
-
-func (c *AuthenticatedCLICommand) GetFlinkGatewayClient() (*ccloudv2.FlinkGatewayClient, error) {
-	ctx := c.Config.Context()
-
-	if c.flinkGatewayClient == nil {
-		computePoolId := ctx.GetCurrentFlinkComputePool()
-		if computePoolId == "" {
-			return nil, errors.NewErrorWithSuggestions("no compute pool selected", "Select a compute pool with `confluent flink compute-pool use` or `--compute-pool`.")
-		}
-
-		computePool, err := c.V2Client.DescribeFlinkComputePool(computePoolId, ctx.GetCurrentEnvironment())
-		if err != nil {
-			return nil, err
-		}
-
-		u, err := url.Parse(computePool.Spec.GetHttpEndpoint())
-		if err != nil {
-			return nil, err
-		}
-		u.Path = ""
-
-		unsafeTrace, err := c.Command.Flags().GetBool("unsafe-trace")
-		if err != nil {
-			return nil, err
-		}
-
-		authToken, err := pauth.GetDataplaneToken(ctx.GetState(), ctx.GetPlatformServer(), map[string]any{})
-		if err != nil {
-			return nil, err
-		}
-
-		c.flinkGatewayClient = ccloudv2.NewFlinkGatewayClient(u.String(), c.Version.UserAgent, unsafeTrace, authToken)
-	}
-
-	return c.flinkGatewayClient, nil
-}
-
-func (c *AuthenticatedCLICommand) GetMetricsClient() (*ccloudv2.MetricsClient, error) {
-	ctx := c.Config.Context()
-
-	if c.metricsClient == nil {
-		url := "https://api.telemetry.confluent.cloud"
-		if c.Config.IsTest {
-			url = testserver.TestV2CloudUrl.String()
-		} else if strings.Contains(ctx.GetPlatformServer(), "devel") {
-			url = "https://devel-sandbox-api.telemetry.aws.confluent.cloud"
-		} else if strings.Contains(ctx.GetPlatformServer(), "stag") {
-			url = "https://stag-sandbox-api.telemetry.aws.confluent.cloud"
-		}
-
-		unsafeTrace, err := c.Command.Flags().GetBool("unsafe-trace")
-		if err != nil {
-			return nil, err
-		}
-
-		authToken, err := pauth.GetDataplaneToken(ctx.GetState(), ctx.GetPlatformServer(), map[string]any{})
-		if err != nil {
-			return nil, err
-		}
-
-		c.metricsClient = ccloudv2.NewMetricsClient(url, c.Version.UserAgent, unsafeTrace, authToken)
-	}
-
-	return c.metricsClient, nil
-}
-
-func (c *AuthenticatedCLICommand) AuthToken() string {
-	return c.Context.GetAuthToken()
-}
-
-func (h *HasAPIKeyCLICommand) AddCommand(cmd *cobra.Command) {
-	cmd.PersistentPreRunE = h.PersistentPreRunE
-	h.Command.AddCommand(cmd)
-}
-
-=======
->>>>>>> 34ceefef
 // Anonymous provides PreRun operations for commands that may be run without a logged-in user
 func (r *PreRun) Anonymous(command *CLICommand, willAuthenticate bool) func(*cobra.Command, []string) error {
 	return func(cmd *cobra.Command, args []string) error {
