--- conflicted
+++ resolved
@@ -256,17 +256,8 @@
 		r.warnIfConfluentLocal(cmd)
 
 		if r.Config != nil {
-<<<<<<< HEAD
-			ctx, err := command.Config.Context(cmd)
-			if err != nil {
-				return err
-			}
-
-			err = r.ValidateToken(cmd, command.Config)
-=======
 			ctx := command.Config.Context()
 			err := r.ValidateToken(cmd, command.Config)
->>>>>>> 98ce2511
 			switch err.(type) {
 			case *ccloud.ExpiredTokenError:
 				if err := ctx.DeleteUserAuth(); err != nil {
@@ -521,34 +512,17 @@
 			return err
 		}
 
-<<<<<<< HEAD
 		var autoLoginErr error
 
-		if err := r.setAuthenticatedWithMDSContext(cmd, command); err != nil {
+		if err := r.setAuthenticatedWithMDSContext(command); err != nil {
 			if _, ok := err.(*errors.NotLoggedInError); ok {
 				if err2 := r.confluentAutoLogin(cmd); err2 != nil {
 					r.Logger.Debugf("Auto login failed: %v", err2)
 					autoLoginErr = err
 				} else {
-					if err := r.setAuthenticatedWithMDSContext(cmd, command); err != nil {
+					if err := r.setAuthenticatedWithMDSContext(command); err != nil {
 						return err
 					}
-=======
-		err = r.setAuthenticatedWithMDSContext(command)
-		if err != nil {
-			_, isNotLoggedInError := err.(*errors.NotLoggedInError)
-			_, isNoContextError := err.(*errors.NotLoggedInError)
-			if isNotLoggedInError || isNoContextError {
-				// Attempt Prerun auto login
-				autoLoginErr := r.confluentAutoLogin(cmd)
-				if autoLoginErr != nil {
-					r.Logger.Debugf("Prerun auto login failed: %s", autoLoginErr.Error())
-					return err
-				}
-				err = r.setAuthenticatedWithMDSContext(command)
-				if err != nil {
-					return err
->>>>>>> 98ce2511
 				}
 			} else {
 				return err
