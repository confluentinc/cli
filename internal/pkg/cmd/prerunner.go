package cmd

import (
	"context"
	"fmt"
	"net/http"
	"strings"

	"github.com/spf13/cobra"
	"github.com/spf13/pflag"

	ccloudv1 "github.com/confluentinc/ccloud-sdk-go-v1-public"
	"github.com/confluentinc/kafka-rest-sdk-go/kafkarestv3"
	mds "github.com/confluentinc/mds-sdk-go-public/mdsv1"
	"github.com/confluentinc/mds-sdk-go-public/mdsv2alpha1"

	pauth "github.com/confluentinc/cli/internal/pkg/auth"
	"github.com/confluentinc/cli/internal/pkg/ccloudv2"
	v1 "github.com/confluentinc/cli/internal/pkg/config/v1"
	dynamicconfig "github.com/confluentinc/cli/internal/pkg/dynamic-config"
	"github.com/confluentinc/cli/internal/pkg/errors"
	"github.com/confluentinc/cli/internal/pkg/featureflags"
	"github.com/confluentinc/cli/internal/pkg/form"
	"github.com/confluentinc/cli/internal/pkg/log"
	"github.com/confluentinc/cli/internal/pkg/netrc"
	"github.com/confluentinc/cli/internal/pkg/output"
	"github.com/confluentinc/cli/internal/pkg/update"
	"github.com/confluentinc/cli/internal/pkg/utils"
	"github.com/confluentinc/cli/internal/pkg/version"
)

type wrongLoginCommandError struct {
	errorString      string
	suggestionString string
}

var wrongLoginCommandErrorWithSuggestion = wrongLoginCommandError{
	"`%s` is not a Confluent Cloud command. Did you mean `%s`?",
	"If you are a Confluent Cloud user, run `%s` instead.\n" +
		"If you are attempting to connect to Confluent Platform, login with `confluent login --url <mds-url>` to use `%s`."}

var wrongLoginCommandsMap = map[string]string{
	"confluent cluster": "confluent kafka cluster",
}

// PreRun is a helper class for automatically setting up Cobra PersistentPreRun commands
type PreRunner interface {
	Anonymous(command *CLICommand, willAuthenticate bool) func(*cobra.Command, []string) error
	Authenticated(command *AuthenticatedCLICommand) func(*cobra.Command, []string) error
	AuthenticatedWithMDS(command *AuthenticatedCLICommand) func(*cobra.Command, []string) error
	InitializeOnPremKafkaRest(command *AuthenticatedCLICommand) func(*cobra.Command, []string) error
	ParseFlagsIntoContext(command *CLICommand) func(*cobra.Command, []string) error
}

// PreRun is the standard PreRunner implementation
type PreRun struct {
	Config                  *v1.Config
	UpdateClient            update.Client
	FlagResolver            FlagResolver
	Version                 *version.Version
	CCloudClientFactory     pauth.CCloudClientFactory
	MDSClientManager        pauth.MDSClientManager
	LoginCredentialsManager pauth.LoginCredentialsManager
	AuthTokenHandler        pauth.AuthTokenHandler
	JWTValidator            JWTValidator
}

type KafkaRESTProvider func() (*KafkaREST, error)

// Anonymous provides PreRun operations for commands that may be run without a logged-in user
func (r *PreRun) Anonymous(command *CLICommand, willAuthenticate bool) func(*cobra.Command, []string) error {
	return func(cmd *cobra.Command, args []string) error {
		// Wait for a potential auto-login in the Authenticated PreRun function before checking run requirements.
		if !willAuthenticate {
			if err := ErrIfMissingRunRequirement(cmd, r.Config); err != nil {
				return err
			}
		}

		if err := r.Config.DecryptCredentials(); err != nil {
			return err
		}

		command.Config.Config = r.Config
		if err := command.Config.ParseFlagsIntoConfig(cmd); err != nil {
			return err
		}

		// check Feature Flag "cli.disable" for commands run from cloud context (except for on-prem login)
		// check for commands that require cloud auth (since cloud context might not be active until auto-login)
		// check for cloud login (since it is not executed from cloud context)
		if (!isOnPremLoginCmd(command, r.Config.IsTest) && r.Config.IsCloudLogin()) || CommandRequiresCloudAuth(command.Command, command.Config.Config) || isCloudLoginCmd(command, r.Config.IsTest) {
			if err := checkCliDisable(command, r.Config); err != nil {
				return err
			}
			// announcement and deprecation check, print out msg
			ctx := dynamicconfig.NewDynamicContext(r.Config.Context(), nil)
			featureflags.PrintAnnouncements(featureflags.Announcements, ctx, cmd)
			featureflags.PrintAnnouncements(featureflags.DeprecationNotices, ctx, cmd)
		}

		verbosity, err := cmd.Flags().GetCount("verbose")
		if err != nil {
			return err
		}
		unsafeTrace, err := cmd.Flags().GetBool("unsafe-trace")
		if err != nil {
			return err
		}
		if unsafeTrace {
			verbosity = int(log.TRACE)
		}
		log.CliLogger.SetVerbosity(verbosity)
		log.CliLogger.Flush()

		command.Version = r.Version
		r.notifyIfUpdateAvailable(cmd, command.Version.Version)
		warnIfConfluentLocal(cmd)

		LabelRequiredFlags(cmd)

		return nil
	}
}

func checkCliDisable(cmd *CLICommand, cfg *v1.Config) error {
	ldDisable := featureflags.GetLDDisableMap(cmd.Config.Context())
	errMsg, errMsgOk := ldDisable["error_msg"].(string)
	disabledCmdsAndFlags, ok := ldDisable["patterns"].([]any)
	if (errMsgOk && errMsg != "" && !ok) || (ok && featureflags.IsDisabled(featureflags.Manager.Command, disabledCmdsAndFlags)) {
		allowUpdate, allowUpdateOk := ldDisable["allow_update"].(bool)
		if !(cmd.CommandPath() == "confluent update" && allowUpdateOk && allowUpdate) {
			// in case a user is trying to run an on-prem command from a cloud context (should not see LD msg)
			if err := ErrIfMissingRunRequirement(cmd.Command, cfg); err != nil && err == v1.RequireOnPremLoginErr {
				return err
			}
			suggestionsMsg, _ := ldDisable["suggestions_msg"].(string)
			return errors.NewErrorWithSuggestions(errMsg, suggestionsMsg)
		}
	}
	return nil
}

func isOnPremLoginCmd(command *CLICommand, isTest bool) bool {
	if command.CommandPath() != "confluent login" {
		return false
	}
	mdsEnvUrl := pauth.GetEnvWithFallback(pauth.ConfluentPlatformMDSURL, pauth.DeprecatedConfluentPlatformMDSURL)
	url, _ := command.Flags().GetString("url")
	return (url == "" && mdsEnvUrl != "") || !ccloudv2.IsCCloudURL(url, isTest)
}

func isCloudLoginCmd(command *CLICommand, isTest bool) bool {
	if command.CommandPath() != "confluent login" {
		return false
	}
	mdsEnvUrl := pauth.GetEnvWithFallback(pauth.ConfluentPlatformMDSURL, pauth.DeprecatedConfluentPlatformMDSURL)
	url, _ := command.Flags().GetString("url")
	return (url == "" && mdsEnvUrl == "") || ccloudv2.IsCCloudURL(url, isTest)
}

func LabelRequiredFlags(cmd *cobra.Command) {
	cmd.Flags().VisitAll(func(flag *pflag.Flag) {
		if IsFlagRequired(flag) {
			flag.Usage = "REQUIRED: " + flag.Usage
		}
	})
}

func IsFlagRequired(flag *pflag.Flag) bool {
	annotations := flag.Annotations[cobra.BashCompOneRequiredFlag]
	return len(annotations) == 1 && annotations[0] == "true"
}

// Authenticated provides PreRun operations for commands that require a logged-in Confluent Cloud user.
func (r *PreRun) Authenticated(command *AuthenticatedCLICommand) func(*cobra.Command, []string) error {
	return func(cmd *cobra.Command, args []string) error {
		if err := r.Anonymous(command.CLICommand, true)(cmd, args); err != nil {
			return err
		}

		if r.Config.Context().GetCredentialType() == v1.APIKey {
			return ErrIfMissingRunRequirement(cmd, r.Config)
		}

		if err := r.Config.DecryptContextStates(); err != nil {
			return err
		}

		setContextErr := r.setAuthenticatedContext(command)
		if setContextErr != nil {
			if _, ok := setContextErr.(*errors.NotLoggedInError); ok {
				var netrcMachineName string
				if ctx := command.Config.Context(); ctx != nil {
					netrcMachineName = ctx.GetNetrcMachineName()
				}

				if err := r.ccloudAutoLogin(netrcMachineName); err != nil {
					log.CliLogger.Debugf("Auto login failed: %v", err)
				} else {
					setContextErr = r.setAuthenticatedContext(command)
				}
			} else {
				return setContextErr
			}
		}

		// Even if there was an error while setting the context, notify the user about any unmet run requirements first.
		if err := ErrIfMissingRunRequirement(cmd, r.Config); err != nil {
			return err
		}

		if setContextErr != nil {
			return setContextErr
		}

		unsafeTrace, err := cmd.Flags().GetBool("unsafe-trace")
		if err != nil {
			return err
		}

		if tokenErr := r.ValidateToken(command.Config); tokenErr != nil {
			if err := r.updateToken(tokenErr, command.Config.Context(), unsafeTrace); err != nil {
				return err
			}
		}

		if err := r.setV2Clients(command); err != nil {
			return err
		}

		if err := r.setCCloudClient(command); err != nil {
			return err
		}

		return nil
	}
}

func (r *PreRun) ParseFlagsIntoContext(command *CLICommand) func(*cobra.Command, []string) error {
	return func(cmd *cobra.Command, args []string) error {
		return command.Config.Context().ParseFlagsIntoContext(cmd, false)
	}
}

func (r *PreRun) setAuthenticatedContext(cliCommand *AuthenticatedCLICommand) error {
	ctx := cliCommand.Config.Context()
	if ctx == nil {
		return new(errors.NotLoggedInError)
	}
	cliCommand.Context = ctx

	state, err := ctx.AuthenticatedState()
	if err != nil {
		return err
	}
	cliCommand.State = state

	return nil
}

func (r *PreRun) ccloudAutoLogin(netrcMachineName string) error {
	manager := pauth.NewLoginOrganizationManagerImpl()
	organizationId := pauth.GetLoginOrganization(
		manager.GetLoginOrganizationFromConfigurationFile(r.Config),
		manager.GetLoginOrganizationFromEnvironmentVariable(),
	)

	url := pauth.CCloudURL
	if ctxUrl := r.Config.Context().GetPlatformServer(); ctxUrl != "" {
		url = ctxUrl
	}

	credentials, err := r.getCCloudCredentials(netrcMachineName, url, organizationId)
	if err != nil {
		return err
	}

	if credentials == nil || credentials.AuthToken == "" {
		log.CliLogger.Debug("Non-interactive login failed: no credentials")
		return nil
	}

	client := r.CCloudClientFactory.JwtHTTPClientFactory(context.Background(), credentials.AuthToken, url)
	currentEnv, currentOrg, err := pauth.PersistCCloudCredentialsToConfig(r.Config, client, url, credentials, false)
	if err != nil {
		return err
	}

	log.CliLogger.Debug(errors.AutoLoginMsg)
	log.CliLogger.Debugf(errors.LoggedInAsMsgWithOrg, credentials.Username, currentOrg.ResourceId, currentOrg.Name)
	log.CliLogger.Debugf(errors.LoggedInUsingEnvMsg, currentEnv)

	return nil
}

func (r *PreRun) getCCloudCredentials(netrcMachineName, url, orgResourceId string) (*pauth.Credentials, error) {
	filterParams := netrc.NetrcMachineParams{
		Name:    netrcMachineName,
		IsCloud: true,
		URL:     url,
	}
	credentials, err := pauth.GetLoginCredentials(
		r.LoginCredentialsManager.GetCloudCredentialsFromEnvVar(orgResourceId),
		r.LoginCredentialsManager.GetCredentialsFromKeychain(r.Config, true, filterParams.Name, url),
		r.LoginCredentialsManager.GetPrerunCredentialsFromConfig(r.Config),
		r.LoginCredentialsManager.GetCredentialsFromNetrc(filterParams),
		r.LoginCredentialsManager.GetCredentialsFromConfig(r.Config, filterParams),
	)
	if err != nil {
		log.CliLogger.Debugf("Auto-login failed to get credentials: %v", err)
		return nil, err
	}

	token, refreshToken, err := r.AuthTokenHandler.GetCCloudTokens(r.CCloudClientFactory, url, credentials, false, orgResourceId)
	if err != nil {
		return nil, err
	}
	credentials.AuthToken = token
	credentials.AuthRefreshToken = refreshToken

	return credentials, nil
}

func (r *PreRun) setCCloudClient(c *AuthenticatedCLICommand) error {
	ctx := c.Config.Context()

	ccloudClient, err := r.createCCloudClient(ctx, c.Version)
	if err != nil {
		return err
	}
	c.Client = ccloudClient

	unsafeTrace, err := c.Flags().GetBool("unsafe-trace")
	if err != nil {
		return err
	}

	c.MDSv2Client = r.createMDSv2Client(ctx, c.Version, unsafeTrace)

	provider := (KafkaRESTProvider)(func() (*KafkaREST, error) {
		ctx := c.Config.Context()

		restEndpoint, lkc, err := getKafkaRestEndpoint(ctx)
		if err != nil {
			return nil, err
		}
		environmentId, err := c.Context.EnvironmentId()
		if err != nil {
			return nil, err
		}
		cluster, httpResp, err := c.V2Client.DescribeKafkaCluster(lkc, environmentId)
		if err != nil {
			return nil, errors.CatchKafkaNotFoundError(err, lkc, httpResp)
		}
		if cluster.Status.Phase == ccloudv2.StatusProvisioning {
			return nil, errors.Errorf(errors.KafkaRestProvisioningErrorMsg, lkc)
		}
		if restEndpoint != "" {
			state, err := ctx.AuthenticatedState()
			if err != nil {
				return nil, err
			}

			dataplaneToken, err := pauth.GetDataplaneToken(state, ctx.Platform.Server)
			if err != nil {
				return nil, err
			}
			kafkaRest := &KafkaREST{
				Context:     context.WithValue(context.Background(), kafkarestv3.ContextAccessToken, dataplaneToken),
				CloudClient: ccloudv2.NewKafkaRestClient(restEndpoint, r.Version.UserAgent, unsafeTrace, dataplaneToken),
				Client:      CreateKafkaRESTClient(restEndpoint, unsafeTrace),
			}

			return kafkaRest, nil
		}
		return nil, nil
	})
	c.KafkaRESTProvider = &provider
	return nil
}

func (r *PreRun) setV2Clients(c *AuthenticatedCLICommand) error {
	unsafeTrace, err := c.Flags().GetBool("unsafe-trace")
	if err != nil {
		return err
	}

	v2Client := c.Config.GetCloudClientV2(unsafeTrace)
	c.V2Client = v2Client
	c.Context.V2Client = v2Client
	c.Config.V2Client = v2Client

	return nil
}

func getKafkaRestEndpoint(ctx *dynamicconfig.DynamicContext) (string, string, error) {
	config, err := ctx.GetKafkaClusterForCommand()
	if err != nil {
		return "", "", err
	}

	return config.RestEndpoint, config.ID, err
}

func (r *PreRun) createCCloudClient(ctx *dynamicconfig.DynamicContext, ver *version.Version) (*ccloudv1.Client, error) {
	var baseURL string
	var authToken string
	var userAgent string
	if ctx != nil {
		baseURL = ctx.Platform.Server
		state, err := ctx.AuthenticatedState()
		if err != nil {
			return nil, err
		}
		authToken = state.AuthToken
		userAgent = ver.UserAgent
	}

	params := &ccloudv1.Params{
		BaseURL:   baseURL,
		Logger:    log.CliLogger,
		UserAgent: userAgent,
	}

	return ccloudv1.NewClientWithJWT(context.Background(), authToken, params), nil
}

// Authenticated provides PreRun operations for commands that require a logged-in MDS user.
func (r *PreRun) AuthenticatedWithMDS(command *AuthenticatedCLICommand) func(*cobra.Command, []string) error {
	return func(cmd *cobra.Command, args []string) error {
		if err := r.Anonymous(command.CLICommand, true)(cmd, args); err != nil {
			return err
		}

		if err := r.Config.DecryptContextStates(); err != nil {
			return err
		}

		setContextErr := r.setAuthenticatedWithMDSContext(command)
		if setContextErr != nil {
			if _, ok := setContextErr.(*errors.NotLoggedInError); ok {
				var netrcMachineName string
				if ctx := command.Config.Context(); ctx != nil {
					netrcMachineName = ctx.GetNetrcMachineName()
				}

				if err := r.confluentAutoLogin(cmd, netrcMachineName); err != nil {
					log.CliLogger.Debugf("Auto login failed: %v", err)
				} else {
					setContextErr = r.setAuthenticatedWithMDSContext(command)
				}
			} else {
				return setContextErr
			}
		}

		// Even if there was an error while setting the context, notify the user about any unmet run requirements first.
		if err := ErrIfMissingRunRequirement(cmd, r.Config); err != nil {
			if err == v1.RunningOnPremCommandInCloudErr {
				for topLevelCmd, suggestCmd := range wrongLoginCommandsMap {
					if strings.HasPrefix(cmd.CommandPath(), topLevelCmd) {
						suggestCmdPath := strings.Replace(cmd.CommandPath(), topLevelCmd, suggestCmd, 1)
						return errors.NewErrorWithSuggestions(fmt.Sprintf(wrongLoginCommandErrorWithSuggestion.errorString, cmd.CommandPath(), suggestCmdPath),
							fmt.Sprintf(wrongLoginCommandErrorWithSuggestion.suggestionString, suggestCmdPath, cmd.CommandPath()))
					}
				}
			}
			return err
		}

		if setContextErr != nil {
			return setContextErr
		}

		unsafeTrace, err := cmd.Flags().GetBool("unsafe-trace")
		if err != nil {
			return err
		}

		if tokenErr := r.ValidateToken(command.Config); tokenErr != nil {
			if err := r.updateToken(tokenErr, command.Config.Context(), unsafeTrace); err != nil {
				return err
			}
		}

		return nil
	}
}

func (r *PreRun) setAuthenticatedWithMDSContext(cliCommand *AuthenticatedCLICommand) error {
	ctx := cliCommand.Config.Context()
	if ctx == nil || !ctx.HasBasicMDSLogin() {
		return new(errors.NotLoggedInError)
	}
	cliCommand.Context = ctx
	cliCommand.State = ctx.State

	unsafeTrace, err := cliCommand.Flags().GetBool("unsafe-trace")
	if err != nil {
		return err
	}

	r.setConfluentClient(cliCommand, unsafeTrace)
	return nil
}

func (r *PreRun) confluentAutoLogin(cmd *cobra.Command, netrcMachineName string) error {
	token, credentials, err := r.getConfluentTokenAndCredentials(cmd, netrcMachineName)
	if err != nil {
		return err
	}
	if token == "" || credentials == nil {
		log.CliLogger.Debug("Non-interactive login failed: no credentials")
		return nil
	}
	if err := pauth.PersistConfluentLoginToConfig(r.Config, credentials, credentials.PrerunLoginURL, token, credentials.PrerunLoginCaCertPath, false, false); err != nil {
		return err
	}
	log.CliLogger.Debug(errors.AutoLoginMsg)
	log.CliLogger.Debugf(errors.LoggedInAsMsg, credentials.Username)
	return nil
}

func (r *PreRun) getConfluentTokenAndCredentials(cmd *cobra.Command, netrcMachineName string) (string, *pauth.Credentials, error) {
	filterParams := netrc.NetrcMachineParams{
		Name:    netrcMachineName,
		IsCloud: false,
	}

	credentials, err := pauth.GetLoginCredentials(
		r.LoginCredentialsManager.GetOnPremPrerunCredentialsFromEnvVar(),
		r.LoginCredentialsManager.GetOnPremPrerunCredentialsFromNetrc(cmd, filterParams),
	)
	if err != nil {
		return "", nil, err
	}

	unsafeTrace, err := cmd.Flags().GetBool("unsafe-trace")
	if err != nil {
		return "", nil, err
	}

	client, err := r.MDSClientManager.GetMDSClient(credentials.PrerunLoginURL, credentials.PrerunLoginCaCertPath, unsafeTrace)
	if err != nil {
		return "", nil, err
	}
	token, err := r.AuthTokenHandler.GetConfluentToken(client, credentials)
	if err != nil {
		return "", nil, err
	}

	return token, credentials, err
}

func (r *PreRun) setConfluentClient(cliCmd *AuthenticatedCLICommand, unsafeTrace bool) {
	ctx := cliCmd.Config.Context()
	cliCmd.MDSClient = r.createMDSClient(ctx, cliCmd.Version, unsafeTrace)
}

func (r *PreRun) createMDSClient(ctx *dynamicconfig.DynamicContext, ver *version.Version, unsafeTrace bool) *mds.APIClient {
	mdsConfig := mds.NewConfiguration()
	mdsConfig.HTTPClient = utils.DefaultClient()
	mdsConfig.Debug = unsafeTrace
	if ctx == nil {
		return mds.NewAPIClient(mdsConfig)
	}
	mdsConfig.BasePath = ctx.Platform.Server
	mdsConfig.UserAgent = ver.UserAgent
	if ctx.Platform.CaCertPath == "" {
		return mds.NewAPIClient(mdsConfig)
	}
	caCertPath := ctx.Platform.CaCertPath
	// Try to load certs. On failure, warn, but don't error out because this may be an auth command, so there may
	// be a --ca-cert-path flag on the cmd line that'll fix whatever issue there is with the cert file in the config
	client, err := utils.SelfSignedCertClientFromPath(caCertPath)
	if err != nil {
		log.CliLogger.Warnf("Unable to load certificate from %s. %s. Resulting SSL errors will be fixed by logging in with the --ca-cert-path flag.", caCertPath, err.Error())
	} else {
		mdsConfig.HTTPClient = client
	}
	return mds.NewAPIClient(mdsConfig)
}

// InitializeOnPremKafkaRest provides PreRun operations for on-prem commands that require a Kafka REST Proxy client. (ccloud RP commands use Authenticated prerun)
// Initializes a default KafkaRestClient
func (r *PreRun) InitializeOnPremKafkaRest(command *AuthenticatedCLICommand) func(*cobra.Command, []string) error {
	return func(cmd *cobra.Command, args []string) error {
		// pass mds token as bearer token otherwise use http basic auth
		// no error means user is logged in with mds and has valid token; on an error we try http basic auth since mds is not needed for RP commands
		err := r.AuthenticatedWithMDS(command)(cmd, args)
		useMdsToken := err == nil

		provider := (KafkaRESTProvider)(func() (*KafkaREST, error) {
			cfg := kafkarestv3.NewConfiguration()

			unsafeTrace, err := cmd.Flags().GetBool("unsafe-trace")
			if err != nil {
				return nil, err
			}
			cfg.Debug = unsafeTrace

			restFlags, err := resolveOnPremKafkaRestFlags(cmd)
			if err != nil {
				return nil, err
			}
			cfg.HTTPClient, err = createOnPremKafkaRestClient(command.Context, restFlags.caCertPath, restFlags.clientCertPath, restFlags.clientKeyPath, log.CliLogger)
			if err != nil {
				return nil, err
			}
			client := kafkarestv3.NewAPIClient(cfg)
			if restFlags.noAuth || restFlags.clientCertPath != "" { // credentials not needed for mTLS auth
				return &KafkaREST{
					Client:  client,
					Context: context.Background(),
				}, nil
			}
			var restContext context.Context
			if useMdsToken && !restFlags.prompt {
				log.CliLogger.Debug("found mds token to use as bearer")
				restContext = context.WithValue(context.Background(), kafkarestv3.ContextAccessToken, command.AuthToken())
			} else { // no mds token, then prompt for basic auth creds
				if !restFlags.prompt {
					output.Println(errors.MDSTokenNotFoundMsg)
				}
				f := form.New(
					form.Field{ID: "username", Prompt: "Username"},
					form.Field{ID: "password", Prompt: "Password", IsHidden: true},
				)
				if err := f.Prompt(form.NewPrompt()); err != nil {
					return nil, err
				}
				restContext = context.WithValue(context.Background(), kafkarestv3.ContextBasicAuth, kafkarestv3.BasicAuth{UserName: f.Responses["username"].(string), Password: f.Responses["password"].(string)})
			}
			return &KafkaREST{
				Client:  client,
				Context: restContext,
			}, nil
		})
		command.KafkaRESTProvider = &provider
		return nil
	}
}

type onPremKafkaRestFlagValues struct {
	url            string
	caCertPath     string
	clientCertPath string
	clientKeyPath  string
	noAuth         bool
	prompt         bool
}

func resolveOnPremKafkaRestFlags(cmd *cobra.Command) (*onPremKafkaRestFlagValues, error) {
	url, _ := cmd.Flags().GetString("url")
	caCertPath, _ := cmd.Flags().GetString("ca-cert-path")
	clientCertPath, _ := cmd.Flags().GetString("client-cert-path")
	clientKeyPath, _ := cmd.Flags().GetString("client-key-path")
	noAuthentication, _ := cmd.Flags().GetBool("no-authentication")
	prompt, _ := cmd.Flags().GetBool("prompt")

	if (clientCertPath == "") != (clientKeyPath == "") {
		return nil, errors.New(errors.NeedClientCertAndKeyPathsErrorMsg)
	}

	values := &onPremKafkaRestFlagValues{
		url:            url,
		caCertPath:     caCertPath,
		clientCertPath: clientCertPath,
		clientKeyPath:  clientKeyPath,
		noAuth:         noAuthentication,
		prompt:         prompt,
	}

	return values, nil
}

func createOnPremKafkaRestClient(ctx *dynamicconfig.DynamicContext, caCertPath string, clientCertPath string, clientKeyPath string, logger *log.Logger) (*http.Client, error) {
	if caCertPath == "" {
		caCertPath = pauth.GetEnvWithFallback(pauth.ConfluentPlatformCACertPath, pauth.DeprecatedConfluentPlatformCACertPath)
		logger.Debugf("Found CA cert path: %s", caCertPath)
	}
	// use cert path flag or env var if it was passed
	if caCertPath != "" {
		client, err := utils.CustomCAAndClientCertClient(caCertPath, clientCertPath, clientKeyPath)
		if err != nil {
			return nil, err
		}
		return client, nil
		// use cert path from config if available
	} else if ctx != nil && ctx.Context != nil && ctx.Context.Platform != nil && ctx.Context.Platform.CaCertPath != "" { // if no cert-path flag is specified, use the cert path from the config
		client, err := utils.CustomCAAndClientCertClient(ctx.Context.Platform.CaCertPath, clientCertPath, clientKeyPath)
		if err != nil {
			return nil, err
		}
		return client, nil
	} else if clientCertPath != "" && clientKeyPath != "" {
		client, err := utils.CustomCAAndClientCertClient("", clientCertPath, clientKeyPath)
		if err != nil {
			return nil, err
		}
		return client, nil
	}
	return utils.DefaultClient(), nil
}

<<<<<<< HEAD
// HasAPIKey provides PreRun operations for commands that require an API key.
func (r *PreRun) HasAPIKey(command *HasAPIKeyCLICommand) func(*cobra.Command, []string) error {
	return func(cmd *cobra.Command, args []string) error {
		if err := r.Anonymous(command.CLICommand, false)(cmd, args); err != nil {
			return err
		}

		if err := r.Config.DecryptContextStates(); err != nil {
			return err
		}

		ctx := command.Config.Context()
		if ctx == nil {
			return new(errors.NotLoggedInError)
		}

		var clusterId string
		switch ctx.GetCredentialType() {
		case v1.APIKey:
			clusterId = r.getClusterIdForAPIKeyCredential(ctx)
		case v1.Username:
			unsafeTrace, err := cmd.Flags().GetBool("unsafe-trace")
			if err != nil {
				return err
			}

			if tokenErr := r.ValidateToken(command.Config); tokenErr != nil {
				if err := r.updateToken(tokenErr, command.Config.Context(), unsafeTrace); err != nil {
					return err
				}
			}

			v2Client := command.Config.GetCloudClientV2(unsafeTrace)
			ctx.V2Client = v2Client
			command.Config.V2Client = v2Client

			if err := ctx.ParseFlagsIntoContext(cmd, false); err != nil {
				return err
			}

			cluster, err := ctx.GetKafkaClusterForCommand()
			if err != nil {
				return err
			}
			clusterId = cluster.ID

			key, secret, err := ctx.KeyAndSecretFlags(cmd)
			if err != nil {
				return err
			}
			if key != "" {
				cluster.APIKey = key
				if secret != "" {
					cluster.APIKeys[key] = &v1.APIKeyPair{Key: key, Secret: secret}
				} else if cluster.APIKeys[key] == nil {
					return errors.NewErrorWithSuggestions(
						fmt.Sprintf(errors.NoAPISecretStoredOrPassedErrorMsg, key, clusterId),
						fmt.Sprintf(errors.NoAPISecretStoredOrPassedSuggestions, key, clusterId))
				}
			}
		default:
			return errors.New("invalid credential type")
		}

		hasAPIKey, err := ctx.HasAPIKey(clusterId)
		if err != nil {
			return err
		}
		if !hasAPIKey {
			return &errors.UnspecifiedAPIKeyError{ClusterID: clusterId}
		}

		return nil
	}
}

=======
>>>>>>> dd3e1c90
func (r *PreRun) ValidateToken(config *dynamicconfig.DynamicConfig) error {
	if config == nil {
		return new(errors.NotLoggedInError)
	}
	ctx := config.Context()
	if ctx == nil {
		return new(errors.NotLoggedInError)
	}
	return r.JWTValidator.Validate(ctx.Context)
}

func (r *PreRun) updateToken(tokenErr error, ctx *dynamicconfig.DynamicContext, unsafeTrace bool) error {
	log.CliLogger.Debug("Updating auth tokens")
	token, refreshToken, err := r.getUpdatedAuthToken(ctx, unsafeTrace)
	if err != nil || token == "" {
		log.CliLogger.Debug("Failed to update auth tokens")
		_ = ctx.DeleteUserAuth()

		if _, ok := tokenErr.(*ccloudv1.InvalidTokenError); ok {
			tokenErr = new(ccloudv1.InvalidTokenError)
		}

		return tokenErr
	}

	log.CliLogger.Debug("Successfully updated auth tokens")
	return ctx.UpdateAuthTokens(token, refreshToken)
}

func (r *PreRun) getUpdatedAuthToken(ctx *dynamicconfig.DynamicContext, unsafeTrace bool) (string, string, error) {
	filterParams := netrc.NetrcMachineParams{
		IsCloud: r.Config.IsCloudLogin(),
		Name:    ctx.GetNetrcMachineName(),
	}
	credentials, err := pauth.GetLoginCredentials(
		r.LoginCredentialsManager.GetPrerunCredentialsFromConfig(ctx.Config),
		r.LoginCredentialsManager.GetCredentialsFromNetrc(filterParams),
		r.LoginCredentialsManager.GetCredentialsFromConfig(r.Config, filterParams),
	)
	if err != nil {
		return "", "", err
	}

	if r.Config.IsCloudLogin() {
		manager := pauth.NewLoginOrganizationManagerImpl()
		organizationId := pauth.GetLoginOrganization(
			manager.GetLoginOrganizationFromConfigurationFile(r.Config),
			manager.GetLoginOrganizationFromEnvironmentVariable(),
		)
		return r.AuthTokenHandler.GetCCloudTokens(r.CCloudClientFactory, ctx.Platform.Server, credentials, false, organizationId)
	} else {
		mdsClientManager := pauth.MDSClientManagerImpl{}
		client, err := mdsClientManager.GetMDSClient(ctx.Platform.Server, ctx.Platform.CaCertPath, unsafeTrace)
		if err != nil {
			return "", "", err
		}
		token, err := r.AuthTokenHandler.GetConfluentToken(client, credentials)
		return token, "", err
	}
}

// notifyIfUpdateAvailable prints a message if an update is available
func (r *PreRun) notifyIfUpdateAvailable(cmd *cobra.Command, currentVersion string) {
	if !r.shouldCheckForUpdates(cmd) || r.Config.IsTest {
		return
	}

	latestMajorVersion, latestMinorVersion, err := r.UpdateClient.CheckForUpdates(version.CLIName, currentVersion, false)
	if err != nil {
		// This is a convenience helper to check-for-updates before arbitrary commands. Since the CLI supports running
		// in internet-less environments (e.g., local or on-prem deploys), swallow the error and log a warning.
		log.CliLogger.Warn(err)
		return
	}

	if latestMajorVersion != "" {
		if !strings.HasPrefix(latestMajorVersion, "v") {
			latestMajorVersion = "v" + latestMajorVersion
		}
		output.ErrPrintf(errors.NotifyMajorUpdateMsg, version.CLIName, currentVersion, latestMajorVersion, version.CLIName)
	}

	if latestMinorVersion != "" {
		if !strings.HasPrefix(latestMinorVersion, "v") {
			latestMinorVersion = "v" + latestMinorVersion
		}
		output.ErrPrintf(errors.NotifyMinorUpdateMsg, version.CLIName, currentVersion, latestMinorVersion, version.CLIName)
	}
}

func (r *PreRun) shouldCheckForUpdates(cmd *cobra.Command) bool {
	for _, subcommand := range []string{"prompt", "update"} {
		if strings.HasPrefix(cmd.CommandPath(), fmt.Sprintf("confluent %s", subcommand)) {
			return false
		}
	}

	return true
}

func warnIfConfluentLocal(cmd *cobra.Command) {
	if strings.HasPrefix(cmd.CommandPath(), "confluent local kafka start") {
		output.ErrPrintln("The local commands are intended for a single-node development environment only, NOT for production usage. See more: https://docs.confluent.io/current/cli/index.html")
		output.ErrPrintln()
		return
	}
	if strings.HasPrefix(cmd.CommandPath(), "confluent local") && !strings.HasPrefix(cmd.CommandPath(), "confluent local kafka") {
		output.ErrPrintln("The local commands are intended for a single-node development environment only, NOT for production usage. See more: https://docs.confluent.io/current/cli/index.html")
		output.ErrPrintln("As of Confluent Platform 8.0, Java 8 will no longer be supported.")
		output.ErrPrintln()
	}
}

func (r *PreRun) createMDSv2Client(ctx *dynamicconfig.DynamicContext, ver *version.Version, unsafeTrace bool) *mdsv2alpha1.APIClient {
	mdsv2Config := mdsv2alpha1.NewConfiguration()
	mdsv2Config.HTTPClient = utils.DefaultClient()
	mdsv2Config.Debug = unsafeTrace
	if ctx == nil {
		return mdsv2alpha1.NewAPIClient(mdsv2Config)
	}
	mdsv2Config.BasePath = ctx.Platform.Server + "/api/metadata/security/v2alpha1"
	mdsv2Config.UserAgent = ver.UserAgent
	if ctx.Platform.CaCertPath == "" {
		return mdsv2alpha1.NewAPIClient(mdsv2Config)
	}
	caCertPath := ctx.Platform.CaCertPath
	// Try to load certs. On failure, warn, but don't error out because this may be an auth command, so there may
	// be a --ca-cert-path flag on the cmd line that'll fix whatever issue there is with the cert file in the config
	client, err := utils.SelfSignedCertClientFromPath(caCertPath)
	if err != nil {
		log.CliLogger.Warnf("Unable to load certificate from %s. %s. Resulting SSL errors will be fixed by logging in with the --ca-cert-path flag.", caCertPath, err.Error())
	} else {
		mdsv2Config.HTTPClient = client
	}
	return mdsv2alpha1.NewAPIClient(mdsv2Config)
}

func CreateKafkaRESTClient(kafkaRestURL string, unsafeTrace bool) *kafkarestv3.APIClient {
	cfg := kafkarestv3.NewConfiguration()
	cfg.HTTPClient = utils.DefaultClient()
	cfg.Debug = unsafeTrace
	cfg.BasePath = kafkaRestURL + "/kafka/v3"
	return kafkarestv3.NewAPIClient(cfg)
}<|MERGE_RESOLUTION|>--- conflicted
+++ resolved
@@ -704,85 +704,6 @@
 	return utils.DefaultClient(), nil
 }
 
-<<<<<<< HEAD
-// HasAPIKey provides PreRun operations for commands that require an API key.
-func (r *PreRun) HasAPIKey(command *HasAPIKeyCLICommand) func(*cobra.Command, []string) error {
-	return func(cmd *cobra.Command, args []string) error {
-		if err := r.Anonymous(command.CLICommand, false)(cmd, args); err != nil {
-			return err
-		}
-
-		if err := r.Config.DecryptContextStates(); err != nil {
-			return err
-		}
-
-		ctx := command.Config.Context()
-		if ctx == nil {
-			return new(errors.NotLoggedInError)
-		}
-
-		var clusterId string
-		switch ctx.GetCredentialType() {
-		case v1.APIKey:
-			clusterId = r.getClusterIdForAPIKeyCredential(ctx)
-		case v1.Username:
-			unsafeTrace, err := cmd.Flags().GetBool("unsafe-trace")
-			if err != nil {
-				return err
-			}
-
-			if tokenErr := r.ValidateToken(command.Config); tokenErr != nil {
-				if err := r.updateToken(tokenErr, command.Config.Context(), unsafeTrace); err != nil {
-					return err
-				}
-			}
-
-			v2Client := command.Config.GetCloudClientV2(unsafeTrace)
-			ctx.V2Client = v2Client
-			command.Config.V2Client = v2Client
-
-			if err := ctx.ParseFlagsIntoContext(cmd, false); err != nil {
-				return err
-			}
-
-			cluster, err := ctx.GetKafkaClusterForCommand()
-			if err != nil {
-				return err
-			}
-			clusterId = cluster.ID
-
-			key, secret, err := ctx.KeyAndSecretFlags(cmd)
-			if err != nil {
-				return err
-			}
-			if key != "" {
-				cluster.APIKey = key
-				if secret != "" {
-					cluster.APIKeys[key] = &v1.APIKeyPair{Key: key, Secret: secret}
-				} else if cluster.APIKeys[key] == nil {
-					return errors.NewErrorWithSuggestions(
-						fmt.Sprintf(errors.NoAPISecretStoredOrPassedErrorMsg, key, clusterId),
-						fmt.Sprintf(errors.NoAPISecretStoredOrPassedSuggestions, key, clusterId))
-				}
-			}
-		default:
-			return errors.New("invalid credential type")
-		}
-
-		hasAPIKey, err := ctx.HasAPIKey(clusterId)
-		if err != nil {
-			return err
-		}
-		if !hasAPIKey {
-			return &errors.UnspecifiedAPIKeyError{ClusterID: clusterId}
-		}
-
-		return nil
-	}
-}
-
-=======
->>>>>>> dd3e1c90
 func (r *PreRun) ValidateToken(config *dynamicconfig.DynamicConfig) error {
 	if config == nil {
 		return new(errors.NotLoggedInError)
