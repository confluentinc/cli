package cmd

import (
	"context"
	"os"
	"strings"

	"github.com/confluentinc/ccloud-sdk-go"
	mds "github.com/confluentinc/mds-sdk-go/mdsv1"
	"github.com/confluentinc/mds-sdk-go/mdsv2alpha1"
	"github.com/spf13/cobra"
	"github.com/spf13/pflag"

	"github.com/confluentinc/cli/internal/pkg/analytics"
	pauth "github.com/confluentinc/cli/internal/pkg/auth"
	v2 "github.com/confluentinc/cli/internal/pkg/config/v2"
	v3 "github.com/confluentinc/cli/internal/pkg/config/v3"
	"github.com/confluentinc/cli/internal/pkg/errors"
	"github.com/confluentinc/cli/internal/pkg/log"
	"github.com/confluentinc/cli/internal/pkg/netrc"
	"github.com/confluentinc/cli/internal/pkg/update"
	"github.com/confluentinc/cli/internal/pkg/version"
)

// PreRun is a helper class for automatically setting up Cobra PersistentPreRun commands
type PreRunner interface {
	Anonymous(command *CLICommand) func(cmd *cobra.Command, args []string) error
	Authenticated(command *AuthenticatedCLICommand) func(cmd *cobra.Command, args []string) error
	AuthenticatedWithMDS(command *AuthenticatedCLICommand) func(cmd *cobra.Command, args []string) error
	HasAPIKey(command *HasAPIKeyCLICommand) func(cmd *cobra.Command, args []string) error
}

const DoNotTrack = "do-not-track-analytics"

// PreRun is the standard PreRunner implementation
type PreRun struct {
<<<<<<< HEAD
	Config                     *v3.Config
	ConfigLoadingError         error
	UpdateClient               update.Client
	CLIName                    string
	Logger                     *log.Logger
	Clock                      clockwork.Clock
	Analytics                  analytics.Client
	FlagResolver               FlagResolver
	Version                    *version.Version
	NonInteractiveLoginHandler pauth.NonInteractiveLoginHandler
=======
	Config             *v3.Config
	ConfigLoadingError error
	UpdateClient       update.Client
	CLIName            string
	Logger             *log.Logger
	Analytics          analytics.Client
	FlagResolver       FlagResolver
	Version            *version.Version
	JWTValidator       JWTValidator
	UpdateTokenHandler pauth.UpdateTokenHandler
>>>>>>> 62774e88
}

type CLICommand struct {
	*cobra.Command
	Config    *DynamicConfig
	Version   *version.Version
	prerunner PreRunner
}

type AuthenticatedCLICommand struct {
	*CLICommand
	Client      *ccloud.Client
	MDSClient   *mds.APIClient
	MDSv2Client *mdsv2alpha1.APIClient
	Context     *DynamicContext
	State       *v2.ContextState
}

type HasAPIKeyCLICommand struct {
	*CLICommand
	Context *DynamicContext
}

func (r *PreRun) ValidateToken(cmd *cobra.Command, config *DynamicConfig) error {
	if config == nil {
		return &errors.NoContextError{CLIName: r.CLIName}
	}
	ctx, err := config.Context(cmd)
	if err != nil {
		return err
	}
	if ctx == nil {
		return &errors.NoContextError{CLIName: r.CLIName}
	}
	err = r.JWTValidator.Validate(ctx.Context)
	if err == nil {
		return nil
	}
	switch err.(type) {
	case *ccloud.InvalidTokenError:
		return r.updateToken(new(ccloud.InvalidTokenError), ctx.Context)
	case *ccloud.ExpiredTokenError:
		return r.updateToken(new(ccloud.ExpiredTokenError), ctx.Context)
	}
	if err.Error() == errors.MalformedJWTNoExprErrorMsg {
		return r.updateToken(errors.New(errors.MalformedJWTNoExprErrorMsg), ctx.Context)
	} else {
		return r.updateToken(err, ctx.Context)
	}
}

func (r *PreRun) updateToken(tokenError error, context *v3.Context) error {
	if context == nil {
		r.Logger.Debug("Context is nil. Cannot attempt to update auth token.")
		return tokenError
	}
	var updateErr error
	if r.CLIName == "ccloud" {
		updateErr = r.UpdateTokenHandler.UpdateCCloudAuthTokenUsingNetrcCredentials(context, r.Version.UserAgent, r.Logger)
	} else {
		updateErr = r.UpdateTokenHandler.UpdateConfluentAuthTokenUsingNetrcCredentials(context, r.Logger)
	}
	if updateErr == nil {
		return nil
	}
	return tokenError
}

func (a *AuthenticatedCLICommand) AuthToken() string {
	return a.State.AuthToken
}

func (a *AuthenticatedCLICommand) EnvironmentId() string {
	return a.State.Auth.Account.Id
}

func NewAuthenticatedCLICommand(command *cobra.Command, prerunner PreRunner) *AuthenticatedCLICommand {
	cmd := &AuthenticatedCLICommand{
		CLICommand: NewCLICommand(command, prerunner),
		Context:    nil,
		State:      nil,
	}
	command.PersistentPreRunE = NewCLIPreRunnerE(prerunner.Authenticated(cmd))
	cmd.Command = command
	return cmd
}

func NewAuthenticatedWithMDSCLICommand(command *cobra.Command, prerunner PreRunner) *AuthenticatedCLICommand {
	cmd := &AuthenticatedCLICommand{
		CLICommand: NewCLICommand(command, prerunner),
		Context:    nil,
		State:      nil,
	}
	command.PersistentPreRunE = NewCLIPreRunnerE(prerunner.AuthenticatedWithMDS(cmd))
	cmd.Command = command
	return cmd
}

func NewHasAPIKeyCLICommand(command *cobra.Command, prerunner PreRunner) *HasAPIKeyCLICommand {
	cmd := &HasAPIKeyCLICommand{
		CLICommand: NewCLICommand(command, prerunner),
		Context:    nil,
	}
	command.PersistentPreRunE = NewCLIPreRunnerE(prerunner.HasAPIKey(cmd))
	cmd.Command = command
	return cmd
}

func NewAnonymousCLICommand(command *cobra.Command, prerunner PreRunner) *CLICommand {
	cmd := NewCLICommand(command, prerunner)
	command.PersistentPreRunE = NewCLIPreRunnerE(prerunner.Anonymous(cmd))
	cmd.Command = command
	return cmd
}

func NewCLICommand(command *cobra.Command, prerunner PreRunner) *CLICommand {
	return &CLICommand{
		Config:    &DynamicConfig{},
		Command:   command,
		prerunner: prerunner,
	}
}

func (a *AuthenticatedCLICommand) AddCommand(command *cobra.Command) {
	command.PersistentPreRunE = a.PersistentPreRunE
	a.Command.AddCommand(command)
}

func (h *HasAPIKeyCLICommand) AddCommand(command *cobra.Command) {
	command.PersistentPreRunE = h.PersistentPreRunE
	h.Command.AddCommand(command)
}

// CanCompleteCommand returns whether or not the specified command can be completed. 
// If the prerunner of the command returns no error, true is returned,
// and if an error is encountered, false is returned.
func CanCompleteCommand(cmd *cobra.Command) bool {
	if cmd.Annotations == nil {
		cmd.Annotations = make(map[string]string)
	}
	cmd.Annotations[DoNotTrack] = ""
	err := cmd.PersistentPreRunE(cmd, []string{})
	delete(cmd.Annotations, DoNotTrack)
	return err == nil
}

// Anonymous provides PreRun operations for commands that may be run without a logged-in user
func (r *PreRun) Anonymous(command *CLICommand) func(cmd *cobra.Command, args []string) error {
	return func(cmd *cobra.Command, args []string) error {
		if _, ok := cmd.Annotations[DoNotTrack]; !ok {
			r.Analytics.TrackCommand(cmd, args)
		}
		command.Config.Config = r.Config
		command.Version = r.Version
		command.Config.Resolver = r.FlagResolver
		if err := log.SetLoggingVerbosity(cmd, r.Logger); err != nil {
			return err
		}
		r.Logger.Flush()
		if err := r.notifyIfUpdateAvailable(cmd, r.CLIName, command.Version.Version); err != nil {
			return err
		}
		r.warnIfConfluentLocal(cmd)
		if r.Config != nil {
			ctx, err := command.Config.Context(cmd)
			if err != nil {
				return err
			}
			err = r.ValidateToken(cmd, command.Config)
			switch err.(type) {
			case *ccloud.ExpiredTokenError:
				err := ctx.DeleteUserAuth()
				if err != nil {
					return err
				}
				ErrPrintln(cmd, errors.TokenExpiredMsg)
				analyticsError := r.Analytics.SessionTimedOut()
				if analyticsError != nil {
					r.Logger.Debug(analyticsError.Error())
				}
			}
		} else {
			if isAuthOrConfigCommands(cmd) {
				return r.ConfigLoadingError
			}
		}
		LabelRequiredFlags(cmd)
		return nil
	}
}

func isAuthOrConfigCommands(cmd *cobra.Command) bool {
	return strings.Contains(cmd.CommandPath(), "login") ||
		strings.Contains(cmd.CommandPath(), "logout") ||
		strings.Contains(cmd.CommandPath(), "config")
}

func LabelRequiredFlags(cmd *cobra.Command) {
	cmd.Flags().VisitAll(func(flag *pflag.Flag) {
		annotations := flag.Annotations[cobra.BashCompOneRequiredFlag]
		if len(annotations) == 1 && annotations[0] == "true" {
			flag.Usage = "REQUIRED: " + flag.Usage
		}
	})
}

// Authenticated provides PreRun operations for commands that require a logged-in Confluent Cloud user.
func (r *PreRun) Authenticated(command *AuthenticatedCLICommand) func(cmd *cobra.Command, args []string) error {
	return func(cmd *cobra.Command, args []string) error {
		err := r.Anonymous(command.CLICommand)(cmd, args)
		if err != nil {
			return err
		}
		if r.Config == nil {
			return r.ConfigLoadingError
		}
		err = r.setClients(command)
		if err != nil {
			return err
		}
		ctx, err := command.Config.Context(cmd)
		if err != nil {
			return err
		}
		if ctx == nil {
			return &errors.NoContextError{CLIName: r.CLIName}
		}
		command.Context = ctx
		command.State, err = ctx.AuthenticatedState(cmd)
		if err != nil {
			return err
		}
		return r.ValidateToken(cmd, command.Config)
	}
}

// Authenticated provides PreRun operations for commands that require a logged-in Confluent Cloud user.
func (r *PreRun) AuthenticatedWithMDS(command *AuthenticatedCLICommand) func(cmd *cobra.Command, args []string) error {
	return func(cmd *cobra.Command, args []string) error {
		err := r.Anonymous(command.CLICommand)(cmd, args)
		if err != nil {
			return err
		}
		if r.Config == nil {
			return r.ConfigLoadingError
		}
		err = r.setClients(command)
		if err != nil {
			return err
		}
		ctx, err := command.Config.Context(cmd)
		if err != nil {
			return err
		}
		if ctx == nil {
			return &errors.NoContextError{CLIName: r.CLIName}
		}
		if !ctx.HasMDSLogin() {
			return &errors.NotLoggedInError{CLIName: r.CLIName}
		}
		command.Context = ctx
		command.State = ctx.State
		return r.ValidateToken(cmd, command.Config)
	}
}

// HasAPIKey provides PreRun operations for commands that require an API key.
func (r *PreRun) HasAPIKey(command *HasAPIKeyCLICommand) func(cmd *cobra.Command, args []string) error {
	return func(cmd *cobra.Command, args []string) error {
		err := r.Anonymous(command.CLICommand)(cmd, args)
		if err != nil {
			return err
		}
		if r.Config == nil {
			return r.ConfigLoadingError
		}
		ctx, err := command.Config.Context(cmd)
		if err != nil {
			return err
		}
		if ctx == nil {
			return &errors.NoContextError{CLIName: r.CLIName}
		}
		command.Context = ctx
		var clusterId string
		if command.Context.Credential.CredentialType == v2.APIKey {
			clusterId = r.getClusterIdForAPIKeyCredential(ctx)
		} else if command.Context.Credential.CredentialType == v2.Username {
			err := r.ValidateToken(cmd, command.Config)
			if err != nil {
				return err
			}
			client, err := r.createCCloudClient(ctx, cmd, command.Version)
			if err != nil {
				return err
			}
			ctx.client = client
			command.Config.Client = client
			clusterId, err = r.getClusterIdForAuthenticatedUser(command, ctx, cmd)
			if err != nil {
				return err
			}
		} else {
			panic("Invalid Credential Type")
		}
		hasAPIKey, err := ctx.HasAPIKey(cmd, clusterId)
		if err != nil {
			return err
		}
		if !hasAPIKey {
			err = &errors.UnspecifiedAPIKeyError{ClusterID: clusterId}
			return err
		}
		return nil
	}
}

// if context is authenticated, client is created and used to for DynamicContext.FindKafkaCluster for finding active cluster
func (r *PreRun) getClusterIdForAuthenticatedUser(command *HasAPIKeyCLICommand, ctx *DynamicContext, cmd *cobra.Command) (string, error) {
	cluster, err := ctx.GetKafkaClusterForCommand(cmd)
	if err != nil {
		return "", err
	}
	return cluster.ID, nil
}

// if API key credential then the context is initialized to be used for only one cluster, and cluster id can be obtained directly from the context config
func (r *PreRun) getClusterIdForAPIKeyCredential(ctx *DynamicContext) string {
	return ctx.KafkaClusterContext.GetActiveKafkaClusterId()
}

// notifyIfUpdateAvailable prints a message if an update is available
func (r *PreRun) notifyIfUpdateAvailable(cmd *cobra.Command, name string, currentVersion string) error {
	if isUpdateCommand(cmd) {
		return nil
	}
	updateAvailable, latestVersion, err := r.UpdateClient.CheckForUpdates(name, currentVersion, false)
	if err != nil {
		// This is a convenience helper to check-for-updates before arbitrary commands. Since the CLI supports running
		// in internet-less environments (e.g., local or on-prem deploys), swallow the error and log a warning.
		r.Logger.Warn(err)
		return nil
	}
	if updateAvailable {
		if !strings.HasPrefix(latestVersion, "v") {
			latestVersion = "v" + latestVersion
		}
		ErrPrintf(cmd, errors.NotifyUpdateMsg, name, currentVersion, latestVersion, name)
	}
	return nil
}

func isUpdateCommand(cmd *cobra.Command) bool {
	return strings.Contains(cmd.CommandPath(), "update")
}

func (r *PreRun) warnIfConfluentLocal(cmd *cobra.Command) {
	if strings.HasPrefix(cmd.CommandPath(), "confluent local") {
		ErrPrintln(cmd, errors.LocalCommandDevOnlyMsg)
	}
}

func (r *PreRun) setClients(cliCmd *AuthenticatedCLICommand) error {
	ctx, err := cliCmd.Config.Context(cliCmd.Command)
	if err != nil {
		return err
	}
	if r.CLIName == "ccloud" {
		ccloudClient, err := r.createCCloudClient(ctx, cliCmd.Command, cliCmd.Version)
		if err != nil {
			return err
		}
		cliCmd.Client = ccloudClient
		cliCmd.Config.Client = ccloudClient
		cliCmd.MDSv2Client = r.createMDSv2Client(ctx, cliCmd.Version)
	} else {
		cliCmd.MDSClient = r.createMDSClient(ctx, cliCmd.Version)
	}
	return nil
}

func (r *PreRun) createCCloudClient(ctx *DynamicContext, cmd *cobra.Command, ver *version.Version) (*ccloud.Client, error) {
	var baseURL string
	var authToken string
	var logger *log.Logger
	var userAgent string
	if ctx != nil {
		baseURL = ctx.Platform.Server
		state, err := ctx.AuthenticatedState(cmd)
		if err != nil {
			return nil, err
		}
		authToken = state.AuthToken
		logger = ctx.Logger
		userAgent = ver.UserAgent
	}
	return ccloud.NewClientWithJWT(context.Background(), authToken, &ccloud.Params{
		BaseURL: baseURL, Logger: logger, UserAgent: userAgent,
	}), nil
}

func (r *PreRun) createMDSClient(ctx *DynamicContext, ver *version.Version) *mds.APIClient {
	mdsConfig := mds.NewConfiguration()
	if ctx == nil {
		return mds.NewAPIClient(mdsConfig)
	}
	mdsConfig.BasePath = ctx.Platform.Server
	mdsConfig.UserAgent = ver.UserAgent
	if ctx.Platform.CaCertPath == "" {
		return mds.NewAPIClient(mdsConfig)
	}
	caCertPath := ctx.Platform.CaCertPath
	// Try to load certs. On failure, warn, but don't error out because this may be an auth command, so there may
	// be a --ca-cert-path flag on the cmd line that'll fix whatever issue there is with the cert file in the config
	caCertFile, err := os.Open(caCertPath)
	if err == nil {
		defer caCertFile.Close()
		mdsConfig.HTTPClient, err = pauth.SelfSignedCertClient(caCertFile, r.Logger)
		if err != nil {
			r.Logger.Warnf("Unable to load certificate from %s. %s. Resulting SSL errors will be fixed by logging in with the --ca-cert-path flag.", caCertPath, err.Error())
			mdsConfig.HTTPClient = pauth.DefaultClient()
		}
	} else {
		r.Logger.Warnf("Unable to load certificate from %s. %s. Resulting SSL errors will be fixed by logging in with the --ca-cert-path flag.", caCertPath, err.Error())
		mdsConfig.HTTPClient = pauth.DefaultClient()

	}
	return mds.NewAPIClient(mdsConfig)
}

func (r *PreRun) createMDSv2Client(ctx *DynamicContext, ver *version.Version) *mdsv2alpha1.APIClient {
	mdsv2Config := mdsv2alpha1.NewConfiguration()
	if ctx == nil {
		return mdsv2alpha1.NewAPIClient(mdsv2Config)
	}
	mdsv2Config.BasePath = ctx.Platform.Server + "/api/metadata/security/v2alpha1"
	mdsv2Config.UserAgent = ver.UserAgent
	if ctx.Platform.CaCertPath == "" {
		return mdsv2alpha1.NewAPIClient(mdsv2Config)
	}
	caCertPath := ctx.Platform.CaCertPath
	// Try to load certs. On failure, warn, but don't error out because this may be an auth command, so there may
	// be a --ca-cert-path flag on the cmd line that'll fix whatever issue there is with the cert file in the config
	caCertFile, err := os.Open(caCertPath)
	if err == nil {
		defer caCertFile.Close()
		mdsv2Config.HTTPClient, err = pauth.SelfSignedCertClient(caCertFile, r.Logger)
		if err != nil {
			r.Logger.Warnf("Unable to load certificate from %s. %s. Resulting SSL errors will be fixed by logging in with the --ca-cert-path flag.", caCertPath, err.Error())
			mdsv2Config.HTTPClient = pauth.DefaultClient()
		}
	} else {
		r.Logger.Warnf("Unable to load certificate from %s. %s. Resulting SSL errors will be fixed by logging in with the --ca-cert-path flag.", caCertPath, err.Error())
		mdsv2Config.HTTPClient = pauth.DefaultClient()

	}
	return mdsv2alpha1.NewAPIClient(mdsv2Config)
<<<<<<< HEAD
}

func (r *PreRun) validateToken(cmd *cobra.Command, ctx *DynamicContext) error {
	// validate token (not expired)
	var authToken string
	if ctx != nil {
		authToken = ctx.State.AuthToken
	}
	var claims map[string]interface{}
	token, err := jwt.ParseSigned(authToken)
	if err != nil {
		return r.updateToken(new(ccloud.InvalidTokenError), ctx)
	}
	if err := token.UnsafeClaimsWithoutVerification(&claims); err != nil {
		return r.updateToken(err, ctx)
	}
	exp, ok := claims["exp"].(float64)
	if !ok {
		return r.updateToken(errors.New(errors.MalformedJWTNoExprErrorMsg), ctx)
	}
	if float64(r.Clock.Now().Unix()) > exp {
		r.Logger.Debug("Token expired.")
		return r.updateToken(new(ccloud.ExpiredTokenError), ctx)
	}
	return nil
}

func (r *PreRun) updateToken(tokenError error, ctx *DynamicContext) error {
	if ctx == nil {
		r.Logger.Debug("Dynamic context is nil. Cannot attempt to update auth token.")
		return tokenError
	}
	r.Logger.Debug("Updating auth token")
	token, err := r.getNewAuthToken(ctx)
	if err != nil || token == "" {
		r.Logger.Debug("Failed to update auth token")
		return tokenError
	}
	r.Logger.Debug("Successfully update auth token")
	err = ctx.UpdateAuthToken(token)
	if err != nil {
		return tokenError
	}
	return nil
}

func (r *PreRun) getNewAuthToken(ctx *DynamicContext) (string, error) {
	var token string
	params := netrc.GetMatchingNetrcMachineParams{
		CLIName: r.CLIName,
		CtxName: ctx.Name,
	}
	var err error
	if r.CLIName == "ccloud" {
		client := ccloud.NewClient(&ccloud.Params{BaseURL: ctx.Platform.Server, HttpClient: ccloud.BaseClient, Logger: r.Logger, UserAgent: r.Version.UserAgent})
		token, _, err = r.NonInteractiveLoginHandler.GetCCloudTokenAndCredentialsFromNetrc(client, ctx.Platform.Server, params)
		if err != nil {
			return "", err
		}
	} else {
		mdsClientManager := pauth.MDSClientManagerImpl{}
		client, err := mdsClientManager.GetMDSClient(ctx.Context, ctx.Platform.CaCertPath, false, ctx.Platform.Server, r.Logger)
		if err != nil {
			return "", err
		}
		token, _, err = r.NonInteractiveLoginHandler.GetConfluentTokenAndCredentialsFromNetrc(client, params)
		if err != nil {
			return "", err
		}
	}
	return token, err
=======
>>>>>>> 62774e88
}<|MERGE_RESOLUTION|>--- conflicted
+++ resolved
@@ -34,7 +34,6 @@
 
 // PreRun is the standard PreRunner implementation
 type PreRun struct {
-<<<<<<< HEAD
 	Config                     *v3.Config
 	ConfigLoadingError         error
 	UpdateClient               update.Client
@@ -45,18 +44,7 @@
 	FlagResolver               FlagResolver
 	Version                    *version.Version
 	NonInteractiveLoginHandler pauth.NonInteractiveLoginHandler
-=======
-	Config             *v3.Config
-	ConfigLoadingError error
-	UpdateClient       update.Client
-	CLIName            string
-	Logger             *log.Logger
-	Analytics          analytics.Client
-	FlagResolver       FlagResolver
-	Version            *version.Version
-	JWTValidator       JWTValidator
-	UpdateTokenHandler pauth.UpdateTokenHandler
->>>>>>> 62774e88
+	JWTValidator               JWTValidator
 }
 
 type CLICommand struct {
@@ -108,21 +96,50 @@
 	}
 }
 
-func (r *PreRun) updateToken(tokenError error, context *v3.Context) error {
-	if context == nil {
-		r.Logger.Debug("Context is nil. Cannot attempt to update auth token.")
+func (r *PreRun) updateToken(tokenError error, ctx *DynamicContext) error {
+	if ctx == nil {
+		r.Logger.Debug("Dynamic context is nil. Cannot attempt to update auth token.")
 		return tokenError
 	}
-	var updateErr error
+	r.Logger.Debug("Updating auth token")
+	token, err := r.getNewAuthToken(ctx)
+	if err != nil || token == "" {
+		r.Logger.Debug("Failed to update auth token")
+		return tokenError
+	}
+	r.Logger.Debug("Successfully update auth token")
+	err = ctx.UpdateAuthToken(token)
+	if err != nil {
+		return tokenError
+	}
+	return nil
+}
+
+func (r *PreRun) getNewAuthToken(ctx *DynamicContext) (string, error) {
+	var token string
+	params := netrc.GetMatchingNetrcMachineParams{
+		CLIName: r.CLIName,
+		CtxName: ctx.Name,
+	}
+	var err error
 	if r.CLIName == "ccloud" {
-		updateErr = r.UpdateTokenHandler.UpdateCCloudAuthTokenUsingNetrcCredentials(context, r.Version.UserAgent, r.Logger)
+		client := ccloud.NewClient(&ccloud.Params{BaseURL: ctx.Platform.Server, HttpClient: ccloud.BaseClient, Logger: r.Logger, UserAgent: r.Version.UserAgent})
+		token, _, err = r.NonInteractiveLoginHandler.GetCCloudTokenAndCredentialsFromNetrc(client, ctx.Platform.Server, params)
+		if err != nil {
+			return "", err
+		}
 	} else {
-		updateErr = r.UpdateTokenHandler.UpdateConfluentAuthTokenUsingNetrcCredentials(context, r.Logger)
-	}
-	if updateErr == nil {
-		return nil
-	}
-	return tokenError
+		mdsClientManager := pauth.MDSClientManagerImpl{}
+		client, err := mdsClientManager.GetMDSClient(ctx.Context, ctx.Platform.CaCertPath, false, ctx.Platform.Server, r.Logger)
+		if err != nil {
+			return "", err
+		}
+		token, _, err = r.NonInteractiveLoginHandler.GetConfluentTokenAndCredentialsFromNetrc(client, params)
+		if err != nil {
+			return "", err
+		}
+	}
+	return token, err
 }
 
 func (a *AuthenticatedCLICommand) AuthToken() string {
@@ -190,7 +207,7 @@
 	h.Command.AddCommand(command)
 }
 
-// CanCompleteCommand returns whether or not the specified command can be completed. 
+// CanCompleteCommand returns whether or not the specified command can be completed.
 // If the prerunner of the command returns no error, true is returned,
 // and if an error is encountered, false is returned.
 func CanCompleteCommand(cmd *cobra.Command) bool {
@@ -514,78 +531,4 @@
 
 	}
 	return mdsv2alpha1.NewAPIClient(mdsv2Config)
-<<<<<<< HEAD
-}
-
-func (r *PreRun) validateToken(cmd *cobra.Command, ctx *DynamicContext) error {
-	// validate token (not expired)
-	var authToken string
-	if ctx != nil {
-		authToken = ctx.State.AuthToken
-	}
-	var claims map[string]interface{}
-	token, err := jwt.ParseSigned(authToken)
-	if err != nil {
-		return r.updateToken(new(ccloud.InvalidTokenError), ctx)
-	}
-	if err := token.UnsafeClaimsWithoutVerification(&claims); err != nil {
-		return r.updateToken(err, ctx)
-	}
-	exp, ok := claims["exp"].(float64)
-	if !ok {
-		return r.updateToken(errors.New(errors.MalformedJWTNoExprErrorMsg), ctx)
-	}
-	if float64(r.Clock.Now().Unix()) > exp {
-		r.Logger.Debug("Token expired.")
-		return r.updateToken(new(ccloud.ExpiredTokenError), ctx)
-	}
-	return nil
-}
-
-func (r *PreRun) updateToken(tokenError error, ctx *DynamicContext) error {
-	if ctx == nil {
-		r.Logger.Debug("Dynamic context is nil. Cannot attempt to update auth token.")
-		return tokenError
-	}
-	r.Logger.Debug("Updating auth token")
-	token, err := r.getNewAuthToken(ctx)
-	if err != nil || token == "" {
-		r.Logger.Debug("Failed to update auth token")
-		return tokenError
-	}
-	r.Logger.Debug("Successfully update auth token")
-	err = ctx.UpdateAuthToken(token)
-	if err != nil {
-		return tokenError
-	}
-	return nil
-}
-
-func (r *PreRun) getNewAuthToken(ctx *DynamicContext) (string, error) {
-	var token string
-	params := netrc.GetMatchingNetrcMachineParams{
-		CLIName: r.CLIName,
-		CtxName: ctx.Name,
-	}
-	var err error
-	if r.CLIName == "ccloud" {
-		client := ccloud.NewClient(&ccloud.Params{BaseURL: ctx.Platform.Server, HttpClient: ccloud.BaseClient, Logger: r.Logger, UserAgent: r.Version.UserAgent})
-		token, _, err = r.NonInteractiveLoginHandler.GetCCloudTokenAndCredentialsFromNetrc(client, ctx.Platform.Server, params)
-		if err != nil {
-			return "", err
-		}
-	} else {
-		mdsClientManager := pauth.MDSClientManagerImpl{}
-		client, err := mdsClientManager.GetMDSClient(ctx.Context, ctx.Platform.CaCertPath, false, ctx.Platform.Server, r.Logger)
-		if err != nil {
-			return "", err
-		}
-		token, _, err = r.NonInteractiveLoginHandler.GetConfluentTokenAndCredentialsFromNetrc(client, params)
-		if err != nil {
-			return "", err
-		}
-	}
-	return token, err
-=======
->>>>>>> 62774e88
 }