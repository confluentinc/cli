package cmd

import (
	"context"
	"fmt"
	"net/http"
	"net/url"
	"os"
	"strings"

	"github.com/spf13/cobra"
	"github.com/spf13/pflag"

	ccloudv1 "github.com/confluentinc/ccloud-sdk-go-v1-public"
	"github.com/confluentinc/kafka-rest-sdk-go/kafkarestv3"
	mds "github.com/confluentinc/mds-sdk-go-public/mdsv1"
	"github.com/confluentinc/mds-sdk-go-public/mdsv2alpha1"

	pauth "github.com/confluentinc/cli/internal/pkg/auth"
	"github.com/confluentinc/cli/internal/pkg/ccloudv2"
	v1 "github.com/confluentinc/cli/internal/pkg/config/v1"
	dynamicconfig "github.com/confluentinc/cli/internal/pkg/dynamic-config"
	"github.com/confluentinc/cli/internal/pkg/errors"
	"github.com/confluentinc/cli/internal/pkg/featureflags"
	"github.com/confluentinc/cli/internal/pkg/form"
	"github.com/confluentinc/cli/internal/pkg/hub"
	"github.com/confluentinc/cli/internal/pkg/log"
	"github.com/confluentinc/cli/internal/pkg/netrc"
	"github.com/confluentinc/cli/internal/pkg/output"
	"github.com/confluentinc/cli/internal/pkg/update"
	"github.com/confluentinc/cli/internal/pkg/utils"
	"github.com/confluentinc/cli/internal/pkg/version"
	testserver "github.com/confluentinc/cli/test/test-server"
)

// PreRun is a helper class for automatically setting up Cobra PersistentPreRun commands
type PreRunner interface {
	Anonymous(command *CLICommand, willAuthenticate bool) func(*cobra.Command, []string) error
	Authenticated(command *AuthenticatedCLICommand) func(*cobra.Command, []string) error
	AuthenticatedWithMDS(command *AuthenticatedCLICommand) func(*cobra.Command, []string) error
	HasAPIKey(command *HasAPIKeyCLICommand) func(*cobra.Command, []string) error
	InitializeOnPremKafkaRest(command *AuthenticatedCLICommand) func(*cobra.Command, []string) error
	ParseFlagsIntoContext(command *AuthenticatedCLICommand) func(*cobra.Command, []string) error
	AnonymousParseFlagsIntoContext(command *CLICommand) func(*cobra.Command, []string) error
}

// PreRun is the standard PreRunner implementation
type PreRun struct {
	Config                  *v1.Config
	UpdateClient            update.Client
	FlagResolver            FlagResolver
	Version                 *version.Version
	CCloudClientFactory     pauth.CCloudClientFactory
	MDSClientManager        pauth.MDSClientManager
	LoginCredentialsManager pauth.LoginCredentialsManager
	AuthTokenHandler        pauth.AuthTokenHandler
	JWTValidator            JWTValidator
}

type CLICommand struct {
	*cobra.Command
	Config    *dynamicconfig.DynamicConfig
	Version   *version.Version
	prerunner PreRunner
}

type KafkaRESTProvider func() (*KafkaREST, error)

type AuthenticatedCLICommand struct {
	*CLICommand
<<<<<<< HEAD
	Client            *ccloudv1.Client
	V2Client          *ccloudv2.Client
	MDSClient         *mds.APIClient
	MDSv2Client       *mdsv2alpha1.APIClient
	HubClient         *hub.Client
	KafkaRESTProvider *KafkaRESTProvider
	metricsClient     *ccloudv2.MetricsClient
	Context           *dynamicconfig.DynamicContext
	State             *v1.ContextState
=======
	Client             *ccloudv1.Client
	V2Client           *ccloudv2.Client
	MDSClient          *mds.APIClient
	MDSv2Client        *mdsv2alpha1.APIClient
	KafkaRESTProvider  *KafkaRESTProvider
	flinkGatewayClient *ccloudv2.FlinkGatewayClient
	metricsClient      *ccloudv2.MetricsClient
	Context            *dynamicconfig.DynamicContext
	State              *v1.ContextState
>>>>>>> 17152475
}

type HasAPIKeyCLICommand struct {
	*CLICommand
}

func NewAuthenticatedCLICommand(cmd *cobra.Command, prerunner PreRunner) *AuthenticatedCLICommand {
	c := &AuthenticatedCLICommand{CLICommand: NewCLICommand(cmd, prerunner)}
	cmd.PersistentPreRunE = Chain(prerunner.Authenticated(c), prerunner.ParseFlagsIntoContext(c))
	c.Command = cmd
	return c
}

func NewAuthenticatedWithMDSCLICommand(cmd *cobra.Command, prerunner PreRunner) *AuthenticatedCLICommand {
	c := &AuthenticatedCLICommand{CLICommand: NewCLICommand(cmd, prerunner)}
	cmd.PersistentPreRunE = Chain(prerunner.AuthenticatedWithMDS(c), prerunner.ParseFlagsIntoContext(c))
	c.Command = cmd
	return c
}

func NewHasAPIKeyCLICommand(cmd *cobra.Command, prerunner PreRunner) *HasAPIKeyCLICommand {
	c := &HasAPIKeyCLICommand{CLICommand: NewCLICommand(cmd, prerunner)}
	cmd.PersistentPreRunE = prerunner.HasAPIKey(c)
	c.Command = cmd
	return c
}

func NewAnonymousCLICommand(cmd *cobra.Command, prerunner PreRunner) *CLICommand {
	c := NewCLICommand(cmd, prerunner)
	cmd.PersistentPreRunE = Chain(prerunner.Anonymous(c, false), prerunner.AnonymousParseFlagsIntoContext(c))
	c.Command = cmd
	return c
}

func NewCLICommand(cmd *cobra.Command, prerunner PreRunner) *CLICommand {
	return &CLICommand{
		Config:    &dynamicconfig.DynamicConfig{},
		Command:   cmd,
		prerunner: prerunner,
	}
}

func (c *AuthenticatedCLICommand) GetKafkaREST() (*KafkaREST, error) {
	return (*c.KafkaRESTProvider)()
}

func (c *AuthenticatedCLICommand) GetFlinkGatewayClient() (*ccloudv2.FlinkGatewayClient, error) {
	ctx := c.Config.Context()

	if c.flinkGatewayClient == nil {
		computePoolId := ctx.GetCurrentFlinkComputePool()
		if computePoolId == "" {
			return nil, errors.NewErrorWithSuggestions("no compute pool selected", "Select a compute pool with `confluent flink compute-pool use` or `--compute-pool`.")
		}

		computePool, err := c.V2Client.DescribeFlinkComputePool(computePoolId, ctx.GetCurrentEnvironment())
		if err != nil {
			return nil, err
		}

		u, err := url.Parse(computePool.Spec.GetHttpEndpoint())
		if err != nil {
			return nil, err
		}
		u.Path = ""

		unsafeTrace, err := c.Command.Flags().GetBool("unsafe-trace")
		if err != nil {
			return nil, err
		}

		c.flinkGatewayClient = ccloudv2.NewFlinkGatewayClient(u.String(), c.Version.UserAgent, unsafeTrace, ctx.GetAuthToken())
	}

	return c.flinkGatewayClient, nil
}

func (c *AuthenticatedCLICommand) GetMetricsClient() (*ccloudv2.MetricsClient, error) {
	ctx := c.Config.Context()

	if c.metricsClient == nil {
		url := "https://api.telemetry.confluent.cloud"
		if c.Config.IsTest {
			url = testserver.TestV2CloudUrl.String()
		} else if strings.Contains(ctx.GetPlatformServer(), "devel") {
			url = "https://devel-sandbox-api.telemetry.aws.confluent.cloud"
		} else if strings.Contains(ctx.GetPlatformServer(), "stag") {
			url = "https://stag-sandbox-api.telemetry.aws.confluent.cloud"
		}

		unsafeTrace, err := c.Command.Flags().GetBool("unsafe-trace")
		if err != nil {
			return nil, err
		}

		authToken, err := pauth.GetJwtTokenForV2Client(ctx.GetState(), ctx.GetPlatformServer())
		if err != nil {
			return nil, err
		}

		c.metricsClient = ccloudv2.NewMetricsClient(url, c.Version.UserAgent, unsafeTrace, authToken)
	}

	return c.metricsClient, nil
}

func (c *AuthenticatedCLICommand) AuthToken() string {
	return c.Context.GetAuthToken()
}

func (h *HasAPIKeyCLICommand) AddCommand(cmd *cobra.Command) {
	cmd.PersistentPreRunE = h.PersistentPreRunE
	h.Command.AddCommand(cmd)
}

// Anonymous provides PreRun operations for commands that may be run without a logged-in user
func (r *PreRun) Anonymous(command *CLICommand, willAuthenticate bool) func(*cobra.Command, []string) error {
	return func(cmd *cobra.Command, args []string) error {
		// Wait for a potential auto-login in the Authenticated PreRun function before checking run requirements.
		if !willAuthenticate {
			if err := ErrIfMissingRunRequirement(cmd, r.Config); err != nil {
				return err
			}
		}

		if err := command.Config.InitDynamicConfig(cmd, r.Config); err != nil {
			return err
		}
		// check Feature Flag "cli.disable" for commands run from cloud context (except for on-prem login)
		// check for commands that require cloud auth (since cloud context might not be active until auto-login)
		// check for cloud login (since it is not executed from cloud context)
		if (!isOnPremLoginCmd(command, r.Config.IsTest) && r.Config.IsCloudLogin()) || CommandRequiresCloudAuth(command.Command, command.Config.Config) || isCloudLoginCmd(command, r.Config.IsTest) {
			if err := checkCliDisable(command, r.Config); err != nil {
				return err
			}
			// announcement and deprecation check, print out msg
			ctx := dynamicconfig.NewDynamicContext(r.Config.Context(), nil, nil)
			featureflags.PrintAnnouncements(featureflags.Announcements, ctx, cmd)
			featureflags.PrintAnnouncements(featureflags.DeprecationNotices, ctx, cmd)
		}

		verbosity, err := cmd.Flags().GetCount("verbose")
		if err != nil {
			return err
		}
		unsafeTrace, err := cmd.Flags().GetBool("unsafe-trace")
		if err != nil {
			return err
		}
		if unsafeTrace {
			verbosity = int(log.TRACE)
		}
		log.CliLogger.SetVerbosity(verbosity)
		log.CliLogger.Flush()

		command.Version = r.Version
		r.notifyIfUpdateAvailable(cmd, command.Version.Version)
		r.warnIfConfluentLocal(cmd)

		LabelRequiredFlags(cmd)

		return nil
	}
}

func checkCliDisable(cmd *CLICommand, cfg *v1.Config) error {
	ldDisableJson := featureflags.Manager.JsonVariation("cli.disable", cmd.Config.Context(), v1.CliLaunchDarklyClient, true, nil)
	ldDisable, ok := ldDisableJson.(map[string]any)
	if !ok {
		return nil
	}
	errMsg, errMsgOk := ldDisable["error_msg"].(string)
	if errMsgOk && errMsg != "" {
		allowUpdate, allowUpdateOk := ldDisable["allow_update"].(bool)
		if !(cmd.CommandPath() == "confluent update" && allowUpdateOk && allowUpdate) {
			// in case a user is trying to run an on-prem command from a cloud context (should not see LD msg)
			if err := ErrIfMissingRunRequirement(cmd.Command, cfg); err != nil && err == v1.RequireOnPremLoginErr {
				return err
			}
			suggestionsMsg, _ := ldDisable["suggestions_msg"].(string)
			return errors.NewErrorWithSuggestions(errMsg, suggestionsMsg)
		}
	}
	return nil
}

func isOnPremLoginCmd(command *CLICommand, isTest bool) bool {
	if command.CommandPath() != "confluent login" {
		return false
	}
	mdsEnvUrl := pauth.GetEnvWithFallback(pauth.ConfluentPlatformMDSURL, pauth.DeprecatedConfluentPlatformMDSURL)
	url, _ := command.Flags().GetString("url")
	return (url == "" && mdsEnvUrl != "") || !ccloudv2.IsCCloudURL(url, isTest)
}

func isCloudLoginCmd(command *CLICommand, isTest bool) bool {
	if command.CommandPath() != "confluent login" {
		return false
	}
	mdsEnvUrl := pauth.GetEnvWithFallback(pauth.ConfluentPlatformMDSURL, pauth.DeprecatedConfluentPlatformMDSURL)
	url, _ := command.Flags().GetString("url")
	return (url == "" && mdsEnvUrl == "") || ccloudv2.IsCCloudURL(url, isTest)
}

func LabelRequiredFlags(cmd *cobra.Command) {
	cmd.Flags().VisitAll(func(flag *pflag.Flag) {
		if IsFlagRequired(flag) {
			flag.Usage = "REQUIRED: " + flag.Usage
		}
	})
}

func IsFlagRequired(flag *pflag.Flag) bool {
	annotations := flag.Annotations[cobra.BashCompOneRequiredFlag]
	return len(annotations) == 1 && annotations[0] == "true"
}

// Authenticated provides PreRun operations for commands that require a logged-in Confluent Cloud user.
func (r *PreRun) Authenticated(command *AuthenticatedCLICommand) func(*cobra.Command, []string) error {
	return func(cmd *cobra.Command, args []string) error {
		if err := r.Anonymous(command.CLICommand, true)(cmd, args); err != nil {
			return err
		}

		if err := r.Config.DecryptContextStates(); err != nil {
			return err
		}

		setContextErr := r.setAuthenticatedContext(command)
		if setContextErr != nil {
			if _, ok := setContextErr.(*errors.NotLoggedInError); ok {
				var netrcMachineName string
				if ctx := command.Config.Context(); ctx != nil {
					netrcMachineName = ctx.GetNetrcMachineName()
				}

				if err := r.ccloudAutoLogin(netrcMachineName); err != nil {
					log.CliLogger.Debugf("Auto login failed: %v", err)
				} else {
					setContextErr = r.setAuthenticatedContext(command)
				}
			} else {
				return setContextErr
			}
		}

		// Even if there was an error while setting the context, notify the user about any unmet run requirements first.
		if err := ErrIfMissingRunRequirement(cmd, r.Config); err != nil {
			return err
		}

		if setContextErr != nil {
			return setContextErr
		}

		unsafeTrace, err := cmd.Flags().GetBool("unsafe-trace")
		if err != nil {
			return err
		}

		if tokenErr := r.ValidateToken(command.Config); tokenErr != nil {
			if err := r.updateToken(tokenErr, command.Config.Context(), unsafeTrace); err != nil {
				return err
			}
		}

		if err := r.setV2Clients(command); err != nil {
			return err
		}

		if err := r.setCCloudClient(command); err != nil {
			return err
		}

		return nil
	}
}

func (r *PreRun) ParseFlagsIntoContext(command *AuthenticatedCLICommand) func(*cobra.Command, []string) error {
	return func(cmd *cobra.Command, args []string) error {
		ctx := command.Context
		return ctx.ParseFlagsIntoContext(cmd, command.Client)
	}
}

func (r *PreRun) AnonymousParseFlagsIntoContext(command *CLICommand) func(*cobra.Command, []string) error {
	return func(cmd *cobra.Command, args []string) error {
		return command.Config.Context().ParseFlagsIntoContext(cmd, nil)
	}
}

func (r *PreRun) setAuthenticatedContext(cliCommand *AuthenticatedCLICommand) error {
	ctx := cliCommand.Config.Context()
	if ctx == nil {
		return new(errors.NotLoggedInError)
	}
	cliCommand.Context = ctx

	state, err := ctx.AuthenticatedState()
	if err != nil {
		return err
	}
	cliCommand.State = state

	return nil
}

func (r *PreRun) ccloudAutoLogin(netrcMachineName string) error {
	manager := pauth.NewLoginOrganizationManagerImpl()
	organizationId := pauth.GetLoginOrganization(
		manager.GetLoginOrganizationFromConfigurationFile(r.Config),
		manager.GetLoginOrganizationFromEnvironmentVariable(),
	)

	url := pauth.CCloudURL
	if ctxUrl := r.Config.Context().GetPlatformServer(); ctxUrl != "" {
		url = ctxUrl
	}

	credentials, err := r.getCCloudCredentials(netrcMachineName, url, organizationId)
	if err != nil {
		return err
	}

	if credentials == nil || credentials.AuthToken == "" {
		log.CliLogger.Debug("Non-interactive login failed: no credentials")
		return nil
	}

	client := r.CCloudClientFactory.JwtHTTPClientFactory(context.Background(), credentials.AuthToken, url)
	currentEnv, currentOrg, err := pauth.PersistCCloudCredentialsToConfig(r.Config, client, url, credentials, false)
	if err != nil {
		return err
	}

	log.CliLogger.Debug(errors.AutoLoginMsg)
	log.CliLogger.Debugf(errors.LoggedInAsMsgWithOrg, credentials.Username, currentOrg.ResourceId, currentOrg.Name)
	log.CliLogger.Debugf(errors.LoggedInUsingEnvMsg, currentEnv)

	return nil
}

func (r *PreRun) getCCloudCredentials(netrcMachineName, url, orgResourceId string) (*pauth.Credentials, error) {
	filterParams := netrc.NetrcMachineParams{
		Name:    netrcMachineName,
		IsCloud: true,
		URL:     url,
	}
	credentials, err := pauth.GetLoginCredentials(
		r.LoginCredentialsManager.GetCloudCredentialsFromEnvVar(orgResourceId),
		r.LoginCredentialsManager.GetCredentialsFromKeychain(r.Config, true, filterParams.Name, url),
		r.LoginCredentialsManager.GetPrerunCredentialsFromConfig(r.Config),
		r.LoginCredentialsManager.GetCredentialsFromNetrc(filterParams),
		r.LoginCredentialsManager.GetCredentialsFromConfig(r.Config, filterParams),
	)
	if err != nil {
		log.CliLogger.Debugf("Auto-login failed to get credentials: %v", err)
		return nil, err
	}

	token, refreshToken, err := r.AuthTokenHandler.GetCCloudTokens(r.CCloudClientFactory, url, credentials, false, orgResourceId)
	if err != nil {
		return nil, err
	}
	credentials.AuthToken = token
	credentials.AuthRefreshToken = refreshToken

	return credentials, nil
}

func (r *PreRun) setCCloudClient(c *AuthenticatedCLICommand) error {
	ctx := c.Config.Context()

	ccloudClient, err := r.createCCloudClient(ctx, c.Version)
	if err != nil {
		return err
	}
	c.Client = ccloudClient
	c.Context.Client = ccloudClient
	c.Config.Client = ccloudClient

	unsafeTrace, err := c.Flags().GetBool("unsafe-trace")
	if err != nil {
		return err
	}

	c.MDSv2Client = r.createMDSv2Client(ctx, c.Version, unsafeTrace)

	provider := (KafkaRESTProvider)(func() (*KafkaREST, error) {
		ctx := c.Config.Context()

		restEndpoint, lkc, err := getKafkaRestEndpoint(ctx)
		if err != nil {
			return nil, err
		}
		environmentId, err := c.Context.EnvironmentId()
		if err != nil {
			return nil, err
		}
		cluster, httpResp, err := c.V2Client.DescribeKafkaCluster(lkc, environmentId)
		if err != nil {
			return nil, errors.CatchKafkaNotFoundError(err, lkc, httpResp)
		}
		if cluster.Status.Phase == ccloudv2.StatusProvisioning {
			return nil, errors.Errorf(errors.KafkaRestProvisioningErrorMsg, lkc)
		}
		if restEndpoint != "" {
			state, err := ctx.AuthenticatedState()
			if err != nil {
				return nil, err
			}

			bearerToken, err := pauth.GetBearerToken(state, ctx.Platform.Server, lkc)
			if err != nil {
				return nil, err
			}

			kafkaRest := &KafkaREST{
				Context:     context.WithValue(context.Background(), kafkarestv3.ContextAccessToken, bearerToken),
				CloudClient: ccloudv2.NewKafkaRestClient(restEndpoint, r.Version.UserAgent, unsafeTrace, bearerToken),
				Client:      createKafkaRESTClient(restEndpoint, unsafeTrace),
			}

			return kafkaRest, nil
		}
		return nil, nil
	})
	c.KafkaRESTProvider = &provider
	return nil
}

func (r *PreRun) setV2Clients(c *AuthenticatedCLICommand) error {
	unsafeTrace, err := c.Flags().GetBool("unsafe-trace")
	if err != nil {
		return err
	}

	v2Client := c.Config.GetCloudClientV2(unsafeTrace)
	c.V2Client = v2Client
	c.Context.V2Client = v2Client
	c.Config.V2Client = v2Client

	return nil
}

func (c *AuthenticatedCLICommand) InitializeHubClient() error {
	unsafeTrace, err := c.Flags().GetBool("unsafe-trace")
	if err != nil {
		return err
	}

	c.HubClient = hub.NewClient(c.Config.IsTest, unsafeTrace)
	return nil
}

func getKafkaRestEndpoint(ctx *dynamicconfig.DynamicContext) (string, string, error) {
	config, err := ctx.GetKafkaClusterForCommand()
	if err != nil {
		return "", "", err
	}

	return config.RestEndpoint, config.ID, err
}

func (r *PreRun) createCCloudClient(ctx *dynamicconfig.DynamicContext, ver *version.Version) (*ccloudv1.Client, error) {
	var baseURL string
	var authToken string
	var userAgent string
	if ctx != nil {
		baseURL = ctx.Platform.Server
		state, err := ctx.AuthenticatedState()
		if err != nil {
			return nil, err
		}
		authToken = state.AuthToken
		userAgent = ver.UserAgent
	}

	params := &ccloudv1.Params{
		BaseURL:   baseURL,
		Logger:    log.CliLogger,
		UserAgent: userAgent,
	}

	return ccloudv1.NewClientWithJWT(context.Background(), authToken, params), nil
}

// Authenticated provides PreRun operations for commands that require a logged-in MDS user.
func (r *PreRun) AuthenticatedWithMDS(command *AuthenticatedCLICommand) func(*cobra.Command, []string) error {
	return func(cmd *cobra.Command, args []string) error {
		if err := r.Anonymous(command.CLICommand, true)(cmd, args); err != nil {
			return err
		}

		if err := r.Config.DecryptContextStates(); err != nil {
			return err
		}

		setContextErr := r.setAuthenticatedWithMDSContext(command)
		if setContextErr != nil {
			if _, ok := setContextErr.(*errors.NotLoggedInError); ok {
				var netrcMachineName string
				if ctx := command.Config.Context(); ctx != nil {
					netrcMachineName = ctx.GetNetrcMachineName()
				}

				if err := r.confluentAutoLogin(cmd, netrcMachineName); err != nil {
					log.CliLogger.Debugf("Auto login failed: %v", err)
				} else {
					setContextErr = r.setAuthenticatedWithMDSContext(command)
				}
			} else {
				return setContextErr
			}
		}

		// Even if there was an error while setting the context, notify the user about any unmet run requirements first.
		if err := ErrIfMissingRunRequirement(cmd, r.Config); err != nil {
			return err
		}

		if setContextErr != nil {
			return setContextErr
		}

		unsafeTrace, err := cmd.Flags().GetBool("unsafe-trace")
		if err != nil {
			return err
		}

		if tokenErr := r.ValidateToken(command.Config); tokenErr != nil {
			if err := r.updateToken(tokenErr, command.Config.Context(), unsafeTrace); err != nil {
				return err
			}
		}

		return nil
	}
}

func (r *PreRun) setAuthenticatedWithMDSContext(cliCommand *AuthenticatedCLICommand) error {
	ctx := cliCommand.Config.Context()
	if ctx == nil || !ctx.HasBasicMDSLogin() {
		return new(errors.NotLoggedInError)
	}
	cliCommand.Context = ctx
	cliCommand.State = ctx.State

	unsafeTrace, err := cliCommand.Flags().GetBool("unsafe-trace")
	if err != nil {
		return err
	}

	r.setConfluentClient(cliCommand, unsafeTrace)
	return nil
}

func (r *PreRun) confluentAutoLogin(cmd *cobra.Command, netrcMachineName string) error {
	token, credentials, err := r.getConfluentTokenAndCredentials(cmd, netrcMachineName)
	if err != nil {
		return err
	}
	if token == "" || credentials == nil {
		log.CliLogger.Debug("Non-interactive login failed: no credentials")
		return nil
	}
	err = pauth.PersistConfluentLoginToConfig(r.Config, credentials, credentials.PrerunLoginURL, token, credentials.PrerunLoginCaCertPath, false, false)
	if err != nil {
		return err
	}
	log.CliLogger.Debug(errors.AutoLoginMsg)
	log.CliLogger.Debugf(errors.LoggedInAsMsg, credentials.Username)
	return nil
}

func (r *PreRun) getConfluentTokenAndCredentials(cmd *cobra.Command, netrcMachineName string) (string, *pauth.Credentials, error) {
	filterParams := netrc.NetrcMachineParams{
		Name:    netrcMachineName,
		IsCloud: false,
	}

	credentials, err := pauth.GetLoginCredentials(
		r.LoginCredentialsManager.GetOnPremPrerunCredentialsFromEnvVar(),
		r.LoginCredentialsManager.GetOnPremPrerunCredentialsFromNetrc(cmd, filterParams),
	)
	if err != nil {
		return "", nil, err
	}

	unsafeTrace, err := cmd.Flags().GetBool("unsafe-trace")
	if err != nil {
		return "", nil, err
	}

	client, err := r.MDSClientManager.GetMDSClient(credentials.PrerunLoginURL, credentials.PrerunLoginCaCertPath, unsafeTrace)
	if err != nil {
		return "", nil, err
	}
	token, err := r.AuthTokenHandler.GetConfluentToken(client, credentials)
	if err != nil {
		return "", nil, err
	}

	return token, credentials, err
}

func (r *PreRun) setConfluentClient(cliCmd *AuthenticatedCLICommand, unsafeTrace bool) {
	ctx := cliCmd.Config.Context()
	cliCmd.MDSClient = r.createMDSClient(ctx, cliCmd.Version, unsafeTrace)
}

func (r *PreRun) createMDSClient(ctx *dynamicconfig.DynamicContext, ver *version.Version, unsafeTrace bool) *mds.APIClient {
	mdsConfig := mds.NewConfiguration()
	mdsConfig.HTTPClient = utils.DefaultClient()
	mdsConfig.Debug = unsafeTrace
	if ctx == nil {
		return mds.NewAPIClient(mdsConfig)
	}
	mdsConfig.BasePath = ctx.Platform.Server
	mdsConfig.UserAgent = ver.UserAgent
	if ctx.Platform.CaCertPath == "" {
		return mds.NewAPIClient(mdsConfig)
	}
	caCertPath := ctx.Platform.CaCertPath
	// Try to load certs. On failure, warn, but don't error out because this may be an auth command, so there may
	// be a --ca-cert-path flag on the cmd line that'll fix whatever issue there is with the cert file in the config
	client, err := utils.SelfSignedCertClientFromPath(caCertPath)
	if err != nil {
		log.CliLogger.Warnf("Unable to load certificate from %s. %s. Resulting SSL errors will be fixed by logging in with the --ca-cert-path flag.", caCertPath, err.Error())
	} else {
		mdsConfig.HTTPClient = client
	}
	return mds.NewAPIClient(mdsConfig)
}

// InitializeOnPremKafkaRest provides PreRun operations for on-prem commands that require a Kafka REST Proxy client. (ccloud RP commands use Authenticated prerun)
// Initializes a default KafkaRestClient
func (r *PreRun) InitializeOnPremKafkaRest(command *AuthenticatedCLICommand) func(*cobra.Command, []string) error {
	return func(cmd *cobra.Command, args []string) error {
		// pass mds token as bearer token otherwise use http basic auth
		// no error means user is logged in with mds and has valid token; on an error we try http basic auth since mds is not needed for RP commands
		err := r.AuthenticatedWithMDS(command)(cmd, args)
		useMdsToken := err == nil

		provider := (KafkaRESTProvider)(func() (*KafkaREST, error) {
			cfg := kafkarestv3.NewConfiguration()

			unsafeTrace, err := cmd.Flags().GetBool("unsafe-trace")
			if err != nil {
				return nil, err
			}
			cfg.Debug = unsafeTrace

			restFlags, err := resolveOnPremKafkaRestFlags(cmd)
			if err != nil {
				return nil, err
			}
			cfg.HTTPClient, err = createOnPremKafkaRestClient(command.Context, restFlags.caCertPath, restFlags.clientCertPath, restFlags.clientKeyPath, log.CliLogger)
			if err != nil {
				return nil, err
			}
			client := kafkarestv3.NewAPIClient(cfg)
			if restFlags.noAuth || restFlags.clientCertPath != "" { // credentials not needed for mTLS auth
				return &KafkaREST{
					Client:  client,
					Context: context.Background(),
				}, nil
			}
			var restContext context.Context
			if useMdsToken && !restFlags.prompt {
				log.CliLogger.Debug("found mds token to use as bearer")
				restContext = context.WithValue(context.Background(), kafkarestv3.ContextAccessToken, command.AuthToken())
			} else { // no mds token, then prompt for basic auth creds
				if !restFlags.prompt {
					output.Println(errors.MDSTokenNotFoundMsg)
				}
				f := form.New(
					form.Field{ID: "username", Prompt: "Username"},
					form.Field{ID: "password", Prompt: "Password", IsHidden: true},
				)
				if err := f.Prompt(form.NewPrompt(os.Stdin)); err != nil {
					return nil, err
				}
				restContext = context.WithValue(context.Background(), kafkarestv3.ContextBasicAuth, kafkarestv3.BasicAuth{UserName: f.Responses["username"].(string), Password: f.Responses["password"].(string)})
			}
			return &KafkaREST{
				Client:  client,
				Context: restContext,
			}, nil
		})
		command.KafkaRESTProvider = &provider
		return nil
	}
}

type onPremKafkaRestFlagValues struct {
	url            string
	caCertPath     string
	clientCertPath string
	clientKeyPath  string
	noAuth         bool
	prompt         bool
}

func resolveOnPremKafkaRestFlags(cmd *cobra.Command) (*onPremKafkaRestFlagValues, error) {
	url, _ := cmd.Flags().GetString("url")
	caCertPath, _ := cmd.Flags().GetString("ca-cert-path")
	clientCertPath, _ := cmd.Flags().GetString("client-cert-path")
	clientKeyPath, _ := cmd.Flags().GetString("client-key-path")
	noAuthentication, _ := cmd.Flags().GetBool("no-authentication")
	prompt, _ := cmd.Flags().GetBool("prompt")

	if (clientCertPath == "") != (clientKeyPath == "") {
		return nil, errors.New(errors.NeedClientCertAndKeyPathsErrorMsg)
	}

	values := &onPremKafkaRestFlagValues{
		url:            url,
		caCertPath:     caCertPath,
		clientCertPath: clientCertPath,
		clientKeyPath:  clientKeyPath,
		noAuth:         noAuthentication,
		prompt:         prompt,
	}

	return values, nil
}

func createOnPremKafkaRestClient(ctx *dynamicconfig.DynamicContext, caCertPath string, clientCertPath string, clientKeyPath string, logger *log.Logger) (*http.Client, error) {
	if caCertPath == "" {
		caCertPath = pauth.GetEnvWithFallback(pauth.ConfluentPlatformCACertPath, pauth.DeprecatedConfluentPlatformCACertPath)
		logger.Debugf("Found CA cert path: %s", caCertPath)
	}
	// use cert path flag or env var if it was passed
	if caCertPath != "" {
		client, err := utils.CustomCAAndClientCertClient(caCertPath, clientCertPath, clientKeyPath)
		if err != nil {
			return nil, err
		}
		return client, nil
		// use cert path from config if available
	} else if ctx != nil && ctx.Context != nil && ctx.Context.Platform != nil && ctx.Context.Platform.CaCertPath != "" { // if no cert-path flag is specified, use the cert path from the config
		client, err := utils.CustomCAAndClientCertClient(ctx.Context.Platform.CaCertPath, clientCertPath, clientKeyPath)
		if err != nil {
			return nil, err
		}
		return client, nil
	} else if clientCertPath != "" && clientKeyPath != "" {
		client, err := utils.CustomCAAndClientCertClient("", clientCertPath, clientKeyPath)
		if err != nil {
			return nil, err
		}
		return client, nil
	}
	return utils.DefaultClient(), nil
}

// HasAPIKey provides PreRun operations for commands that require an API key.
func (r *PreRun) HasAPIKey(command *HasAPIKeyCLICommand) func(*cobra.Command, []string) error {
	return func(cmd *cobra.Command, args []string) error {
		if err := r.Anonymous(command.CLICommand, false)(cmd, args); err != nil {
			return err
		}

		if err := r.Config.DecryptContextStates(); err != nil {
			return err
		}

		ctx := command.Config.Context()
		if ctx == nil {
			return new(errors.NotLoggedInError)
		}

		var clusterId string
		switch ctx.Credential.CredentialType {
		case v1.APIKey:
			if cmd.Flags().Changed("cluster") {
				output.ErrPrintln("WARNING: The `--cluster` flag is ignored when using API key credentials.")
			}
			if cmd.Flags().Changed("environment") {
				output.ErrPrintln("WARNING: The `--environment` flag is ignored when using API key credentials.")
			}
			clusterId = r.getClusterIdForAPIKeyCredential(ctx)
		case v1.Username:
			unsafeTrace, err := cmd.Flags().GetBool("unsafe-trace")
			if err != nil {
				return err
			}

			if tokenErr := r.ValidateToken(command.Config); tokenErr != nil {
				if err := r.updateToken(tokenErr, command.Config.Context(), unsafeTrace); err != nil {
					return err
				}
			}

			client, err := r.createCCloudClient(ctx, command.Version)
			if err != nil {
				return err
			}
			v2Client := command.Config.GetCloudClientV2(unsafeTrace)

			ctx.Client = client
			command.Config.Client = client
			ctx.V2Client = v2Client
			command.Config.V2Client = v2Client

			if err := ctx.ParseFlagsIntoContext(cmd, command.Config.Client); err != nil {
				return err
			}

			cluster, err := ctx.GetKafkaClusterForCommand()
			if err != nil {
				return err
			}
			clusterId = cluster.ID

			key, secret, err := ctx.KeyAndSecretFlags(cmd)
			if err != nil {
				return err
			}
			if key != "" {
				cluster.APIKey = key
				if secret != "" {
					cluster.APIKeys[key] = &v1.APIKeyPair{Key: key, Secret: secret}
				} else if cluster.APIKeys[key] == nil {
					return errors.NewErrorWithSuggestions(
						fmt.Sprintf(errors.NoAPISecretStoredOrPassedErrorMsg, key, clusterId),
						fmt.Sprintf(errors.NoAPISecretStoredOrPassedSuggestions, key, clusterId))
				}
			}
		default:
			panic("Invalid Credential Type")
		}

		hasAPIKey, err := ctx.HasAPIKey(clusterId)
		if err != nil {
			return err
		}
		if !hasAPIKey {
			return &errors.UnspecifiedAPIKeyError{ClusterID: clusterId}
		}

		return nil
	}
}

func (r *PreRun) ValidateToken(config *dynamicconfig.DynamicConfig) error {
	if config == nil {
		return new(errors.NotLoggedInError)
	}
	ctx := config.Context()
	if ctx == nil {
		return new(errors.NotLoggedInError)
	}
	return r.JWTValidator.Validate(ctx.Context)
}

func (r *PreRun) updateToken(tokenErr error, ctx *dynamicconfig.DynamicContext, unsafeTrace bool) error {
	log.CliLogger.Debug("Updating auth tokens")
	token, refreshToken, err := r.getUpdatedAuthToken(ctx, unsafeTrace)
	if err != nil || token == "" {
		log.CliLogger.Debug("Failed to update auth tokens")
		_ = ctx.DeleteUserAuth()

		if _, ok := tokenErr.(*ccloudv1.InvalidTokenError); ok {
			tokenErr = new(ccloudv1.InvalidTokenError)
		}

		return tokenErr
	}

	log.CliLogger.Debug("Successfully updated auth tokens")
	return ctx.UpdateAuthTokens(token, refreshToken)
}

func (r *PreRun) getUpdatedAuthToken(ctx *dynamicconfig.DynamicContext, unsafeTrace bool) (string, string, error) {
	filterParams := netrc.NetrcMachineParams{
		IsCloud: r.Config.IsCloudLogin(),
		Name:    ctx.GetNetrcMachineName(),
	}
	credentials, err := pauth.GetLoginCredentials(
		r.LoginCredentialsManager.GetPrerunCredentialsFromConfig(ctx.Config),
		r.LoginCredentialsManager.GetCredentialsFromNetrc(filterParams),
		r.LoginCredentialsManager.GetCredentialsFromConfig(r.Config, filterParams),
	)
	if err != nil {
		return "", "", err
	}

	if r.Config.IsCloudLogin() {
		manager := pauth.NewLoginOrganizationManagerImpl()
		organizationId := pauth.GetLoginOrganization(
			manager.GetLoginOrganizationFromConfigurationFile(r.Config),
			manager.GetLoginOrganizationFromEnvironmentVariable(),
		)
		return r.AuthTokenHandler.GetCCloudTokens(r.CCloudClientFactory, ctx.Platform.Server, credentials, false, organizationId)
	} else {
		mdsClientManager := pauth.MDSClientManagerImpl{}
		client, err := mdsClientManager.GetMDSClient(ctx.Platform.Server, ctx.Platform.CaCertPath, unsafeTrace)
		if err != nil {
			return "", "", err
		}
		token, err := r.AuthTokenHandler.GetConfluentToken(client, credentials)
		return token, "", err
	}
}

// if API key credential then the context is initialized to be used for only one cluster, and cluster id can be obtained directly from the context config
func (r *PreRun) getClusterIdForAPIKeyCredential(ctx *dynamicconfig.DynamicContext) string {
	return ctx.KafkaClusterContext.GetActiveKafkaClusterId()
}

// notifyIfUpdateAvailable prints a message if an update is available
func (r *PreRun) notifyIfUpdateAvailable(cmd *cobra.Command, currentVersion string) {
	if !r.shouldCheckForUpdates(cmd) || r.Config.IsTest {
		return
	}

	latestMajorVersion, latestMinorVersion, err := r.UpdateClient.CheckForUpdates(version.CLIName, currentVersion, false)
	if err != nil {
		// This is a convenience helper to check-for-updates before arbitrary commands. Since the CLI supports running
		// in internet-less environments (e.g., local or on-prem deploys), swallow the error and log a warning.
		log.CliLogger.Warn(err)
		return
	}

	if latestMajorVersion != "" {
		if !strings.HasPrefix(latestMajorVersion, "v") {
			latestMajorVersion = "v" + latestMajorVersion
		}
		output.ErrPrintf(errors.NotifyMajorUpdateMsg, version.CLIName, currentVersion, latestMajorVersion, version.CLIName)
	}

	if latestMinorVersion != "" {
		if !strings.HasPrefix(latestMinorVersion, "v") {
			latestMinorVersion = "v" + latestMinorVersion
		}
		output.ErrPrintf(errors.NotifyMinorUpdateMsg, version.CLIName, currentVersion, latestMinorVersion, version.CLIName)
	}
}

func (r *PreRun) shouldCheckForUpdates(cmd *cobra.Command) bool {
	for _, subcommand := range []string{"prompt", "update"} {
		if strings.HasPrefix(cmd.CommandPath(), fmt.Sprintf("confluent %s", subcommand)) {
			return false
		}
	}

	return true
}

func (r *PreRun) warnIfConfluentLocal(cmd *cobra.Command) {
	if strings.HasPrefix(cmd.CommandPath(), "confluent local") {
		output.ErrPrintln("The local commands are intended for a single-node development environment only, NOT for production usage. See more: https://docs.confluent.io/current/cli/index.html")
		output.ErrPrintln("As of Confluent Platform 8.0, Java 8 is no longer supported.")
		output.ErrPrintln()
	}
}

func (r *PreRun) createMDSv2Client(ctx *dynamicconfig.DynamicContext, ver *version.Version, unsafeTrace bool) *mdsv2alpha1.APIClient {
	mdsv2Config := mdsv2alpha1.NewConfiguration()
	mdsv2Config.HTTPClient = utils.DefaultClient()
	mdsv2Config.Debug = unsafeTrace
	if ctx == nil {
		return mdsv2alpha1.NewAPIClient(mdsv2Config)
	}
	mdsv2Config.BasePath = ctx.Platform.Server + "/api/metadata/security/v2alpha1"
	mdsv2Config.UserAgent = ver.UserAgent
	if ctx.Platform.CaCertPath == "" {
		return mdsv2alpha1.NewAPIClient(mdsv2Config)
	}
	caCertPath := ctx.Platform.CaCertPath
	// Try to load certs. On failure, warn, but don't error out because this may be an auth command, so there may
	// be a --ca-cert-path flag on the cmd line that'll fix whatever issue there is with the cert file in the config
	client, err := utils.SelfSignedCertClientFromPath(caCertPath)
	if err != nil {
		log.CliLogger.Warnf("Unable to load certificate from %s. %s. Resulting SSL errors will be fixed by logging in with the --ca-cert-path flag.", caCertPath, err.Error())
	} else {
		mdsv2Config.HTTPClient = client
	}
	return mdsv2alpha1.NewAPIClient(mdsv2Config)
}

func createKafkaRESTClient(kafkaRestURL string, unsafeTrace bool) *kafkarestv3.APIClient {
	cfg := kafkarestv3.NewConfiguration()
	cfg.HTTPClient = utils.DefaultClient()
	cfg.Debug = unsafeTrace
	cfg.BasePath = kafkaRestURL + "/kafka/v3"
	return kafkarestv3.NewAPIClient(cfg)
}<|MERGE_RESOLUTION|>--- conflicted
+++ resolved
@@ -68,27 +68,16 @@
 
 type AuthenticatedCLICommand struct {
 	*CLICommand
-<<<<<<< HEAD
-	Client            *ccloudv1.Client
-	V2Client          *ccloudv2.Client
-	MDSClient         *mds.APIClient
-	MDSv2Client       *mdsv2alpha1.APIClient
-	HubClient         *hub.Client
-	KafkaRESTProvider *KafkaRESTProvider
-	metricsClient     *ccloudv2.MetricsClient
-	Context           *dynamicconfig.DynamicContext
-	State             *v1.ContextState
-=======
 	Client             *ccloudv1.Client
 	V2Client           *ccloudv2.Client
 	MDSClient          *mds.APIClient
 	MDSv2Client        *mdsv2alpha1.APIClient
+	HubClient          *hub.Client
 	KafkaRESTProvider  *KafkaRESTProvider
 	flinkGatewayClient *ccloudv2.FlinkGatewayClient
 	metricsClient      *ccloudv2.MetricsClient
 	Context            *dynamicconfig.DynamicContext
 	State              *v1.ContextState
->>>>>>> 17152475
 }
 
 type HasAPIKeyCLICommand struct {
