--- conflicted
+++ resolved
@@ -248,17 +248,10 @@
 			return err
 		}
 		r.Logger.Flush()
-<<<<<<< HEAD
-		if err := r.notifyIfUpdateAvailable(cmd, r.CLIName, command.Version.Version); err != nil {
-			return err
-		}
-
+
+		r.notifyIfUpdateAvailable(cmd, r.CLIName, command.Version.Version)
 		r.printWarnings(cmd)
 
-=======
-		r.notifyIfUpdateAvailable(cmd, r.CLIName, command.Version.Version)
-		r.warnIfConfluentLocal(cmd)
->>>>>>> 1436eff7
 		if r.Config != nil {
 			ctx := command.Config.Context()
 			err := r.ValidateToken(cmd, command.Config)
