package cmd

import (
	"context"
	"fmt"
	"net/http"
	"os"
	"strings"

	"github.com/spf13/cobra"
	"github.com/spf13/pflag"

	"github.com/confluentinc/ccloud-sdk-go-v1"
	quotasv2 "github.com/confluentinc/ccloud-sdk-go-v2/service-quota/v2"
	"github.com/confluentinc/kafka-rest-sdk-go/kafkarestv3"
	mds "github.com/confluentinc/mds-sdk-go/mdsv1"
	"github.com/confluentinc/mds-sdk-go/mdsv2alpha1"

	pauth "github.com/confluentinc/cli/internal/pkg/auth"
	v1 "github.com/confluentinc/cli/internal/pkg/config/v1"
	"github.com/confluentinc/cli/internal/pkg/errors"
	"github.com/confluentinc/cli/internal/pkg/form"
	"github.com/confluentinc/cli/internal/pkg/log"
	"github.com/confluentinc/cli/internal/pkg/netrc"
	"github.com/confluentinc/cli/internal/pkg/update"
	"github.com/confluentinc/cli/internal/pkg/utils"
	"github.com/confluentinc/cli/internal/pkg/version"
)

// PreRun is a helper class for automatically setting up Cobra PersistentPreRun commands
type PreRunner interface {
	Anonymous(command *CLICommand, willAuthenticate bool) func(*cobra.Command, []string) error
	Authenticated(command *AuthenticatedCLICommand) func(*cobra.Command, []string) error
	AuthenticatedWithMDS(command *AuthenticatedCLICommand) func(*cobra.Command, []string) error
	HasAPIKey(command *HasAPIKeyCLICommand) func(*cobra.Command, []string) error
	InitializeOnPremKafkaRest(command *AuthenticatedCLICommand) func(*cobra.Command, []string) error
	ParseFlagsIntoContext(command *AuthenticatedCLICommand) func(*cobra.Command, []string) error
	AnonymousParseFlagsIntoContext(command *CLICommand) func(*cobra.Command, []string) error
}

// PreRun is the standard PreRunner implementation
type PreRun struct {
	Config                  *v1.Config
	UpdateClient            update.Client
	FlagResolver            FlagResolver
	Version                 *version.Version
	CCloudClientFactory     pauth.CCloudClientFactory
	MDSClientManager        pauth.MDSClientManager
	LoginCredentialsManager pauth.LoginCredentialsManager
	AuthTokenHandler        pauth.AuthTokenHandler
	JWTValidator            JWTValidator
	IsTest                  bool
}

type CLICommand struct {
	*cobra.Command
	Config    *DynamicConfig
	Version   *version.Version
	prerunner PreRunner
}

type KafkaRESTProvider func() (*KafkaREST, error)

type AuthenticatedCLICommand struct {
	*CLICommand
	Client            *ccloud.Client
	MDSClient         *mds.APIClient
	MDSv2Client       *mdsv2alpha1.APIClient
	KafkaRESTProvider *KafkaRESTProvider
	QuotasClient      *quotasv2.APIClient
	Context           *DynamicContext
	State             *v1.ContextState
}

type AuthenticatedStateFlagCommand struct {
	*AuthenticatedCLICommand
}

type StateFlagCommand struct {
	*CLICommand
}

type HasAPIKeyCLICommand struct {
	*CLICommand
	Context *DynamicContext
}

func NewAuthenticatedCLICommand(cmd *cobra.Command, prerunner PreRunner) *AuthenticatedCLICommand {
	c := &AuthenticatedCLICommand{CLICommand: NewCLICommand(cmd, prerunner)}
	cmd.PersistentPreRunE = NewCLIPreRunnerE(prerunner.Authenticated(c))
	c.Command = cmd
	return c
}

func (c *AuthenticatedCLICommand) SetPersistentPreRunE(persistentPreRunE func(*cobra.Command, []string) error) {
	c.PersistentPreRunE = NewCLIPreRunnerE(persistentPreRunE)
}

// Returns AuthenticatedStateFlagCommand used for cloud authenticated commands that require (or have child commands that require) state flags (i.e. cluster, environment, context)
func NewAuthenticatedStateFlagCommand(cmd *cobra.Command, prerunner PreRunner) *AuthenticatedStateFlagCommand {
	c := &AuthenticatedStateFlagCommand{NewAuthenticatedCLICommand(cmd, prerunner)}
	cmd.PersistentPreRunE = NewCLIPreRunnerE(prerunner.Authenticated(c.AuthenticatedCLICommand), prerunner.ParseFlagsIntoContext(c.AuthenticatedCLICommand))
	c.Command = cmd
	return c
}

// Returns AuthenticatedStateFlagCommand used for mds authenticated commands that require (or have child commands that require) state flags (i.e. context)
func NewAuthenticatedWithMDSStateFlagCommand(cmd *cobra.Command, prerunner PreRunner) *AuthenticatedStateFlagCommand {
	c := &AuthenticatedStateFlagCommand{NewAuthenticatedWithMDSCLICommand(cmd, prerunner)}
	cmd.PersistentPreRunE = NewCLIPreRunnerE(prerunner.AuthenticatedWithMDS(c.AuthenticatedCLICommand), prerunner.ParseFlagsIntoContext(c.AuthenticatedCLICommand))
	c.Command = cmd
	return c
}

// Returns StateFlagCommand used for non-authenticated commands that require (or have child commands that require) state flags (i.e. cluster, environment, context)
func NewAnonymousStateFlagCommand(cmd *cobra.Command, prerunner PreRunner) *StateFlagCommand {
	c := &StateFlagCommand{NewAnonymousCLICommand(cmd, prerunner)}
	cmd.PersistentPreRunE = NewCLIPreRunnerE(prerunner.Anonymous(c.CLICommand, false), prerunner.AnonymousParseFlagsIntoContext(c.CLICommand))
	c.Command = cmd
	return c
}

func NewAuthenticatedWithMDSCLICommand(cmd *cobra.Command, prerunner PreRunner) *AuthenticatedCLICommand {
	c := &AuthenticatedCLICommand{CLICommand: NewCLICommand(cmd, prerunner)}
	cmd.PersistentPreRunE = NewCLIPreRunnerE(prerunner.AuthenticatedWithMDS(c))
	c.Command = cmd
	return c
}

func NewHasAPIKeyCLICommand(cmd *cobra.Command, prerunner PreRunner) *HasAPIKeyCLICommand {
	c := &HasAPIKeyCLICommand{CLICommand: NewCLICommand(cmd, prerunner)}
	cmd.PersistentPreRunE = NewCLIPreRunnerE(prerunner.HasAPIKey(c))
	c.Command = cmd
	return c
}

func NewAnonymousCLICommand(cmd *cobra.Command, prerunner PreRunner) *CLICommand {
	c := NewCLICommand(cmd, prerunner)
	cmd.PersistentPreRunE = NewCLIPreRunnerE(prerunner.Anonymous(c, false))
	c.Command = cmd
	return c
}

func NewCLICommand(command *cobra.Command, prerunner PreRunner) *CLICommand {
	return &CLICommand{
		Config:    &DynamicConfig{},
		Command:   command,
		prerunner: prerunner,
	}
}

func (s *AuthenticatedStateFlagCommand) AddCommand(command *cobra.Command) {
	s.AuthenticatedCLICommand.AddCommand(command)
}

func (c *AuthenticatedCLICommand) AddCommand(command *cobra.Command) {
	c.Command.AddCommand(command)
}

func (s *StateFlagCommand) AddCommand(command *cobra.Command) {
	s.Command.AddCommand(command)
}

func (c *AuthenticatedCLICommand) GetKafkaREST() (*KafkaREST, error) {
	return (*c.KafkaRESTProvider)()
}

func (c *AuthenticatedCLICommand) AuthToken() string {
	return c.State.AuthToken
}

func (c *AuthenticatedCLICommand) EnvironmentId() string {
	return c.State.Auth.Account.Id
}

func (h *HasAPIKeyCLICommand) AddCommand(command *cobra.Command) {
	command.PersistentPreRunE = h.PersistentPreRunE
	h.Command.AddCommand(command)
}

// Anonymous provides PreRun operations for commands that may be run without a logged-in user
func (r *PreRun) Anonymous(command *CLICommand, willAuthenticate bool) func(cmd *cobra.Command, args []string) error {
	return func(cmd *cobra.Command, args []string) error {
		// Wait for a potential auto-login in the Authenticated PreRun function before checking run requirements.
		if !willAuthenticate {
			if err := ErrIfMissingRunRequirement(cmd, r.Config); err != nil {
				return err
			}
		}

		if err := command.Config.InitDynamicConfig(cmd, r.Config, r.FlagResolver); err != nil {
			return err
		}
		if err := log.SetLoggingVerbosity(cmd, log.CliLogger); err != nil {
			return err
		}
		log.CliLogger.Flush()
		command.Version = r.Version
		r.notifyIfUpdateAvailable(cmd, command.Version.Version)
		r.warnIfConfluentLocal(cmd)

		if r.Config != nil {
			ctx := command.Config.Context()
			err := r.ValidateToken(cmd, command.Config)
			switch err.(type) {
			case *ccloud.ExpiredTokenError:
				if err := ctx.DeleteUserAuth(); err != nil {
					return err
				}
				utils.ErrPrintln(cmd, errors.TokenExpiredMsg)
			}
		}

		LabelRequiredFlags(cmd)

		return nil
	}
}

func LabelRequiredFlags(cmd *cobra.Command) {
	cmd.Flags().VisitAll(func(flag *pflag.Flag) {
		if IsFlagRequired(flag) {
			flag.Usage = "REQUIRED: " + flag.Usage
		}
	})
}

func IsFlagRequired(flag *pflag.Flag) bool {
	annotations := flag.Annotations[cobra.BashCompOneRequiredFlag]
	return len(annotations) == 1 && annotations[0] == "true"
}

// Authenticated provides PreRun operations for commands that require a logged-in Confluent Cloud user.
func (r *PreRun) Authenticated(command *AuthenticatedCLICommand) func(cmd *cobra.Command, args []string) error {
	return func(cmd *cobra.Command, args []string) error {
		if err := r.Anonymous(command.CLICommand, true)(cmd, args); err != nil {
			return err
		}

		setContextErr := r.setAuthenticatedContext(command)
		if setContextErr != nil {
			if _, ok := setContextErr.(*errors.NotLoggedInError); ok { //nolint:gosimple // false positive
				var netrcMachineName string
				if ctx := command.Config.Context(); ctx != nil {
					netrcMachineName = ctx.NetrcMachineName
				}

				if err := r.ccloudAutoLogin(cmd, netrcMachineName); err != nil {
					log.CliLogger.Debugf("Auto login failed: %v", err)
				} else {
					setContextErr = r.setAuthenticatedContext(command)
				}
			} else {
				return setContextErr
			}
		}

		// Even if there was an error while setting the context, notify the user about any unmet run requirements first.
		if err := ErrIfMissingRunRequirement(cmd, r.Config); err != nil {
			return err
		}

		if setContextErr != nil {
			return setContextErr
		}

		if err := r.ValidateToken(cmd, command.Config); err != nil {
			return err
		}
		return r.setCCloudClient(command)
	}
}

func (r *PreRun) ParseFlagsIntoContext(command *AuthenticatedCLICommand) func(cmd *cobra.Command, args []string) error {
	return func(cmd *cobra.Command, args []string) error {
		ctx := command.Context
		return ctx.ParseFlagsIntoContext(cmd, command.Client)
	}
}

func (r *PreRun) AnonymousParseFlagsIntoContext(command *CLICommand) func(cmd *cobra.Command, args []string) error {
	return func(cmd *cobra.Command, args []string) error {
		return command.Config.Context().ParseFlagsIntoContext(cmd, nil)
	}
}

func (r *PreRun) setAuthenticatedContext(cliCommand *AuthenticatedCLICommand) error {
	ctx := cliCommand.Config.Context()
	if ctx == nil {
		return new(errors.NotLoggedInError)
	}
	cliCommand.Context = ctx

	state, err := ctx.AuthenticatedState()
	if err != nil {
		return err
	}
	cliCommand.State = state

	return nil
}

func (r *PreRun) ccloudAutoLogin(cmd *cobra.Command, netrcMachineName string) error {
	orgResourceId := r.Config.GetLastUsedOrgId()
	token, credentials, err := r.getCCloudTokenAndCredentials(cmd, netrcMachineName, orgResourceId)
	if err != nil {
		return err
	}
	if token == "" || credentials == nil {
		log.CliLogger.Debug("Non-interactive login failed: no credentials")
		return nil
	}
	client := r.CCloudClientFactory.JwtHTTPClientFactory(context.Background(), token, pauth.CCloudURL)
	currentEnv, currentOrg, err := pauth.PersistCCloudLoginToConfig(r.Config, credentials.Username, pauth.CCloudURL, token, client)
	if err != nil {
		return err
	}
	log.CliLogger.Debug(errors.AutoLoginMsg)
	log.CliLogger.Debugf(errors.LoggedInAsMsgWithOrg, credentials.Username, currentOrg.ResourceId, currentOrg.Name)
	log.CliLogger.Debugf(errors.LoggedInUsingEnvMsg, currentEnv.Id, currentEnv.Name)
	return nil
}

func (r *PreRun) getCCloudTokenAndCredentials(cmd *cobra.Command, netrcMachineName, orgResourceId string) (string, *pauth.Credentials, error) {
	netrcFilterParams := netrc.NetrcMachineParams{
		Name:    netrcMachineName,
		IsCloud: true,
	}

	credentials, err := pauth.GetLoginCredentials(
		r.LoginCredentialsManager.GetCloudCredentialsFromEnvVar(cmd, orgResourceId),
		r.LoginCredentialsManager.GetCredentialsFromNetrc(cmd, netrcFilterParams),
	)
	if err != nil {
		log.CliLogger.Debugf("Prerun login getting credentials failed: %v", err.Error())
		return "", nil, err
	}

	token, _, err := r.AuthTokenHandler.GetCCloudTokens(r.CCloudClientFactory, pauth.CCloudURL, credentials, false, orgResourceId)
	if err != nil {
		return "", nil, err
	}

	return token, credentials, err
}

func (r *PreRun) setCCloudClient(cliCmd *AuthenticatedCLICommand) error {
	ctx := cliCmd.Config.Context()
	cliCmd.QuotasClient = r.createQuotasClient(ctx, cliCmd.Version)
	ccloudClient, err := r.createCCloudClient(ctx, cliCmd.Version)
	if err != nil {
		return err
	}
	cliCmd.Client = ccloudClient
	cliCmd.Context.client = ccloudClient
	cliCmd.Config.Client = ccloudClient
	cliCmd.MDSv2Client = r.createMDSv2Client(ctx, cliCmd.Version)
	provider := (KafkaRESTProvider)(func() (*KafkaREST, error) {
		ctx := cliCmd.Config.Context()

		restEndpoint, lkc, err := getKafkaRestEndpoint(ctx, cliCmd)
		if err != nil {
			return nil, err
		}
		if restEndpoint != "" {
			result := &KafkaREST{}
			result.Client, err = createKafkaRESTClient(restEndpoint)
			if err != nil {
				return nil, err
			}
			state, err := ctx.AuthenticatedState()
			if err != nil {
				return nil, err
			}
			bearerToken, err := pauth.GetBearerToken(state, ctx.Platform.Server, lkc)
			if err != nil {
				return nil, err
			}
			result.Context = context.WithValue(context.Background(), kafkarestv3.ContextAccessToken, bearerToken)
			return result, nil
		}
		return nil, nil
	})
	cliCmd.KafkaRESTProvider = &provider
	return nil
}

func getKafkaRestEndpoint(ctx *DynamicContext, cmd *AuthenticatedCLICommand) (string, string, error) {
	if os.Getenv("XX_CCLOUD_USE_KAFKA_API") != "" {
		return "", "", nil
	}
	clusterConfig, err := ctx.GetKafkaClusterForCommand()
	if err != nil {
		return "", "", err
	}
	if clusterConfig.RestEndpoint != "" {
		return clusterConfig.RestEndpoint, clusterConfig.ID, nil
	}
	// if clusterConfig.RestEndpoint is empty, fetch the cluster to ensure config isn't just out of date
	// potentially remove this once Rest Proxy is enabled across prod
	client := NewContextClient(ctx)
	kafkaCluster, err := client.FetchCluster(clusterConfig.ID)
	if err != nil {
		return "", clusterConfig.ID, err
	}
	// no need to update the config if it's still empty
	if kafkaCluster.RestEndpoint == "" {
		return "", clusterConfig.ID, nil
	}
	// update config to have updated cluster if rest endpoint is no longer ""
	refreshedClusterConfig := KafkaClusterToKafkaClusterConfig(kafkaCluster)
	ctx.KafkaClusterContext.AddKafkaClusterConfig(refreshedClusterConfig)
	err = ctx.Save() //should we fail on this error or log and continue?
	if err != nil {
		return "", clusterConfig.ID, err
	}
	return kafkaCluster.RestEndpoint, clusterConfig.ID, nil
}

// Converts a ccloud base URL to the appropriate Metrics URL.
func ConvertToMetricsBaseURL(baseURL string) string {
	// strip trailing slashes before comparing.
	trimmedURL := strings.TrimRight(baseURL, "/")
	if trimmedURL == "https://confluent.cloud" {
		return "https://api.telemetry.confluent.cloud/"
	} else if strings.HasSuffix(trimmedURL, "priv.cpdev.cloud") || trimmedURL == "https://devel.cpdev.cloud" {
		return "https://devel-sandbox-api.telemetry.aws.confluent.cloud/"
	} else if trimmedURL == "https://stag.cpdev.cloud" {
		return "https://stag-sandbox-api.telemetry.aws.confluent.cloud/"
	}
	// if no matches, then use original URL
	return baseURL
}

func (r *PreRun) createQuotasClient(ctx *DynamicContext, ver *version.Version) *quotasv2.APIClient {
	var baseURL string
<<<<<<< HEAD
	var userAgent string
	userAgent = ver.UserAgent

	cfg := quotasv2.NewConfiguration()
	if ctx != nil {
		baseURL = ctx.Platform.Server
		cfg.Servers[0].URL = baseURL + "/api"
	}
	cfg.UserAgent = userAgent
=======
	if ctx != nil {
		baseURL = ctx.Platform.Server
	}

	cfg := quotasv2.NewConfiguration()
	cfg.Servers[0].URL = baseURL + "/api"
	cfg.UserAgent = ver.userAgent
>>>>>>> 1b5f3b0e

	return quotasv2.NewAPIClient(cfg)
}

func (r *PreRun) createCCloudClient(ctx *DynamicContext, ver *version.Version) (*ccloud.Client, error) {
	var baseURL string
	var authToken string
	var userAgent string
	if ctx != nil {
		baseURL = ctx.Platform.Server
		state, err := ctx.AuthenticatedState()
		if err != nil {
			return nil, err
		}
		authToken = state.AuthToken
		userAgent = ver.UserAgent
	}
	return ccloud.NewClientWithJWT(context.Background(), authToken, &ccloud.Params{
		BaseURL: baseURL, Logger: log.CliLogger, UserAgent: userAgent, MetricsBaseURL: ConvertToMetricsBaseURL(baseURL),
	}), nil
}

// Authenticated provides PreRun operations for commands that require a logged-in MDS user.
func (r *PreRun) AuthenticatedWithMDS(command *AuthenticatedCLICommand) func(cmd *cobra.Command, args []string) error {
	return func(cmd *cobra.Command, args []string) error {
		if err := r.Anonymous(command.CLICommand, true)(cmd, args); err != nil {
			return err
		}

		setContextErr := r.setAuthenticatedWithMDSContext(command)
		if setContextErr != nil {
			if _, ok := setContextErr.(*errors.NotLoggedInError); ok { //nolint:gosimple // false positive
				var netrcMachineName string
				if ctx := command.Config.Context(); ctx != nil {
					netrcMachineName = ctx.NetrcMachineName
				}

				if err := r.confluentAutoLogin(cmd, netrcMachineName); err != nil {
					log.CliLogger.Debugf("Auto login failed: %v", err)
				} else {
					setContextErr = r.setAuthenticatedWithMDSContext(command)
				}
			} else {
				return setContextErr
			}
		}

		// Even if there was an error while setting the context, notify the user about any unmet run requirements first.
		if err := ErrIfMissingRunRequirement(cmd, r.Config); err != nil {
			return err
		}

		if setContextErr != nil {
			return setContextErr
		}

		return r.ValidateToken(cmd, command.Config)
	}
}

func (r *PreRun) setAuthenticatedWithMDSContext(cliCommand *AuthenticatedCLICommand) error {
	ctx := cliCommand.Config.Context()
	if ctx == nil || !ctx.HasBasicMDSLogin() {
		return new(errors.NotLoggedInError)
	}
	cliCommand.Context = ctx
	cliCommand.State = ctx.State
	r.setConfluentClient(cliCommand)
	return nil
}

func (r *PreRun) confluentAutoLogin(cmd *cobra.Command, netrcMachineName string) error {
	token, credentials, err := r.getConfluentTokenAndCredentials(cmd, netrcMachineName)
	if err != nil {
		return err
	}
	if token == "" || credentials == nil {
		log.CliLogger.Debug("Non-interactive login failed: no credentials")
		return nil
	}
	err = pauth.PersistConfluentLoginToConfig(r.Config, credentials.Username, credentials.PrerunLoginURL, token, credentials.PrerunLoginCaCertPath, false)
	if err != nil {
		return err
	}
	log.CliLogger.Debug(errors.AutoLoginMsg)
	log.CliLogger.Debugf(errors.LoggedInAsMsg, credentials.Username)
	return nil
}

func (r *PreRun) getConfluentTokenAndCredentials(cmd *cobra.Command, netrcMachineName string) (string, *pauth.Credentials, error) {
	netrcMachineParams := netrc.NetrcMachineParams{
		Name:    netrcMachineName,
		IsCloud: false,
	}

	credentials, err := pauth.GetLoginCredentials(
		r.LoginCredentialsManager.GetOnPremPrerunCredentialsFromEnvVar(cmd),
		r.LoginCredentialsManager.GetOnPremPrerunCredentialsFromNetrc(cmd, netrcMachineParams),
	)
	if err != nil {
		return "", nil, err
	}

	client, err := r.MDSClientManager.GetMDSClient(credentials.PrerunLoginURL, credentials.PrerunLoginCaCertPath)
	if err != nil {
		return "", nil, err
	}
	token, err := r.AuthTokenHandler.GetConfluentToken(client, credentials)
	if err != nil {
		return "", nil, err
	}

	return token, credentials, err
}

func (r *PreRun) setConfluentClient(cliCmd *AuthenticatedCLICommand) {
	ctx := cliCmd.Config.Context()
	cliCmd.MDSClient = r.createMDSClient(ctx, cliCmd.Version)
}

func (r *PreRun) createMDSClient(ctx *DynamicContext, ver *version.Version) *mds.APIClient {
	mdsConfig := mds.NewConfiguration()
	mdsConfig.HTTPClient = utils.DefaultClient()
	if log.CliLogger.GetLevel() >= log.DEBUG {
		mdsConfig.Debug = true
	}
	if ctx == nil {
		return mds.NewAPIClient(mdsConfig)
	}
	mdsConfig.BasePath = ctx.Platform.Server
	mdsConfig.UserAgent = ver.UserAgent
	if ctx.Platform.CaCertPath == "" {
		return mds.NewAPIClient(mdsConfig)
	}
	caCertPath := ctx.Platform.CaCertPath
	// Try to load certs. On failure, warn, but don't error out because this may be an auth command, so there may
	// be a --ca-cert-path flag on the cmd line that'll fix whatever issue there is with the cert file in the config
	client, err := utils.SelfSignedCertClientFromPath(caCertPath)
	if err != nil {
		log.CliLogger.Warnf("Unable to load certificate from %s. %s. Resulting SSL errors will be fixed by logging in with the --ca-cert-path flag.", caCertPath, err.Error())
	} else {
		mdsConfig.HTTPClient = client
	}
	return mds.NewAPIClient(mdsConfig)
}

// InitializeOnPremKafkaRest provides PreRun operations for on-prem commands that require a Kafka REST Proxy client. (ccloud RP commands use Authenticated prerun)
// Initializes a default KafkaRestClient
func (r *PreRun) InitializeOnPremKafkaRest(command *AuthenticatedCLICommand) func(cmd *cobra.Command, args []string) error {
	return func(cmd *cobra.Command, args []string) error {
		// pass mds token as bearer token otherwise use http basic auth
		// no error means user is logged in with mds and has valid token; on an error we try http basic auth since mds is not needed for RP commands
		err := r.AuthenticatedWithMDS(command)(cmd, args)
		useMdsToken := err == nil

		provider := (KafkaRESTProvider)(func() (*KafkaREST, error) {
			cfg := kafkarestv3.NewConfiguration()
			restFlags, err := r.FlagResolver.ResolveOnPremKafkaRestFlags(cmd)
			if err != nil {
				return nil, err
			}
			cfg.HTTPClient, err = createOnPremKafkaRestClient(command.Context, restFlags.caCertPath, restFlags.clientCertPath, restFlags.clientKeyPath, log.CliLogger)
			if err != nil {
				return nil, err
			}
			client := kafkarestv3.NewAPIClient(cfg)
			if restFlags.noAuth || restFlags.clientCertPath != "" { // credentials not needed for mTLS auth
				return &KafkaREST{
					Client:  client,
					Context: context.Background(),
				}, nil
			}
			var restContext context.Context
			if useMdsToken && !restFlags.prompt {
				log.CliLogger.Debug("found mds token to use as bearer")
				restContext = context.WithValue(context.Background(), kafkarestv3.ContextAccessToken, command.AuthToken())
			} else { // no mds token, then prompt for basic auth creds
				if !restFlags.prompt {
					utils.Println(cmd, errors.MDSTokenNotFoundMsg)
				}
				f := form.New(
					form.Field{ID: "username", Prompt: "Username"},
					form.Field{ID: "password", Prompt: "Password", IsHidden: true},
				)
				if err := f.Prompt(command.Command, form.NewPrompt(os.Stdin)); err != nil {
					return nil, err
				}
				restContext = context.WithValue(context.Background(), kafkarestv3.ContextBasicAuth, kafkarestv3.BasicAuth{UserName: f.Responses["username"].(string), Password: f.Responses["password"].(string)})
			}
			return &KafkaREST{
				Client:  client,
				Context: restContext,
			}, nil
		})
		command.KafkaRESTProvider = &provider
		return nil
	}
}

func createOnPremKafkaRestClient(ctx *DynamicContext, caCertPath string, clientCertPath string, clientKeyPath string, logger *log.Logger) (*http.Client, error) {
	if caCertPath == "" {
		caCertPath = pauth.GetEnvWithFallback(pauth.ConfluentPlatformCACertPath, pauth.DeprecatedConfluentPlatformCACertPath)
		logger.Debugf("Found CA cert path: %s", caCertPath)
	}
	// use cert path flag or env var if it was passed
	if caCertPath != "" {
		client, err := utils.CustomCAAndClientCertClient(caCertPath, clientCertPath, clientKeyPath)
		if err != nil {
			return nil, err
		}
		return client, nil
		// use cert path from config if available
	} else if ctx != nil && ctx.Context != nil && ctx.Context.Platform != nil && ctx.Context.Platform.CaCertPath != "" { //if no cert-path flag is specified, use the cert path from the config
		client, err := utils.CustomCAAndClientCertClient(ctx.Context.Platform.CaCertPath, clientCertPath, clientKeyPath)
		if err != nil {
			return nil, err
		}
		return client, nil
	} else if clientCertPath != "" && clientKeyPath != "" {
		client, err := utils.CustomCAAndClientCertClient("", clientCertPath, clientKeyPath)
		if err != nil {
			return nil, err
		}
		return client, nil
	}
	return utils.DefaultClient(), nil
}

// HasAPIKey provides PreRun operations for commands that require an API key.
func (r *PreRun) HasAPIKey(command *HasAPIKeyCLICommand) func(cmd *cobra.Command, args []string) error {
	return func(cmd *cobra.Command, args []string) error {
		if err := r.Anonymous(command.CLICommand, false)(cmd, args); err != nil {
			return err
		}

		ctx := command.Config.Context()
		if ctx == nil {
			return new(errors.NotLoggedInError)
		}
		command.Context = ctx

		var clusterId string
		if command.Context.Credential.CredentialType == v1.APIKey {
			clusterId = r.getClusterIdForAPIKeyCredential(ctx)
		} else if command.Context.Credential.CredentialType == v1.Username {
			if err := r.ValidateToken(cmd, command.Config); err != nil {
				return err
			}

			client, err := r.createCCloudClient(ctx, command.Version)
			if err != nil {
				return err
			}
			ctx.client = client
			command.Config.Client = client

			if err := ctx.ParseFlagsIntoContext(cmd, command.Config.Client); err != nil {
				return err
			}

			cluster, err := ctx.GetKafkaClusterForCommand()
			if err != nil {
				return err
			}
			clusterId = cluster.ID

			key, secret, err := ctx.KeyAndSecretFlags(cmd)
			if err != nil {
				return err
			}
			if key != "" {
				cluster.APIKey = key
				if secret != "" {
					cluster.APIKeys[key] = &v1.APIKeyPair{Key: key, Secret: secret}
				} else if cluster.APIKeys[key] == nil {
					return errors.NewErrorWithSuggestions(
						fmt.Sprintf(errors.NoAPISecretStoredOrPassedMsg, key, clusterId),
						fmt.Sprintf(errors.NoAPISecretStoredOrPassedSuggestions, key, clusterId))
				}
			}
		} else {
			panic("Invalid Credential Type")
		}

		hasAPIKey, err := ctx.HasAPIKey(clusterId)
		if err != nil {
			return err
		}
		if !hasAPIKey {
			return &errors.UnspecifiedAPIKeyError{ClusterID: clusterId}
		}

		return nil
	}
}

func (r *PreRun) ValidateToken(cmd *cobra.Command, config *DynamicConfig) error {
	if config == nil {
		return new(errors.NotLoggedInError)
	}
	ctx := config.Context()
	if ctx == nil {
		return new(errors.NotLoggedInError)
	}
	err := r.JWTValidator.Validate(ctx.Context)
	if err == nil {
		return nil
	}
	switch err.(type) {
	case *ccloud.InvalidTokenError:
		return r.updateToken(new(ccloud.InvalidTokenError), cmd, ctx)
	case *ccloud.ExpiredTokenError:
		return r.updateToken(new(ccloud.ExpiredTokenError), cmd, ctx)
	}
	if err.Error() == errors.MalformedJWTNoExprErrorMsg {
		return r.updateToken(errors.New(errors.MalformedJWTNoExprErrorMsg), cmd, ctx)
	} else {
		return r.updateToken(err, cmd, ctx)
	}
}

func (r *PreRun) updateToken(tokenError error, cmd *cobra.Command, ctx *DynamicContext) error {
	if ctx == nil {
		log.CliLogger.Debug("Dynamic context is nil. Cannot attempt to update auth token.")
		return tokenError
	}
	log.CliLogger.Debug("Updating auth token")
	token, err := r.getUpdatedAuthToken(cmd, ctx)
	if err != nil || token == "" {
		log.CliLogger.Debug("Failed to update auth token")
		return tokenError
	}
	log.CliLogger.Debug("Successfully update auth token")
	err = ctx.UpdateAuthToken(token)
	if err != nil {
		return tokenError
	}
	return nil
}

func (r *PreRun) getUpdatedAuthToken(cmd *cobra.Command, ctx *DynamicContext) (string, error) {
	params := netrc.NetrcMachineParams{
		IsCloud: r.Config.IsCloudLogin(),
		Name:    ctx.Name,
	}
	credentials, err := pauth.GetLoginCredentials(r.LoginCredentialsManager.GetCredentialsFromNetrc(cmd, params))
	if err != nil {
		return "", err
	}

	var token string
	if r.Config.IsCloudLogin() {
		orgResourceId := r.Config.GetLastUsedOrgId()
		token, _, err = r.AuthTokenHandler.GetCCloudTokens(r.CCloudClientFactory, ctx.Platform.Server, credentials, false, orgResourceId)
		if err != nil {
			return "", err
		}
	} else {
		mdsClientManager := pauth.MDSClientManagerImpl{}
		client, err := mdsClientManager.GetMDSClient(ctx.Platform.Server, ctx.Platform.CaCertPath)
		if err != nil {
			return "", err
		}
		token, err = r.AuthTokenHandler.GetConfluentToken(client, credentials)
		if err != nil {
			return "", err
		}
	}
	return token, nil
}

// if API key credential then the context is initialized to be used for only one cluster, and cluster id can be obtained directly from the context config
func (r *PreRun) getClusterIdForAPIKeyCredential(ctx *DynamicContext) string {
	return ctx.KafkaClusterContext.GetActiveKafkaClusterId()
}

// notifyIfUpdateAvailable prints a message if an update is available
func (r *PreRun) notifyIfUpdateAvailable(cmd *cobra.Command, currentVersion string) {
	if !r.shouldCheckForUpdates(cmd) || r.IsTest {
		return
	}

	latestMajorVersion, latestMinorVersion, err := r.UpdateClient.CheckForUpdates(version.CLIName, currentVersion, false)
	if err != nil {
		// This is a convenience helper to check-for-updates before arbitrary commands. Since the CLI supports running
		// in internet-less environments (e.g., local or on-prem deploys), swallow the error and log a warning.
		log.CliLogger.Warn(err)
		return
	}

	if latestMajorVersion != "" {
		if !strings.HasPrefix(latestMajorVersion, "v") {
			latestMajorVersion = "v" + latestMajorVersion
		}
		utils.ErrPrintf(cmd, errors.NotifyMajorUpdateMsg, version.CLIName, currentVersion, latestMajorVersion, version.CLIName)
	}

	if latestMinorVersion != "" {
		if !strings.HasPrefix(latestMinorVersion, "v") {
			latestMinorVersion = "v" + latestMinorVersion
		}
		utils.ErrPrintf(cmd, errors.NotifyMinorUpdateMsg, version.CLIName, currentVersion, latestMinorVersion, version.CLIName)
	}
}

func (r *PreRun) shouldCheckForUpdates(cmd *cobra.Command) bool {
	for _, subcommand := range []string{"prompt", "update"} {
		if strings.HasPrefix(cmd.CommandPath(), fmt.Sprintf("confluent %s", subcommand)) {
			return false
		}
	}

	return true
}

func (r *PreRun) warnIfConfluentLocal(cmd *cobra.Command) {
	if strings.HasPrefix(cmd.CommandPath(), "confluent local") {
		//nolint
		utils.ErrPrintln(cmd, errors.LocalCommandDevOnlyMsg)
	}
}

func (r *PreRun) createMDSv2Client(ctx *DynamicContext, ver *version.Version) *mdsv2alpha1.APIClient {
	mdsv2Config := mdsv2alpha1.NewConfiguration()
	mdsv2Config.HTTPClient = utils.DefaultClient()
	if log.CliLogger.GetLevel() >= log.DEBUG {
		mdsv2Config.Debug = true
	}
	if ctx == nil {
		return mdsv2alpha1.NewAPIClient(mdsv2Config)
	}
	mdsv2Config.BasePath = ctx.Platform.Server + "/api/metadata/security/v2alpha1"
	mdsv2Config.UserAgent = ver.UserAgent
	if ctx.Platform.CaCertPath == "" {
		return mdsv2alpha1.NewAPIClient(mdsv2Config)
	}
	caCertPath := ctx.Platform.CaCertPath
	// Try to load certs. On failure, warn, but don't error out because this may be an auth command, so there may
	// be a --ca-cert-path flag on the cmd line that'll fix whatever issue there is with the cert file in the config
	client, err := utils.SelfSignedCertClientFromPath(caCertPath)
	if err != nil {
		log.CliLogger.Warnf("Unable to load certificate from %s. %s. Resulting SSL errors will be fixed by logging in with the --ca-cert-path flag.", caCertPath, err.Error())
	} else {
		mdsv2Config.HTTPClient = client
	}
	return mdsv2alpha1.NewAPIClient(mdsv2Config)
}

func createKafkaRESTClient(kafkaRestURL string) (*kafkarestv3.APIClient, error) {
	cfg := kafkarestv3.NewConfiguration()
	cfg.HTTPClient = utils.DefaultClient()
	if log.CliLogger.GetLevel() >= log.DEBUG {
		cfg.Debug = true
	}
	cfg.BasePath = kafkaRestURL + "/kafka/v3"
	return kafkarestv3.NewAPIClient(cfg), nil
}<|MERGE_RESOLUTION|>--- conflicted
+++ resolved
@@ -434,25 +434,13 @@
 
 func (r *PreRun) createQuotasClient(ctx *DynamicContext, ver *version.Version) *quotasv2.APIClient {
 	var baseURL string
-<<<<<<< HEAD
-	var userAgent string
-	userAgent = ver.UserAgent
 
 	cfg := quotasv2.NewConfiguration()
 	if ctx != nil {
 		baseURL = ctx.Platform.Server
 		cfg.Servers[0].URL = baseURL + "/api"
 	}
-	cfg.UserAgent = userAgent
-=======
-	if ctx != nil {
-		baseURL = ctx.Platform.Server
-	}
-
-	cfg := quotasv2.NewConfiguration()
-	cfg.Servers[0].URL = baseURL + "/api"
-	cfg.UserAgent = ver.userAgent
->>>>>>> 1b5f3b0e
+	cfg.UserAgent = ver.UserAgent
 
 	return quotasv2.NewAPIClient(cfg)
 }
