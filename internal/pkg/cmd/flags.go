--- conflicted
+++ resolved
@@ -3,9 +3,9 @@
 import (
 	"context"
 	"fmt"
+	"github.com/confluentinc/ccloud-sdk-go-v1"
 
 	orgv1 "github.com/confluentinc/cc-structs/kafka/org/v1"
-	"github.com/confluentinc/ccloud-sdk-go-v1"
 	"github.com/spf13/cobra"
 
 	"github.com/confluentinc/cli/internal/pkg/ccloudv2"
@@ -150,7 +150,6 @@
 	})
 }
 
-<<<<<<< HEAD
 func AddPrincipalFlag(cmd *cobra.Command, command *AuthenticatedCLICommand) {
 	cmd.Flags().String("principal", "", "Principal ID.")
 	RegisterFlagCompletionFunc(cmd, "principal", func(cmd *cobra.Command, args []string) []string {
@@ -162,12 +161,8 @@
 	})
 }
 
-func AutocompleteEnvironments(client *ccloudv2.Client) []string {
-	environments, err := client.ListOrgEnvironments()
-=======
 func AutocompleteEnvironments(v1Client *ccloud.Client, v2Client *ccloudv2.Client, state *v1.ContextState) []string {
 	environments, err := v2Client.ListOrgEnvironments()
->>>>>>> 7be9024d
 	if err != nil {
 		return nil
 	}
