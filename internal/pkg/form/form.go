--- conflicted
+++ resolved
@@ -79,7 +79,7 @@
 		return nil
 	}
 
-	prompt := NewPrompt(os.Stdin)
+	prompt := NewPrompt()
 	f := New(Field{ID: "confirm", Prompt: promptMsg})
 	if err := f.Prompt(prompt); err != nil {
 		return err
@@ -104,16 +104,9 @@
 		return true, nil
 	}
 
-<<<<<<< HEAD
-	prompt := NewPrompt(os.Stdin)
+	prompt := NewPrompt()
 	f := New(Field{ID: "confirm", Prompt: promptMsg, IsYesOrNo: true})
 	if err := f.Prompt(prompt); err != nil {
-=======
-	prompt := NewPrompt()
-	isYesNo := stringToType == ""
-	f := New(Field{ID: "confirm", Prompt: promptMsg, IsYesOrNo: isYesNo})
-	if err := f.Prompt(prompt); err != nil && isYesNo {
->>>>>>> 3ad594d5
 		return false, errors.New(errors.FailedToReadInputErrorMsg)
 	}
 
