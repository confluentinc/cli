--- conflicted
+++ resolved
@@ -11,15 +11,9 @@
 
 func newCmkClient(baseURL, userAgent string, isTest bool) *cmkv2.APIClient {
 	cfg := cmkv2.NewConfiguration()
-<<<<<<< HEAD
-	cfg.Servers = cmkv2.ServerConfigurations{
-		{URL: cmkServer, Description: "Confluent Cloud CMK"},
-	}
-=======
 	cfg.Debug = plog.CliLogger.Level >= plog.DEBUG
 	cfg.HTTPClient = newRetryableHttpClient()
 	cfg.Servers = cmkv2.ServerConfigurations{{URL: getServerUrl(baseURL, isTest), Description: "Confluent Cloud CMK"}}
->>>>>>> 0a1194b3
 	cfg.UserAgent = userAgent
 
 	return cmkv2.NewAPIClient(cfg)
