package ccloudv2

import (
	"context"
	"net/http"

	srcmv2 "github.com/confluentinc/ccloud-sdk-go-v2/srcm/v2"

	"github.com/confluentinc/cli/internal/pkg/errors"
)

func newSchemaRegistryClient(url, userAgent string, unsafeTrace bool) *srcmv2.APIClient {
	cfg := srcmv2.NewConfiguration()
	cfg.Debug = unsafeTrace
	cfg.HTTPClient = newRetryableHttpClient(unsafeTrace)
	cfg.Servers = srcmv2.ServerConfigurations{{URL: url}}
	cfg.UserAgent = userAgent

	return srcmv2.NewAPIClient(cfg)
}

func (c *Client) SchemaRegistryApiContext() context.Context {
	return context.WithValue(context.Background(), srcmv2.ContextAccessToken, c.AuthToken)
}

<<<<<<< HEAD
func (c *Client) GetStreamGovernanceRegionById(regionId string) (srcmv2.SrcmV2Region, error) {
	req := c.SchemaRegistryClient.RegionsSrcmV2Api.GetSrcmV2Region(c.SchemaRegistryApiContext(), regionId)
	region, httpResp, err := c.SchemaRegistryClient.RegionsSrcmV2Api.GetSrcmV2RegionExecute(req)
	return region, errors.CatchCCloudV2Error(err, httpResp)
}

func (c *Client) CreateSchemaRegistryCluster(srCluster srcmv2.SrcmV2Cluster) (srcmv2.SrcmV2Cluster, error) {
	req := c.SchemaRegistryClient.ClustersSrcmV2Api.CreateSrcmV2Cluster(c.SchemaRegistryApiContext()).SrcmV2Cluster(srCluster)
	createdCluster, httpResp, err := c.SchemaRegistryClient.ClustersSrcmV2Api.CreateSrcmV2ClusterExecute(req)
	return createdCluster, errors.CatchCCloudV2Error(err, httpResp)
}

func (c *Client) ListSchemaRegistryRegions(cloud, packageType string) ([]srcmv2.SrcmV2Region, error) {
	regionListRequest := c.SchemaRegistryClient.RegionsSrcmV2Api.ListSrcmV2Regions(c.SchemaRegistryApiContext())

	if cloud != "" {
		regionListRequest = regionListRequest.SpecCloud(cloud)
	}

	if packageType != "" {
		regionListRequest = regionListRequest.SpecPackages([]string{packageType})
	}

	var regionList []srcmv2.SrcmV2Region
=======
func (c *Client) ListSchemaRegistryRegions(cloud, packageType string) ([]srcm.SrcmV2Region, error) {
	var list []srcm.SrcmV2Region

>>>>>>> e9fcb66d
	done := false
	pageToken := ""
	for !done {
		page, httpResp, err := c.executeListSchemaRegistryRegions(cloud, packageType, pageToken)
		if err != nil {
			return nil, errors.CatchCCloudV2Error(err, httpResp)
		}
		list = append(list, page.GetData()...)

		pageToken, done, err = extractNextPageToken(page.GetMetadata().Next)
		if err != nil {
			return nil, err
		}
	}
<<<<<<< HEAD
	return regionList, nil
}

func (c *Client) GetSchemaRegistryClusterById(clusterId, environment string) (srcmv2.SrcmV2Cluster, error) {
	cluster, httpResp, err := c.SchemaRegistryClient.ClustersSrcmV2Api.GetSrcmV2Cluster(c.SchemaRegistryApiContext(), clusterId).Environment(environment).Execute()
	return cluster, errors.CatchCCloudV2Error(err, httpResp)
}

func (c *Client) DeleteSchemaRegistryCluster(clusterId, environment string) error {
	httpResp, err := c.SchemaRegistryClient.ClustersSrcmV2Api.DeleteSrcmV2Cluster(c.SchemaRegistryApiContext(), clusterId).Environment(environment).Execute()
	return errors.CatchCCloudV2Error(err, httpResp)
}

func (c *Client) UpgradeSchemaRegistryCluster(srcmV2ClusterUpdate srcmv2.SrcmV2ClusterUpdate, clusterId string) (srcmv2.SrcmV2Cluster, error) {
	cluster, httpResp, err := c.SchemaRegistryClient.ClustersSrcmV2Api.UpdateSrcmV2Cluster(c.SchemaRegistryApiContext(), clusterId).SrcmV2ClusterUpdate(srcmV2ClusterUpdate).Execute()
	return cluster, errors.CatchCCloudV2Error(err, httpResp)
}

func (c *Client) GetSchemaRegistryClustersByEnvironment(environment string) ([]srcmv2.SrcmV2Cluster, error) {
	var list []srcmv2.SrcmV2Cluster

	done := false
	pageToken := ""
	for !done {
		page, httpResp, err := c.executeListSchemaRegistryClusters(environment, pageToken)
		if err != nil {
			return nil, errors.CatchCCloudV2Error(err, httpResp)
		}
		list = append(list, page.GetData()...)

		pageToken, done, err = extractNextPageToken(page.GetMetadata().Next)
		if err != nil {
			return nil, err
		}
	}

	return list, nil
}

func (c *Client) executeListSchemaRegistryClusters(environment, pageToken string) (srcmv2.SrcmV2ClusterList, *http.Response, error) {
	req := c.SchemaRegistryClient.ClustersSrcmV2Api.ListSrcmV2Clusters(c.SchemaRegistryApiContext()).Environment(environment)
	if pageToken != "" {
		req = req.PageToken(pageToken)
	}
	return c.SchemaRegistryClient.ClustersSrcmV2Api.ListSrcmV2ClustersExecute(req)
=======
	return list, nil
}

func (c *Client) executeListSchemaRegistryRegions(cloud, packageType, pageToken string) (srcm.SrcmV2RegionList, *http.Response, error) {
	req := c.SchemaRegistryClient.RegionsSrcmV2Api.ListSrcmV2Regions(c.SchemaRegistryApiContext())
	if cloud != "" {
		req = req.SpecCloud(cloud)
	}
	if packageType != "" {
		req = req.SpecPackages([]string{packageType})
	}
	if pageToken != "" {
		req = req.PageToken(pageToken)
	}
	return req.Execute()
>>>>>>> e9fcb66d
}<|MERGE_RESOLUTION|>--- conflicted
+++ resolved
@@ -23,7 +23,6 @@
 	return context.WithValue(context.Background(), srcmv2.ContextAccessToken, c.AuthToken)
 }
 
-<<<<<<< HEAD
 func (c *Client) GetStreamGovernanceRegionById(regionId string) (srcmv2.SrcmV2Region, error) {
 	req := c.SchemaRegistryClient.RegionsSrcmV2Api.GetSrcmV2Region(c.SchemaRegistryApiContext(), regionId)
 	region, httpResp, err := c.SchemaRegistryClient.RegionsSrcmV2Api.GetSrcmV2RegionExecute(req)
@@ -36,23 +35,9 @@
 	return createdCluster, errors.CatchCCloudV2Error(err, httpResp)
 }
 
-func (c *Client) ListSchemaRegistryRegions(cloud, packageType string) ([]srcmv2.SrcmV2Region, error) {
-	regionListRequest := c.SchemaRegistryClient.RegionsSrcmV2Api.ListSrcmV2Regions(c.SchemaRegistryApiContext())
-
-	if cloud != "" {
-		regionListRequest = regionListRequest.SpecCloud(cloud)
-	}
-
-	if packageType != "" {
-		regionListRequest = regionListRequest.SpecPackages([]string{packageType})
-	}
-
-	var regionList []srcmv2.SrcmV2Region
-=======
 func (c *Client) ListSchemaRegistryRegions(cloud, packageType string) ([]srcm.SrcmV2Region, error) {
 	var list []srcm.SrcmV2Region
 
->>>>>>> e9fcb66d
 	done := false
 	pageToken := ""
 	for !done {
@@ -67,8 +52,21 @@
 			return nil, err
 		}
 	}
-<<<<<<< HEAD
-	return regionList, nil
+	return list, nil
+}
+
+func (c *Client) executeListSchemaRegistryRegions(cloud, packageType, pageToken string) (srcm.SrcmV2RegionList, *http.Response, error) {
+	req := c.SchemaRegistryClient.RegionsSrcmV2Api.ListSrcmV2Regions(c.SchemaRegistryApiContext())
+	if cloud != "" {
+		req = req.SpecCloud(cloud)
+	}
+	if packageType != "" {
+		req = req.SpecPackages([]string{packageType})
+	}
+	if pageToken != "" {
+		req = req.PageToken(pageToken)
+	}
+	return req.Execute()
 }
 
 func (c *Client) GetSchemaRegistryClusterById(clusterId, environment string) (srcmv2.SrcmV2Cluster, error) {
@@ -113,21 +111,4 @@
 		req = req.PageToken(pageToken)
 	}
 	return c.SchemaRegistryClient.ClustersSrcmV2Api.ListSrcmV2ClustersExecute(req)
-=======
-	return list, nil
-}
-
-func (c *Client) executeListSchemaRegistryRegions(cloud, packageType, pageToken string) (srcm.SrcmV2RegionList, *http.Response, error) {
-	req := c.SchemaRegistryClient.RegionsSrcmV2Api.ListSrcmV2Regions(c.SchemaRegistryApiContext())
-	if cloud != "" {
-		req = req.SpecCloud(cloud)
-	}
-	if packageType != "" {
-		req = req.SpecPackages([]string{packageType})
-	}
-	if pageToken != "" {
-		req = req.PageToken(pageToken)
-	}
-	return req.Execute()
->>>>>>> e9fcb66d
 }