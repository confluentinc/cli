--- conflicted
+++ resolved
@@ -123,7 +123,6 @@
 	return pageToken, false, err
 }
 
-<<<<<<< HEAD
 func extractKafkaQuotasNextPagePageToken(nextPageUrlStringNullable kafkaquotas.NullableString) (string, bool, error) {
 	if nextPageUrlStringNullable.IsSet() {
 		nextPageUrlString := *nextPageUrlStringNullable.Get()
@@ -135,7 +134,8 @@
 	} else {
 		return "", true, nil
 	}
-=======
+}
+
 func extractCdxNextPagePageToken(nextPageUrlStringNullable cdxv1.NullableString) (string, bool, error) {
 	if !nextPageUrlStringNullable.IsSet() {
 		return "", true, nil
@@ -143,7 +143,6 @@
 	nextPageUrlString := *nextPageUrlStringNullable.Get()
 	pageToken, err := extractPageToken(nextPageUrlString)
 	return pageToken, false, err
->>>>>>> 9b43a97b
 }
 
 func extractPageToken(nextPageUrlString string) (string, error) {
