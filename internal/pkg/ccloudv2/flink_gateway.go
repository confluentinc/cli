--- conflicted
+++ resolved
@@ -77,16 +77,11 @@
 	if pageToken != "" {
 		req = req.PageToken(pageToken)
 	}
-<<<<<<< HEAD
 	res, r, err := req.Execute()
 	return res, errors.CatchCCloudV2Error(err, r)
-=======
-	result, r, err := fetchResultsRequest.Execute()
-	return result, errors.CatchCCloudV2Error(err, r)
 }
 
 func (c *FlinkGatewayClient) GetExceptions(orgId, environmentId, statementId string) (flinkgatewayv1alpha1.SqlV1alpha1StatementExceptionList, error) {
 	result, r, err := c.StatementExceptionsSqlV1alpha1Api.GetSqlV1alpha1StatementExceptions(c.flinkGatewayApiContext(), environmentId, statementId).OrgId(orgId).Execute()
 	return result, errors.CatchCCloudV2Error(err, r)
->>>>>>> 19ec08e8
 }