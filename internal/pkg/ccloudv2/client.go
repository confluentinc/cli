package ccloudv2

import (
	apikeysv2 "github.com/confluentinc/ccloud-sdk-go-v2/apikeys/v2"
	cliv1 "github.com/confluentinc/ccloud-sdk-go-v2/cli/v1"
	cmkv2 "github.com/confluentinc/ccloud-sdk-go-v2/cmk/v2"
	connectv1 "github.com/confluentinc/ccloud-sdk-go-v2/connect/v1"
	iamv2 "github.com/confluentinc/ccloud-sdk-go-v2/iam/v2"
	identityproviderv2 "github.com/confluentinc/ccloud-sdk-go-v2/identity-provider/v2"
	kafkarestv3 "github.com/confluentinc/ccloud-sdk-go-v2/kafkarest/v3"
	metricsv2 "github.com/confluentinc/ccloud-sdk-go-v2/metrics/v2"
	orgv2 "github.com/confluentinc/ccloud-sdk-go-v2/org/v2"
	servicequotav1 "github.com/confluentinc/ccloud-sdk-go-v2/service-quota/v1"
	ksql "github.com/confluentinc/ccloud-sdk-go-v2-internal/ksql/v2"
)

// Client represents a Confluent Cloud Client as defined by ccloud-sdk-go-v2
type Client struct {
<<<<<<< HEAD
	AuthToken          string
	JwtToken           string
	ApiKeysClient      *apikeysv2.APIClient
	CliClient          *cliv1.APIClient
	CmkClient          *cmkv2.APIClient
	ConnectClient      *connectv1.APIClient
	IamClient          *iamv2.APIClient
	MetricsClient      *metricsv2.APIClient
	OrgClient          *orgv2.APIClient
	ServiceQuotaClient *servicequotav1.APIClient
	KsqlClient         *ksql.APIClient
=======
	AuthToken string
	JwtToken  string

	ApiKeysClient          *apikeysv2.APIClient
	CliClient              *cliv1.APIClient
	CmkClient              *cmkv2.APIClient
	ConnectClient          *connectv1.APIClient
	IamClient              *iamv2.APIClient
	IdentityProviderClient *identityproviderv2.APIClient
	KafkaRestClient        *kafkarestv3.APIClient
	MetricsClient          *metricsv2.APIClient
	OrgClient              *orgv2.APIClient
	ServiceQuotaClient     *servicequotav1.APIClient
>>>>>>> 7be9024d
}

func NewClient(authToken, baseURL, userAgent string, isTest bool) *Client {
	return &Client{
<<<<<<< HEAD
		AuthToken:          authToken,
		ApiKeysClient:      newApiKeysClient(baseURL, userAgent, isTest),
		CliClient:          newCliClient(baseURL, userAgent, isTest),
		CmkClient:          newCmkClient(baseURL, userAgent, isTest),
		ConnectClient:      newConnectClient(baseURL, userAgent, isTest),
		IamClient:          newIamClient(baseURL, userAgent, isTest),
		MetricsClient:      newMetricsClient(userAgent, isTest),
		OrgClient:          newOrgClient(baseURL, userAgent, isTest),
		ServiceQuotaClient: newServiceQuotaClient(baseURL, userAgent, isTest),
		KsqlClient:         newKsqlClient(baseURL, userAgent, isTest),
=======
		AuthToken: authToken,

		ApiKeysClient:          newApiKeysClient(baseURL, userAgent, isTest),
		CliClient:              newCliClient(baseURL, userAgent, isTest),
		CmkClient:              newCmkClient(baseURL, userAgent, isTest),
		ConnectClient:          newConnectClient(baseURL, userAgent, isTest),
		IamClient:              newIamClient(baseURL, userAgent, isTest),
		IdentityProviderClient: newIdentityProviderClient(baseURL, userAgent, isTest),
		KafkaRestClient:        newKafkaRestClient(baseURL, userAgent, isTest),
		MetricsClient:          newMetricsClient(userAgent, isTest),
		OrgClient:              newOrgClient(baseURL, userAgent, isTest),
		ServiceQuotaClient:     newServiceQuotaClient(baseURL, userAgent, isTest),
>>>>>>> 7be9024d
	}
}<|MERGE_RESOLUTION|>--- conflicted
+++ resolved
@@ -16,19 +16,6 @@
 
 // Client represents a Confluent Cloud Client as defined by ccloud-sdk-go-v2
 type Client struct {
-<<<<<<< HEAD
-	AuthToken          string
-	JwtToken           string
-	ApiKeysClient      *apikeysv2.APIClient
-	CliClient          *cliv1.APIClient
-	CmkClient          *cmkv2.APIClient
-	ConnectClient      *connectv1.APIClient
-	IamClient          *iamv2.APIClient
-	MetricsClient      *metricsv2.APIClient
-	OrgClient          *orgv2.APIClient
-	ServiceQuotaClient *servicequotav1.APIClient
-	KsqlClient         *ksql.APIClient
-=======
 	AuthToken string
 	JwtToken  string
 
@@ -39,26 +26,14 @@
 	IamClient              *iamv2.APIClient
 	IdentityProviderClient *identityproviderv2.APIClient
 	KafkaRestClient        *kafkarestv3.APIClient
+	KsqlClient             *ksql.APIClient
 	MetricsClient          *metricsv2.APIClient
 	OrgClient              *orgv2.APIClient
 	ServiceQuotaClient     *servicequotav1.APIClient
->>>>>>> 7be9024d
 }
 
 func NewClient(authToken, baseURL, userAgent string, isTest bool) *Client {
 	return &Client{
-<<<<<<< HEAD
-		AuthToken:          authToken,
-		ApiKeysClient:      newApiKeysClient(baseURL, userAgent, isTest),
-		CliClient:          newCliClient(baseURL, userAgent, isTest),
-		CmkClient:          newCmkClient(baseURL, userAgent, isTest),
-		ConnectClient:      newConnectClient(baseURL, userAgent, isTest),
-		IamClient:          newIamClient(baseURL, userAgent, isTest),
-		MetricsClient:      newMetricsClient(userAgent, isTest),
-		OrgClient:          newOrgClient(baseURL, userAgent, isTest),
-		ServiceQuotaClient: newServiceQuotaClient(baseURL, userAgent, isTest),
-		KsqlClient:         newKsqlClient(baseURL, userAgent, isTest),
-=======
 		AuthToken: authToken,
 
 		ApiKeysClient:          newApiKeysClient(baseURL, userAgent, isTest),
@@ -68,9 +43,9 @@
 		IamClient:              newIamClient(baseURL, userAgent, isTest),
 		IdentityProviderClient: newIdentityProviderClient(baseURL, userAgent, isTest),
 		KafkaRestClient:        newKafkaRestClient(baseURL, userAgent, isTest),
+		KsqlClient:             newKsqlClient(baseURL, userAgent, isTest),
 		MetricsClient:          newMetricsClient(userAgent, isTest),
 		OrgClient:              newOrgClient(baseURL, userAgent, isTest),
 		ServiceQuotaClient:     newServiceQuotaClient(baseURL, userAgent, isTest),
->>>>>>> 7be9024d
 	}
 }