--- conflicted
+++ resolved
@@ -12,45 +12,27 @@
 
 // Client represents a Confluent Cloud Client as defined by ccloud-sdk-v2
 type Client struct {
-<<<<<<< HEAD
 	AuthToken              string
 	ApiKeysClient          *apikeysv2.APIClient
+	ConnectClient          *connectv1.APIClient
 	CmkClient              *cmkv2.APIClient
 	IamClient              *iamv2.APIClient
 	IdentityProviderClient *identityproviderv2.APIClient
 	IdentityPoolClient     *identityproviderv2.APIClient
 	OrgClient              *orgv2.APIClient
 	ServiceQuotaClient     *servicequotav2.APIClient
-=======
-	AuthToken          string
-	ApiKeysClient      *apikeysv2.APIClient
-	ConnectClient      *connectv1.APIClient
-	CmkClient          *cmkv2.APIClient
-	IamClient          *iamv2.APIClient
-	OrgClient          *orgv2.APIClient
-	ServiceQuotaClient *servicequotav2.APIClient
->>>>>>> 04d850f8
 }
 
 func NewClient(baseURL, userAgent string, isTest bool, authToken string) *Client {
 	return &Client{
-<<<<<<< HEAD
 		AuthToken:              authToken,
 		ApiKeysClient:          newApiKeysClient(baseURL, userAgent, isTest),
+		ConnectClient:          newConnectClient(baseURL, userAgent, isTest),
 		CmkClient:              newCmkClient(baseURL, userAgent, isTest),
 		IamClient:              newIamClient(baseURL, userAgent, isTest),
 		IdentityProviderClient: newIdentityProviderClient(baseURL, userAgent, isTest),
 		IdentityPoolClient:     newIdentityPoolClient(baseURL, userAgent, isTest),
 		OrgClient:              newOrgClient(baseURL, userAgent, isTest),
 		ServiceQuotaClient:     newServiceQuotaClient(baseURL, userAgent, isTest),
-=======
-		AuthToken:          authToken,
-		ApiKeysClient:      newApiKeysClient(baseURL, userAgent, isTest),
-		ConnectClient:      newConnectClient(baseURL, userAgent, isTest),
-		CmkClient:          newCmkClient(baseURL, userAgent, isTest),
-		IamClient:          newIamClient(baseURL, userAgent, isTest),
-		OrgClient:          newOrgClient(baseURL, userAgent, isTest),
-		ServiceQuotaClient: newServiceQuotaClient(baseURL, userAgent, isTest),
->>>>>>> 04d850f8
 	}
 }