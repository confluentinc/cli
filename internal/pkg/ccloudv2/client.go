package ccloudv2

import (
	cliv1 "github.com/confluentinc/ccloud-sdk-go-v2/cli/v1"
	cmkv2 "github.com/confluentinc/ccloud-sdk-go-v2/cmk/v2"
	iamv2 "github.com/confluentinc/ccloud-sdk-go-v2/iam/v2"
	orgv2 "github.com/confluentinc/ccloud-sdk-go-v2/org/v2"
	quotasv2 "github.com/confluentinc/ccloud-sdk-go-v2/service-quota/v2"
)

// Client represents a Confluent Cloud Client as defined by ccloud-sdk-v2
type Client struct {
<<<<<<< HEAD
	CliClient *cliv1.APIClient
	CmkClient *cmkv2.APIClient
	IamClient *iamv2.APIClient
	OrgClient *orgv2.APIClient
	AuthToken string
}

func NewClient(cliClient *cliv1.APIClient, cmkClient *cmkv2.APIClient, iamClient *iamv2.APIClient, orgClient *orgv2.APIClient, authToken string) *Client {
	return &Client{
		CliClient: cliClient,
		CmkClient: cmkClient,
		IamClient: iamClient,
		OrgClient: orgClient,
		AuthToken: authToken,
	}
}

func NewClientWithConfigs(baseURL, userAgent string, isTest bool, authToken string) *Client {
	cliClient := newCliClient(baseURL, userAgent, isTest)
	cmkClient := newCmkClient(baseURL, userAgent, isTest)
	iamClient := newIamClient(baseURL, userAgent, isTest)
	orgClient := newOrgClient(baseURL, userAgent, isTest)
	return NewClient(cliClient, cmkClient, iamClient, orgClient, authToken)
=======
	CmkClient    *cmkv2.APIClient
	IamClient    *iamv2.APIClient
	OrgClient    *orgv2.APIClient
	QuotasClient *quotasv2.APIClient
	AuthToken    string
}

func NewClient(baseURL, userAgent string, isTest bool, authToken string) *Client {
	return &Client{
		CmkClient:    newCmkClient(baseURL, userAgent, isTest),
		IamClient:    newIamClient(baseURL, userAgent, isTest),
		OrgClient:    newOrgClient(baseURL, userAgent, isTest),
		QuotasClient: newQuotasClient(baseURL, userAgent, isTest),
		AuthToken:    authToken}
>>>>>>> 73beb64e
}<|MERGE_RESOLUTION|>--- conflicted
+++ resolved
@@ -10,44 +10,21 @@
 
 // Client represents a Confluent Cloud Client as defined by ccloud-sdk-v2
 type Client struct {
-<<<<<<< HEAD
-	CliClient *cliv1.APIClient
-	CmkClient *cmkv2.APIClient
-	IamClient *iamv2.APIClient
-	OrgClient *orgv2.APIClient
-	AuthToken string
-}
-
-func NewClient(cliClient *cliv1.APIClient, cmkClient *cmkv2.APIClient, iamClient *iamv2.APIClient, orgClient *orgv2.APIClient, authToken string) *Client {
-	return &Client{
-		CliClient: cliClient,
-		CmkClient: cmkClient,
-		IamClient: iamClient,
-		OrgClient: orgClient,
-		AuthToken: authToken,
-	}
-}
-
-func NewClientWithConfigs(baseURL, userAgent string, isTest bool, authToken string) *Client {
-	cliClient := newCliClient(baseURL, userAgent, isTest)
-	cmkClient := newCmkClient(baseURL, userAgent, isTest)
-	iamClient := newIamClient(baseURL, userAgent, isTest)
-	orgClient := newOrgClient(baseURL, userAgent, isTest)
-	return NewClient(cliClient, cmkClient, iamClient, orgClient, authToken)
-=======
+	AuthToken    string
+	CliClient    *cliv1.APIClient
 	CmkClient    *cmkv2.APIClient
 	IamClient    *iamv2.APIClient
 	OrgClient    *orgv2.APIClient
 	QuotasClient *quotasv2.APIClient
-	AuthToken    string
 }
 
 func NewClient(baseURL, userAgent string, isTest bool, authToken string) *Client {
 	return &Client{
+		AuthToken:    authToken,
+		CliClient:    newCliClient(baseURL, userAgent, isTest),
 		CmkClient:    newCmkClient(baseURL, userAgent, isTest),
 		IamClient:    newIamClient(baseURL, userAgent, isTest),
 		OrgClient:    newOrgClient(baseURL, userAgent, isTest),
 		QuotasClient: newQuotasClient(baseURL, userAgent, isTest),
-		AuthToken:    authToken}
->>>>>>> 73beb64e
+	}
 }