--- conflicted
+++ resolved
@@ -1,11 +1,8 @@
 package ccloudv2
 
 import (
-<<<<<<< HEAD
+	apikeysv2 "github.com/confluentinc/ccloud-sdk-go-v2/apikeys/v2"
 	cliv1 "github.com/confluentinc/ccloud-sdk-go-v2/cli/v1"
-=======
-	apikeysv2 "github.com/confluentinc/ccloud-sdk-go-v2/apikeys/v2"
->>>>>>> 0a1194b3
 	cmkv2 "github.com/confluentinc/ccloud-sdk-go-v2/cmk/v2"
 	iamv2 "github.com/confluentinc/ccloud-sdk-go-v2/iam/v2"
 	orgv2 "github.com/confluentinc/ccloud-sdk-go-v2/org/v2"
@@ -14,39 +11,23 @@
 
 // Client represents a Confluent Cloud Client as defined by ccloud-sdk-v2
 type Client struct {
-<<<<<<< HEAD
-	AuthToken    string
-	CliClient    *cliv1.APIClient
-	CmkClient    *cmkv2.APIClient
-	IamClient    *iamv2.APIClient
-	OrgClient    *orgv2.APIClient
-	QuotasClient *quotasv2.APIClient
-=======
 	AuthToken          string
 	ApiKeysClient      *apikeysv2.APIClient
+	CliClient          *cliv1.APIClient
 	CmkClient          *cmkv2.APIClient
 	IamClient          *iamv2.APIClient
 	OrgClient          *orgv2.APIClient
 	ServiceQuotaClient *servicequotav2.APIClient
->>>>>>> 0a1194b3
 }
 
 func NewClient(baseURL, userAgent string, isTest bool, authToken string) *Client {
 	return &Client{
-<<<<<<< HEAD
-		AuthToken:    authToken,
-		CliClient:    newCliClient(baseURL, userAgent, isTest),
-		CmkClient:    newCmkClient(baseURL, userAgent, isTest),
-		IamClient:    newIamClient(baseURL, userAgent, isTest),
-		OrgClient:    newOrgClient(baseURL, userAgent, isTest),
-		QuotasClient: newQuotasClient(baseURL, userAgent, isTest),
-=======
 		AuthToken:          authToken,
 		ApiKeysClient:      newApiKeysClient(baseURL, userAgent, isTest),
+		CliClient:          newCliClient(baseURL, userAgent, isTest),
 		CmkClient:          newCmkClient(baseURL, userAgent, isTest),
 		IamClient:          newIamClient(baseURL, userAgent, isTest),
 		OrgClient:          newOrgClient(baseURL, userAgent, isTest),
 		ServiceQuotaClient: newServiceQuotaClient(baseURL, userAgent, isTest),
->>>>>>> 0a1194b3
 	}
 }