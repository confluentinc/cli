--- conflicted
+++ resolved
@@ -32,16 +32,11 @@
 	ServiceQuotaClient     *servicequotav1.APIClient
 }
 
-<<<<<<< HEAD
 func NewClient(baseUrl string, isTest bool, authToken, userAgent string, unsafeTrace bool) *Client {
-	url := getServerUrl(baseUrl, isTest)
-=======
-func NewClient(authToken, baseUrl, userAgent string, unsafeTrace, isTest bool) *Client {
 	url := getServerUrl(baseUrl)
 	if isTest {
 		url = testserver.TestV2CloudURL.String()
 	}
->>>>>>> aead04a6
 
 	return &Client{
 		AuthToken: authToken,
