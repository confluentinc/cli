package ccloudv2

import (
	apikeysv2 "github.com/confluentinc/ccloud-sdk-go-v2/apikeys/v2"
	cdxv1 "github.com/confluentinc/ccloud-sdk-go-v2/cdx/v1"
	cliv1 "github.com/confluentinc/ccloud-sdk-go-v2/cli/v1"
	cmkv2 "github.com/confluentinc/ccloud-sdk-go-v2/cmk/v2"
	connectv1 "github.com/confluentinc/ccloud-sdk-go-v2/connect/v1"
	iamv2 "github.com/confluentinc/ccloud-sdk-go-v2/iam/v2"
<<<<<<< HEAD
	mdsv2 "github.com/confluentinc/ccloud-sdk-go-v2/mds/v2"
=======
	identityproviderv2 "github.com/confluentinc/ccloud-sdk-go-v2/identity-provider/v2"
	kafkaquotas "github.com/confluentinc/ccloud-sdk-go-v2/kafka-quotas/v1"
	metricsv2 "github.com/confluentinc/ccloud-sdk-go-v2/metrics/v2"
>>>>>>> c6ff3d44
	orgv2 "github.com/confluentinc/ccloud-sdk-go-v2/org/v2"
	servicequotav1 "github.com/confluentinc/ccloud-sdk-go-v2/service-quota/v1"
	streamdesignerv1 "github.com/confluentinc/ccloud-sdk-go-v2/stream-designer/v1"

	testserver "github.com/confluentinc/cli/test/test-server"
)

// Client represents a Confluent Cloud Client as defined by ccloud-sdk-go-v2
type Client struct {
<<<<<<< HEAD
	AuthToken          string
	ApiKeysClient      *apikeysv2.APIClient
	ConnectClient      *connectv1.APIClient
	CmkClient          *cmkv2.APIClient
	IamClient          *iamv2.APIClient
	MdsClient          *mdsv2.APIClient
	OrgClient          *orgv2.APIClient
	ServiceQuotaClient *servicequotav2.APIClient
=======
	AuthToken string
	JwtToken  string

	ApiKeysClient          *apikeysv2.APIClient
	CdxClient              *cdxv1.APIClient
	CliClient              *cliv1.APIClient
	CmkClient              *cmkv2.APIClient
	ConnectClient          *connectv1.APIClient
	IamClient              *iamv2.APIClient
	IdentityProviderClient *identityproviderv2.APIClient
	KafkaQuotasClient      *kafkaquotas.APIClient
	MetricsClient          *metricsv2.APIClient
	OrgClient              *orgv2.APIClient
	StreamDesignerClient   *streamdesignerv1.APIClient
	ServiceQuotaClient     *servicequotav1.APIClient
>>>>>>> c6ff3d44
}

func NewClient(baseUrl string, isTest bool, authToken, userAgent string, unsafeTrace bool) *Client {
	url := getServerUrl(baseUrl)
	if isTest {
		url = testserver.TestV2CloudURL.String()
	}

	return &Client{
<<<<<<< HEAD
		AuthToken:          authToken,
		ApiKeysClient:      newApiKeysClient(baseURL, userAgent, isTest),
		ConnectClient:      newConnectClient(baseURL, userAgent, isTest),
		CmkClient:          newCmkClient(baseURL, userAgent, isTest),
		IamClient:          newIamClient(baseURL, userAgent, isTest),
		MdsClient:          newMdsClient(baseURL, userAgent, isTest),
		OrgClient:          newOrgClient(baseURL, userAgent, isTest),
		ServiceQuotaClient: newServiceQuotaClient(baseURL, userAgent, isTest),
=======
		AuthToken: authToken,

		ApiKeysClient:          newApiKeysClient(url, userAgent, unsafeTrace),
		CdxClient:              newCdxClient(url, userAgent, unsafeTrace),
		CliClient:              newCliClient(url, userAgent, unsafeTrace),
		CmkClient:              newCmkClient(url, userAgent, unsafeTrace),
		ConnectClient:          newConnectClient(url, userAgent, unsafeTrace),
		IamClient:              newIamClient(url, userAgent, unsafeTrace),
		IdentityProviderClient: newIdentityProviderClient(url, userAgent, unsafeTrace),
		KafkaQuotasClient:      newKafkaQuotasClient(url, userAgent, unsafeTrace),
		MetricsClient:          newMetricsClient(baseUrl, userAgent, unsafeTrace, isTest),
		OrgClient:              newOrgClient(url, userAgent, unsafeTrace),
		StreamDesignerClient:   newStreamDesignerClient(url, userAgent, unsafeTrace),
		ServiceQuotaClient:     newServiceQuotaClient(url, userAgent, unsafeTrace),
>>>>>>> c6ff3d44
	}
}<|MERGE_RESOLUTION|>--- conflicted
+++ resolved
@@ -7,13 +7,10 @@
 	cmkv2 "github.com/confluentinc/ccloud-sdk-go-v2/cmk/v2"
 	connectv1 "github.com/confluentinc/ccloud-sdk-go-v2/connect/v1"
 	iamv2 "github.com/confluentinc/ccloud-sdk-go-v2/iam/v2"
-<<<<<<< HEAD
-	mdsv2 "github.com/confluentinc/ccloud-sdk-go-v2/mds/v2"
-=======
 	identityproviderv2 "github.com/confluentinc/ccloud-sdk-go-v2/identity-provider/v2"
 	kafkaquotas "github.com/confluentinc/ccloud-sdk-go-v2/kafka-quotas/v1"
+	mdsv2 "github.com/confluentinc/ccloud-sdk-go-v2/mds/v2"
 	metricsv2 "github.com/confluentinc/ccloud-sdk-go-v2/metrics/v2"
->>>>>>> c6ff3d44
 	orgv2 "github.com/confluentinc/ccloud-sdk-go-v2/org/v2"
 	servicequotav1 "github.com/confluentinc/ccloud-sdk-go-v2/service-quota/v1"
 	streamdesignerv1 "github.com/confluentinc/ccloud-sdk-go-v2/stream-designer/v1"
@@ -23,16 +20,6 @@
 
 // Client represents a Confluent Cloud Client as defined by ccloud-sdk-go-v2
 type Client struct {
-<<<<<<< HEAD
-	AuthToken          string
-	ApiKeysClient      *apikeysv2.APIClient
-	ConnectClient      *connectv1.APIClient
-	CmkClient          *cmkv2.APIClient
-	IamClient          *iamv2.APIClient
-	MdsClient          *mdsv2.APIClient
-	OrgClient          *orgv2.APIClient
-	ServiceQuotaClient *servicequotav2.APIClient
-=======
 	AuthToken string
 	JwtToken  string
 
@@ -44,11 +31,11 @@
 	IamClient              *iamv2.APIClient
 	IdentityProviderClient *identityproviderv2.APIClient
 	KafkaQuotasClient      *kafkaquotas.APIClient
+	MdsClient              *mdsv2.APIClient
 	MetricsClient          *metricsv2.APIClient
 	OrgClient              *orgv2.APIClient
 	StreamDesignerClient   *streamdesignerv1.APIClient
 	ServiceQuotaClient     *servicequotav1.APIClient
->>>>>>> c6ff3d44
 }
 
 func NewClient(baseUrl string, isTest bool, authToken, userAgent string, unsafeTrace bool) *Client {
@@ -58,16 +45,6 @@
 	}
 
 	return &Client{
-<<<<<<< HEAD
-		AuthToken:          authToken,
-		ApiKeysClient:      newApiKeysClient(baseURL, userAgent, isTest),
-		ConnectClient:      newConnectClient(baseURL, userAgent, isTest),
-		CmkClient:          newCmkClient(baseURL, userAgent, isTest),
-		IamClient:          newIamClient(baseURL, userAgent, isTest),
-		MdsClient:          newMdsClient(baseURL, userAgent, isTest),
-		OrgClient:          newOrgClient(baseURL, userAgent, isTest),
-		ServiceQuotaClient: newServiceQuotaClient(baseURL, userAgent, isTest),
-=======
 		AuthToken: authToken,
 
 		ApiKeysClient:          newApiKeysClient(url, userAgent, unsafeTrace),
@@ -78,10 +55,10 @@
 		IamClient:              newIamClient(url, userAgent, unsafeTrace),
 		IdentityProviderClient: newIdentityProviderClient(url, userAgent, unsafeTrace),
 		KafkaQuotasClient:      newKafkaQuotasClient(url, userAgent, unsafeTrace),
+		MdsClient:              newMdsClient(url, userAgent, unsafeTrace),
 		MetricsClient:          newMetricsClient(baseUrl, userAgent, unsafeTrace, isTest),
 		OrgClient:              newOrgClient(url, userAgent, unsafeTrace),
 		StreamDesignerClient:   newStreamDesignerClient(url, userAgent, unsafeTrace),
 		ServiceQuotaClient:     newServiceQuotaClient(url, userAgent, unsafeTrace),
->>>>>>> c6ff3d44
 	}
 }