--- conflicted
+++ resolved
@@ -1,11 +1,8 @@
 package ccloudv2
 
 import (
-<<<<<<< HEAD
+	flinkgatewayv1alpha1 "github.com/confluentinc/ccloud-sdk-go-v2-internal/flink-gateway/v1alpha1"
 	flinkv2 "github.com/confluentinc/ccloud-sdk-go-v2-internal/flink/v2"
-=======
-	flinkgatewayv1alpha1 "github.com/confluentinc/ccloud-sdk-go-v2-internal/flink-gateway/v1alpha1"
->>>>>>> 4a5fd74e
 	apikeysv2 "github.com/confluentinc/ccloud-sdk-go-v2/apikeys/v2"
 	byokv1 "github.com/confluentinc/ccloud-sdk-go-v2/byok/v1"
 	cdxv1 "github.com/confluentinc/ccloud-sdk-go-v2/cdx/v1"
@@ -37,11 +34,8 @@
 	CliClient              *cliv1.APIClient
 	CmkClient              *cmkv2.APIClient
 	ConnectClient          *connectv1.APIClient
-<<<<<<< HEAD
 	FlinkClient            *flinkv2.APIClient
-=======
 	FlinkGatewayClient     *flinkgatewayv1alpha1.APIClient
->>>>>>> 4a5fd74e
 	IamClient              *iamv2.APIClient
 	IdentityProviderClient *identityproviderv2.APIClient
 	KsqlClient             *ksql.APIClient
@@ -69,11 +63,8 @@
 		CliClient:              newCliClient(url, userAgent, unsafeTrace),
 		CmkClient:              newCmkClient(url, userAgent, unsafeTrace),
 		ConnectClient:          newConnectClient(url, userAgent, unsafeTrace),
-<<<<<<< HEAD
 		FlinkClient:            newFlinkClient(url, userAgent, unsafeTrace),
-=======
 		FlinkGatewayClient:     newFlinkGatewayClient(url, userAgent, unsafeTrace),
->>>>>>> 4a5fd74e
 		IamClient:              newIamClient(url, userAgent, unsafeTrace),
 		IdentityProviderClient: newIdentityProviderClient(url, userAgent, unsafeTrace),
 		KsqlClient:             newKsqlClient(url, userAgent, unsafeTrace),
