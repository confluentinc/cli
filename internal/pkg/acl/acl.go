--- conflicted
+++ resolved
@@ -355,17 +355,9 @@
 
 	for _, aclData := range aclGetResp.Data {
 		principal := aclData.Principal
-<<<<<<< HEAD
 		prefix, resourceId, err := getPrefixAndResourceIdFromPrincipal(principal, idMap)
 		if err != nil {
 			return err
-=======
-		var resourceId string
-		if principal != "" {
-			if userID, err := strconv.ParseInt(principal[5:], 10, 32); err == nil {
-				resourceId = IdMap[int32(userID)]
-			}
->>>>>>> 67b95150
 		}
 		record := &struct {
 			Principal    string
@@ -404,17 +396,9 @@
 
 	for _, binding := range bindingsObj {
 		principal := binding.Entry.Principal
-<<<<<<< HEAD
 		prefix, resourceId, err := getPrefixAndResourceIdFromPrincipal(principal, idMap)
 		if err != nil {
 			return err
-=======
-		var resourceId string
-		if principal != "" {
-			if userID, err := strconv.ParseInt(principal[5:], 10, 32); err == nil {
-				resourceId = IdMap[int32(userID)]
-			}
->>>>>>> 67b95150
 		}
 		record := &struct {
 			Principal    string
@@ -446,7 +430,7 @@
 		}
 		prefix = splitPrincipal[0]
 		userId := splitPrincipal[1]
-		idp, _ := strconv.Atoi(userId)
+		idp, _ := strconv.ParseInt(userId, 10, 32)
 		resourceId = idMap[int32(idp)]
 	}
 	return prefix, resourceId, nil
