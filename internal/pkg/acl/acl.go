--- conflicted
+++ resolved
@@ -57,14 +57,10 @@
 	Errors       error
 }
 
-<<<<<<< HEAD
-// use with w/ "ACL" or resource.Plural("ACL")
+// use w/ "ACL" or resource.Plural("ACL")
 var DeleteACLConfirmMsg = "Are you sure you want to delete the %s corresponding to these parameters?"
 
-func PrintACLsFromKafkaRestResponse(cmd *cobra.Command, acls []cpkafkarestv3.AclData) error {
-=======
 func PrintACLsFromKafkaRestResponseOnPrem(cmd *cobra.Command, acls []cpkafkarestv3.AclData) error {
->>>>>>> 3ad594d5
 	list := output.NewList(cmd)
 	for _, acl := range acls {
 		list.Add(&out{
