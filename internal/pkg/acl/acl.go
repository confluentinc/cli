package acl

import (
	"fmt"
	"io"
	"sort"
	"strconv"
	"strings"

	"github.com/antihax/optional"
	"github.com/hashicorp/go-multierror"
	"github.com/spf13/cobra"
	"github.com/spf13/pflag"

	schedv1 "github.com/confluentinc/cc-structs/kafka/scheduler/v1"
	"github.com/confluentinc/cli/internal/pkg/errors"
	"github.com/confluentinc/cli/internal/pkg/output"
	"github.com/confluentinc/cli/internal/pkg/utils"
	"github.com/confluentinc/kafka-rest-sdk-go/kafkarestv3"
)

type AclRequestDataWithError struct {
	ResourceType kafkarestv3.AclResourceType
	ResourceName string
	PatternType  kafkarestv3.AclPatternType
	Principal    string
	Host         string
	Operation    kafkarestv3.AclOperation
	Permission   kafkarestv3.AclPermission
	Errors       error
}

func PrintACLsFromKafkaRestResponse(cmd *cobra.Command, aclGetResp []kafkarestv3.AclData, writer io.Writer, aclListFields, aclListStructuredRenames []string) error {
	// non list commands which do not have -o flags also uses this function, need to set default
	_, err := cmd.Flags().GetString(output.FlagName)
	if err != nil {
		cmd.Flags().StringP(output.FlagName, output.ShortHandFlag, output.DefaultValue, output.Usage)
	}
	outputWriter, err := output.NewListOutputCustomizableWriter(cmd, aclListFields, aclListFields, aclListStructuredRenames, writer)
	if err != nil {
		return err
	}

	for _, aclData := range aclGetResp {
		record := &struct { //TODO remove KafkaAPI field names and move to only Kafka REST ones
			ServiceAccountId string
			Principal        string
			Permission       string
			Operation        string
			Host             string
			Resource         string
			ResourceType     string
			Name             string
			ResourceName     string
			Type             string
			PatternType      string
		}{
			aclData.Principal,
			aclData.Principal,
			string(aclData.Permission),
			string(aclData.Operation),
			aclData.Host,
			string(aclData.ResourceType),
			string(aclData.ResourceType),
			aclData.ResourceName,
			aclData.ResourceName,
			string(aclData.PatternType),
			string(aclData.PatternType),
		}
		outputWriter.AddElement(record)
	}

	return outputWriter.Out()
}

func PrintACLs(cmd *cobra.Command, bindingsObj []*schedv1.ACLBinding, writer io.Writer) error {
	// non list commands which do not have -o flags also uses this function, need to set default
	_, err := cmd.Flags().GetString(output.FlagName)
	if err != nil {
		cmd.Flags().StringP(output.FlagName, output.ShortHandFlag, output.DefaultValue, output.Usage)
	}

	aclListFields := []string{"Principal", "Permission", "Operation", "ResourceType", "ResourceName", "PatternType"}
	aclListStructuredRenames := []string{"principal", "permission", "operation", "resource_type", "resource_name", "pattern_type"}
	outputWriter, err := output.NewListOutputCustomizableWriter(cmd, aclListFields, aclListFields, aclListStructuredRenames, writer)
	if err != nil {
		return err
	}

	for _, binding := range bindingsObj {
		record := &struct {
			Principal    string
			Permission   string
			Operation    string
			ResourceType string
			ResourceName string
			PatternType  string
		}{
			binding.Entry.Principal,
			binding.Entry.PermissionType.String(),
			binding.Entry.Operation.String(),
			binding.Pattern.ResourceType.String(),
			binding.Pattern.Name,
			binding.Pattern.PatternType.String(),
		}
		outputWriter.AddElement(record)
	}

	return outputWriter.Out()
}

func CreateACLFlags() *pflag.FlagSet {
	flgSet := AclFlags()
	_ = cobra.MarkFlagRequired(flgSet, "principal")
	_ = cobra.MarkFlagRequired(flgSet, "operation")
	return flgSet
}

func DeleteACLFlags() *pflag.FlagSet {
	flgSet := AclFlags()
	_ = cobra.MarkFlagRequired(flgSet, "principal")
	_ = cobra.MarkFlagRequired(flgSet, "operation")
	_ = cobra.MarkFlagRequired(flgSet, "host")
	return flgSet
}

func AclFlags() *pflag.FlagSet {
	flgSet := pflag.NewFlagSet("acl-config", pflag.ExitOnError)
	flgSet.Bool("allow", false, "ACL permission to allow access.")
	flgSet.Bool("deny", false, "ACL permission to restrict access to resource.")
	flgSet.String("principal", "", "Principal for this operation with User: or Group: prefix.")
	flgSet.String("host", "*", "Set host for access. Only IP addresses are supported.")
	flgSet.String("operation", "", fmt.Sprintf("Set ACL Operation to: (%s).",
		convertToFlags(kafkarestv3.ACLOPERATION_ALL, kafkarestv3.ACLOPERATION_READ, kafkarestv3.ACLOPERATION_WRITE,
			kafkarestv3.ACLOPERATION_CREATE, kafkarestv3.ACLOPERATION_DELETE, kafkarestv3.ACLOPERATION_ALTER,
			kafkarestv3.ACLOPERATION_DESCRIBE, kafkarestv3.ACLOPERATION_CLUSTER_ACTION,
			kafkarestv3.ACLOPERATION_DESCRIBE_CONFIGS, kafkarestv3.ACLOPERATION_ALTER_CONFIGS,
			kafkarestv3.ACLOPERATION_IDEMPOTENT_WRITE)))
	flgSet.Bool("cluster-scope", false, `Set the cluster resource. With this option the ACL grants
access to the provided operations on the Kafka cluster itself.`)
	flgSet.String("consumer-group", "", "Set the Consumer Group resource.")
	flgSet.String("transactional-id", "", "Set the TransactionalID resource.")
	flgSet.String("topic", "", `Set the topic resource. With this option the ACL grants the provided
operations on the topics that start with that prefix, depending on whether
the --prefix option was also passed.`)
	flgSet.Bool("prefix", false, "Set to match all resource names prefixed with this value.")
	flgSet.SortFlags = false
	return flgSet
}

func ParseAclRequest(cmd *cobra.Command) *AclRequestDataWithError {
	aclRequest := &AclRequestDataWithError{
		Host:   "*",
		Errors: nil,
	}
	cmd.Flags().Visit(populateAclRequest(aclRequest))
	return aclRequest
}

func populateAclRequest(conf *AclRequestDataWithError) func(*pflag.Flag) {
	return func(flag *pflag.Flag) {
		v := flag.Value.String()
		switch n := flag.Name; n {
		case "consumer-group":
			setAclRequestResourcePattern(conf, "GROUP", v) // set aclRequestData.ResourceType and aclRequestData.ResourceName
		case "cluster-scope":
			// The only valid name for a cluster is kafka-cluster
			// https://github.com/confluentinc/cc-kafka/blob/88823c6016ea2e306340938994d9e122abf3c6c0/core/src/main/scala/kafka/security/auth/Resource.scala#L24
			setAclRequestResourcePattern(conf, "cluster", "kafka-cluster")
		case "topic":
			fallthrough
		case "delegation-token":
			fallthrough
		case "transactional-id":
			setAclRequestResourcePattern(conf, n, v)
		case "allow":
			setAclRequestPermission(conf, kafkarestv3.ACLPERMISSION_ALLOW)
		case "deny":
			setAclRequestPermission(conf, kafkarestv3.ACLPERMISSION_DENY)
		case "prefix":
			conf.PatternType = kafkarestv3.ACLPATTERNTYPE_PREFIXED
		case "principal":
			conf.Principal = v
		case "host":
			conf.Host = v
		case "operation":
			v = strings.ToUpper(v)
			v = strings.ReplaceAll(v, "-", "_")
			enumUtils := utils.EnumUtils{}
			enumUtils.Init(
				kafkarestv3.ACLOPERATION_UNKNOWN,
				kafkarestv3.ACLOPERATION_ANY,
				kafkarestv3.ACLOPERATION_ALL,
				kafkarestv3.ACLOPERATION_READ,
				kafkarestv3.ACLOPERATION_WRITE,
				kafkarestv3.ACLOPERATION_CREATE,
				kafkarestv3.ACLOPERATION_DELETE,
				kafkarestv3.ACLOPERATION_ALTER,
				kafkarestv3.ACLOPERATION_DESCRIBE,
				kafkarestv3.ACLOPERATION_CLUSTER_ACTION,
				kafkarestv3.ACLOPERATION_DESCRIBE_CONFIGS,
				kafkarestv3.ACLOPERATION_ALTER_CONFIGS,
				kafkarestv3.ACLOPERATION_IDEMPOTENT_WRITE,
			)
			if op, ok := enumUtils[v]; ok {
				conf.Operation = op.(kafkarestv3.AclOperation)
				break
			}
			conf.Errors = multierror.Append(conf.Errors, fmt.Errorf("Invalid operation value: "+v))
		}
	}
}

func setAclRequestPermission(conf *AclRequestDataWithError, permission kafkarestv3.AclPermission) {
	if conf.Permission != "" {
		conf.Errors = multierror.Append(conf.Errors, errors.Errorf(errors.OnlySetAllowOrDenyErrorMsg))
	}
	conf.Permission = permission
}

func setAclRequestResourcePattern(conf *AclRequestDataWithError, n, v string) {
	if conf.ResourceType != "" {
		// A resourceType has already been set with a previous flag
		conf.Errors = multierror.Append(conf.Errors, fmt.Errorf("exactly one of %v must be set",
			convertToFlags(kafkarestv3.ACLRESOURCETYPE_TOPIC, kafkarestv3.ACLRESOURCETYPE_GROUP,
				kafkarestv3.ACLRESOURCETYPE_CLUSTER, kafkarestv3.ACLRESOURCETYPE_TRANSACTIONAL_ID)))
		return
	}

	// Normalize the resource pattern name
	n = strings.ToUpper(n)
	n = strings.ReplaceAll(n, "-", "_")

	enumUtils := utils.EnumUtils{}
	enumUtils.Init(kafkarestv3.ACLRESOURCETYPE_TOPIC, kafkarestv3.ACLRESOURCETYPE_GROUP,
		kafkarestv3.ACLRESOURCETYPE_CLUSTER, kafkarestv3.ACLRESOURCETYPE_TRANSACTIONAL_ID)
	conf.ResourceType = enumUtils[n].(kafkarestv3.AclResourceType)

	if conf.ResourceType == kafkarestv3.ACLRESOURCETYPE_CLUSTER {
		conf.PatternType = kafkarestv3.ACLPATTERNTYPE_LITERAL
	}
	conf.ResourceName = v
}

func convertToFlags(operations ...interface{}) string {
	var ops []string

	for _, v := range operations {
		// clean the resources that don't map directly to flag name
		if v == kafkarestv3.ACLRESOURCETYPE_GROUP {
			v = "consumer-group"
		}
		if v == kafkarestv3.ACLRESOURCETYPE_CLUSTER {
			v = "cluster-scope"
		}
		s := fmt.Sprintf("%v", v)
		s = strings.ReplaceAll(s, "_", "-")
		ops = append(ops, strings.ToLower(s))
	}

	sort.Strings(ops)
	return strings.Join(ops, ", ")
}

func ValidateCreateDeleteAclRequestData(aclConfiguration *AclRequestDataWithError) *AclRequestDataWithError {
	// delete is deliberately less powerful in the cli than in the API to prevent accidental
	// deletion of too many acls at once. Expectation is that multi delete will be done via
	// repeated invocation of the cli by external scripts.
	if aclConfiguration.Permission == "" {
		aclConfiguration.Errors = multierror.Append(aclConfiguration.Errors, errors.Errorf(errors.MustSetAllowOrDenyErrorMsg))
	}

	if aclConfiguration.PatternType == "" {
		aclConfiguration.PatternType = kafkarestv3.ACLPATTERNTYPE_LITERAL
	}

	if aclConfiguration.ResourceType == "" {
		aclConfiguration.Errors = multierror.Append(aclConfiguration.Errors, errors.Errorf(errors.MustSetResourceTypeErrorMsg,
			convertToFlags(kafkarestv3.ACLRESOURCETYPE_TOPIC, kafkarestv3.ACLRESOURCETYPE_GROUP,
				kafkarestv3.ACLRESOURCETYPE_CLUSTER, kafkarestv3.ACLRESOURCETYPE_TRANSACTIONAL_ID)))
	}
	return aclConfiguration
}

func AclRequestToCreateAclReqest(acl *AclRequestDataWithError) *kafkarestv3.ClustersClusterIdAclsPostOpts {
	var opts kafkarestv3.ClustersClusterIdAclsPostOpts
	requestData := kafkarestv3.CreateAclRequestData{
		ResourceType: acl.ResourceType,
		ResourceName: acl.ResourceName,
		PatternType:  acl.PatternType,
		Principal:    acl.Principal,
		Host:         acl.Host,
		Operation:    acl.Operation,
		Permission:   acl.Permission,
	}
	opts.CreateAclRequestData = optional.NewInterface(requestData)
	return &opts
}

// Functions for converting AclRequestDataWithError into structs for create, delete, and list requests

func AclRequestToListAclReqest(acl *AclRequestDataWithError) *kafkarestv3.ClustersClusterIdAclsGetOpts {
	opts := kafkarestv3.ClustersClusterIdAclsGetOpts{
		ResourceType: optional.NewInterface(acl.ResourceType),
		ResourceName: optional.NewString(acl.ResourceName),
		PatternType:  optional.NewInterface(acl.PatternType),
		Principal:    optional.NewString(acl.Principal),
		Host:         optional.NewString(acl.Host),
		Operation:    optional.NewInterface(acl.Operation),
		Permission:   optional.NewInterface(acl.Permission),
	}
	return &opts
}

func AclRequestToDeleteAclReqest(acl *AclRequestDataWithError) *kafkarestv3.ClustersClusterIdAclsDeleteOpts {
	opts := kafkarestv3.ClustersClusterIdAclsDeleteOpts{
		ResourceType: optional.NewInterface(acl.ResourceType),
		ResourceName: optional.NewString(acl.ResourceName),
		PatternType:  optional.NewInterface(acl.PatternType),
		Principal:    optional.NewString(acl.Principal),
		Host:         optional.NewString(acl.Host),
		Operation:    optional.NewInterface(acl.Operation),
		Permission:   optional.NewInterface(acl.Permission),
	}
	return &opts
}

func CreateAclRequestDataToAclData(data *AclRequestDataWithError) kafkarestv3.AclData {
	aclData := kafkarestv3.AclData{
		ResourceType: data.ResourceType,
		ResourceName: data.ResourceName,
		PatternType:  data.PatternType,
		Principal:    data.Principal,
		Host:         data.Host,
		Operation:    data.Operation,
		Permission:   data.Permission,
	}
	return aclData
}

func PrintACLsFromKafkaRestResponseWithResourceIdMap(cmd *cobra.Command, aclGetResp kafkarestv3.AclDataList, writer io.Writer, IdMap map[int32]string) error {
	// non list commands which do not have -o flags also uses this function, need to set default
	_, err := cmd.Flags().GetString(output.FlagName)
	if err != nil {
		cmd.Flags().StringP(output.FlagName, output.ShortHandFlag, output.DefaultValue, output.Usage)
	}

<<<<<<< HEAD
	aclListFields := []string{"Principal", "Permission", "Operation", "ResourceType", "ResourceName", "PatternType"}
	aclListStructuredRenames := []string{"principal", "permission", "operation", "resource_type", "resource_name", "pattern_type"}
=======
	aclListFields := []string{"ServiceAccountId", "Permission", "Operation", "Resource", "Name", "Type"}
	aclListStructuredRenames := []string{"service_account_id", "permission", "operation", "resource", "name", "type"}
>>>>>>> 015e1877
	outputWriter, err := output.NewListOutputCustomizableWriter(cmd, aclListFields, aclListFields, aclListStructuredRenames, writer)
	if err != nil {
		return err
	}

	for _, aclData := range aclGetResp.Data {
<<<<<<< HEAD
		principal := aclData.Principal
		var resourceId, prefix string
		if principal != "" {
			prefix = strings.Split(principal, ":")[0]
			userId := strings.Split(principal, ":")[1]
			idp, err := strconv.Atoi(userId)
			if err == nil {
				resourceId = IdMap[int32(idp)]
			} else {
				resourceId = userId
			}
		}
		record := &struct {
			Principal    string
			Permission   string
			Operation    string
			ResourceType string
			ResourceName string
			PatternType  string
		}{
			prefix + ":" + resourceId,
=======
		var resourceId string
		if aclData.Principal != "" {
			UserId := aclData.Principal[5:]
			idp, _ := strconv.Atoi(UserId)
			resourceId = IdMap[int32(idp)]
		}
		record := &struct {
			ServiceAccountId string
			Permission       string
			Operation        string
			Resource         string
			Name             string
			Type             string
		}{
			resourceId,
>>>>>>> 015e1877
			string(aclData.Permission),
			string(aclData.Operation),
			string(aclData.ResourceType),
			string(aclData.ResourceName),
			string(aclData.PatternType),
		}
		outputWriter.AddElement(record)
	}

	return outputWriter.Out()
}

func PrintACLsWithResourceIdMap(cmd *cobra.Command, bindingsObj []*schedv1.ACLBinding, writer io.Writer, IdMap map[int32]string) error {
	// non list commands which do not have -o flags also uses this function, need to set default
	_, err := cmd.Flags().GetString(output.FlagName)
	if err != nil {
		cmd.Flags().StringP(output.FlagName, output.ShortHandFlag, output.DefaultValue, output.Usage)
	}

<<<<<<< HEAD
	aclListFields := []string{"Principal", "Permission", "Operation", "ResourceType", "ResourceName", "PatternType"}
	aclListStructuredRenames := []string{"principal", "permission", "operation", "resource_type", "resource_name", "pattern_type"}
=======
	aclListFields := []string{"ServiceAccountId", "Permission", "Operation", "Resource", "Name", "Type"}
	aclListStructuredRenames := []string{"service_account_id", "permission", "operation", "resource", "name", "type"}
>>>>>>> 015e1877
	outputWriter, err := output.NewListOutputCustomizableWriter(cmd, aclListFields, aclListFields, aclListStructuredRenames, writer)
	if err != nil {
		return err
	}

	for _, binding := range bindingsObj {
<<<<<<< HEAD
		principal := binding.Entry.Principal
		var resourceId, prefix string
		if principal != "" {
			prefix = strings.Split(principal, ":")[0]
			userId := strings.Split(principal, ":")[1]
			idp, err := strconv.Atoi(userId)
			if err == nil {
				resourceId = IdMap[int32(idp)]
			} else {
				resourceId = userId
			}
		}
		record := &struct {
			Principal    string
			Permission   string
			Operation    string
			ResourceType string
			ResourceName string
			PatternType  string
		}{
			prefix + ":" + resourceId,
=======
		var resourceId string
		if binding.Entry.Principal != "" {
			UserId := binding.Entry.Principal[5:]
			idp, _ := strconv.Atoi(UserId)
			resourceId = IdMap[int32(idp)]
		}
		record := &struct {
			ServiceAccountId string
			Permission       string
			Operation        string
			Resource         string
			Name             string
			Type             string
		}{
			resourceId,
>>>>>>> 015e1877
			binding.Entry.PermissionType.String(),
			binding.Entry.Operation.String(),
			binding.Pattern.ResourceType.String(),
			binding.Pattern.Name,
			binding.Pattern.PatternType.String(),
		}
		outputWriter.AddElement(record)
	}

	return outputWriter.Out()
}<|MERGE_RESOLUTION|>--- conflicted
+++ resolved
@@ -345,20 +345,14 @@
 		cmd.Flags().StringP(output.FlagName, output.ShortHandFlag, output.DefaultValue, output.Usage)
 	}
 
-<<<<<<< HEAD
 	aclListFields := []string{"Principal", "Permission", "Operation", "ResourceType", "ResourceName", "PatternType"}
 	aclListStructuredRenames := []string{"principal", "permission", "operation", "resource_type", "resource_name", "pattern_type"}
-=======
-	aclListFields := []string{"ServiceAccountId", "Permission", "Operation", "Resource", "Name", "Type"}
-	aclListStructuredRenames := []string{"service_account_id", "permission", "operation", "resource", "name", "type"}
->>>>>>> 015e1877
 	outputWriter, err := output.NewListOutputCustomizableWriter(cmd, aclListFields, aclListFields, aclListStructuredRenames, writer)
 	if err != nil {
 		return err
 	}
 
 	for _, aclData := range aclGetResp.Data {
-<<<<<<< HEAD
 		principal := aclData.Principal
 		var resourceId, prefix string
 		if principal != "" {
@@ -380,23 +374,6 @@
 			PatternType  string
 		}{
 			prefix + ":" + resourceId,
-=======
-		var resourceId string
-		if aclData.Principal != "" {
-			UserId := aclData.Principal[5:]
-			idp, _ := strconv.Atoi(UserId)
-			resourceId = IdMap[int32(idp)]
-		}
-		record := &struct {
-			ServiceAccountId string
-			Permission       string
-			Operation        string
-			Resource         string
-			Name             string
-			Type             string
-		}{
-			resourceId,
->>>>>>> 015e1877
 			string(aclData.Permission),
 			string(aclData.Operation),
 			string(aclData.ResourceType),
@@ -416,20 +393,14 @@
 		cmd.Flags().StringP(output.FlagName, output.ShortHandFlag, output.DefaultValue, output.Usage)
 	}
 
-<<<<<<< HEAD
 	aclListFields := []string{"Principal", "Permission", "Operation", "ResourceType", "ResourceName", "PatternType"}
 	aclListStructuredRenames := []string{"principal", "permission", "operation", "resource_type", "resource_name", "pattern_type"}
-=======
-	aclListFields := []string{"ServiceAccountId", "Permission", "Operation", "Resource", "Name", "Type"}
-	aclListStructuredRenames := []string{"service_account_id", "permission", "operation", "resource", "name", "type"}
->>>>>>> 015e1877
 	outputWriter, err := output.NewListOutputCustomizableWriter(cmd, aclListFields, aclListFields, aclListStructuredRenames, writer)
 	if err != nil {
 		return err
 	}
 
 	for _, binding := range bindingsObj {
-<<<<<<< HEAD
 		principal := binding.Entry.Principal
 		var resourceId, prefix string
 		if principal != "" {
@@ -451,23 +422,6 @@
 			PatternType  string
 		}{
 			prefix + ":" + resourceId,
-=======
-		var resourceId string
-		if binding.Entry.Principal != "" {
-			UserId := binding.Entry.Principal[5:]
-			idp, _ := strconv.Atoi(UserId)
-			resourceId = IdMap[int32(idp)]
-		}
-		record := &struct {
-			ServiceAccountId string
-			Permission       string
-			Operation        string
-			Resource         string
-			Name             string
-			Type             string
-		}{
-			resourceId,
->>>>>>> 015e1877
 			binding.Entry.PermissionType.String(),
 			binding.Entry.Operation.String(),
 			binding.Pattern.ResourceType.String(),
