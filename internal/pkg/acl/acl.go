package acl

import (
<<<<<<< HEAD
	"fmt"
	"github.com/antihax/optional"
=======
	"io"
	"os"
	"strconv"

>>>>>>> 61a4a182
	schedv1 "github.com/confluentinc/cc-structs/kafka/scheduler/v1"
	"github.com/confluentinc/cli/internal/pkg/errors"
	"github.com/confluentinc/cli/internal/pkg/output"
	"github.com/confluentinc/cli/internal/pkg/utils"
	"github.com/confluentinc/kafka-rest-sdk-go/kafkarestv3"
	krsdk "github.com/confluentinc/kafka-rest-sdk-go/kafkarestv3"
	"github.com/hashicorp/go-multierror"
	"github.com/spf13/cobra"
	"github.com/spf13/pflag"
	"io"
	"sort"
	"strings"
)

type AclRequestDataWithError struct {
	ResourceType kafkarestv3.AclResourceType
	ResourceName string
	PatternType  kafkarestv3.AclPatternType
	Principal    string
	Host         string
	Operation    kafkarestv3.AclOperation
	Permission   kafkarestv3.AclPermission
	Errors error
}

func PrintACLsFromKafkaRestResponse(cmd *cobra.Command, aclGetResp []krsdk.AclData, writer io.Writer, aclListFields, aclListStructuredRenames []string) error {
	// non list commands which do not have -o flags also uses this function, need to set default
	_, err := cmd.Flags().GetString(output.FlagName)
	if err != nil {
		cmd.Flags().StringP(output.FlagName, output.ShortHandFlag, output.DefaultValue, output.Usage)
	}
	outputWriter, err := output.NewListOutputCustomizableWriter(cmd, aclListFields, aclListFields, aclListStructuredRenames, writer)
	if err != nil {
		return err
	}

	for _, aclData := range aclGetResp {
		record := &struct { //TODO remove KafkaAPI field names and move to only Kafka REST ones
			ServiceAccountId string
			Principal		 string
			Permission       string
			Operation        string
			Host			 string
			Resource         string
			ResourceType	 string
			Name             string
			ResourceName	 string
			Type             string
			PatternType		 string
		}{
			aclData.Principal,
			aclData.Principal,
			string(aclData.Permission),
			string(aclData.Operation),
			aclData.Host,
			string(aclData.ResourceType),
			string(aclData.ResourceType),
			aclData.ResourceName,
			aclData.ResourceName,
			string(aclData.PatternType),
			string(aclData.PatternType),
		}
		outputWriter.AddElement(record)
	}

	return outputWriter.Out()
}

func PrintACLs(cmd *cobra.Command, bindingsObj []*schedv1.ACLBinding, writer io.Writer) error {
	// non list commands which do not have -o flags also uses this function, need to set default
	_, err := cmd.Flags().GetString(output.FlagName)
	if err != nil {
		cmd.Flags().StringP(output.FlagName, output.ShortHandFlag, output.DefaultValue, output.Usage)
	}

	aclListFields := []string{"ServiceAccountId", "Permission", "Operation", "Resource", "Name", "Type"}
	aclListStructuredRenames := []string{"service_account_id", "permission", "operation", "resource", "name", "type"}
	outputWriter, err := output.NewListOutputCustomizableWriter(cmd, aclListFields, aclListFields, aclListStructuredRenames, writer)
	if err != nil {
		return err
	}

	for _, binding := range bindingsObj {
		record := &struct {
			ServiceAccountId string
			Permission       string
			Operation        string
			Resource         string
			Name             string
			Type             string
		}{
			binding.Entry.Principal,
			binding.Entry.PermissionType.String(),
			binding.Entry.Operation.String(),
			binding.Pattern.ResourceType.String(),
			binding.Pattern.Name,
			binding.Pattern.PatternType.String(),
		}
		outputWriter.AddElement(record)
	}

	return outputWriter.Out()
}

<<<<<<< HEAD
func CreateACLFlags() *pflag.FlagSet {
	flgSet := AclFlags()
	_ = cobra.MarkFlagRequired(flgSet, "principal")
	_ = cobra.MarkFlagRequired(flgSet, "operation")
	return flgSet
}

func DeleteACLFlags() *pflag.FlagSet {
	flgSet := AclFlags()
	_ = cobra.MarkFlagRequired(flgSet, "principal")
	_ = cobra.MarkFlagRequired(flgSet, "operation")
	_ = cobra.MarkFlagRequired(flgSet, "host")
	return flgSet
}

func AclFlags() *pflag.FlagSet {
	flgSet := pflag.NewFlagSet("acl-config", pflag.ExitOnError)
	flgSet.Bool("allow", false, "ACL permission to allow access.")
	flgSet.Bool("deny", false, "ACL permission to restrict access to resource.")
	flgSet.String("principal", "", "Principal for this operation with User: or Group: prefix.")
	flgSet.String("host", "*", "Set host for access. Only IP addresses are supported.")
	flgSet.String("operation", "", fmt.Sprintf("Set ACL Operation to: (%s).",
		convertToFlags(kafkarestv3.ACLOPERATION_ALL, kafkarestv3.ACLOPERATION_READ, kafkarestv3.ACLOPERATION_WRITE,
			kafkarestv3.ACLOPERATION_CREATE, kafkarestv3.ACLOPERATION_DELETE, kafkarestv3.ACLOPERATION_ALTER,
			kafkarestv3.ACLOPERATION_DESCRIBE, kafkarestv3.ACLOPERATION_CLUSTER_ACTION,
			kafkarestv3.ACLOPERATION_DESCRIBE_CONFIGS, kafkarestv3.ACLOPERATION_ALTER_CONFIGS,
			kafkarestv3.ACLOPERATION_IDEMPOTENT_WRITE)))
	flgSet.Bool("cluster-scope", false, `Set the cluster resource. With this option the ACL grants
access to the provided operations on the Kafka cluster itself.`)
	flgSet.String("consumer-group", "", "Set the Consumer Group resource.")
	flgSet.String("transactional-id", "", "Set the TransactionalID resource.")
	flgSet.String("topic", "", `Set the topic resource. With this option the ACL grants the provided
operations on the topics that start with that prefix, depending on whether
the --prefix option was also passed.`)
	flgSet.Bool("prefix", false, "Set to match all resource names prefixed with this value.")
	flgSet.SortFlags = false
	return flgSet
}

func ParseAclRequest(cmd *cobra.Command) *AclRequestDataWithError {
	aclRequest := &AclRequestDataWithError{
		Host:   "*",
		Errors: nil,
	}
	cmd.Flags().Visit(populateAclRequest(aclRequest))
	return aclRequest
}

func populateAclRequest(conf *AclRequestDataWithError) func(*pflag.Flag) {
	return func(flag *pflag.Flag) {
		v := flag.Value.String()
		switch n := flag.Name; n {
		case "consumer-group":
			setAclRequestResourcePattern(conf, "GROUP", v) // set aclRequestData.ResourceType and aclRequestData.ResourceName
		case "cluster-scope":
			// The only valid name for a cluster is kafka-cluster
			// https://github.com/confluentinc/cc-kafka/blob/88823c6016ea2e306340938994d9e122abf3c6c0/core/src/main/scala/kafka/security/auth/Resource.scala#L24
			setAclRequestResourcePattern(conf, "cluster", "kafka-cluster")
		case "topic":
			fallthrough
		case "delegation-token":
			fallthrough
		case "transactional-id":
			setAclRequestResourcePattern(conf, n, v)
		case "allow":
			conf.Permission = kafkarestv3.ACLPERMISSION_ALLOW
		case "deny":
			conf.Permission = kafkarestv3.ACLPERMISSION_DENY
		case "prefix":
			conf.PatternType = kafkarestv3.ACLPATTERNTYPE_PREFIXED
		case "principal":
			conf.Principal = v
		case "host":
			conf.Host = v
		case "operation":
			v = strings.ToUpper(v)
			v = strings.ReplaceAll(v, "-", "_")
			enumUtils := utils.EnumUtils{}
			enumUtils.Init(
				kafkarestv3.ACLOPERATION_UNKNOWN,
				kafkarestv3.ACLOPERATION_ANY,
				kafkarestv3.ACLOPERATION_ALL,
				kafkarestv3.ACLOPERATION_READ,
				kafkarestv3.ACLOPERATION_WRITE,
				kafkarestv3.ACLOPERATION_CREATE,
				kafkarestv3.ACLOPERATION_DELETE,
				kafkarestv3.ACLOPERATION_ALTER,
				kafkarestv3.ACLOPERATION_DESCRIBE,
				kafkarestv3.ACLOPERATION_CLUSTER_ACTION,
				kafkarestv3.ACLOPERATION_DESCRIBE_CONFIGS,
				kafkarestv3.ACLOPERATION_ALTER_CONFIGS,
				kafkarestv3.ACLOPERATION_IDEMPOTENT_WRITE,
			)
			if op, ok := enumUtils[v]; ok {
				conf.Operation = op.(kafkarestv3.AclOperation)
				break
			}
			conf.Errors = multierror.Append(conf.Errors, fmt.Errorf("Invalid operation value: "+v))
		}
	}
}

func setAclRequestResourcePattern(conf *AclRequestDataWithError, n, v string) {
	if conf.ResourceType != "" {
		// A resourceType has already been set with a previous flag
		conf.Errors = multierror.Append(conf.Errors, fmt.Errorf("exactly one of %v must be set",
			convertToFlags(kafkarestv3.ACLRESOURCETYPE_TOPIC, kafkarestv3.ACLRESOURCETYPE_GROUP,
				kafkarestv3.ACLRESOURCETYPE_CLUSTER, kafkarestv3.ACLRESOURCETYPE_TRANSACTIONAL_ID)))
		return
	}

	// Normalize the resource pattern name
	n = strings.ToUpper(n)
	n = strings.ReplaceAll(n, "-", "_")

	enumUtils := utils.EnumUtils{}
	enumUtils.Init(kafkarestv3.ACLRESOURCETYPE_TOPIC, kafkarestv3.ACLRESOURCETYPE_GROUP,
		kafkarestv3.ACLRESOURCETYPE_CLUSTER, kafkarestv3.ACLRESOURCETYPE_TRANSACTIONAL_ID)
	conf.ResourceType = enumUtils[n].(kafkarestv3.AclResourceType)

	if conf.ResourceType == kafkarestv3.ACLRESOURCETYPE_CLUSTER {
		conf.PatternType = kafkarestv3.ACLPATTERNTYPE_LITERAL
	}
	conf.ResourceName = v
}

func convertToFlags(operations ...interface{}) string {
	var ops []string

	for _, v := range operations {
		// clean the resources that don't map directly to flag name
		if v == krsdk.ACLRESOURCETYPE_GROUP {
			v = "consumer-group"
		}
		if v == krsdk.ACLRESOURCETYPE_CLUSTER {
			v = "cluster-scope"
		}
		s := fmt.Sprintf("%v", v)
		s = strings.ReplaceAll(s, "_", "-")
		ops = append(ops, strings.ToLower(s))
	}

	sort.Strings(ops)
	return strings.Join(ops, ", ")
}

func ValidateCreateDeleteAclRequestData(aclConfiguration *AclRequestDataWithError) *AclRequestDataWithError {
	// delete is deliberately less powerful in the cli than in the API to prevent accidental
	// deletion of too many acls at once. Expectation is that multi delete will be done via
	// repeated invocation of the cli by external scripts.
	if aclConfiguration.Permission == "" {
		aclConfiguration.Errors = multierror.Append(aclConfiguration.Errors, errors.Errorf(errors.MustSetAllowOrDenyErrorMsg))
	}

	if aclConfiguration.PatternType == "" {
		aclConfiguration.PatternType = kafkarestv3.ACLPATTERNTYPE_LITERAL
	}

	if aclConfiguration.ResourceType == "" {
		aclConfiguration.Errors = multierror.Append(aclConfiguration.Errors, errors.Errorf(errors.MustSetResourceTypeErrorMsg,
			convertToFlags(kafkarestv3.ACLRESOURCETYPE_TOPIC, kafkarestv3.ACLRESOURCETYPE_GROUP,
				kafkarestv3.ACLRESOURCETYPE_CLUSTER, kafkarestv3.ACLRESOURCETYPE_TRANSACTIONAL_ID)))
	}
	return aclConfiguration
}

func AclRequestToCreateAclReqest(acl *AclRequestDataWithError) *krsdk.ClustersClusterIdAclsPostOpts {
	var opts krsdk.ClustersClusterIdAclsPostOpts
	requestData := krsdk.CreateAclRequestData{
		ResourceType: acl.ResourceType,
		ResourceName: acl.ResourceName,
		PatternType:  acl.PatternType,
		Principal:    acl.Principal,
		Host:         acl.Host,
		Operation:    acl.Operation,
		Permission:   acl.Permission,
	}
	opts.CreateAclRequestData = optional.NewInterface(requestData)
	return &opts
}

// Functions for converting AclRequestDataWithError into structs for create, delete, and list requests

func AclRequestToListAclReqest(acl *AclRequestDataWithError) *krsdk.ClustersClusterIdAclsGetOpts {
	opts := krsdk.ClustersClusterIdAclsGetOpts{
		ResourceType: optional.NewInterface(acl.ResourceType),
		ResourceName: optional.NewString(acl.ResourceName),
		PatternType:  optional.NewInterface(acl.PatternType),
		Principal:    optional.NewString(acl.Principal),
		Host:         optional.NewString(acl.Host),
		Operation:    optional.NewInterface(acl.Operation),
		Permission:   optional.NewInterface(acl.Permission),
	}
	return &opts
}

func AclRequestToDeleteAclReqest(acl *AclRequestDataWithError) *krsdk.ClustersClusterIdAclsDeleteOpts {
	opts := krsdk.ClustersClusterIdAclsDeleteOpts{
		ResourceType: optional.NewInterface(acl.ResourceType),
		ResourceName: optional.NewString(acl.ResourceName),
		PatternType:  optional.NewInterface(acl.PatternType),
		Principal:    optional.NewString(acl.Principal),
		Host:         optional.NewString(acl.Host),
		Operation:    optional.NewInterface(acl.Operation),
		Permission:   optional.NewInterface(acl.Permission),
	}
	return &opts
}

func CreateAclRequestDataToAclData(data *AclRequestDataWithError) krsdk.AclData {
	aclData := krsdk.AclData{
		ResourceType: data.ResourceType,
		ResourceName: data.ResourceName,
		PatternType:  data.PatternType,
		Principal:    data.Principal,
		Host:         data.Host,
		Operation:    data.Operation,
		Permission:   data.Permission,
	}
	return aclData
=======
func PrintACLsFromKafkaRestResponseWithMap(cmd *cobra.Command, aclGetResp krsdk.AclDataList, writer io.Writer, IdMap map[int32]string) error {
	// non list commands which do not have -o flags also uses this function, need to set default
	_, err := cmd.Flags().GetString(output.FlagName)
	if err != nil {
		cmd.Flags().StringP(output.FlagName, output.ShortHandFlag, output.DefaultValue, output.Usage)
	}

	aclListFields := []string{"UserId", "ServiceAccountId", "Permission", "Operation", "Resource", "Name", "Type"}
	aclListStructuredRenames := []string{"user_id", "service_account_id", "permission", "operation", "resource", "name", "type"}
	outputWriter, err := output.NewListOutputCustomizableWriter(cmd, aclListFields, aclListFields, aclListStructuredRenames, os.Stdout)
	if err != nil {
		return err
	}

	for _, aclData := range aclGetResp.Data {
		principal := aclData.Principal
		var resourceId string
		if principal != "" {
			UserId := principal[5:]
			idp, err := strconv.Atoi(UserId)
			if err == nil {
				resourceId = IdMap[int32(idp)]
			}
		}
		record := &struct {
			UserId           string
			ServiceAccountId string
			Permission       string
			Operation        string
			Resource         string
			Name             string
			Type             string
		}{
			aclData.Principal,
			resourceId,
			string(aclData.Permission),
			string(aclData.Operation),
			string(aclData.ResourceType),
			string(aclData.ResourceName),
			string(aclData.PatternType),
		}
		outputWriter.AddElement(record)
	}

	return outputWriter.Out()
}

func PrintACLsWithMap(cmd *cobra.Command, bindingsObj []*schedv1.ACLBinding, writer io.Writer, IdMap map[int32]string) error {
	// non list commands which do not have -o flags also uses this function, need to set default
	_, err := cmd.Flags().GetString(output.FlagName)
	if err != nil {
		cmd.Flags().StringP(output.FlagName, output.ShortHandFlag, output.DefaultValue, output.Usage)
	}

	aclListFields := []string{"UserId", "ServiceAccountId", "Permission", "Operation", "Resource", "Name", "Type"}
	aclListStructuredRenames := []string{"user_id", "service_account_id", "permission", "operation", "resource", "name", "type"}
	outputWriter, err := output.NewListOutputCustomizableWriter(cmd, aclListFields, aclListFields, aclListStructuredRenames, writer)
	if err != nil {
		return err
	}

	for _, binding := range bindingsObj {
		principal := binding.Entry.Principal
		var resourceId string
		if principal != "" {
			UserId := principal[5:]
			idp, err := strconv.Atoi(UserId)
			if err == nil {
				resourceId = IdMap[int32(idp)]
			}
		}
		record := &struct {
			UserId           string
			ServiceAccountId string
			Permission       string
			Operation        string
			Resource         string
			Name             string
			Type             string
		}{
			binding.Entry.Principal,
			resourceId,
			binding.Entry.PermissionType.String(),
			binding.Entry.Operation.String(),
			binding.Pattern.ResourceType.String(),
			binding.Pattern.Name,
			binding.Pattern.PatternType.String(),
		}
		outputWriter.AddElement(record)
	}

	return outputWriter.Out()
>>>>>>> 61a4a182
}<|MERGE_RESOLUTION|>--- conflicted
+++ resolved
@@ -1,15 +1,8 @@
 package acl
 
 import (
-<<<<<<< HEAD
 	"fmt"
 	"github.com/antihax/optional"
-=======
-	"io"
-	"os"
-	"strconv"
-
->>>>>>> 61a4a182
 	schedv1 "github.com/confluentinc/cc-structs/kafka/scheduler/v1"
 	"github.com/confluentinc/cli/internal/pkg/errors"
 	"github.com/confluentinc/cli/internal/pkg/output"
@@ -21,6 +14,7 @@
 	"github.com/spf13/pflag"
 	"io"
 	"sort"
+	"strconv"
 	"strings"
 )
 
@@ -114,7 +108,6 @@
 	return outputWriter.Out()
 }
 
-<<<<<<< HEAD
 func CreateACLFlags() *pflag.FlagSet {
 	flgSet := AclFlags()
 	_ = cobra.MarkFlagRequired(flgSet, "principal")
@@ -335,7 +328,8 @@
 		Permission:   data.Permission,
 	}
 	return aclData
-=======
+}
+
 func PrintACLsFromKafkaRestResponseWithMap(cmd *cobra.Command, aclGetResp krsdk.AclDataList, writer io.Writer, IdMap map[int32]string) error {
 	// non list commands which do not have -o flags also uses this function, need to set default
 	_, err := cmd.Flags().GetString(output.FlagName)
@@ -345,7 +339,7 @@
 
 	aclListFields := []string{"UserId", "ServiceAccountId", "Permission", "Operation", "Resource", "Name", "Type"}
 	aclListStructuredRenames := []string{"user_id", "service_account_id", "permission", "operation", "resource", "name", "type"}
-	outputWriter, err := output.NewListOutputCustomizableWriter(cmd, aclListFields, aclListFields, aclListStructuredRenames, os.Stdout)
+	outputWriter, err := output.NewListOutputCustomizableWriter(cmd, aclListFields, aclListFields, aclListStructuredRenames, writer)
 	if err != nil {
 		return err
 	}
@@ -428,5 +422,4 @@
 	}
 
 	return outputWriter.Out()
->>>>>>> 61a4a182
 }