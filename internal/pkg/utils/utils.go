--- conflicted
+++ resolved
@@ -107,7 +107,6 @@
 	return matched
 }
 
-<<<<<<< HEAD
 func Abbreviate(s string, maxLength int) string {
 	if len(s) <= maxLength {
 		return s
@@ -115,8 +114,6 @@
 	return s[0:maxLength] + "..."
 }
 
-=======
->>>>>>> 042b20d8
 func ToMap(configs []string) (map[string]string, error) {
 	configMap := make(map[string]string)
 	for _, cfg := range configs {
