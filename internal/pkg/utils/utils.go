package utils

import (
	"bytes"
	"fmt"
	"io/ioutil"
	"os"
	"regexp"
	"strings"
	"unicode"

	"github.com/confluentinc/properties"

	"github.com/confluentinc/cli/internal/pkg/errors"
)

func Max(x, y int64) int64 {
	if x > y {
		return x
	}
	return y
}

func TestEq(a, b []string) bool {
	// If one is nil, the other must also be nil.
	if (a == nil) != (b == nil) {
		return false
	}

	if len(a) != len(b) {
		return false
	}

	for i := range a {
		if a[i] != b[i] {
			return false
		}
	}

	return true
}

func RemoveDuplicates(s []string) []string {
	check := make(map[string]int)
	for _, v := range s {
		check[v] = 0
	}
	var noDups []string
	for k := range check {
		noDups = append(noDups, k)
	}
	return noDups
}

func Contains(haystack []string, needle string) bool {
	for _, x := range haystack {
		if x == needle {
			return true
		}
	}
	return false
}

func DoesPathExist(path string) bool {
	if path == "" {
		return false
	}

	_, err := os.Stat(path)
	return !os.IsNotExist(err)
}

func LoadPropertiesFile(path string) (*properties.Properties, error) {
	if !DoesPathExist(path) {
		return nil, errors.Errorf(errors.InvalidFilePathErrorMsg, path)
	}
	loader := new(properties.Loader)
	loader.Encoding = properties.UTF8
	loader.PreserveFormatting = true
	//property.DisableExpansion = true
	bytes, err := ioutil.ReadFile(path)
	if err != nil {
		return nil, err
	}
	bytes = NormalizeByteArrayNewLines(bytes)
	property, err := loader.LoadBytes(bytes)
	if err != nil {
		return nil, err
	}
	property.DisableExpansion = true
	return property, nil
}

// NormalizeNewLines replaces \r\n and \r newline sequences with \n
func NormalizeNewLines(raw string) string {
	return string(NormalizeByteArrayNewLines([]byte(raw)))
}

func NormalizeByteArrayNewLines(raw []byte) []byte {
	normalized := bytes.Replace(raw, []byte{13, 10}, []byte{10}, -1)
	normalized = bytes.Replace(normalized, []byte{13}, []byte{10}, -1)
	return normalized
}

func RemoveSpace(s string) string {
	rr := make([]rune, 0, len(s))
	for _, r := range s {
		if !unicode.IsSpace(r) {
			rr = append(rr, r)
		}
	}
	return string(rr)
}

func ValidateEmail(email string) bool {
	rgxEmail := regexp.MustCompile("^[a-zA-Z0-9.!#$%&'*+\\/=?^_`{|}~-]+@[a-zA-Z0-9](?:[a-zA-Z0-9-]{0,61}[a-zA-Z0-9])?(?:\\.[a-zA-Z0-9](?:[a-zA-Z0-9-]{0,61}[a-zA-Z0-9])?)*$")
	matched := rgxEmail.MatchString(email)
	return matched
}

<<<<<<< HEAD
func Abbreviate(s string, maxLength int) string {
	if len(s) <= maxLength {
		return s
	}
	return s[0:maxLength]+"..."
=======
func toMap(configs []string) (map[string]string, error) {
	configMap := make(map[string]string)
	for _, cfg := range configs {
		pair := strings.Split(cfg, "=")
		if len(pair) != 2 {
			return nil, fmt.Errorf(errors.ConfigurationFormErrorMsg)
		}
		configMap[pair[0]] = pair[1]
	}
	return configMap, nil
}

func ReadConfigsFromFile(configFile string) (map[string]string, error) {
	if configFile == "" {
		return map[string]string{}, nil
	}

	configContents, err := ioutil.ReadFile(configFile)
	if err != nil {
		return nil, err
	}

	// Create config map from the argument.
	var configs []string
	for _, s := range strings.Split(string(configContents), "\n") {
		// Filter out blank lines
		spaceTrimmed := strings.TrimSpace(s)
		if s != "" && spaceTrimmed[0] != '#' {
			configs = append(configs, spaceTrimmed)
		}
	}

	return toMap(configs)
>>>>>>> ddbbded6
}<|MERGE_RESOLUTION|>--- conflicted
+++ resolved
@@ -118,14 +118,14 @@
 	return matched
 }
 
-<<<<<<< HEAD
 func Abbreviate(s string, maxLength int) string {
 	if len(s) <= maxLength {
 		return s
 	}
-	return s[0:maxLength]+"..."
-=======
-func toMap(configs []string) (map[string]string, error) {
+	return s[0:maxLength] + "..."
+}
+
+func ToMap(configs []string) (map[string]string, error) {
 	configMap := make(map[string]string)
 	for _, cfg := range configs {
 		pair := strings.Split(cfg, "=")
@@ -157,6 +157,5 @@
 		}
 	}
 
-	return toMap(configs)
->>>>>>> ddbbded6
+	return ToMap(configs)
 }