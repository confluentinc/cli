--- conflicted
+++ resolved
@@ -153,10 +153,6 @@
 
 func ArrayToCommaDelimitedString(arr []string) string {
 	size := len(arr)
-<<<<<<< HEAD
-	if size == 0 {
-		return ""
-=======
 	switch size {
 	case 0:
 		return ""
@@ -164,22 +160,13 @@
 		return fmt.Sprintf(`"%s"`, arr[0])
 	case 2:
 		return fmt.Sprintf(`"%s" or "%s"`, arr[0], arr[1])
->>>>>>> 1fb9056f
 	}
 
 	var delimitedStr strings.Builder
 	for _, v := range arr[:size-1] {
 		delimitedStr.WriteString(fmt.Sprintf(`"%s", `, v))
 	}
-<<<<<<< HEAD
-	if size == 1 {
-		delimitedStr.WriteString(fmt.Sprintf(`"%s"`, arr[size-1]))
-	} else {
-		delimitedStr.WriteString(fmt.Sprintf(`or "%s"`, arr[size-1]))
-	}
-=======
 	delimitedStr.WriteString(fmt.Sprintf(`or "%s"`, arr[size-1]))
->>>>>>> 1fb9056f
 
 	return delimitedStr.String()
 }