package utils

import (
	"testing"

	"github.com/spf13/cobra"
	"github.com/spf13/pflag"
	"github.com/stretchr/testify/require"
)

const (
	resourceFlagName       = "resource"
	verboseFlagName        = "verbose"
	serviceAccountFlagName = "service-account"
	helpFlagName           = "help"
)

func TestContains(t *testing.T) {
	req := require.New(t)
	req.True(Contains([]string{"a"}, "a"))
}

func TestDoesNotContain(t *testing.T) {
	req := require.New(t)
	req.False(Contains([]string{}, "a"))
}

func TestDoesPathExist(t *testing.T) {
	t.Run("DoesPathExist: empty path returns false", func(t *testing.T) {
		req := require.New(t)
		valid := DoesPathExist("")
		req.False(valid)
	})
}

func TestLoadPropertiesFile(t *testing.T) {
	t.Run("LoadPropertiesFile: empty path yields error", func(t *testing.T) {
		req := require.New(t)
		_, err := LoadPropertiesFile("")
		req.Error(err)
	})
}

func TestUserInviteEmailRegex(t *testing.T) {
	type RegexTest struct {
		email   string
		matched bool
	}
	tests := []*RegexTest{
		{
			email:   "",
			matched: false,
		},
		{
			email:   "mtodzo@confluent.io",
			matched: true,
		},
		{
			email:   "m@t.t.com",
			matched: true,
		},
		{
			email:   "m@t",
			matched: true,
		},
		{
			email:   "google.com",
			matched: false,
		},
		{
			email:   "@images.google.com",
			matched: false,
		},
		{
			email:   "david.hyde+cli@confluent.io",
			matched: true,
		},
	}
	for _, test := range tests {
		require.Equal(t, test.matched, ValidateEmail(test.email))
	}
}

func TestIsFlagArg(t *testing.T) {
	type testCase struct {
		arg    string
		isFlag bool
	}

	tests := []*testCase{
		{
			arg:    "--resource",
			isFlag: true,
		},
		{
			arg:    "-o",
			isFlag: true,
		},
		{
			arg:    "-vvv",
			isFlag: true,
		},
		{
			arg:    "bob",
			isFlag: false,
		},
	}

	for _, test := range tests {
		got := IsFlagArg(test.arg)
		if test.isFlag != got {
			t.Errorf("Arg: %s, Expected: %t, Got: %t", test.arg, test.isFlag, got)
		}
	}
}

func TestIsFlagWithArg(t *testing.T) {
	flagMap := getFlagMap()
	type testCase struct {
		flag     *pflag.Flag
		expected bool
	}

	tests := []*testCase{
		{
			flag:     flagMap[resourceFlagName],
			expected: true,
		},
		{
			flag:     flagMap[serviceAccountFlagName],
			expected: true,
		},
		{
			flag:     flagMap[helpFlagName],
			expected: false,
		},
		{
			flag:     flagMap[verboseFlagName],
			expected: false,
		},
	}

	for _, test := range tests {
		got := IsFlagWithArg(test.flag)
		if test.expected != got {
			t.Errorf("Flag: %s, Flag Type: %s, Expected: %t, Got: %t",
				test.flag.Name, test.flag.Value.Type(), test.expected, got)
		}
	}
}

func TestIsShorthandCountFlag(t *testing.T) {
	flagMap := getFlagMap()
	type testCase struct {
		arg      string
		flag     *pflag.Flag
		expected bool
	}

	tests := []*testCase{
		{
			arg:      "-v",
			flag:     flagMap[verboseFlagName],
			expected: true,
		},
		{
			arg:      "-vvv",
			flag:     flagMap[verboseFlagName],
			expected: true,
		},
		{
			arg:      "--verbose",
			flag:     flagMap[verboseFlagName],
			expected: false,
		},
		{
			arg:      "--v",
			flag:     flagMap[verboseFlagName],
			expected: false,
		},
		{
			arg:      "--vvv",
			flag:     flagMap[verboseFlagName],
			expected: false,
		},
		{
			arg:      "v",
			flag:     flagMap[verboseFlagName],
			expected: false,
		},
		{
			arg:      "vvv",
			flag:     flagMap[verboseFlagName],
			expected: false,
		},
		{
			arg:      "verbose",
			flag:     flagMap[verboseFlagName],
			expected: false,
		},
		{
			arg:      "--verbose",
			flag:     flagMap[serviceAccountFlagName],
			expected: false,
		},
		{
			arg:      "--service-account",
			flag:     flagMap[serviceAccountFlagName],
			expected: false,
		},
	}

	for _, test := range tests {
		got := IsShorthandCountFlag(test.flag, test.arg)
		if test.expected != got {
			t.Errorf("Arg: %s, Flag: %s, Expected: %t, Got: %t", test.arg, test.flag.Name, test.expected, got)
		}
	}
}

func TestAbbreviate(t *testing.T) {
	tests := []struct {
		input    string
		maxLen   int
		expected string
	}{
		{
			input:    "helloooooo",
			maxLen:   3,
			expected: "hel...",
		},
		{
			input:    "helloooooo",
			maxLen:   50,
			expected: "helloooooo",
		},
		{
			input:    "hi",
			maxLen:   2,
			expected: "hi",
		},
	}
	for _, tt := range tests {
		out := Abbreviate(tt.input, tt.maxLen)
		require.Equal(t, tt.expected, out)
	}
}

func getFlagMap() map[string]*pflag.Flag {
	cmd := &cobra.Command{
		Use: "cmd",
	}
	cmd.Flags().Int32(serviceAccountFlagName, 0, "The service account ID to filter by.")
	cmd.Flags().CountP(verboseFlagName, "v", "Increase verbosity")
	cmd.Flags().String(resourceFlagName, "", "Resource ID.")
	cmd.Flags().BoolP(helpFlagName, "h", false, "help")
	flagMap := make(map[string]*pflag.Flag)

	addToMap := func(flag *pflag.Flag) {
		flagMap[flag.Name] = flag
	}
	cmd.LocalFlags().VisitAll(addToMap)
	return flagMap
}

func TestCropString(t *testing.T) {
	for _, tt := range []struct {
		s       string
		n       int
		cropped string
	}{
		{"ABCDE", 4, "A..."},
		{"ABCDE", 5, "ABCDE"},
		{"ABCDE", 8, "ABCDE"},
	} {
		require.Equal(t, tt.cropped, CropString(tt.s, tt.n))
	}
}

func TestArrayToCommaDelimitedString(t *testing.T) {
	tests := []struct {
		input    []string
		expected string
	}{
		{
			input:    []string{},
			expected: "",
		},
		{
			input:    []string{"val1"},
			expected: `"val1"`,
		},
		{
<<<<<<< HEAD
=======
			input:    []string{"val1", "val2"},
			expected: `"val1" or "val2"`,
		},
		{
>>>>>>> 25ca560f
			input:    []string{"val1", "val2", "val3"},
			expected: `"val1", "val2", or "val3"`,
		},
	}
	for _, tt := range tests {
		out := ArrayToCommaDelimitedString(tt.input)
		require.Equal(t, tt.expected, out)
	}
}<|MERGE_RESOLUTION|>--- conflicted
+++ resolved
@@ -291,13 +291,10 @@
 			expected: `"val1"`,
 		},
 		{
-<<<<<<< HEAD
-=======
 			input:    []string{"val1", "val2"},
 			expected: `"val1" or "val2"`,
 		},
 		{
->>>>>>> 25ca560f
 			input:    []string{"val1", "val2", "val3"},
 			expected: `"val1", "val2", or "val3"`,
 		},
