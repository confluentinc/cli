package kafka

import (
	"fmt"
	"os"
	"slices"
	"strings"

	"github.com/google/uuid"
	"github.com/spf13/cobra"

	ckgo "github.com/confluentinc/confluent-kafka-go/v2/kafka"

	"github.com/confluentinc/cli/v4/pkg/auth"
	pcmd "github.com/confluentinc/cli/v4/pkg/cmd"
	"github.com/confluentinc/cli/v4/pkg/errors"
	"github.com/confluentinc/cli/v4/pkg/examples"
	"github.com/confluentinc/cli/v4/pkg/kafka"
	"github.com/confluentinc/cli/v4/pkg/log"
	"github.com/confluentinc/cli/v4/pkg/output"
	"github.com/confluentinc/cli/v4/pkg/schemaregistry"
	"github.com/confluentinc/cli/v4/pkg/serdes"
)

func (c *command) newConsumeCommand() *cobra.Command {
	cmd := &cobra.Command{
		Use:               "consume <topic>",
		Short:             "Consume messages from a Kafka topic.",
		Long:              "Consume messages from a Kafka topic.\n\nTruncated message headers will be printed if they exist.",
		Args:              cobra.ExactArgs(1),
		ValidArgsFunction: pcmd.NewValidArgsFunction(c.validArgs),
		RunE:              c.consume,
		Example: examples.BuildExampleString(
			examples.Example{
				Text: `Consume items from topic "my-topic" and press "Ctrl-C" to exit.`,
				Code: "confluent kafka topic consume my-topic --from-beginning",
			},
			examples.Example{
				Text: `Consume from a cloud Kafka topic named "my_topic" without logging in to Confluent Cloud.`,
				Code: "confluent kafka topic consume my_topic --api-key 0000000000000000 --api-secret <API_SECRET> --bootstrap SASL_SSL://pkc-12345.us-west-2.aws.confluent.cloud:9092 --value-format avro --schema-registry-endpoint https://psrc-12345.us-west-2.aws.confluent.cloud --schema-registry-api-key 0000000000000000 --schema-registry-api-secret <SCHEMA_REGISTRY_API_SECRET>",
			},
		),
	}

	cmd.Flags().String("bootstrap", "", `Kafka cluster endpoint (Confluent Cloud) or a comma-separated list of broker hosts, each formatted as "host" or "host:port" (Confluent Platform).`)
	cmd.Flags().String("group", "confluent_cli_consumer_<randomly-generated-id>", "Consumer group ID.")
	cmd.Flags().BoolP("from-beginning", "b", false, "Consume from beginning of the topic.")
	cmd.Flags().Int64("offset", 0, "The offset from the beginning to consume from.")
	cmd.Flags().Int32("partition", -1, "The partition to consume from.")
	pcmd.AddKeyFormatFlag(cmd)
	pcmd.AddValueFormatFlag(cmd)
	cmd.Flags().Bool("print-key", false, "Print key of the message.")
	cmd.Flags().Bool("print-offset", false, "Print partition number and offset of the message.")
	cmd.Flags().Bool("full-header", false, "Print complete content of message headers.")
	cmd.Flags().String("delimiter", "\t", "The delimiter separating each key and value.")
	cmd.Flags().Bool("timestamp", false, "Print message timestamp in milliseconds.")
	cmd.Flags().StringSlice("config", nil, `A comma-separated list of configuration overrides ("key=value") for the consumer client. For a full list, see https://docs.confluent.io/platform/current/clients/librdkafka/html/md_CONFIGURATION.html`)
	pcmd.AddConsumerConfigFileFlag(cmd)
	cmd.Flags().String("schema-registry-endpoint", "", "Endpoint for Schema Registry cluster.")

	// cloud-only flags
	pcmd.AddApiKeyFlag(cmd, c.AuthenticatedCLICommand)
	pcmd.AddApiSecretFlag(cmd)
	cmd.Flags().String("schema-registry-context", "", "The Schema Registry context under which to look up schema ID.")
	cmd.Flags().String("schema-registry-api-key", "", "Schema registry API key.")
	cmd.Flags().String("schema-registry-api-secret", "", "Schema registry API secret.")
	pcmd.AddClusterFlag(cmd, c.AuthenticatedCLICommand)
	pcmd.AddContextFlag(cmd, c.CLICommand)
	pcmd.AddEnvironmentFlag(cmd, c.AuthenticatedCLICommand)

	// on-prem only flags
	cmd.Flags().AddFlagSet(pcmd.OnPremAuthenticationSet())
	pcmd.AddProtocolFlag(cmd)
	pcmd.AddMechanismFlag(cmd, c.AuthenticatedCLICommand)
	cmd.Flags().String("client-cert-path", "", "File or directory path to client certificate to authenticate the Schema Registry client.")
	cmd.Flags().String("client-key-path", "", "File or directory path to client key to authenticate the Schema Registry client.")
	cmd.MarkFlagsRequiredTogether("client-cert-path", "client-key-path")

	cobra.CheckErr(cmd.MarkFlagFilename("config-file", "avsc", "json"))

	cmd.MarkFlagsMutuallyExclusive("config", "config-file")
	cmd.MarkFlagsMutuallyExclusive("from-beginning", "offset")

	return cmd
}

func (c *command) consume(cmd *cobra.Command, args []string) error {
	if c.Config.IsCloudLogin() {
		return c.consumeCloud(cmd, args)
	}

	if !cmd.Flags().Changed("bootstrap") { // Required if the user isn't logged into Confluent Cloud
		return fmt.Errorf(errors.RequiredFlagNotSetErrorMsg, "bootstrap")
	}

	if c.Context.GetState() == nil {
		bootstrap, err := cmd.Flags().GetString("bootstrap")
		if err != nil {
			return err
		}

		if strings.Contains(bootstrap, "confluent.cloud") {
			if err := c.prepareAnonymousContext(cmd); err != nil {
				return err
			}

			return c.consumeCloud(cmd, args)
		}
	}

	return c.consumeOnPrem(cmd, args)
}

func (c *command) consumeCloud(cmd *cobra.Command, args []string) error {
	topic := args[0]

	cluster, err := kafka.GetClusterForCommand(c.V2Client, c.Context)
	if err != nil {
		return err
	}

	if err := addApiKeyToCluster(cmd, cluster); err != nil {
		return err
	}

	group, err := cmd.Flags().GetString("group")
	if err != nil {
		return err
	}
	var consumeFromGroupOffset bool
	if cmd.Flags().Changed("group") {
		consumeFromGroupOffset = true
	} else {
		group = fmt.Sprintf("confluent_cli_consumer_%s", uuid.New())
	}

	printKey, err := cmd.Flags().GetBool("print-key")
	if err != nil {
		return err
	}

	printOffset, err := cmd.Flags().GetBool("print-offset")
	if err != nil {
		return err
	}

	fullHeader, err := cmd.Flags().GetBool("full-header")
	if err != nil {
		return err
	}

	timestamp, err := cmd.Flags().GetBool("timestamp")
	if err != nil {
		return err
	}

	delimiter, err := cmd.Flags().GetString("delimiter")
	if err != nil {
		return err
	}

	configFile, err := cmd.Flags().GetString("config-file")
	if err != nil {
		return err
	}
	config, err := cmd.Flags().GetStringSlice("config")
	if err != nil {
		return err
	}

	srApiKey, err := cmd.Flags().GetString("schema-registry-api-key")
	if err != nil {
		return err
	}
	srApiSecret, err := cmd.Flags().GetString("schema-registry-api-secret")
	if err != nil {
		return err
	}

	var token string
	if c.Config.IsCloudLogin() { // Do not get token if users are consuming from Cloud while logged out
		token, err = auth.GetDataplaneToken(c.Context)
		if err != nil {
			return err
		}
	}

	consumer, err := newConsumer(group, cluster, c.clientID, configFile, config)
	if err != nil {
		return fmt.Errorf(errors.FailedToCreateConsumerErrorMsg, err)
	}
	log.CliLogger.Trace("Create consumer succeeded")

	adminClient, err := ckgo.NewAdminClientFromConsumer(consumer)
	if err != nil {
		return fmt.Errorf(errors.FailedToCreateAdminClientErrorMsg, err)
	}
	defer adminClient.Close()

	if err := c.validateTopic(adminClient, topic, cluster); err != nil {
		return err
	}

	offset, err := GetOffsetWithFallback(cmd)
	if err != nil {
		return err
	}

	partition, err := cmd.Flags().GetInt32("partition")
	if err != nil {
		return err
	}
	partitionFilter := PartitionFilter{
		Changed: cmd.Flags().Changed("partition"),
		Index:   partition,
	}

	rebalanceCallback := GetRebalanceCallback(offset, partitionFilter)
	if consumeFromGroupOffset && !cmd.Flags().Changed("from-beginning") && !cmd.Flags().Changed("offset") {
		rebalanceCallback = nil
	}
	if err := consumer.Subscribe(topic, rebalanceCallback); err != nil {
		return err
	}

	output.ErrPrintln(c.Config.EnableColor, errors.StartingConsumerMsg)

	keyFormat, err := cmd.Flags().GetString("key-format")
	if err != nil {
		return err
	}

	valueFormat, err := cmd.Flags().GetString("value-format")
	if err != nil {
		return err
	}

	srEndpoint, err := cmd.Flags().GetString("schema-registry-endpoint")
	if err != nil {
		return err
	}

	var srClient *schemaregistry.Client
	var srClusterId string
	if slices.Contains(serdes.SchemaBasedFormats, valueFormat) || slices.Contains(serdes.SchemaBasedFormats, keyFormat) {
		// Only initialize client and context when schema is specified.
		srClient, err = c.GetSchemaRegistryClient(cmd)
		if err != nil {
			if err.Error() == errors.NotLoggedInErrorMsg {
				return new(errors.SRNotAuthenticatedError)
			} else {
				return err
			}
		}
		// Fetch the current SR cluster id and endpoint
		if srEndpoint == "" {
			srClusterId, srEndpoint, err = c.GetCurrentSchemaRegistryClusterIdAndEndpoint(cmd)
			if err != nil {
				return err
			}
		}
	}

	schemaPath, err := createTempDir()
	if err != nil {
		return err
	}
	defer func() {
		_ = os.RemoveAll(schemaPath)
	}()

	subject := topic
	schemaRegistryContext, err := cmd.Flags().GetString("schema-registry-context")
	if err != nil {
		return err
	}
	if schemaRegistryContext != "" {
		subject = schemaRegistryContext
	}

	groupHandler := &GroupHandler{
		SrClient:          srClient,
		SrApiKey:          srApiKey,
		SrApiSecret:       srApiSecret,
		SrClusterId:       srClusterId,
		SrClusterEndpoint: srEndpoint,
		Token:             token,
		KeyFormat:         keyFormat,
		ValueFormat:       valueFormat,
		Out:               cmd.OutOrStdout(),
		Subject:           subject,
		Topic:             topic,
		Properties: ConsumerProperties{
			Delimiter:   delimiter,
			FullHeader:  fullHeader,
			PrintKey:    printKey,
			PrintOffset: printOffset,
			SchemaPath:  schemaPath,
			Timestamp:   timestamp,
		},
	}
	return RunConsumer(consumer, groupHandler)
}

func (c *command) consumeOnPrem(cmd *cobra.Command, args []string) error {
	printKey, err := cmd.Flags().GetBool("print-key")
	if err != nil {
		return err
	}

	printOffset, err := cmd.Flags().GetBool("print-offset")
	if err != nil {
		return err
	}

	fullHeader, err := cmd.Flags().GetBool("full-header")
	if err != nil {
		return err
	}

	timestamp, err := cmd.Flags().GetBool("timestamp")
	if err != nil {
		return err
	}

	delimiter, err := cmd.Flags().GetString("delimiter")
	if err != nil {
		return err
	}

	keyFormat, err := cmd.Flags().GetString("key-format")
	if err != nil {
		return err
	}

	valueFormat, err := cmd.Flags().GetString("value-format")
	if err != nil {
		return err
	}

	configFile, err := cmd.Flags().GetString("config-file")
	if err != nil {
		return err
	}
	config, err := cmd.Flags().GetStringSlice("config")
	if err != nil {
		return err
	}

	srEndpoint, err := cmd.Flags().GetString("schema-registry-endpoint")
	if err != nil {
		return err
	}

	certificateAuthorityPath, err := cmd.Flags().GetString("certificate-authority-path")
	if err != nil {
		return err
	}

	clientCertPath, err := cmd.Flags().GetString("client-cert-path")
	if err != nil {
		return err
	}

<<<<<<< HEAD
	clientKeyPath, err := cmd.Flags().GetString("client-key-path")
=======
	// Fetch the current SR cluster id and endpoint
	srClusterId, srEndpoint, err := c.GetCurrentSchemaRegistryClusterIdAndEndpoint(cmd)
>>>>>>> dff49e6b
	if err != nil {
		return err
	}

	var token string
	if c.Config.IsOnPremLogin() {
		token = c.Config.Context().GetAuthToken()
	}

	consumer, err := newOnPremConsumer(cmd, c.clientID, configFile, config)
	if err != nil {
		return errors.NewErrorWithSuggestions(
			fmt.Sprintf(errors.FailedToCreateConsumerErrorMsg, err),
			errors.OnPremConfigGuideSuggestions,
		)
	}
	log.CliLogger.Tracef("Create consumer succeeded")

	if err := c.refreshOAuthBearerToken(cmd, consumer); err != nil {
		return err
	}

	adminClient, err := ckgo.NewAdminClientFromConsumer(consumer)
	if err != nil {
		return fmt.Errorf(errors.FailedToCreateAdminClientErrorMsg, err)
	}
	defer adminClient.Close()

	topicName := args[0]
	if err := ValidateTopic(adminClient, topicName); err != nil {
		return err
	}

	offset, err := GetOffsetWithFallback(cmd)
	if err != nil {
		return err
	}

	partition, err := cmd.Flags().GetInt32("partition")
	if err != nil {
		return err
	}
	partitionFilter := PartitionFilter{
		Changed: cmd.Flags().Changed("partition"),
		Index:   partition,
	}

	rebalanceCallback := GetRebalanceCallback(offset, partitionFilter)
	if err := consumer.Subscribe(topicName, rebalanceCallback); err != nil {
		return err
	}

	output.ErrPrintln(c.Config.EnableColor, errors.StartingConsumerMsg)

	var srClient *schemaregistry.Client
	if slices.Contains(serdes.SchemaBasedFormats, valueFormat) {
		srClient, err = c.GetSchemaRegistryClient(cmd)
		if err != nil {
			return err
		}
	}

	dir, err := createTempDir()
	if err != nil {
		return err
	}
	defer func() {
		_ = os.RemoveAll(dir)
	}()

	groupHandler := &GroupHandler{
		SrClient:                 srClient,
		SrClusterEndpoint:        srEndpoint,
		Token:                    token,
		CertificateAuthorityPath: certificateAuthorityPath,
		ClientCertPath:           clientCertPath,
		ClientKeyPath:            clientKeyPath,
		KeyFormat:                keyFormat,
		ValueFormat:              valueFormat,
		Out:                      cmd.OutOrStdout(),
		Topic:                    topicName,
		Properties: ConsumerProperties{
			Delimiter:   delimiter,
			FullHeader:  fullHeader,
			PrintKey:    printKey,
			PrintOffset: printOffset,
			SchemaPath:  dir,
			Timestamp:   timestamp,
		},
	}
	return RunConsumer(consumer, groupHandler)
}<|MERGE_RESOLUTION|>--- conflicted
+++ resolved
@@ -362,12 +362,7 @@
 		return err
 	}
 
-<<<<<<< HEAD
 	clientKeyPath, err := cmd.Flags().GetString("client-key-path")
-=======
-	// Fetch the current SR cluster id and endpoint
-	srClusterId, srEndpoint, err := c.GetCurrentSchemaRegistryClusterIdAndEndpoint(cmd)
->>>>>>> dff49e6b
 	if err != nil {
 		return err
 	}
