--- conflicted
+++ resolved
@@ -43,53 +43,5 @@
 		return err
 	}
 
-<<<<<<< HEAD
-	config, err := cmd.Flags().GetStringSlice("config")
-	if err != nil {
-		return err
-	}
-	configMap, err := properties.GetMap(config)
-	if err != nil {
-		return err
-	}
-	data := toAlterConfigBatchRequestDataOnPrem(configMap)
-
-	if all {
-		resp, err := restClient.ConfigsV3Api.UpdateKafkaClusterConfigs(restContext, clusterId,
-			&kafkarestv3.UpdateKafkaClusterConfigsOpts{
-				AlterConfigBatchRequestData: optional.NewInterface(data),
-			})
-		if err != nil {
-			return kafkarest.NewError(restClient.GetConfig().BasePath, err, resp)
-		}
-	} else {
-		resp, err := restClient.ConfigsV3Api.ClustersClusterIdBrokersBrokerIdConfigsalterPost(restContext, clusterId, brokerId,
-			&kafkarestv3.ClustersClusterIdBrokersBrokerIdConfigsalterPostOpts{
-				AlterConfigBatchRequestData: optional.NewInterface(data),
-			})
-		if err != nil {
-			return kafkarest.NewError(restClient.GetConfig().BasePath, err, resp)
-		}
-	}
-
-	if output.GetFormat(cmd) == output.Human {
-		if all {
-			output.Printf(c.Config.EnableColor, "Updated the following broker configurations for cluster \"%s\":\n", clusterId)
-		} else {
-			output.Printf(c.Config.EnableColor, "Updated the following configurations for broker \"%d\":\n", brokerId)
-		}
-	}
-
-	list := output.NewList(cmd)
-	for _, config := range data.Data {
-		list.Add(&configOut{
-			Name:  config.Name,
-			Value: *config.Value,
-		})
-	}
-	list.Filter([]string{"Name", "Value"})
-	return list.Print()
-=======
 	return broker.Update(cmd, args, restClient, restContext, clusterId, true)
->>>>>>> ce7daf4d
 }