--- conflicted
+++ resolved
@@ -210,11 +210,7 @@
 		})
 	for {
 		if err := f.Prompt(form.NewPrompt()); err != nil {
-<<<<<<< HEAD
-			output.ErrPrintln(c.Config.EnableColor, errors.FailedToReadConfirmationErrorMsg)
-=======
-			output.ErrPrintln("BYOK error: failed to read your confirmation")
->>>>>>> b5a49c08
+			output.ErrPrintln(c.Config.EnableColor, "BYOK error: failed to read your confirmation")
 			continue
 		}
 		if !f.Responses["authorized"].(bool) {
