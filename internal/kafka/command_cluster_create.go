package kafka

import (
	"fmt"
	"net/http"
	"strings"

	"github.com/spf13/cobra"

	cmkv2 "github.com/confluentinc/ccloud-sdk-go-v2/cmk/v2"

	"github.com/confluentinc/cli/v3/pkg/ccstructs"
	pcmd "github.com/confluentinc/cli/v3/pkg/cmd"
	"github.com/confluentinc/cli/v3/pkg/errors"
	"github.com/confluentinc/cli/v3/pkg/examples"
	"github.com/confluentinc/cli/v3/pkg/kafka"
	"github.com/confluentinc/cli/v3/pkg/output"
	"github.com/confluentinc/cli/v3/pkg/utils"
)

const (
	skuBasic      = "basic"
	skuStandard   = "standard"
	skuEnterprise = "enterprise"
	skuDedicated  = "dedicated"
)

func (c *clusterCommand) newCreateCommand() *cobra.Command {
	cmd := &cobra.Command{
		Use:         "create <name>",
		Short:       "Create a Kafka cluster.",
		Long:        "Create a Kafka cluster.\n\nNote: You cannot use this command to create a cluster that is configured with AWS PrivateLink. You must use the UI to create a cluster of that configuration.",
		Args:        cobra.ExactArgs(1),
		RunE:        c.create,
		Annotations: map[string]string{pcmd.RunRequirement: pcmd.RequireNonAPIKeyCloudLogin},
		Example: examples.BuildExampleString(
			examples.Example{
				Text: "Create a new dedicated cluster that uses a customer-managed encryption key in GCP:",
				Code: "confluent kafka cluster create sales092020 --cloud gcp --region asia-southeast1 --type dedicated --cku 1 --byok cck-a123z",
			},
			examples.Example{
				Text: "Create a new dedicated cluster that uses a customer-managed encryption key in AWS:",
				Code: "confluent kafka cluster create my-cluster --cloud aws --region us-west-2 --type dedicated --cku 1 --byok cck-a123z",
			},
			examples.Example{
				Text: "For more information, see https://docs.confluent.io/current/cloud/clusters/byok-encrypted-clusters.html.",
			},
		),
	}

	pcmd.AddCloudFlag(cmd)
	pcmd.AddRegionFlag(cmd, c.AuthenticatedCLICommand)
	pcmd.AddAvailabilityFlag(cmd)
	pcmd.AddTypeFlag(cmd)
	cmd.Flags().Int("cku", 0, `Number of Confluent Kafka Units (non-negative). Required for Kafka clusters of type "dedicated".`)
	pcmd.AddByokKeyFlag(cmd, c.AuthenticatedCLICommand)
	pcmd.AddNetworkFlag(cmd, c.AuthenticatedCLICommand)
	pcmd.AddContextFlag(cmd, c.CLICommand)
	pcmd.AddEnvironmentFlag(cmd, c.AuthenticatedCLICommand)
	pcmd.AddOutputFlag(cmd)

	cobra.CheckErr(cmd.MarkFlagRequired("cloud"))
	cobra.CheckErr(cmd.MarkFlagRequired("region"))

	return cmd
}

func (c *clusterCommand) create(cmd *cobra.Command, args []string) error {
	cloud, err := cmd.Flags().GetString("cloud")
	if err != nil {
		return err
	}

	region, err := cmd.Flags().GetString("region")
	if err != nil {
		return err
	}

	availabilityString, err := cmd.Flags().GetString("availability")
	if err != nil {
		return err
	}

	availability, err := stringToAvailability(availabilityString)
	if err != nil {
		return err
	}

	clusterType, err := cmd.Flags().GetString("type")
	if err != nil {
		return err
	}

	sku, err := stringToSku(clusterType)
	if err != nil {
		return err
	}

	environmentId, err := c.Context.EnvironmentId()
	if err != nil {
		return err
	}

	byok, err := cmd.Flags().GetString("byok")
	if err != nil {
		return err
	}

	var keyGlobalObjectReference *cmkv2.GlobalObjectReference
	if byok != "" {
		key, httpResp, err := c.V2Client.GetByokKey(byok)
		if err != nil {
			return errors.CatchByokKeyNotFoundError(err, httpResp)
		}
		keyGlobalObjectReference = &cmkv2.GlobalObjectReference{Id: key.GetId()}
	}

	createCluster := cmkv2.CmkV2Cluster{Spec: &cmkv2.CmkV2ClusterSpec{
		Environment:  &cmkv2.EnvScopedObjectReference{Id: environmentId},
		DisplayName:  cmkv2.PtrString(args[0]),
		Cloud:        cmkv2.PtrString(cloud),
		Region:       cmkv2.PtrString(region),
		Availability: cmkv2.PtrString(availability),
		Config:       setCmkClusterConfig(clusterType, 1),
		Byok:         keyGlobalObjectReference,
	}}

	if cmd.Flags().Changed("cku") {
		cku, err := cmd.Flags().GetInt("cku")
		if err != nil {
			return err
		}
		if clusterType != skuDedicated {
			return errors.NewErrorWithSuggestions("the `--cku` flag can only be used when creating a dedicated Kafka cluster", "Specify a dedicated cluster with `--type`.")
		}
		if cku <= 0 {
			return fmt.Errorf(errors.CkuMoreThanZeroErrorMsg)
		}
		setClusterConfigCku(&createCluster, int32(cku))
	}

	if cmd.Flags().Changed("network") {
		network, err := cmd.Flags().GetString("network")
		if err != nil {
			return err
		}
		if clusterType != skuDedicated {
<<<<<<< HEAD
			return errors.NewErrorWithSuggestions("the `--network` flag can only be used when creating a dedicated Kafka cluster", "Specify a dedicated cluster with `--type`.")
=======
			return errors.NewErrorWithSuggestions("the `--network` flag can only be used when creating a dedicated Kafka cluster", "Specify a dedicated cluster with `--type dedicated`.")
>>>>>>> dde7aa0f
		}
		createCluster.Spec.Network = &cmkv2.EnvScopedObjectReference{Id: network}
	}

	kafkaCluster, httpResp, err := c.V2Client.CreateKafkaCluster(createCluster)
	if err != nil {
		return catchClusterConfigurationNotValidError(err, httpResp, cloud, region)
	}

	if output.GetFormat(cmd) == output.Human {
		output.ErrPrintln(c.Config.EnableColor, getKafkaProvisionEstimate(sku))
	}

	return c.outputKafkaClusterDescription(cmd, &kafkaCluster, false)
}

func stringToAvailability(s string) (string, error) {
	if modelAvailability, ok := availabilitiesToModel[s]; ok {
		return modelAvailability, nil
	}
	return "", errors.NewErrorWithSuggestions(
		fmt.Sprintf("invalid value \"%s\" for `--availability` flag", s),
		fmt.Sprintf("Allowed values for `--availability` flag are: %s, %s.", singleZone, multiZone),
	)
}

func stringToSku(skuType string) (ccstructs.Sku, error) {
	sku := ccstructs.Sku(ccstructs.Sku_value[strings.ToUpper(skuType)])
	switch sku {
	case ccstructs.Sku_BASIC, ccstructs.Sku_STANDARD, ccstructs.Sku_ENTERPRISE, ccstructs.Sku_DEDICATED:
		break
	default:
		return ccstructs.Sku_UNKNOWN, errors.NewErrorWithSuggestions(
			fmt.Sprintf("invalid value \"%s\" for `--type` flag", skuType),
			fmt.Sprintf("Allowed values for `--type` flag are: %s.", utils.ArrayToCommaDelimitedString(kafka.Types, "and")),
		)
	}
	return sku, nil
}

func setCmkClusterConfig(typeString string, cku int32) *cmkv2.CmkV2ClusterSpecConfigOneOf {
	switch typeString {
	case skuBasic:
		return &cmkv2.CmkV2ClusterSpecConfigOneOf{
			CmkV2Basic: &cmkv2.CmkV2Basic{Kind: "Basic"},
		}
	case skuStandard:
		return &cmkv2.CmkV2ClusterSpecConfigOneOf{
			CmkV2Standard: &cmkv2.CmkV2Standard{Kind: "Standard"},
		}
	case skuEnterprise:
		return &cmkv2.CmkV2ClusterSpecConfigOneOf{CmkV2Enterprise: &cmkv2.CmkV2Enterprise{Kind: "Enterprise"}}
	case skuDedicated:
		return &cmkv2.CmkV2ClusterSpecConfigOneOf{CmkV2Dedicated: &cmkv2.CmkV2Dedicated{Kind: "Dedicated", Cku: cku}}
	default:
		return &cmkv2.CmkV2ClusterSpecConfigOneOf{
			CmkV2Basic: &cmkv2.CmkV2Basic{Kind: "Basic"},
		}
	}
}

func setClusterConfigCku(cluster *cmkv2.CmkV2Cluster, cku int32) {
	cluster.Spec.Config.CmkV2Dedicated.Cku = cku
}

func getKafkaProvisionEstimate(sku ccstructs.Sku) string {
	fmtEstimate := "It may take up to %s for the Kafka cluster to be ready."

	switch sku {
	case ccstructs.Sku_DEDICATED:
		return fmt.Sprintf(fmtEstimate, "1 hour") + " The organization admin will receive an email once the dedicated cluster is provisioned."
	default:
		return fmt.Sprintf(fmtEstimate, "5 minutes")
	}
}

func catchClusterConfigurationNotValidError(err error, r *http.Response, cloud, region string) error {
	if err == nil || r == nil {
		return err
	}

	err = errors.CatchCCloudV2Error(err, r)

	if err.Error() == "Service provider must be set to AWS, GCP or AZURE." {
		return errors.NewErrorWithSuggestions(
			fmt.Sprintf(`"%s" is not an available cloud provider`, cloud),
			"To view a list of available cloud providers and regions, use `confluent kafka region list`.",
		)
	}
	if err.Error() == "Unable to schedule given the cloud and/or region in request is invalid or unavailable" {
		return errors.NewErrorWithSuggestions(
			fmt.Sprintf(`"%s" is not an available region for "%s"`, region, cloud),
			fmt.Sprintf("To view a list of available regions for \"%s\", use `confluent kafka region list --cloud %s`.", cloud, cloud),
		)
	}
	if strings.Contains(err.Error(), "CKU must be greater") {
		return fmt.Errorf("CKU must be greater than 1 for multi-zone dedicated clusters")
	}
	if strings.Contains(err.Error(), "Durability must be HIGH for an Enterprise cluster") {
		return fmt.Errorf(`availability must be "multi-zone" for enterprise clusters`)
	}

	return err
}<|MERGE_RESOLUTION|>--- conflicted
+++ resolved
@@ -145,11 +145,7 @@
 			return err
 		}
 		if clusterType != skuDedicated {
-<<<<<<< HEAD
-			return errors.NewErrorWithSuggestions("the `--network` flag can only be used when creating a dedicated Kafka cluster", "Specify a dedicated cluster with `--type`.")
-=======
 			return errors.NewErrorWithSuggestions("the `--network` flag can only be used when creating a dedicated Kafka cluster", "Specify a dedicated cluster with `--type dedicated`.")
->>>>>>> dde7aa0f
 		}
 		createCluster.Spec.Network = &cmkv2.EnvScopedObjectReference{Id: network}
 	}
