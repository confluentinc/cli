--- conflicted
+++ resolved
@@ -17,11 +17,7 @@
 	"github.com/confluentinc/cli/v3/pkg/resource"
 )
 
-<<<<<<< HEAD
-var basicDescribeFields = []string{"IsCurrent", "Id", "Name", "Type", "IngressLimit", "EgressLimit", "Storage", "ServiceProvider", "Availability", "Region", "Network", "Status", "Endpoint", "RestEndpoint"}
-=======
-var basicDescribeFields = []string{"IsCurrent", "Id", "Name", "Type", "IngressLimit", "EgressLimit", "Storage", "Provider", "Availability", "Region", "Status", "Endpoint", "RestEndpoint"}
->>>>>>> 8973feac
+var basicDescribeFields = []string{"IsCurrent", "Id", "Name", "Type", "IngressLimit", "EgressLimit", "Storage", "Provider", "Availability", "Region", "Network", "Status", "Endpoint", "RestEndpoint"}
 
 type describeStruct struct {
 	IsCurrent          bool   `human:"Current" serialized:"is_current"`
