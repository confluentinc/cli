--- conflicted
+++ resolved
@@ -3,11 +3,7 @@
 import (
 	"fmt"
 	"os"
-<<<<<<< HEAD
-	"os/signal"
 	"slices"
-=======
->>>>>>> 80200652
 
 	"github.com/spf13/cobra"
 
