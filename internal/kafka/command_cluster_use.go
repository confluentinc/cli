--- conflicted
+++ resolved
@@ -41,10 +41,6 @@
 		return err
 	}
 
-<<<<<<< HEAD
-	output.ErrPrintf(c.Config.EnableColor, errors.UseKafkaClusterMsg, clusterID, c.Context.GetCurrentEnvironment())
-=======
-	output.ErrPrintf("Set Kafka cluster \"%s\" as the active cluster for environment \"%s\".\n", clusterID, c.Context.GetCurrentEnvironment())
->>>>>>> b5a49c08
+	output.ErrPrintf(c.Config.EnableColor, "Set Kafka cluster \"%s\" as the active cluster for environment \"%s\".\n", clusterID, c.Context.GetCurrentEnvironment())
 	return nil
 }