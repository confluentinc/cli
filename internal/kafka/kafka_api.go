package kafka

import (
	"fmt"
	"sort"
	"strings"

	"github.com/hashicorp/go-multierror"
	"github.com/spf13/cobra"
	"github.com/spf13/pflag"

	"github.com/confluentinc/cli/v3/pkg/ccloudv2"
	"github.com/confluentinc/cli/v3/pkg/ccstructs"
	dynamicconfig "github.com/confluentinc/cli/v3/pkg/dynamic-config"
	"github.com/confluentinc/cli/v3/pkg/errors"
)

// ACLConfiguration wrapper used for flag parsing and validation
type ACLConfiguration struct {
	*ccstructs.ACLBinding
	errors error
}

func NewACLConfig() *ACLConfiguration {
	return &ACLConfiguration{
		ACLBinding: &ccstructs.ACLBinding{
			Entry:   &ccstructs.AccessControlEntryConfig{Host: "*"},
			Pattern: &ccstructs.ResourcePatternConfig{},
		},
	}
}

// parse returns ACLConfiguration from the contents of cmd
func parse(context *dynamicconfig.DynamicContext, cmd *cobra.Command) ([]*ACLConfiguration, error) {
	serviceAccount, err := cmd.Flags().GetString("service-account")
	if err != nil {
		return nil, err
	}
	// if there was no service account flag, but instead we have it in context, we set the flag to that value
	if serviceAccount == "" && context.GetCurrentServiceAccount() != "" {
		if err := cmd.Flags().Set("service-account", context.GetCurrentServiceAccount()); err != nil {
			return nil, err
		}
	}

	if cmd.Name() == "list" {
		aclConfig := NewACLConfig()
		cmd.Flags().Visit(fromArgs(aclConfig))

		if aclConfig.Entry.Principal == "" {
			aclConfig.Entry.Principal = "UserV2:*"
		} else {
			aclConfig.Entry.Principal = strings.Replace(aclConfig.Entry.Principal, "User", "UserV2", 1)
		}

		return []*ACLConfiguration{aclConfig}, nil
	}

	operations, err := cmd.Flags().GetStringSlice("operations")
	if err != nil {
		return nil, err
	}

	aclConfigs := make([]*ACLConfiguration, len(operations))
	for i, operation := range operations {
		aclConfig := NewACLConfig()
		op, err := getAclOperation(operation)
		if err != nil {
			return nil, err
		}
		aclConfig.Entry.Operation = op
		cmd.Flags().Visit(fromArgs(aclConfig))
		aclConfigs[i] = aclConfig
	}
	return aclConfigs, nil
}

// fromArgs maps command flag values to the appropriate ACLConfiguration field
func fromArgs(conf *ACLConfiguration) func(*pflag.Flag) {
	return func(flag *pflag.Flag) {
		v := flag.Value.String()
		switch n := flag.Name; n {
		case "consumer-group":
			setResourcePattern(conf, "GROUP", v)
		case "cluster-scope":
			// The only valid name for a cluster is kafka-cluster
			// https://github.com/confluentinc/cc-kafka/blob/88823c6016ea2e306340938994d9e122abf3c6c0/core/src/main/scala/kafka/security/auth/Resource.scala#L24
			setResourcePattern(conf, "cluster", "kafka-cluster")
		case "topic":
			fallthrough
		case "delegation-token":
			fallthrough
		case "transactional-id":
			setResourcePattern(conf, n, v)
		case "allow":
			conf.Entry.PermissionType = ccstructs.ACLPermissionTypes_ALLOW
		case "deny":
			conf.Entry.PermissionType = ccstructs.ACLPermissionTypes_DENY
		case "prefix":
			conf.Pattern.PatternType = ccstructs.PatternTypes_PREFIXED
		case "service-account":
			setConfigPrincipal(conf, true, v)
		case "principal":
			setConfigPrincipal(conf, false, v)
		}
	}
}

func setConfigPrincipal(conf *ACLConfiguration, isServiceAccount bool, v string) {
	if conf.Entry.Principal != "" {
		conf.errors = multierror.Append(conf.errors, fmt.Errorf(errors.ExactlyOneSetErrorMsg, "`--service-account`, `--principal`"))
		return
	}

	if v == "0" {
		conf.Entry.Principal = "User:*"
	} else if isServiceAccount {
		conf.Entry.Principal = "User:" + v
	} else {
		conf.Entry.Principal = v
	}
}

func setResourcePattern(conf *ACLConfiguration, n, v string) {
	/* Normalize the resource pattern name */
	if conf.Pattern.ResourceType != ccstructs.ResourceTypes_UNKNOWN {
		conf.errors = multierror.Append(conf.errors, fmt.Errorf(errors.ExactlyOneSetErrorMsg,
			listEnum(ccstructs.ResourceTypes_ResourceType_name, []string{"ANY", "UNKNOWN"})))
		return
	}

	n = ccloudv2.ToUpper(n)

	conf.Pattern.ResourceType = ccstructs.ResourceTypes_ResourceType(ccstructs.ResourceTypes_ResourceType_value[n])

	if conf.Pattern.ResourceType == ccstructs.ResourceTypes_CLUSTER {
		conf.Pattern.PatternType = ccstructs.PatternTypes_LITERAL
	}
	conf.Pattern.Name = v
}

func listEnum(enum map[int32]string, exclude []string) string {
	var ops []string

OUTER:
	for _, v := range enum {
		for _, exclusion := range exclude {
			if v == exclusion {
				continue OUTER
			}
		}
		if v == "GROUP" {
			v = "consumer-group"
		}
		if v == "CLUSTER" {
			v = "cluster-scope"
		}
		ops = append(ops, ccloudv2.ToLower(v))
	}

	sort.Strings(ops)
	return strings.Join(ops, ", ")
}

<<<<<<< HEAD
func getAclOperation(operation string) (ccstructs.ACLOperations_ACLOperation, error) {
	op := strings.ToUpper(operation)
	op = strings.ReplaceAll(op, "-", "_")
=======
func getACLOperation(operation string) (ccstructs.ACLOperations_ACLOperation, error) {
	op := ccloudv2.ToUpper(operation)
>>>>>>> 610a325b
	if operation, ok := ccstructs.ACLOperations_ACLOperation_value[op]; ok {
		return ccstructs.ACLOperations_ACLOperation(operation), nil
	}
	return ccstructs.ACLOperations_UNKNOWN, fmt.Errorf("invalid operation value: %s", op)
}<|MERGE_RESOLUTION|>--- conflicted
+++ resolved
@@ -162,14 +162,8 @@
 	return strings.Join(ops, ", ")
 }
 
-<<<<<<< HEAD
 func getAclOperation(operation string) (ccstructs.ACLOperations_ACLOperation, error) {
-	op := strings.ToUpper(operation)
-	op = strings.ReplaceAll(op, "-", "_")
-=======
-func getACLOperation(operation string) (ccstructs.ACLOperations_ACLOperation, error) {
 	op := ccloudv2.ToUpper(operation)
->>>>>>> 610a325b
 	if operation, ok := ccstructs.ACLOperations_ACLOperation_value[op]; ok {
 		return ccstructs.ACLOperations_ACLOperation(operation), nil
 	}
