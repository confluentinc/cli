--- conflicted
+++ resolved
@@ -142,13 +142,9 @@
 	if dryRun {
 		msg = utils.AddDryRunPrefix(msg)
 	}
-<<<<<<< HEAD
-	output.Print(c.Config.EnableColor, msg)
-=======
 
-	output.Println(msg)
-	output.Println(linkConfigsCommandOutput(configMap))
->>>>>>> b5a49c08
+	output.Println(c.Config.EnableColor, msg)
+	output.Println(c.Config.EnableColor, linkConfigsCommandOutput(configMap))
 
 	return nil
 }
