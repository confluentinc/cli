--- conflicted
+++ resolved
@@ -38,16 +38,7 @@
 }
 
 func (c *command) deleteOnPrem(cmd *cobra.Command, args []string) error {
-<<<<<<< HEAD
-	restClient, restContext, err := initKafkaRest(c.AuthenticatedCLICommand, cmd)
-	if err != nil {
-		return err
-	}
-	clusterId, err := getClusterIdForRestRequests(restClient, restContext)
-=======
-	topicName := args[0]
 	restClient, restContext, clusterId, err := initKafkaRest(c.AuthenticatedCLICommand, cmd)
->>>>>>> 9b472c95
 	if err != nil {
 		return err
 	}
