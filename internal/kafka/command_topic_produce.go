--- conflicted
+++ resolved
@@ -226,25 +226,7 @@
 	defer producer.Close()
 	log.CliLogger.Tracef("Create producer succeeded")
 
-<<<<<<< HEAD
 	if err := c.refreshOAuthBearerToken(cmd, producer); err != nil {
-=======
-	// Initialize the key serializer with the same SR endpoint during registration
-	// The associated schema ID is also required to initialize the serializer
-	var keySchemaId = -1
-	if len(keyMetaInfo) >= 5 {
-		keySchemaId = int(binary.BigEndian.Uint32(keyMetaInfo[1:5]))
-	}
-	// Fetch the current SR cluster id and endpoint
-	srClusterId, srEndpoint, err := c.GetCurrentSchemaRegistryClusterIdAndEndpoint(cmd)
-	if err != nil {
-		return err
-	}
-	if err := keySerializer.InitSerializer(srEndpoint, srClusterId, "key", srApiKey, srApiSecret, token, keySchemaId); err != nil {
-		return err
-	}
-	if err := keySerializer.LoadSchema(keySchema, keyReferencePathMap); err != nil {
->>>>>>> dff49e6b
 		return err
 	}
 
