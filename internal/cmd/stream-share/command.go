package streamshare

import (
	"github.com/spf13/cobra"

	pcmd "github.com/confluentinc/cli/internal/pkg/cmd"
)

type command struct {
	*pcmd.AuthenticatedCLICommand
}

<<<<<<< HEAD
func New(cfg *v1.Config, prerunner pcmd.PreRunner) *cobra.Command {
	ctx := dynamicconfig.NewDynamicContext(cfg.Context(), nil)

=======
func New(prerunner pcmd.PreRunner) *cobra.Command {
>>>>>>> 11ba1f5d
	cmd := &cobra.Command{
		Use:         "stream-share",
		Aliases:     []string{"ss"},
		Short:       "Manage stream shares.",
		Annotations: map[string]string{pcmd.RunRequirement: pcmd.RequireCloudLogin},
	}

	c := &command{pcmd.NewAuthenticatedCLICommand(cmd, prerunner)}

	cmd.AddCommand(c.newConsumerCommand())
	cmd.AddCommand(c.newProviderCommand())

	return cmd
}<|MERGE_RESOLUTION|>--- conflicted
+++ resolved
@@ -10,13 +10,7 @@
 	*pcmd.AuthenticatedCLICommand
 }
 
-<<<<<<< HEAD
-func New(cfg *v1.Config, prerunner pcmd.PreRunner) *cobra.Command {
-	ctx := dynamicconfig.NewDynamicContext(cfg.Context(), nil)
-
-=======
 func New(prerunner pcmd.PreRunner) *cobra.Command {
->>>>>>> 11ba1f5d
 	cmd := &cobra.Command{
 		Use:         "stream-share",
 		Aliases:     []string{"ss"},
