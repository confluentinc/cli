package streamshare

import (
	"time"

	"github.com/spf13/cobra"

	cdxv1 "github.com/confluentinc/ccloud-sdk-go-v2/cdx/v1"
)

type providerShareOut struct {
	Id                       string    `human:"ID" serialized:"id"`
	ConsumerName             string    `human:"Consumer Name" serialized:"consumer_name"`
	ConsumerOrganizationName string    `human:"Consumer Organization Name" serialized:"consumer_organization_name"`
	ProviderName             string    `human:"Provider Name" serialized:"provider_name"`
	Status                   string    `human:"Status" serialized:"status"`
	DeliveryMethod           string    `human:"Delivery Method" serialized:"delivery_method"`
	ServiceAccountId         string    `human:"Service Account ID" serialized:"service_account_id"`
	SharedResourceId         string    `human:"Shared Resource ID" serialized:"shared_resource_id"`
	RedeemedAt               string    `human:"Redeemed At" serialized:"redeemed_at"`
	InvitedAt                time.Time `human:"Invited At" serialized:"invited_at"`
	InviteExpiresAt          time.Time `human:"Invite Expires At" serialized:"invite_expires_at"`
}

func (c *command) newProviderShareCommand() *cobra.Command {
	cmd := &cobra.Command{
		Use:   "share",
		Short: "Manage provider shares.",
	}

	cmd.AddCommand(c.newProviderShareDeleteCommand())
	cmd.AddCommand(c.newProviderShareDescribeCommand())
	cmd.AddCommand(c.newProviderShareListCommand())

	return cmd
}

func (c *command) validProviderShareArgs(cmd *cobra.Command, args []string) []string {
	if len(args) > 0 {
		return nil
	}

	if err := c.PersistentPreRunE(cmd, args); err != nil {
		return nil
	}

	return c.autocompleteProviderShares()
}

func (c *command) autocompleteProviderShares() []string {
	providerShares, err := c.V2Client.ListProviderShares("")
	if err != nil {
		return nil
	}

	suggestions := make([]string, len(providerShares))
	for i, share := range providerShares {
		suggestions[i] = *share.Id
	}
	return suggestions
}

<<<<<<< HEAD
func (c *command) buildProviderShare(share cdxv1.CdxV1ProviderShare) *providerShareOut {
	serviceAccount := share.GetServiceAccount()
	sharedResource := share.GetSharedResource()
	out := &providerShareOut{
=======
func (c *command) buildProviderShare(share cdxv1.CdxV1ProviderShare) *providerShare {
	status := share.GetStatus()
	element := &providerShare{
>>>>>>> 789ab6ef
		Id:                       share.GetId(),
		ConsumerName:             share.GetConsumerUserName(),
		ConsumerOrganizationName: share.GetConsumerOrganizationName(),
		Status:                   status.GetPhase(),
		DeliveryMethod:           share.GetDeliveryMethod(),
		InvitedAt:                share.GetInvitedAt(),
		InviteExpiresAt:          share.GetInviteExpiresAt(),
	}

	if val, ok := share.GetRedeemedAtOk(); ok && !val.IsZero() {
		out.RedeemedAt = val.String()
	}
	return out
}<|MERGE_RESOLUTION|>--- conflicted
+++ resolved
@@ -12,11 +12,8 @@
 	Id                       string    `human:"ID" serialized:"id"`
 	ConsumerName             string    `human:"Consumer Name" serialized:"consumer_name"`
 	ConsumerOrganizationName string    `human:"Consumer Organization Name" serialized:"consumer_organization_name"`
-	ProviderName             string    `human:"Provider Name" serialized:"provider_name"`
 	Status                   string    `human:"Status" serialized:"status"`
 	DeliveryMethod           string    `human:"Delivery Method" serialized:"delivery_method"`
-	ServiceAccountId         string    `human:"Service Account ID" serialized:"service_account_id"`
-	SharedResourceId         string    `human:"Shared Resource ID" serialized:"shared_resource_id"`
 	RedeemedAt               string    `human:"Redeemed At" serialized:"redeemed_at"`
 	InvitedAt                time.Time `human:"Invited At" serialized:"invited_at"`
 	InviteExpiresAt          time.Time `human:"Invite Expires At" serialized:"invite_expires_at"`
@@ -60,16 +57,9 @@
 	return suggestions
 }
 
-<<<<<<< HEAD
 func (c *command) buildProviderShare(share cdxv1.CdxV1ProviderShare) *providerShareOut {
-	serviceAccount := share.GetServiceAccount()
-	sharedResource := share.GetSharedResource()
+	status := share.GetStatus()
 	out := &providerShareOut{
-=======
-func (c *command) buildProviderShare(share cdxv1.CdxV1ProviderShare) *providerShare {
-	status := share.GetStatus()
-	element := &providerShare{
->>>>>>> 789ab6ef
 		Id:                       share.GetId(),
 		ConsumerName:             share.GetConsumerUserName(),
 		ConsumerOrganizationName: share.GetConsumerOrganizationName(),
