--- conflicted
+++ resolved
@@ -4,86 +4,29 @@
 	"fmt"
 	"strings"
 
+	cdxv1 "github.com/confluentinc/ccloud-sdk-go-v2/cdx/v1"
 	"github.com/spf13/cobra"
 
-	cdxv1 "github.com/confluentinc/ccloud-sdk-go-v2/cdx/v1"
 	pcmd "github.com/confluentinc/cli/internal/pkg/cmd"
 	"github.com/confluentinc/cli/internal/pkg/examples"
 	"github.com/confluentinc/cli/internal/pkg/output"
 )
 
-<<<<<<< HEAD
 type redeemOut struct {
-	Id                string   `human:"ID" serialized:"id"`
-	ApiKey            string   `human:"API Key" serialized:"api_key"`
-	Secret            string   `human:"Secret" serialized:"secret"`
-	KafkaBootstrapUrl string   `human:"Kafka Bootstrap URL" serialized:"kafka_bootstrap_url"`
-	Resources         []string `human:"Resources" serialized:"resources"`
-=======
-var (
-	redeemTokenFields            = []string{"Id", "ApiKey", "ApiSecret", "KafkaBootstrapUrl", "SchemaRegistryApiKey", "SchemaRegistrySecret", "SchemaRegistryUrl", "Resources"}
-	redeemTokenPrivateLinkFields = []string{"NetworkDnsDomain", "NetworkZones", "NetworkZonalSubdomains", "NetworkKind",
-		"NetworkPrivateLinkDataType", "NetworkPrivateLinkData"}
-	redeemTokenHumanLabelMap = map[string]string{
-		"Id":                   "ID",
-		"ApiKey":               "API Key",
-		"ApiSecret":            "API Secret",
-		"KafkaBootstrapUrl":    "Kafka Bootstrap URL",
-		"SchemaRegistryApiKey": "Schema Registry API Key",
-		"SchemaRegistrySecret": "Schema Registry Secret",
-		"SchemaRegistryUrl":    "Schema Registry URL",
-		"Resources":            "Resources",
-	}
-	redeemTokenPrivateLinkHumanLabelMap = map[string]string{
-		"NetworkDnsDomain":           "Network DNS Domain",
-		"NetworkZones":               "Network Zones",
-		"NetworkZonalSubdomains":     "Network Zonal Subdomains",
-		"NetworkKind":                "Network Kind",
-		"NetworkPrivateLinkDataType": "Network Private Link Data Type",
-		"NetworkPrivateLinkData":     "Network Private Link Data",
-	}
-	redeemTokenStructuredLabelMap = map[string]string{
-		"Id":                   "id",
-		"ApiKey":               "api_key",
-		"ApiSecret":            "secret",
-		"KafkaBootstrapUrl":    "kafka_bootstrap_url",
-		"SchemaRegistryApiKey": "schema_registry_api_key",
-		"SchemaRegistrySecret": "schema_registry_secret",
-		"SchemaRegistryUrl":    "schema_registry_url",
-		"Resources":            "resources",
-	}
-	redeemTokenPrivateLinkStructuredLabelMap = map[string]string{
-		"NetworkDnsDomain":           "network_dns_domain",
-		"NetworkZones":               "network_zones",
-		"NetworkZonalSubdomains":     "network_zonal_subdomains",
-		"NetworkKind":                "network_kind",
-		"NetworkPrivateLinkDataType": "network_private_link_data_type",
-		"NetworkPrivateLinkData":     "network_private_link_data",
-	}
-)
-
-type privateLinkNetworkDetails struct {
-	networkKind         string
-	privateLinkDataType string
-	privateLinkData     interface{}
-}
-
-type redeemToken struct {
-	Id                         string
-	ApiKey                     string
-	ApiSecret                  string
-	KafkaBootstrapUrl          string
-	SchemaRegistryApiKey       string
-	SchemaRegistrySecret       string
-	SchemaRegistryUrl          string
-	Resources                  []string
-	NetworkDnsDomain           string
-	NetworkZones               string
-	NetworkZonalSubdomains     []string
-	NetworkKind                string
-	NetworkPrivateLinkDataType string
-	NetworkPrivateLinkData     interface{}
->>>>>>> 789ab6ef
+	Id                         string      `human:"ID" serialized:"id"`
+	ApiKey                     string      `human:"API Key" serialized:"api_key"`
+	ApiSecret                  string      `human:"API Secret" serialized:"api_secret"`
+	KafkaBootstrapUrl          string      `human:"Kafka Bootstrap URL" serialized:"kafka_bootstrap_url"`
+	SchemaRegistryApiKey       string      `human:"Schema Registry API Key" serialized:"schema_registry_api_key"`
+	SchemaRegistrySecret       string      `human:"Schema Registry Secret" serialized:"schema_registry_secret"`
+	SchemaRegistryUrl          string      `human:"Schema Registry URL" serialized:"schema_registry_url"`
+	Resources                  []string    `human:"Resources" serialized:"resources"`
+	NetworkDnsDomain           string      `human:"Network DNS Domain" serialized:"network_dns_domain"`
+	NetworkZones               string      `human:"Network Zones" serialized:"network_zones"`
+	NetworkZonalSubdomains     []string    `human:"Network Zonal Subdomains" serialized:"network_zonal_subdomains"`
+	NetworkKind                string      `human:"Network Kind" serialized:"network_kind"`
+	NetworkPrivateLinkDataType string      `human:"Network Private Link Data Type" serialized:"network_private_link_data_type"`
+	NetworkPrivateLinkData     interface{} `human:"Network Private Link Data" serialized:"network_private_link_data"`
 }
 
 func (c *command) newRedeemCommand() *cobra.Command {
@@ -143,18 +86,7 @@
 		}
 	}
 
-<<<<<<< HEAD
-	table := output.NewTable(cmd)
-	table.Add(&redeemOut{
-		Id:                redeemResponse.GetId(),
-		ApiKey:            redeemResponse.GetApikey(),
-		Secret:            redeemResponse.GetSecret(),
-		KafkaBootstrapUrl: redeemResponse.GetKafkaBootstrapUrl(),
-		Resources:         resources,
-	})
-	return table.Print()
-=======
-	tokenObj := &redeemToken{
+	out := &redeemOut{
 		Id:                   redeemResponse.GetId(),
 		ApiKey:               redeemResponse.GetApiKey(),
 		ApiSecret:            redeemResponse.GetSecret(),
@@ -167,14 +99,17 @@
 
 	// non private link cluster
 	if awsAccountId == "" && azureSubscriptionId == "" && gcpProjectId == "" {
-		return output.DescribeObject(cmd, tokenObj, redeemTokenFields, redeemTokenHumanLabelMap, redeemTokenStructuredLabelMap)
+		table := output.NewTable(cmd)
+		table.Add(out)
+		table.Filter([]string{"Id", "ApiKey", "ApiSecret", "KafkaBootstrapUrl", "SchemaRegistryApiKey", "SchemaRegistrySecret", "SchemaRegistryUrl", "Resources"})
+		return table.Print()
 	}
 
-	return c.handlePrivateLinkClusterRedeem(cmd, redeemResponse, tokenObj)
+	return c.handlePrivateLinkClusterRedeem(cmd, redeemResponse, out)
 }
 
-func (c *command) handlePrivateLinkClusterRedeem(cmd *cobra.Command, redeemResponse cdxv1.CdxV1RedeemTokenResponse, tokenObj *redeemToken) error {
-	consumerSharedResources, err := c.V2Client.ListConsumerSharedResources(redeemResponse.GetId())
+func (c *command) handlePrivateLinkClusterRedeem(cmd *cobra.Command, resp cdxv1.CdxV1RedeemTokenResponse, out *redeemOut) error {
+	consumerSharedResources, err := c.V2Client.ListConsumerSharedResources(resp.GetId())
 	if err != nil {
 		return err
 	}
@@ -189,15 +124,14 @@
 	}
 
 	networkDetails := getPrivateLinkNetworkDetails(network)
-	tokenObj.NetworkDnsDomain = network.GetDnsDomain()
-	tokenObj.NetworkZones = strings.Join(network.GetZones(), ",")
-	tokenObj.NetworkZonalSubdomains = mapSubdomainsToList(network.GetZonalSubdomains())
-	tokenObj.NetworkKind = networkDetails.networkKind
-	tokenObj.NetworkPrivateLinkDataType = networkDetails.privateLinkDataType
-	tokenObj.NetworkPrivateLinkData = networkDetails.privateLinkData
+	out.NetworkDnsDomain = network.GetDnsDomain()
+	out.NetworkZones = strings.Join(network.GetZones(), ",")
+	out.NetworkZonalSubdomains = mapSubdomainsToList(network.GetZonalSubdomains())
+	out.NetworkKind = networkDetails.networkKind
+	out.NetworkPrivateLinkDataType = networkDetails.privateLinkDataType
+	out.NetworkPrivateLinkData = networkDetails.privateLinkData
 
-	return output.DescribeObject(cmd, tokenObj, append(redeemTokenFields, redeemTokenPrivateLinkFields...),
-		combineMaps(redeemTokenHumanLabelMap, redeemTokenPrivateLinkHumanLabelMap),
-		combineMaps(redeemTokenStructuredLabelMap, redeemTokenPrivateLinkStructuredLabelMap))
->>>>>>> 789ab6ef
+	table := output.NewTable(cmd)
+	table.Add(out)
+	return table.Print()
 }