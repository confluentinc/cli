--- conflicted
+++ resolved
@@ -14,22 +14,15 @@
 )
 
 var (
-<<<<<<< HEAD
-	redeemTokenFields            = []string{"Id", "ApiKey", "Secret", "KafkaBootstrapUrl", "SchemaRegistryApiKey", "SchemaRegistrySecret", "SchemaRegistryUrl", "Resources"}
-=======
 	redeemTokenFields            = []string{"Id", "ApiKey", "Secret", "KafkaBootstrapUrl", "Resources"}
->>>>>>> 7efa743d
 	redeemTokenPrivateLinkFields = []string{"NetworkDNSDomain", "NetworkZones", "NetworkZonalSubdomains", "NetworkKind",
 		"NetworkPrivateLinkDataType", "NetworkPrivateLinkData"}
 	redeemTokenHumanLabelMap = map[string]string{
-		"Id":                   "ID",
-		"ApiKey":               "API Key",
-		"Secret":               "Secret",
-		"KafkaBootstrapUrl":    "Kafka Bootstrap URL",
-		"SchemaRegistryApiKey": "Schema Registry Api Key",
-		"SchemaRegistrySecret": "Schema Registry Secret",
-		"SchemaRegistryUrl":    "Schema Registry Url",
-		"Resources":            "Resources",
+		"Id":                "ID",
+		"ApiKey":            "API Key",
+		"Secret":            "Secret",
+		"KafkaBootstrapUrl": "Kafka Bootstrap URL",
+		"Resources":         "Resources",
 	}
 	redeemTokenPrivateLinkHumanLabelMap = map[string]string{
 		"NetworkDNSDomain":           "Network DNS Domain",
@@ -39,23 +32,12 @@
 		"NetworkPrivateLinkDataType": "Network Private Link Data Type",
 		"NetworkPrivateLinkData":     "Network Private Link Data",
 	}
-	redeemTokenPrivateLinkHumanLabelMap = map[string]string{
-		"NetworkDNSDomain":           "Network DNS Domain",
-		"NetworkZones":               "Network Zones",
-		"NetworkZonalSubdomains":     "Network Zonal Subdomains",
-		"NetworkKind":                "Network Kind",
-		"NetworkPrivateLinkDataType": "Network Private Link Data Type",
-		"NetworkPrivateLinkData":     "Network Private Link Data",
-	}
 	redeemTokenStructuredLabelMap = map[string]string{
-		"Id":                   "id",
-		"ApiKey":               "api_key",
-		"Secret":               "secret",
-		"KafkaBootstrapUrl":    "kafka_bootstrap_url",
-		"SchemaRegistryApiKey": "schema_registry_api_key",
-		"SchemaRegistrySecret": "schema_registry_secret",
-		"SchemaRegistryUrl":    "schema_registry_url",
-		"Resources":            "resources",
+		"Id":                "id",
+		"ApiKey":            "api_key",
+		"Secret":            "secret",
+		"KafkaBootstrapUrl": "kafka_bootstrap_url",
+		"Resources":         "resources",
 	}
 	redeemTokenPrivateLinkStructuredLabelMap = map[string]string{
 		"NetworkDNSDomain":           "network_dns_domain",
@@ -65,14 +47,6 @@
 		"NetworkPrivateLinkDataType": "network_private_link_data_type",
 		"NetworkPrivateLinkData":     "network_private_link_data",
 	}
-	redeemTokenPrivateLinkStructuredLabelMap = map[string]string{
-		"NetworkDNSDomain":           "network_dns_domain",
-		"NetworkZones":               "network_zones",
-		"NetworkZonalSubdomains":     "network_zonal_subdomains",
-		"NetworkKind":                "network_kind",
-		"NetworkPrivateLinkDataType": "network_private_link_data_type",
-		"NetworkPrivateLinkData":     "network_private_link_data",
-	}
 )
 
 type redeemToken struct {
@@ -80,12 +54,6 @@
 	ApiKey                     string
 	Secret                     string
 	KafkaBootstrapUrl          string
-<<<<<<< HEAD
-	SchemaRegistryApiKey       string
-	SchemaRegistrySecret       string
-	SchemaRegistryUrl          string
-=======
->>>>>>> 7efa743d
 	Resources                  []string
 	NetworkDNSDomain           string
 	NetworkZones               string
@@ -153,15 +121,11 @@
 	}
 
 	tokenObj := &redeemToken{
-<<<<<<< HEAD
-		Id:                   redeemResponse.GetId(),
-		ApiKey:               redeemResponse.GetApiKey(),
-		Secret:               redeemResponse.GetSecret(),
-		KafkaBootstrapUrl:    redeemResponse.GetKafkaBootstrapUrl(),
-		SchemaRegistryApiKey: redeemResponse.GetSchemaRegistryApiKey(),
-		SchemaRegistrySecret: redeemResponse.GetSchemaRegistrySecret(),
-		SchemaRegistryUrl:    redeemResponse.GetSchemaRegistryUrl(),
-		Resources:            resources,
+		Id:                redeemResponse.GetId(),
+		ApiKey:            redeemResponse.GetApiKey(),
+		Secret:            redeemResponse.GetSecret(),
+		KafkaBootstrapUrl: redeemResponse.GetKafkaBootstrapUrl(),
+		Resources:         resources,
 	}
 
 	// non private link cluster
@@ -235,85 +199,5 @@
 		subdomains = append(subdomains, fmt.Sprintf("%s=\"%s\"", k, v))
 	}
 
-=======
-		Id:                redeemResponse.GetId(),
-		ApiKey:            redeemResponse.GetApiKey(),
-		Secret:            redeemResponse.GetSecret(),
-		KafkaBootstrapUrl: redeemResponse.GetKafkaBootstrapUrl(),
-		Resources:         resources,
-	}
-
-	// non private link cluster
-	if awsAccountId == "" && azureSubscriptionId == "" && gcpProjectId == "" {
-		return output.DescribeObject(cmd, tokenObj, redeemTokenFields, redeemTokenHumanLabelMap, redeemTokenStructuredLabelMap)
-	}
-
-	return c.handlePrivateLinkClusterRedeem(cmd, redeemResponse, tokenObj)
-}
-
-func (c *command) handlePrivateLinkClusterRedeem(cmd *cobra.Command, redeemResponse cdxv1.CdxV1RedeemTokenResponse, tokenObj *redeemToken) error {
-	consumerSharedResources, err := c.V2Client.ListConsumerSharedResources(redeemResponse.GetId())
-	if err != nil {
-		return err
-	}
-
-	var network cdxv1.CdxV1Network
-	if len(consumerSharedResources) != 0 {
-		privateNetwork, httpResp, err := c.V2Client.GetPrivateLinkNetworkConfig(consumerSharedResources[0].GetId())
-		if err != nil {
-			return errors.CatchCCloudV2Error(err, httpResp)
-		}
-		network = privateNetwork
-	}
-
-	networkKind, privateLinkDataType, privateLinkData := getPrivateLinkNetworkDetails(network)
-
-	tokenObj.NetworkDNSDomain = network.GetDnsDomain()
-	tokenObj.NetworkZones = strings.Join(network.GetZones(), ",")
-	tokenObj.NetworkZonalSubdomains = mapSubdomainsToList(network.GetZonalSubdomains())
-	tokenObj.NetworkKind = networkKind
-	tokenObj.NetworkPrivateLinkDataType = privateLinkDataType
-	tokenObj.NetworkPrivateLinkData = privateLinkData
-
-	return output.DescribeObject(cmd, tokenObj, append(redeemTokenFields, redeemTokenPrivateLinkFields...),
-		combineMaps(redeemTokenHumanLabelMap, redeemTokenPrivateLinkHumanLabelMap),
-		combineMaps(redeemTokenStructuredLabelMap, redeemTokenPrivateLinkStructuredLabelMap))
-}
-
-func getPrivateLinkNetworkDetails(network cdxv1.CdxV1Network) (string, string, interface{}) {
-	var networkKind string
-	var privateLinkDataType string
-	var privateLinkData interface{}
-	cloud := network.GetCloud()
-	if cloud.CdxV1AwsNetwork != nil {
-		networkKind = cloud.CdxV1AwsNetwork.Kind
-		privateLinkDataType = "Private Link Endpoint Service"
-		privateLinkData = cloud.CdxV1AwsNetwork.GetPrivateLinkEndpointService()
-	} else if cloud.CdxV1AzureNetwork != nil {
-		networkKind = cloud.CdxV1AzureNetwork.Kind
-		privateLinkDataType = "Private Link Service Aliases"
-		privateLinkData = cloud.CdxV1AzureNetwork.GetPrivateLinkServiceAliases()
-	} else if cloud.CdxV1GcpNetwork != nil {
-		networkKind = cloud.CdxV1GcpNetwork.Kind
-		privateLinkDataType = "Private Service Connect Service Attachments"
-		privateLinkData = cloud.CdxV1GcpNetwork.GetPrivateServiceConnectServiceAttachments()
-	}
-	return networkKind, privateLinkDataType, privateLinkData
-}
-
-func combineMaps(m1, m2 map[string]string) map[string]string {
-	for k, v := range m2 {
-		m1[k] = v
-	}
-	return m1
-}
-
-func mapSubdomainsToList(m map[string]string) []string {
-	var subdomains []string
-	for k, v := range m {
-		subdomains = append(subdomains, fmt.Sprintf("%s=\"%s\"", k, v))
-	}
-
->>>>>>> 7efa743d
 	return subdomains
 }