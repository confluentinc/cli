package prompt

import (
	"fmt"
	"strconv"
	"strings"
	"time"

	"github.com/fatih/color"
	"github.com/spf13/cobra"

	pcmd "github.com/confluentinc/cli/internal/pkg/cmd"
	v3 "github.com/confluentinc/cli/internal/pkg/config/v3"
	"github.com/confluentinc/cli/internal/pkg/errors"
	"github.com/confluentinc/cli/internal/pkg/log"
	"github.com/confluentinc/cli/internal/pkg/ps1"
	"github.com/confluentinc/cli/internal/pkg/utils"
	"github.com/confluentinc/cli/internal/pkg/version"
)

const longDescriptionTemplate = `Use this command to add {{.CLIName}} information in your terminal prompt.

For Bash, you'll want to do something like this:

::

  export PS1="\$({{.CLIName}} prompt) $PS1"

ZSH users should be aware that they will have to set the 'PROMPT_SUBST' option first:

::

  setopt prompt_subst
  export PS1="\$({{.CLIName}} prompt) $PS1"

You can customize the prompt by calling passing a '--format' flag, such as '-f "{{.CLIName}}|%E:%K"'.
If you want to create a more sophisticated prompt (such as using the built-in color functions),
it'll be easiest for you if you use an environment variable rather than try to escape the quotes.

::

  export {{.CLIName | ToUpper}}_PROMPT_FMT='({{color "blue" "{{.CLIName}}"}}|{{color "red" "%E"}}:{{color "cyan" "%K"}})'
  export PS1="\$({{.CLIName}} prompt -f '${{.CLIName | ToUpper}}_PROMPT_FMT') $PS1"

To make this permanent, you must add it to your bash or zsh profile.

Formats
~~~~~~~

'{{.CLIName}} prompt' comes with a number of formatting tokens. What follows is a list of all tokens:

* '%C' or {{.ContextName}}

  The name of the current context in use. E.g., "dev-app1", "stag-dc1", "prod"

* '%e' or {{.EnvironmentId}}

  The ID of the current environment in use. E.g., "a-4567"

* '%E' or {{.EnvironmentName}}

  The name of the current environment in use. E.g., "default", "prod-team1"

* '%k' or {{.KafkaClusterId}}

  The ID of the current Kafka cluster in use. E.g., "lkc-abc123"

* '%K' or {{.KafkaClusterName}}

  The name of the current Kafka cluster in use. E.g., "prod-us-west-2-iot"

* '%a' or {{.KafkaAPIKey}}

  The current Kafka API key in use. E.g., "ABCDEF1234567890"

* '%u' or {{.UserName}}

  The current user or credentials in use. E.g., "joe@montana.com"

Colors
~~~~~~

There are special functions used for controlling colors.

* {{color "<color>" "some text"}}
* {{fgcolor "<color>" "some text"}}
* {{bgcolor "<color>" "some text"}}
* {{colorattr "<attr>" "some text"}}

Available colors: black, red, green, yellow, blue, magenta, cyan, white
Available attributes: bold, underline, invert (swaps the fg/bg colors)

Examples:

* {{color "red" "some text" | colorattr "bold" | bgcolor "blue"}}
* {{color "red"}} some text here {{resetcolor}}

You can also mix format tokens and/or data in the same line
* {{color "cyan" "%E"}} {{color "blue" .KafkaClusterId}}

Notes:

* 'color' is just an alias of 'fgcolor'
* calling 'resetcolor' will reset all color attributes, not just the most recently set

You can disable color output by passing the flag '--no-color'.

`

// UX inspired by https://github.com/djl/vcprompt

type promptCommand struct {
	*pcmd.CLICommand
	ps1    *ps1.Prompt
	logger *log.Logger
}

// Returns the Cobra command for the PS1 prompt.
func New(cfg *v3.Config, prerunner pcmd.PreRunner, ps1 *ps1.Prompt, logger *log.Logger) *cobra.Command {
	cmd := &promptCommand{
		ps1:    ps1,
		logger: logger,
	}
	cmd.init(cfg, prerunner)
	return cmd.Command
}

func (c *promptCommand) init(cfg *v3.Config, prerunner pcmd.PreRunner) {
	promptCmd := &cobra.Command{
		Use:   "prompt",
<<<<<<< HEAD
		Short: fmt.Sprintf("Print %s context for your terminal prompt.", version.FullCLIName),
		Long:  strings.ReplaceAll(longDescriptionTemplate, "{{.CLIName}}", version.CLIName),
=======
		Short: fmt.Sprintf("Print %s context for your terminal prompt.", version.GetFullCLIName(cliName)),
		Long:  parseTemplate(longDescriptionTemplate, cliName),
>>>>>>> 445c5547
		Args:  cobra.NoArgs,
		RunE:  pcmd.NewCLIRunE(c.prompt),
	}
	// Ideally we'd default to %c but contexts are implicit today with uber-verbose names like `login-cody@confluent.io-https://devel.cpdev.cloud`
	defaultFormat := `({{color "blue" "confluent"}}|{{color "red" "%E"}}:{{color "cyan" "%K"}})`
	if cfg.IsOnPrem() {
		defaultFormat = `({{color "blue" "confluent"}}|{{color "cyan" "%K"}})`
	}
	promptCmd.Flags().StringP("format", "f", defaultFormat, "The format string to use. See the help for details.")
	promptCmd.Flags().BoolP("no-color", "g", false, "Do not include ANSI color codes in the output.")
	promptCmd.Flags().StringP("timeout", "t", "200ms", "The maximum execution time in milliseconds.")
	promptCmd.Flags().SortFlags = false
	c.CLICommand = pcmd.NewAnonymousCLICommand(promptCmd, prerunner)
}

// Output context about the current CLI config suitable for a PS1 prompt.
// It allows custom user formatting the configuration by parsing format flags.
func (c *promptCommand) prompt(cmd *cobra.Command, _ []string) error {
	c.ps1.Config = c.Config.Config
	format, err := cmd.Flags().GetString("format")
	if err != nil {
		return err
	}

	noColor, err := cmd.Flags().GetBool("no-color")
	if err != nil {
		return err
	}
	color.NoColor = noColor // we must set this, otherwise prints colors only to terminals (i.e., not for a PS1 prompt)

	t, err := cmd.Flags().GetString("timeout")
	if err != nil {
		return err
	}
	timeout, err := time.ParseDuration(t)
	if err != nil {
		di, err := strconv.Atoi(t)
		if err != nil {
			return fmt.Errorf(errors.ParseTimeOutErrorMsg, t, t)
		}
		timeout = time.Duration(di) * time.Millisecond
	}

	// Parse in a background goroutine so we can set a timeout
	retCh := make(chan string)
	errCh := make(chan error)
	go func() {
		prompt, err := c.ps1.Get(format)
		if err != nil {
			errCh <- err
			return
		}
		retCh <- prompt
	}()

	// Wait for parse results, error, or timeout
	select {
	case prompt := <-retCh:
		utils.Println(cmd, prompt)
	case err := <-errCh:
		c.Command.SilenceUsage = true
		return errors.Wrapf(err, errors.ParsePromptFormatErrorMsg, format)
	case <-time.After(timeout):
		// log the timeout and just print nothing
		c.logger.Warnf("timed out after %s", timeout)
		return nil
	}

	return nil
}

func parseTemplate(template, cliName string) string {
	template = strings.ReplaceAll(template, "{{.CLIName}}", cliName)
	template = strings.ReplaceAll(template, "{{.CLIName | ToUpper}}", strings.ToUpper(cliName))
	return template
}

// mustParseTemplate will panic if text can't be parsed or executed
// don't call with user-provided text!
func (c *promptCommand) mustParseTemplate(text string) string {
	t, err := c.ps1.ParseTemplate(text)
	if err != nil {
		panic(err)
	}
	return t
}<|MERGE_RESOLUTION|>--- conflicted
+++ resolved
@@ -128,13 +128,8 @@
 func (c *promptCommand) init(cfg *v3.Config, prerunner pcmd.PreRunner) {
 	promptCmd := &cobra.Command{
 		Use:   "prompt",
-<<<<<<< HEAD
 		Short: fmt.Sprintf("Print %s context for your terminal prompt.", version.FullCLIName),
-		Long:  strings.ReplaceAll(longDescriptionTemplate, "{{.CLIName}}", version.CLIName),
-=======
-		Short: fmt.Sprintf("Print %s context for your terminal prompt.", version.GetFullCLIName(cliName)),
-		Long:  parseTemplate(longDescriptionTemplate, cliName),
->>>>>>> 445c5547
+		Long:  parseTemplate(longDescriptionTemplate, version.CLIName),
 		Args:  cobra.NoArgs,
 		RunE:  pcmd.NewCLIRunE(c.prompt),
 	}
