--- conflicted
+++ resolved
@@ -198,23 +198,10 @@
 	}
 
 	return nil
-<<<<<<< HEAD
-=======
 }
 
 func parseTemplate(template, cliName string) string {
 	template = strings.ReplaceAll(template, "{{.CLIName}}", cliName)
 	template = strings.ReplaceAll(template, "{{.CLIName | ToUpper}}", strings.ToUpper(cliName))
 	return template
-}
-
-// mustParseTemplate will panic if text can't be parsed or executed
-// don't call with user-provided text!
-func (c *promptCommand) mustParseTemplate(text string) string {
-	t, err := c.ps1.ParseTemplate(text)
-	if err != nil {
-		panic(err)
-	}
-	return t
->>>>>>> e38acf84
 }