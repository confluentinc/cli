package init

import (
	"fmt"
	"github.com/confluentinc/cli/internal/pkg/analytics"
	"strings"

	"github.com/spf13/cobra"

	pcmd "github.com/confluentinc/cli/internal/pkg/cmd"
	"github.com/confluentinc/cli/internal/pkg/config"
	"github.com/confluentinc/cli/internal/pkg/errors"
)

type command struct {
	*pcmd.CLICommand
	config   *config.Config
	prompt   pcmd.Prompt
	resolver pcmd.FlagResolver
}

// TODO: Make long description better.
const longDescription = "Initialize and set a current context."

<<<<<<< HEAD
func New(prerunner pcmd.PreRunner, config *config.Config, prompt pcmd.Prompt, resolver pcmd.FlagResolver) *cobra.Command {
	cliCmd := pcmd.NewAnonymousCLICommand(
		&cobra.Command{
			Use:   "init <context-name>",
			Short: "Initialize a context.",
			Long:  longDescription,
			Args:  cobra.ExactArgs(1),
=======
func New(prerunner pcmd.PreRunner, config *config.Config, prompt pcmd.Prompt, resolver pcmd.FlagResolver, analyticsClient analytics.Client) *cobra.Command {
	cmd := &command{
		&cobra.Command{
			Use:               "init <context-name>",
			Short:             "Initialize a context.",
			Long:              longDescription,
			PersistentPreRunE: func(cmd *cobra.Command, args []string) error {
				analyticsClient.SetCommandType(analytics.Init)
				return prerunner.Anonymous()(cmd, args)
			},
			Args:              cobra.ExactArgs(1),
>>>>>>> 175e4b6e
		},
		config, prerunner)
	cmd := &command{
		CLICommand: cliCmd,
		config:     config,
		prompt:     prompt,
		resolver:   resolver,
	}
	cmd.init()
	return cmd.Command
}

func (c *command) init() {
	c.Flags().Bool("kafka-auth", false, "Initialize with bootstrap url, API key, and API secret. "+
		"Can be done interactively, with flags, or both.")
	c.Flags().String("bootstrap", "", "Bootstrap URL.")
	c.Flags().String("api-key", "", "API key.")
<<<<<<< HEAD
	c.Flags().String("api-secret", "", "API secret. Can be specified as plaintext, "+
=======
	c.Flags().String("api-secret", "", "API secret. Can be specified as plain text, "+
>>>>>>> 175e4b6e
		"as a file, starting with '@', or as stdin, starting with '-'.")
	c.Flags().SortFlags = false
	c.RunE = c.initContext
}

func (c *command) parseStringFlag(name string, prompt string, secure bool, displayName string) (string, error) {
	str, err := c.Flags().GetString(name)
	if err != nil {
		return "", err
	}
	val, err := c.resolver.ValueFrom(str, prompt, secure)
	if err != nil {
		return "", err
	}
	val = strings.TrimSpace(val)
	if len(val) == 0 {
		return "", fmt.Errorf("%s cannot be empty", displayName)
	}
	return val, nil
}

func (c *command) initContext(cmd *cobra.Command, args []string) error {
	contextName := args[0]
	kafkaAuth, err := c.Flags().GetBool("kafka-auth")
	if err != nil {
		return errors.HandleCommon(err, cmd)
	}
	eh := new(errors.Handler)
	if !kafkaAuth {
		return errors.HandleCommon(errors.New("only kafka-auth is currently supported"), cmd)
	}
	bootstrapURL := eh.HandleString(c.parseStringFlag("bootstrap", "Bootstrap URL: ", false,
		"Bootstrap URL"))
	apiKey := eh.HandleString(c.parseStringFlag("api-key", "API Key: ", false,
		"API key"))
	apiSecret := eh.HandleString(c.parseStringFlag("api-secret", "API Secret: ", true,
		"API secret"))
	if err := eh.Reset(); err != nil {
		return errors.HandleCommon(err, cmd)
	}
	err = c.addContext(contextName, bootstrapURL, apiKey, apiSecret)
	if err != nil {
		return errors.HandleCommon(err, cmd)
	}
	// Set current context.
	err = c.config.SetContext(contextName)
	if err != nil {
		return errors.HandleCommon(err, cmd)
	}
	return nil
}

func (c *command) addContext(name string, bootstrapURL string, apiKey string, apiSecret string) error {
	apiKeyPair := &config.APIKeyPair{
		Key:    apiKey,
		Secret: apiSecret,
	}
	apiKeys := map[string]*config.APIKeyPair{
		apiKey: apiKeyPair,
	}
	kafkaClusterCfg := &config.KafkaClusterConfig{
		ID:          "anonymous-id",
		Name:        "anonymous-cluster",
		Bootstrap:   bootstrapURL,
		APIEndpoint: "",
		APIKeys:     apiKeys,
		APIKey:      apiKey,
	}
	kafkaClusters := map[string]*config.KafkaClusterConfig{
		kafkaClusterCfg.ID: kafkaClusterCfg,
	}
	platform := &config.Platform{Server: bootstrapURL}
	// Inject credential and platforms name for now, until users can provide custom names.
	platform.Name = strings.TrimPrefix(platform.Server, "https://")
	// Hardcoded for now, since username/password isn't implemented yet.
	credential := &config.Credential{
		Username:       "",
		Password:       "",
		APIKeyPair:     apiKeyPair,
		CredentialType: config.APIKey,
	}
	switch credential.CredentialType {
	case config.Username:
		credential.Name = fmt.Sprintf("%s-%s", &credential.CredentialType, credential.Username)
	case config.APIKey:
		credential.Name = fmt.Sprintf("%s-%s", &credential.CredentialType, credential.APIKeyPair.Key)
	default:
		return fmt.Errorf("credential type %d unknown", credential.CredentialType)
	}
	err := c.config.SaveCredential(credential)
	if err != nil {
		return err
	}
	err = c.config.SavePlatform(platform)
	if err != nil {
		return err
	}
	return c.config.AddContext(name, platform.Name, credential.Name, kafkaClusters,
		kafkaClusterCfg.ID, nil, nil)
}<|MERGE_RESOLUTION|>--- conflicted
+++ resolved
@@ -2,11 +2,11 @@
 
 import (
 	"fmt"
-	"github.com/confluentinc/cli/internal/pkg/analytics"
 	"strings"
 
 	"github.com/spf13/cobra"
 
+	"github.com/confluentinc/cli/internal/pkg/analytics"
 	pcmd "github.com/confluentinc/cli/internal/pkg/cmd"
 	"github.com/confluentinc/cli/internal/pkg/config"
 	"github.com/confluentinc/cli/internal/pkg/errors"
@@ -14,7 +14,6 @@
 
 type command struct {
 	*pcmd.CLICommand
-	config   *config.Config
 	prompt   pcmd.Prompt
 	resolver pcmd.FlagResolver
 }
@@ -22,32 +21,20 @@
 // TODO: Make long description better.
 const longDescription = "Initialize and set a current context."
 
-<<<<<<< HEAD
-func New(prerunner pcmd.PreRunner, config *config.Config, prompt pcmd.Prompt, resolver pcmd.FlagResolver) *cobra.Command {
-	cliCmd := pcmd.NewAnonymousCLICommand(
-		&cobra.Command{
-			Use:   "init <context-name>",
-			Short: "Initialize a context.",
-			Long:  longDescription,
-			Args:  cobra.ExactArgs(1),
-=======
 func New(prerunner pcmd.PreRunner, config *config.Config, prompt pcmd.Prompt, resolver pcmd.FlagResolver, analyticsClient analytics.Client) *cobra.Command {
-	cmd := &command{
-		&cobra.Command{
-			Use:               "init <context-name>",
-			Short:             "Initialize a context.",
-			Long:              longDescription,
-			PersistentPreRunE: func(cmd *cobra.Command, args []string) error {
-				analyticsClient.SetCommandType(analytics.Init)
-				return prerunner.Anonymous()(cmd, args)
-			},
-			Args:              cobra.ExactArgs(1),
->>>>>>> 175e4b6e
-		},
-		config, prerunner)
+	cobraCmd := &cobra.Command{
+		Use:   "init <context-name>",
+		Short: "Initialize a context.",
+		Long:  longDescription,
+		Args:  cobra.ExactArgs(1),
+	}
+	cliCmd := pcmd.NewAnonymousCLICommand(cobraCmd, config, prerunner)
+	cobraCmd.PersistentPreRunE = func(cmd *cobra.Command, args []string) error {
+		analyticsClient.SetCommandType(analytics.Init)
+		return prerunner.Anonymous(cliCmd)(cmd, args)
+	}
 	cmd := &command{
 		CLICommand: cliCmd,
-		config:     config,
 		prompt:     prompt,
 		resolver:   resolver,
 	}
@@ -60,11 +47,7 @@
 		"Can be done interactively, with flags, or both.")
 	c.Flags().String("bootstrap", "", "Bootstrap URL.")
 	c.Flags().String("api-key", "", "API key.")
-<<<<<<< HEAD
 	c.Flags().String("api-secret", "", "API secret. Can be specified as plaintext, "+
-=======
-	c.Flags().String("api-secret", "", "API secret. Can be specified as plain text, "+
->>>>>>> 175e4b6e
 		"as a file, starting with '@', or as stdin, starting with '-'.")
 	c.Flags().SortFlags = false
 	c.RunE = c.initContext
@@ -110,7 +93,7 @@
 		return errors.HandleCommon(err, cmd)
 	}
 	// Set current context.
-	err = c.config.SetContext(contextName)
+	err = c.Config.SetContext(contextName)
 	if err != nil {
 		return errors.HandleCommon(err, cmd)
 	}
@@ -154,14 +137,14 @@
 	default:
 		return fmt.Errorf("credential type %d unknown", credential.CredentialType)
 	}
-	err := c.config.SaveCredential(credential)
+	err := c.Config.SaveCredential(credential)
 	if err != nil {
 		return err
 	}
-	err = c.config.SavePlatform(platform)
+	err = c.Config.SavePlatform(platform)
 	if err != nil {
 		return err
 	}
-	return c.config.AddContext(name, platform.Name, credential.Name, kafkaClusters,
+	return c.Config.AddContext(name, platform.Name, credential.Name, kafkaClusters,
 		kafkaClusterCfg.ID, nil, nil)
 }