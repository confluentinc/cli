package asyncapi

import (
	"context"
	"fmt"
	"os"
	"strings"
	"time"

	"github.com/iancoleman/strcase"
	"github.com/spf13/cobra"
	"github.com/swaggest/go-asyncapi/reflector/asyncapi-2.4.0"
	"github.com/swaggest/go-asyncapi/spec-2.4.0"

	ckgo "github.com/confluentinc/confluent-kafka-go/kafka"
	schemaregistry "github.com/confluentinc/schema-registry-sdk-go"

	"github.com/confluentinc/cli/internal/cmd/kafka"
	sr "github.com/confluentinc/cli/internal/cmd/schema-registry"
	pcmd "github.com/confluentinc/cli/internal/pkg/cmd"
	v1 "github.com/confluentinc/cli/internal/pkg/config/v1"
	"github.com/confluentinc/cli/internal/pkg/errors"
	"github.com/confluentinc/cli/internal/pkg/examples"
	"github.com/confluentinc/cli/internal/pkg/kafkarest"
	"github.com/confluentinc/cli/internal/pkg/log"
	"github.com/confluentinc/cli/internal/pkg/output"
	"github.com/confluentinc/cli/internal/pkg/serdes"
)

type command struct {
	*pcmd.AuthenticatedCLICommand
}

type confluentBinding struct {
	XPartitions int32             `json:"x-partitions,omitempty"`
	XConfigs    map[string]string `json:"x-configs,omitempty"`
}

type bindings struct {
	channelBindings  spec.ChannelBindingsObject
	messageBinding   spec.MessageBindingsObject
	operationBinding spec.OperationBindingsObject
}

type flags struct {
	file                    string
	groupId                 string
	consumeExamples         bool
	specVersion             string
	kafkaApiKey             string
	schemaRegistryApiKey    string
	schemaRegistryApiSecret string
	valueFormat             string
	schemaContext           string
	topics                  []string
}

// messageOffset is 5, as the schema ID is stored at the [1:5] bytes of a message as meta info (when valid)
const messageOffset int = 5
const protobufErrorMessage string = "protobuf is not supported"

func newExportCommand(prerunner pcmd.PreRunner) *cobra.Command {
	cmd := &cobra.Command{
		Use:   "export",
		Short: "Export an AsyncAPI specification.",
		Long:  "Export an AsyncAPI specification for a Kafka cluster and Schema Registry.",
		Args:  cobra.NoArgs,
		Example: examples.BuildExampleString(
			examples.Example{
				Text: `Export an AsyncAPI specification with topic "my-topic" and all topics starting with "prefix-".`,
				Code: `confluent asyncapi export --topics "my-topic,prefix-*"`,
			},
		),
	}

	c := &command{pcmd.NewAuthenticatedCLICommand(cmd, prerunner)}
	cmd.RunE = c.export

	cmd.Flags().String("file", "asyncapi-spec.yaml", "Output file name.")
	cmd.Flags().String("group-id", "consumerApplication", "Consumer Group ID for getting messages.")
	cmd.Flags().Bool("consume-examples", false, "Consume messages from topics for populating examples.")
	cmd.Flags().String("spec-version", "1.0.0", "Version number of the output file.")
	cmd.Flags().String("kafka-api-key", "", "Kafka cluster API key.")
	cmd.Flags().String("schema-registry-api-key", "", "API key for Schema Registry.")
	cmd.Flags().String("schema-registry-api-secret", "", "API secret for Schema Registry.")
	cmd.Flags().String("schema-context", "default", "Use a specific schema context.")
	cmd.Flags().StringSlice("topics", nil, "A comma-separated list of topics to export. Supports prefixes ending with a wildcard (*).")
	pcmd.AddValueFormatFlag(cmd)
	pcmd.AddClusterFlag(cmd, c.AuthenticatedCLICommand)
	pcmd.AddEnvironmentFlag(cmd, c.AuthenticatedCLICommand)

	cobra.CheckErr(cmd.MarkFlagFilename("file", "yaml", "yml"))

	return cmd
}

func (c *command) export(cmd *cobra.Command, _ []string) error {
	flags, err := getFlags(cmd)
	if err != nil {
		return err
	}
	accountDetails, err := c.getAccountDetails(flags)
	if err != nil {
		return err
	}
	// Servers & Info Section
	reflector := addServer(accountDetails.broker, accountDetails.srCluster, flags.specVersion)
	log.CliLogger.Debug("Generating AsyncAPI specification")
	messages := make(map[string]spec.Message)
	var schemaContextPrefix string
	if flags.schemaContext != "default" {
		log.CliLogger.Debugf("Using schema context \"%s\"\n", flags.schemaContext)
		schemaContextPrefix = fmt.Sprintf(":.%s:", flags.schemaContext)
	}
	channelCount := 0

	for _, topic := range accountDetails.topics {
		if !topicMatch(topic.GetTopicName(), flags.topics) {
			continue
		}

		for _, subject := range accountDetails.subjects {
			if subject != fmt.Sprintf("%s%s-value", schemaContextPrefix, topic.GetTopicName()) || strings.HasPrefix(topic.GetTopicName(), "_") {
				// Avoid internal topics or if subject does not follow topic naming strategy
				continue
<<<<<<< HEAD
			} else {
				// Subject and Topic matches
				// Reset channel details
				accountDetails.channelDetails = channelDetails{
					currentTopic:   topic,
					currentSubject: subject,
				}
				if err := c.getChannelDetails(accountDetails, flags); err != nil {
					if err.Error() == protobufErrorMessage {
						log.CliLogger.Info(err.Error())
						continue
					}
					return err
				}
				channelCount++
				messages[msgName(topic.GetTopicName())] = spec.Message{
					OneOf1: &spec.MessageOneOf1{MessageEntity: accountDetails.buildMessageEntity()},
				}
				reflector, err = addChannel(reflector, accountDetails.channelDetails)
				if err != nil {
					return err
=======
			}
			// Subject and Topic matches
			// Reset channel details
			accountDetails.channelDetails = channelDetails{
				currentTopic:   topic,
				currentSubject: subject,
			}
			err := c.getChannelDetails(accountDetails, flags)
			if err != nil {
				if err.Error() == protobufErrorMessage {
					log.CliLogger.Info(err.Error())
					continue
>>>>>>> e9fcb66d
				}
				return err
			}
			channelCount++
			messages[msgName(topic.GetTopicName())] = spec.Message{
				OneOf1: &spec.MessageOneOf1{MessageEntity: accountDetails.buildMessageEntity()},
			}
			reflector, err = addChannel(reflector, accountDetails.channelDetails)
			if err != nil {
				return err
			}
		}
	}
	// if no channels, add an empty object
	if channelCount == 0 {
		reflector.Schema.Channels = map[string]spec.ChannelItem{}
	}
	// Components
	reflector = addComponents(reflector, messages)
	// Convert reflector to YAML File
	yaml, err := reflector.Schema.MarshalYAML()
	if err != nil {
		return err
	}
	if err := c.countAsyncApiUsage(accountDetails); err != nil {
		log.CliLogger.Debug(err)
	}
	output.Printf("AsyncAPI specification written to \"%s\".\n", flags.file)
	return os.WriteFile(flags.file, yaml, 0644)
}

func (c *command) getChannelDetails(details *accountDetails, flags *flags) error {
	if err := details.getSchemaDetails(); err != nil {
		if err.Error() == protobufErrorMessage {
			return err
		}
		return fmt.Errorf("failed to get schema details: %v", err)
	}
	if err := details.getTags(); err != nil {
		log.CliLogger.Warnf("Failed to get tags: %v", err)
	}
	details.channelDetails.example = nil
	if flags.consumeExamples {
		example, err := c.getMessageExamples(details.consumer, details.channelDetails.currentTopic.GetTopicName(), details.channelDetails.contentType, details.srClient, flags.valueFormat)
		if err != nil {
			log.CliLogger.Warn(err)
		}
		details.channelDetails.example = example
	}
	bindings, err := c.getBindings(details.clusterId, details.channelDetails.currentTopic.GetTopicName())
	if err != nil {
		log.CliLogger.Warnf("Bindings not found: %v", err)
	}
	details.channelDetails.bindings = bindings
	if err := details.getTopicDescription(); err != nil {
		log.CliLogger.Warnf("Failed to get topic description: %v", err)
	}
	// x-messageCompatibility
	mapOfMessageCompat, err := getMessageCompatibility(details.srClient, details.srContext, details.channelDetails.currentSubject)
	if err != nil {
		log.CliLogger.Warnf("Failed to get subject's compatibility type: %v", err)
	}
	details.channelDetails.mapOfMessageCompat = mapOfMessageCompat
	output.Printf("Added topic \"%s\".\n", details.channelDetails.currentTopic.GetTopicName())
	return nil
}

func (c *command) getAccountDetails(flags *flags) (*accountDetails, error) {
	details := new(accountDetails)
	if err := c.getClusterDetails(details, flags); err != nil {
		return nil, err
	}
	if err := c.getSchemaRegistry(details, flags); err != nil {
		return nil, err
	}
	var err error
	details.subjects, _, err = details.srClient.DefaultApi.List(details.srContext, nil)
	if err != nil {
		return nil, err
	}
	// Create Consumer
	if flags.consumeExamples {
		details.consumer, err = createConsumer(details.broker, details.clusterCreds, flags.groupId)
		if err != nil {
			return nil, err
		}
		defer details.consumer.Close()
	}
	return details, nil
}

func getValueFormat(contentType string) string {
	switch contentType {
	case "application/avro":
		return "avro"
	case "application/json":
		return "jsonschema"
	case "application/protobuf":
		return "protobuf"
	default:
		return "string"
	}
}

func handlePanic() {
	if err := recover(); err != nil {
		log.CliLogger.Warnf("Failed to get message example: %v", err)
	}
}

func (c command) getMessageExamples(consumer *ckgo.Consumer, topicName, contentType string, srClient *schemaregistry.APIClient, valueFormatFlag string) (any, error) {
	defer handlePanic()
	if err := consumer.Subscribe(topicName, nil); err != nil {
		return nil, fmt.Errorf(`failed to subscribe to topic "%s": %v`, topicName, err)
	}
	message, err := consumer.ReadMessage(10 * time.Second)
	if err != nil {
		return nil, fmt.Errorf(`no example received for topic "%s": %v`, topicName, err)
	}
	value := message.Value
	var valueFormat string
	if valueFormatFlag != "" {
		valueFormat = valueFormatFlag
	} else {
		valueFormat = getValueFormat(contentType)
	}
	deserializationProvider, err := serdes.GetDeserializationProvider(valueFormat)
	if err != nil {
		return nil, fmt.Errorf("failed to get deserializer for %s", valueFormat)
	}
	groupHandler := kafka.GroupHandler{
		SrClient:   srClient,
		Ctx:        context.Background(),
		Format:     valueFormat,
		Subject:    topicName + "-value",
		Properties: kafka.ConsumerProperties{},
	}
	if valueFormat != "string" {
		schemaPath, referencePathMap, err := groupHandler.RequestSchema(value)
		if err != nil {
			return nil, err
		}
		// Message body is encoded after 5 bytes of meta information.
		value = value[messageOffset:]
		if err := deserializationProvider.LoadSchema(schemaPath, referencePathMap); err != nil {
			return nil, err
		}
	}
	jsonMessage, err := serdes.Deserialize(deserializationProvider, value)
	if err != nil {
		return nil, fmt.Errorf("failed to deserialize example: %v", err)
	}
	return jsonMessage, nil
}

func (c *command) getBindings(clusterId, topicName string) (*bindings, error) {
	kafkaREST, err := c.GetKafkaREST()
	if err != nil {
		return nil, err
	}
	configs, err := kafkaREST.CloudClient.ListKafkaTopicConfigs(clusterId, topicName)
	if err != nil {
		return nil, err
	}
	var numPartitions int32
	partitionsResp, _, err := kafkaREST.CloudClient.ListKafkaPartitions(clusterId, topicName)
	if err != nil {
		return nil, fmt.Errorf("unable to get topic partitions: %v", err)
	}
	if partitionsResp.Data != nil {
		numPartitions = int32(len(partitionsResp.Data))
	}
	configsMap := make(map[string]string)
	for _, config := range configs.Data {
		configsMap[config.GetName()] = config.GetValue()
	}
	var channelBindings any = confluentBinding{
		XPartitions: numPartitions,
		XConfigs:    configsMap,
	}
	messageBindings := spec.MessageBindingsObject{Kafka: &spec.KafkaMessage{Key: &spec.KafkaMessageKey{Schema: map[string]any{"type": "string"}}}}
	operationBindings := spec.OperationBindingsObject{Kafka: &spec.KafkaOperation{
		GroupID:  &spec.KafkaOperationGroupID{Schema: map[string]any{"type": "string"}},
		ClientID: &spec.KafkaOperationClientID{Schema: map[string]any{"type": "string"}},
	}}
	bindings := &bindings{
		messageBinding:   messageBindings,
		operationBinding: operationBindings,
	}
	bindings.channelBindings = spec.ChannelBindingsObject{Kafka: &channelBindings}

	return bindings, nil
}

func (c *command) getClusterDetails(details *accountDetails, flags *flags) error {
	clusterConfig, err := c.Context.GetKafkaClusterForCommand()
	if err != nil {
		return fmt.Errorf(`failed to find Kafka cluster: %v`, err)
	}
	var clusterCreds *v1.APIKeyPair
	if flags.kafkaApiKey != "" {
		if _, ok := clusterConfig.APIKeys[flags.kafkaApiKey]; !ok {
			return c.Context.FetchAPIKeyError(flags.kafkaApiKey, clusterConfig.ID)
		}
		clusterCreds = clusterConfig.APIKeys[flags.kafkaApiKey]
	} else {
		clusterCreds = clusterConfig.APIKeys[clusterConfig.APIKey]
	}
	if clusterCreds == nil {
		return errors.NewErrorWithSuggestions("API key not set for the Kafka cluster",
			"Set an API key pair for the Kafka cluster using `confluent api-key create --resource <cluster-id>` and then use it with `--kafka-api-key`.")
	}

	kafkaREST, err := c.GetKafkaREST()
	if err != nil {
		return err
	}
	topics, httpResp, err := kafkaREST.CloudClient.ListKafkaTopics(clusterConfig.ID)
	if err != nil {
		return kafkarest.NewError(kafkaREST.CloudClient.GetUrl(), err, httpResp)
	}

	details.clusterId = clusterConfig.ID
	details.topics = topics.Data
	details.clusterCreds = clusterCreds
	details.broker = kafkaREST.CloudClient.GetUrl()
	return nil
}

func getFlags(cmd *cobra.Command) (*flags, error) {
	file, err := cmd.Flags().GetString("file")
	if err != nil {
		return nil, err
	}
	groupId, err := cmd.Flags().GetString("group-id")
	if err != nil {
		return nil, err
	}
	consumeExamples, err := cmd.Flags().GetBool("consume-examples")
	if err != nil {
		return nil, err
	}
	specVersion, err := cmd.Flags().GetString("spec-version")
	if err != nil {
		return nil, err
	}
	kafkaApiKey, err := cmd.Flags().GetString("kafka-api-key")
	if err != nil {
		return nil, err
	}
	schemaRegistryApiKey, err := cmd.Flags().GetString("schema-registry-api-key")
	if err != nil {
		return nil, err
	}
	schemaRegistryApiSecret, err := cmd.Flags().GetString("schema-registry-api-secret")
	if err != nil {
		return nil, err
	}
	valueFormat, err := cmd.Flags().GetString("value-format")
	if err != nil {
		return nil, err
	}
	schemaContext, err := cmd.Flags().GetString("schema-context")
	if err != nil {
		return nil, err
	}
	topics, err := cmd.Flags().GetStringSlice("topics")
	if err != nil {
		return nil, err
	}
	return &flags{
		file:                    file,
		groupId:                 groupId,
		consumeExamples:         consumeExamples,
		specVersion:             specVersion,
		kafkaApiKey:             kafkaApiKey,
		schemaRegistryApiKey:    schemaRegistryApiKey,
		schemaRegistryApiSecret: schemaRegistryApiSecret,
		valueFormat:             valueFormat,
		schemaContext:           schemaContext,
		topics:                  topics,
	}, nil
}

func (c *command) getSchemaRegistry(details *accountDetails, flags *flags) error {
	schemaCluster, err := c.Config.Context().SchemaRegistryCluster(c.Command)
	if err != nil {
		if strings.Contains(err.Error(), "Schema Registry not enabled") {
			return errors.NewErrorWithSuggestions(err.Error(), "Enable Stream Governance Essential Package to access this feature.")
		}
		return fmt.Errorf("unable to get Schema Registry cluster: %v", err)
	}
	if flags.schemaRegistryApiKey == "" && flags.schemaRegistryApiSecret == "" && schemaCluster.SrCredentials != nil {
		flags.schemaRegistryApiKey = schemaCluster.SrCredentials.Key
		flags.schemaRegistryApiSecret = schemaCluster.SrCredentials.Secret
	}
	srClient, ctx, err := sr.GetSchemaRegistryClientWithApiKey(c.Command, c.Config, c.Version, flags.schemaRegistryApiKey, flags.schemaRegistryApiSecret)
	if err != nil {
		return err
	}
	details.srCluster = schemaCluster
	details.srClient = srClient
	details.srContext = ctx
	return nil
}

func msgName(s string) string {
	return strcase.ToCamel(s) + "Message"
}

func addServer(broker string, schemaCluster *v1.SchemaRegistryCluster, specVersion string) asyncapi.Reflector {
	return asyncapi.Reflector{
		Schema: &spec.AsyncAPI{
			Servers: map[string]spec.ServersAdditionalProperties{
				"cluster": {
					Server: &spec.Server{
						URL:         broker,
						Description: "Confluent Kafka instance.",
						Protocol:    "kafka",
						Security: []map[string][]string{
							{
								"confluentBroker": []string{},
							},
						},
					},
				},
				"schema-registry": {
					Server: &spec.Server{
						URL:         schemaCluster.SchemaRegistryEndpoint,
						Description: "Confluent Kafka Schema Registry Server",
						Protocol:    "kafka",
						Security: []map[string][]string{
							{
								"confluentSchemaRegistry": []string{},
							},
						},
					},
				},
			},
			Info: spec.Info{
				Version: specVersion,
				Title:   "API Document for Confluent Cluster",
			},
		},
	}
}

func getMessageCompatibility(srClient *schemaregistry.APIClient, ctx context.Context, subject string) (map[string]any, error) {
	var config schemaregistry.Config
	mapOfMessageCompat := make(map[string]any)
	config, _, err := srClient.DefaultApi.GetSubjectLevelConfig(ctx, subject, nil)
	if err != nil {
		log.CliLogger.Warnf("Failed to get subject level configuration: %v", err)
		config, _, err = srClient.DefaultApi.GetTopLevelConfig(ctx)
		if err != nil {
			return nil, fmt.Errorf("failed to get top level configuration: %v", err)
		}
	}
	mapOfMessageCompat["x-messageCompatibility"] = any(config.CompatibilityLevel)
	return mapOfMessageCompat, nil
}

func addChannel(reflector asyncapi.Reflector, details channelDetails) (asyncapi.Reflector, error) {
	channel := asyncapi.ChannelInfo{
		Name: details.currentTopic.GetTopicName(),
		BaseChannelItem: &spec.ChannelItem{
			Description: details.currentTopicDescription,
			Subscribe: &spec.Operation{
				ID:   strcase.ToCamel(details.currentTopic.GetTopicName()) + "Subscribe",
				Tags: details.topicLevelTags,
			},
		},
	}
	if details.mapOfMessageCompat != nil {
		channel.BaseChannelItem.MapOfAnything = details.mapOfMessageCompat
	}
	if details.unmarshalledSchema != nil {
		channel.BaseChannelItem.Subscribe.Message = &spec.Message{Reference: &spec.Reference{Ref: "#/components/messages/" + msgName(details.currentTopic.GetTopicName())}}
	}
	if details.bindings != nil {
		if details.bindings.operationBinding.Kafka != nil {
			channel.BaseChannelItem.Subscribe.Bindings = &details.bindings.operationBinding
		}
		if details.bindings.channelBindings.Kafka != nil {
			channel.BaseChannelItem.Bindings = &details.bindings.channelBindings
		}
	}
	err := reflector.AddChannel(channel)
	return reflector, err
}

func addComponents(reflector asyncapi.Reflector, messages map[string]spec.Message) asyncapi.Reflector {
	reflector.Schema.WithComponents(spec.Components{
		Messages: messages,
		SecuritySchemes: &spec.ComponentsSecuritySchemes{
			MapOfComponentsSecuritySchemesWDValues: map[string]spec.ComponentsSecuritySchemesWD{
				"confluentSchemaRegistry": {
					SecurityScheme: &spec.SecurityScheme{
						UserPassword: &spec.UserPassword{
							MapOfAnything: map[string]any{
								"x-configs": any(map[string]string{
									"basic.auth.user.info": "{{SCHEMA_REGISTRY_API_KEY}}:{{SCHEMA_REGISTRY_API_SECRET}}",
								}),
							},
						},
					},
				},
				"confluentBroker": {
					SecurityScheme: &spec.SecurityScheme{
						UserPassword: &spec.UserPassword{
							MapOfAnything: map[string]any{
								"x-configs": any(map[string]string{
									"security.protocol": "sasl_ssl",
									"sasl.mechanisms":   "PLAIN",
									"sasl.username":     "{{CLUSTER_API_KEY}}",
									"sasl.password":     "{{CLUSTER_API_SECRET}}",
								}),
							},
						},
					},
				},
			},
		},
	})
	return reflector
}

func createConsumer(broker string, clusterCreds *v1.APIKeyPair, groupId string) (*ckgo.Consumer, error) {
	consumer, err := ckgo.NewConsumer(&ckgo.ConfigMap{
		"bootstrap.servers":  broker,
		"sasl.mechanisms":    "PLAIN",
		"security.protocol":  "SASL_SSL",
		"sasl.username":      clusterCreds.Key,
		"sasl.password":      clusterCreds.Secret,
		"group.id":           groupId,
		"auto.offset.reset":  "earliest",
		"enable.auto.commit": "false",
	})
	if err != nil {
		return nil, fmt.Errorf("failed to create Kafka consumer: %v", err)
	}
	return consumer, nil
}

// Check if topic matches user-specified topics/prefixes. True if user didn't specify
func topicMatch(topic string, userTopics []string) bool {
	if len(userTopics) == 0 {
		return true
	}

	for _, userTopic := range userTopics {
		if strings.HasSuffix(userTopic, "*") && strings.HasPrefix(topic, strings.TrimSuffix(userTopic, "*")) || userTopic == topic {
			return true
		}
	}
	return false
}<|MERGE_RESOLUTION|>--- conflicted
+++ resolved
@@ -123,29 +123,6 @@
 			if subject != fmt.Sprintf("%s%s-value", schemaContextPrefix, topic.GetTopicName()) || strings.HasPrefix(topic.GetTopicName(), "_") {
 				// Avoid internal topics or if subject does not follow topic naming strategy
 				continue
-<<<<<<< HEAD
-			} else {
-				// Subject and Topic matches
-				// Reset channel details
-				accountDetails.channelDetails = channelDetails{
-					currentTopic:   topic,
-					currentSubject: subject,
-				}
-				if err := c.getChannelDetails(accountDetails, flags); err != nil {
-					if err.Error() == protobufErrorMessage {
-						log.CliLogger.Info(err.Error())
-						continue
-					}
-					return err
-				}
-				channelCount++
-				messages[msgName(topic.GetTopicName())] = spec.Message{
-					OneOf1: &spec.MessageOneOf1{MessageEntity: accountDetails.buildMessageEntity()},
-				}
-				reflector, err = addChannel(reflector, accountDetails.channelDetails)
-				if err != nil {
-					return err
-=======
 			}
 			// Subject and Topic matches
 			// Reset channel details
@@ -153,12 +130,10 @@
 				currentTopic:   topic,
 				currentSubject: subject,
 			}
-			err := c.getChannelDetails(accountDetails, flags)
-			if err != nil {
+			if err := c.getChannelDetails(accountDetails, flags); err != nil {
 				if err.Error() == protobufErrorMessage {
 					log.CliLogger.Info(err.Error())
 					continue
->>>>>>> e9fcb66d
 				}
 				return err
 			}
