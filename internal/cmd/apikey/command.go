--- conflicted
+++ resolved
@@ -67,13 +67,9 @@
 		RunE:  c.list,
 		Args:  cobra.NoArgs,
 	}
-<<<<<<< HEAD
-	listCmd.Flags().String("cluster", "", "The cluster ID.")
+	listCmd.Flags().String("resource", "", "The resource ID.")
 	listCmd.Flags().Int32("service-account-id", 0, "Show only API keys belonging to the given service account ID.")
 	listCmd.Flags().Bool("all-clusters", false, "Show API keys belonging to all clusters in the active environment.")
-=======
-	listCmd.Flags().String("resource", "", "The resource ID.")
->>>>>>> 7e0f2579
 	listCmd.Flags().SortFlags = false
 	c.AddCommand(listCmd)
 
@@ -130,50 +126,40 @@
 }
 
 func (c *command) list(cmd *cobra.Command, args []string) error {
-<<<<<<< HEAD
+	type keyDisplay struct {
+		Key         string
+		Description string
+		UserId      int32
+	}
 	allClusters, err := cmd.Flags().GetBool("all-clusters")
 	if err != nil {
 		return errors.HandleCommon(err, cmd)
 	}
-	var kcc *config.KafkaClusterConfig
+	var currentApiKey string
 	var logicalClusters []*authv1.ApiKey_Cluster
-	// Only when all-clusters not specified is when we need to filter by cluster id
+	// Only when all-clusters not specified is when we need to filter by resource id
 	if !allClusters {
-		kcc, err = pcmd.GetKafkaClusterConfig(cmd, c.ch)
+		resourceType, _, clusterId, currentKey, err := c.resolveResourceID(cmd, args)
 		if err != nil {
 			if err == errors.ErrNoKafkaContext {
-				return fmt.Errorf("You must either specify cluster to use or pass --all-clusters.")
+				return fmt.Errorf("You must either specify resource to use or pass --all-clusters.")
 			} else {
 				return errors.HandleCommon(err, cmd)
 			}
 		}
-		logicalClusters = []*authv1.ApiKey_Cluster{{Id: kcc.ID, Type: "kafka"}}
+		logicalClusters = []*authv1.ApiKey_Cluster{{Id: clusterId, Type: resourceType}}
+		currentApiKey = currentKey
 	}
 
 	userId, err := cmd.Flags().GetInt32("service-account-id")
 	if err != nil {
 		return errors.HandleCommon(err, cmd)
-=======
-	type keyDisplay struct {
-		Key         string
-		Description string
-		UserId      int32
->>>>>>> 7e0f2579
-	}
+	}
+
 	var apiKeys []*authv1.ApiKey
 	var data [][]string
 
-<<<<<<< HEAD
-	apiKeys, err := c.client.List(context.Background(), &authv1.ApiKey{AccountId: c.config.Auth.Account.Id, LogicalClusters: logicalClusters, UserId: userId})
-=======
-	resourceType, accId, clusterId, currentKey, err := c.resolveResourceID(cmd, args)
-	//Return resource not found errors
->>>>>>> 7e0f2579
-	if err != nil {
-		return errors.HandleCommon(err, cmd)
-	}
-
-	apiKeys, err = c.client.List(context.Background(), &authv1.ApiKey{AccountId: accId, LogicalClusters: []*authv1.ApiKey_Cluster{{Id: clusterId, Type: resourceType}}})
+	apiKeys, err = c.client.List(context.Background(), &authv1.ApiKey{AccountId: c.config.Auth.Account.Id, LogicalClusters: logicalClusters, UserId: userId})
 	if err != nil {
 		return errors.HandleCommon(err, cmd)
 	}
@@ -184,35 +170,17 @@
 			continue
 		}
 
-<<<<<<< HEAD
 		// if all-clusters then no need to specify which API key is in-use
-		if !allClusters && apiKey.Key == kcc.APIKey {
-=======
-		if apiKey.Key == currentKey {
->>>>>>> 7e0f2579
+		if !allClusters && apiKey.Key == currentApiKey {
 			apiKey.Key = fmt.Sprintf("* %s", apiKey.Key)
 		} else {
 			apiKey.Key = fmt.Sprintf("  %s", apiKey.Key)
 		}
-<<<<<<< HEAD
 		data = append(data, printer.ToRow(&keyDisplay{
 			Key:         apiKey.Key,
 			Description: apiKey.Description,
 			UserId:      apiKey.UserId,
 		}, listFields))
-=======
-
-		for _, c := range apiKey.LogicalClusters {
-			if c.Id == clusterId {
-				data = append(data, printer.ToRow(&keyDisplay{
-					Key:         apiKey.Key,
-					Description: apiKey.Description,
-					UserId:      apiKey.UserId,
-				}, listFields))
-				break
-			}
-		}
->>>>>>> 7e0f2579
 	}
 	printer.RenderCollectionTable(data, listLabels)
 	return nil
