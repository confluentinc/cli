package apikey

import (
	"context"
	"fmt"
	"strings"

	"github.com/c-bata/go-prompt"
	"github.com/spf13/cobra"

	schedv1 "github.com/confluentinc/cc-structs/kafka/scheduler/v1"

	pcmd "github.com/confluentinc/cli/internal/pkg/cmd"
	"github.com/confluentinc/cli/internal/pkg/errors"
	"github.com/confluentinc/cli/internal/pkg/keystore"
	"github.com/confluentinc/cli/internal/pkg/output"
	"github.com/confluentinc/cli/internal/pkg/shell/completer"
)

const longDescription = `Use this command to register an API secret created by another
process and store it locally.

When you create an API key with the CLI, it is automatically stored locally.
However, when you create an API key using the UI, API, or with the CLI on another
machine, the secret is not available for CLI use until you "store" it. This is because
secrets are irretrievable after creation.

You must have an API secret stored locally for certain CLI commands to
work. For example, the Kafka topic consume and produce commands require an API secret.

There are five ways to pass the secret:
1. api-key store <key> <secret>.
2. api-key store; you will be prompted for both API key and secret.
3. api-key store <key>; you will be prompted for API secret.
4. api-key store <key> -; for piping API secret.
5. api-key store <key> @<filepath>.
`

type command struct {
	*pcmd.AuthenticatedCLICommand
	keystore     keystore.KeyStore
	flagResolver pcmd.FlagResolver
	completer    *completer.ServerSideCompleter
}

var (
	listFields              = []string{"Key", "UserId", "Description", "ResourceType", "ResourceId"}
	listHumanLabels         = []string{"Key", "Owner", "Description", "Resource Type", "Resource ID"}
	listStructuredLabels    = []string{"key", "owner", "description", "resource_type", "resource_id"}
	createFields            = []string{"Key", "Secret"}
	createHumanRenames      = map[string]string{"Key": "API Key"}
	createStructuredRenames = map[string]string{"Key": "key", "Secret": "secret"}
	resourceFlagName        = "resource"
)

// New returns the Cobra command for API Key.
<<<<<<< HEAD
func New(prerunner pcmd.PreRunner, config *v3.Config, keystore keystore.KeyStore, resolver pcmd.FlagResolver, completer *completer.ServerSideCompleter) *cobra.Command {
=======
func New(prerunner pcmd.PreRunner, keystore keystore.KeyStore, resolver pcmd.FlagResolver) *cobra.Command {
>>>>>>> ec1655a0
	cliCmd := pcmd.NewAuthenticatedCLICommand(
		&cobra.Command{
			Use:   "api-key",
			Short: "Manage the API keys.",
		}, prerunner)
	cmd := &command{
		AuthenticatedCLICommand: cliCmd,
		keystore:                keystore,
		flagResolver:            resolver,
		completer:               completer,
	}
	cmd.init()
	return cmd.Command
}

func (c *command) init() {
	listCmd := &cobra.Command{
		Use:   "list",
		Short: "List the API keys.",
		Args:  cobra.NoArgs,
		RunE:  pcmd.NewCLIRunE(c.list),
	}
	listCmd.Flags().String(resourceFlagName, "", "The resource ID to filter by. Use \"cloud\" to show only Cloud API keys.")
	listCmd.Flags().Bool("current-user", false, "Show only API keys belonging to current user.")
	listCmd.Flags().Int32("service-account", 0, "The service account ID to filter by.")
	listCmd.Flags().StringP(output.FlagName, output.ShortHandFlag, output.DefaultValue, output.Usage)
	listCmd.Flags().SortFlags = false
	c.AddCommand(listCmd)
	c.completer.AddCommand(listCmd, false)

	createCmd := &cobra.Command{
		Use:   "create",
		Short: "Create API keys for a given resource.",
		Args:  cobra.NoArgs,
		RunE:  pcmd.NewCLIRunE(c.create),
	}
	createCmd.Flags().String(resourceFlagName, "", "The resource ID. Use \"cloud\" to create a Cloud API key.")
	createCmd.Flags().Int32("service-account", 0, "Service account ID. If not specified, the API key will have full access on the cluster.")
	createCmd.Flags().String("description", "", "Description of API key.")
	createCmd.Flags().StringP(output.FlagName, output.ShortHandFlag, output.DefaultValue, output.Usage)
	createCmd.Flags().SortFlags = false
	if err := createCmd.MarkFlagRequired(resourceFlagName); err != nil {
		panic(err)
	}
	c.AddCommand(createCmd)
	c.completer.AddCommand(createCmd, false)

	updateCmd := &cobra.Command{
		Use:   "update <apikey>",
		Short: "Update an API key.",
		Args:  cobra.ExactArgs(1),
		RunE:  pcmd.NewCLIRunE(c.update),
	}
	updateCmd.Flags().String("description", "", "Description of the API key.")
	updateCmd.Flags().SortFlags = false
	c.AddCommand(updateCmd)
	c.completer.AddCommand(updateCmd, true)

	deleteCmd := &cobra.Command{
		Use:   "delete <apikey>",
		Short: "Delete an API key.",
		Args:  cobra.ExactArgs(1),
<<<<<<< HEAD
	}
	c.AddCommand(deleteCmd)
	c.completer.AddCommand(deleteCmd, true)
=======
		RunE:  pcmd.NewCLIRunE(c.delete),
	})
>>>>>>> ec1655a0

	storeCmd := &cobra.Command{
		Use:   "store <apikey> <secret>",
		Short: "Store an API key/secret locally to use in the CLI.",
		Long:  longDescription,
		Args:  cobra.MaximumNArgs(2),
		RunE:  pcmd.NewCLIRunE(c.store),
	}
	storeCmd.Flags().String(resourceFlagName, "", "The resource ID.")
	storeCmd.Flags().BoolP("force", "f", false, "Force overwrite existing secret for this key.")
	storeCmd.Flags().SortFlags = false
	if err := storeCmd.MarkFlagRequired(resourceFlagName); err != nil {
		panic(err)
	}
	c.AddCommand(storeCmd)
	c.completer.AddCommand(storeCmd, true)

	useCmd := &cobra.Command{
		Use:   "use <apikey>",
		Short: "Make an API key active for use in other commands.",
		Args:  cobra.ExactArgs(1),
		RunE:  pcmd.NewCLIRunE(c.use),
	}
	useCmd.Flags().String(resourceFlagName, "", "The resource ID.")
	useCmd.Flags().SortFlags = false
	if err := useCmd.MarkFlagRequired(resourceFlagName); err != nil {
		panic(err)
	}
	c.AddCommand(useCmd)
	c.completer.AddCommand(useCmd, true)

	c.completer.AddSuggestionFunction(c.Command, c.suggestAPIKeys(c.Command))
}

func (c *command) list(cmd *cobra.Command, _ []string) error {
	c.setKeyStoreIfNil()
	type keyDisplay struct {
		Key          string
		Description  string
		UserId       int32
		ResourceType string
		ResourceId   string
	}
	var apiKeys []*schedv1.ApiKey

	resourceType, resourceId, currentKey, err := c.resolveResourceId(cmd, c.Config.Resolver, c.Client)
	if err != nil {
		return err
	}
	var logicalClusters []*schedv1.ApiKey_Cluster
	if resourceId != "" {
		logicalClusters = []*schedv1.ApiKey_Cluster{{Id: resourceId, Type: resourceType}}
	}

	userId, err := cmd.Flags().GetInt32("service-account")
	if err != nil {
		return err
	}

	currentUser, err := cmd.Flags().GetBool("current-user")
	if err != nil {
		return err
	}
	if currentUser {
		if userId != 0 {
			return errors.Errorf(errors.ProhibitedFlagCombinationErrorMsg, "service-account", "current-user")
		}
		userId = c.State.Auth.User.Id
	}

	apiKeys, err = c.Client.APIKey.List(context.Background(), &schedv1.ApiKey{AccountId: c.EnvironmentId(), LogicalClusters: logicalClusters, UserId: userId})
	if err != nil {
		return err
	}

	outputWriter, err := output.NewListOutputWriter(cmd, listFields, listHumanLabels, listStructuredLabels)
	if err != nil {
		return err
	}

	for _, apiKey := range apiKeys {
		// ignore keys owned by Confluent-internal user (healthcheck, etc)
		if apiKey.UserId == 0 {
			continue
		}
		// Add '*' only in the case where we are printing out tables
		if outputWriter.GetOutputFormat() == output.Human {
			if resourceId != "" && apiKey.Key == currentKey {
				apiKey.Key = fmt.Sprintf("* %s", apiKey.Key)
			} else {
				apiKey.Key = fmt.Sprintf("  %s", apiKey.Key)
			}
		}

		// If resource id is empty then the resource was not specified, or Cloud was specified.
		// Note that if more resource types are added with no logical clusters, then additional logic
		// needs to be added here to determine the resource type.
		if resourceId == "" && len(apiKey.LogicalClusters) == 0 {
			// Cloud key.
			outputWriter.AddElement(&keyDisplay{
				Key:          apiKey.Key,
				Description:  apiKey.Description,
				UserId:       apiKey.UserId,
				ResourceType: pcmd.CloudResourceType,
			})
		}

		if resourceType == pcmd.CloudResourceType {
			continue
		}

		for _, lc := range apiKey.LogicalClusters {
			outputWriter.AddElement(&keyDisplay{
				Key:          apiKey.Key,
				Description:  apiKey.Description,
				UserId:       apiKey.UserId,
				ResourceType: lc.Type,
				ResourceId:   lc.Id,
			})
		}
	}
	return outputWriter.Out()
}

func (c *command) update(cmd *cobra.Command, args []string) error {
	c.setKeyStoreIfNil()
	apiKey := args[0]
	key, err := c.Client.APIKey.Get(context.Background(), &schedv1.ApiKey{Key: apiKey, AccountId: c.EnvironmentId()})
	if err != nil {
		return err
	}

	description, err := cmd.Flags().GetString("description")
	if err != nil {
		return err
	}

	if cmd.Flags().Changed("description") {
		key.Description = description
	}

	err = c.Client.APIKey.Update(context.Background(), key)
	if err != nil {
		return err
	}
	if cmd.Flags().Changed("description") {
		pcmd.ErrPrintf(cmd, errors.UpdateSuccessMsg, "description", "API key", apiKey, description)
	}
	return nil
}

func (c *command) create(cmd *cobra.Command, _ []string) error {
	c.setKeyStoreIfNil()
	resourceType, clusterId, _, err := c.resolveResourceId(cmd, c.Config.Resolver, c.Client)
	if err != nil {
		return err
	}
	userId, err := cmd.Flags().GetInt32("service-account")
	if err != nil {
		return err
	}

	description, err := cmd.Flags().GetString("description")
	if err != nil {
		return err
	}

	key := &schedv1.ApiKey{
		UserId:      userId,
		Description: description,
		AccountId:   c.EnvironmentId(),
	}
	if resourceType != pcmd.CloudResourceType {
		key.LogicalClusters = []*schedv1.ApiKey_Cluster{{Id: clusterId, Type: resourceType}}
	}
	userKey, err := c.Client.APIKey.Create(context.Background(), key)
	if err != nil {
		return err
	}

	outputFormat, err := cmd.Flags().GetString(output.FlagName)
	if err != nil {
		return err
	}

	if outputFormat == output.Human.String() {
		pcmd.ErrPrintln(cmd, errors.APIKeyTime)
		pcmd.ErrPrintln(cmd, errors.APIKeyNotRetrievableMsg)
	}

	err = output.DescribeObject(cmd, userKey, createFields, createHumanRenames, createStructuredRenames)
	if err != nil {
		return err
	}

	if resourceType == pcmd.KafkaResourceType {
		if err := c.keystore.StoreAPIKey(userKey, clusterId, cmd); err != nil {
			return errors.Wrap(err, errors.UnableToStoreAPIKeyErrorMsg)
		}
	}
	return nil
}

func (c *command) delete(cmd *cobra.Command, args []string) error {
	c.setKeyStoreIfNil()
	apiKey := args[0]

	userKey, err := c.Client.APIKey.Get(context.Background(), &schedv1.ApiKey{Key: apiKey, AccountId: c.EnvironmentId()})
	if err != nil {
		return err
	}
	key := &schedv1.ApiKey{
		Id:        userKey.Id,
		Key:       apiKey,
		AccountId: c.EnvironmentId(),
	}

	err = c.Client.APIKey.Delete(context.Background(), key)
	if err != nil {
		return err
	}
	pcmd.Printf(cmd, errors.DeletedAPIKeyMsg, apiKey)
	return c.keystore.DeleteAPIKey(apiKey, cmd)
}

func (c *command) store(cmd *cobra.Command, args []string) error {
	c.setKeyStoreIfNil()

	resourceType, clusterId, _, err := c.resolveResourceId(cmd, c.Config.Resolver, c.Client)
	if err != nil {
		return err
	}
	if resourceType != pcmd.KafkaResourceType {
		return errors.Errorf(errors.NonKafkaNotImplementedErrorMsg)
	}
	cluster, err := c.Context.FindKafkaCluster(cmd, clusterId)
	if err != nil {
		return err
	}

	var key string
	if len(args) == 0 {
		key, err = c.parseFlagResolverPromptValue("", "Key: ", false)
		if err != nil {
			return err
		}
	} else {
		key = args[0]
	}

	var secret string
	if len(args) < 2 {
		secret, err = c.parseFlagResolverPromptValue("", "Secret: ", true)
		if err != nil {
			return err
		}
	} else if len(args) == 2 {
		secret, err = c.parseFlagResolverPromptValue(args[1], "", true)
		if err != nil {
			return err
		}
	}
	force, err := cmd.Flags().GetBool("force")
	if err != nil {
		return err
	}

	// Check if API key exists server-side
	_, err = c.Client.APIKey.Get(context.Background(), &schedv1.ApiKey{Key: key, AccountId: c.EnvironmentId()})
	if err != nil {
		return err
	}

	// API key exists server-side... now check if API key exists locally already
	if found, err := c.keystore.HasAPIKey(key, cluster.ID, cmd); err != nil {
		return err
	} else if found && !force {
		return errors.NewErrorWithSuggestions(fmt.Sprintf(errors.RefuseToOverrideSecretErrorMsg, key),
			fmt.Sprintf(errors.RefuseToOverrideSecretSuggestions, key))
	}

	if err := c.keystore.StoreAPIKey(&schedv1.ApiKey{Key: key, Secret: secret}, cluster.ID, cmd); err != nil {
		return errors.Wrap(err, errors.UnableToStoreAPIKeyErrorMsg)
	}
	pcmd.ErrPrintf(cmd, errors.StoredAPIKeyMsg, key)
	return nil
}

func (c *command) use(cmd *cobra.Command, args []string) error {
	c.setKeyStoreIfNil()
	apiKey := args[0]
	resourceType, clusterId, _, err := c.resolveResourceId(cmd, c.Config.Resolver, c.Client)
	if err != nil {
		return err
	}
	if resourceType != pcmd.KafkaResourceType {
		return errors.Errorf(errors.NonKafkaNotImplementedErrorMsg)
	}
	cluster, err := c.Context.FindKafkaCluster(cmd, clusterId)
	if err != nil {
		return err
	}
	err = c.Context.UseAPIKey(cmd, apiKey, cluster.ID)
	if err != nil {
		return errors.Wrap(err, errors.APIKeyUseFailedErrorMsg)
	}
	pcmd.Printf(cmd, errors.UseAPIKeyMsg, apiKey, clusterId)
	return nil
}

func (c *command) setKeyStoreIfNil() {
	if c.keystore == nil {
		c.keystore = &keystore.ConfigKeyStore{Config: c.Config}
	}
}

func (c *command) parseFlagResolverPromptValue(source, prompt string, secure bool) (string, error) {
	val, err := c.flagResolver.ValueFrom(source, prompt, secure)
	if err != nil {
		return "", err
	}
	return strings.TrimSpace(val), nil
}

func (c *command) suggestAPIKeys(cmd *cobra.Command) func() []prompt.Suggest {
	return func() []prompt.Suggest {
		if _, err := c.Context.AuthenticatedState(c.AuthenticatedCLICommand.CLICommand.Command); err != nil {
			return []prompt.Suggest{
				{
					Text:        " ",
					Description: "You are currently not authenticated. Please login.",
				},
			}
		}
		var suggests []prompt.Suggest
		apiKeys, err := c.fetchAPIKeys(cmd)
		if err != nil {
			return suggests
		}
		for _, key := range apiKeys {
			suggests = append(suggests, prompt.Suggest{
				Text:        key.Key,
				Description: key.Description,
			})
		}
		return suggests
	}
}

func (c *command) fetchAPIKeys(cmd *cobra.Command) ([]*authv1.ApiKey, error) {
	apiKeys, err := c.Client.APIKey.List(context.Background(), &authv1.ApiKey{AccountId: c.EnvironmentId(), LogicalClusters: nil, UserId: 0})
	if err != nil {
		return nil, errors.HandleCommon(err, cmd)
	}

	var userApiKeys []*authv1.ApiKey
	for _, key := range apiKeys {
		if key.Id != 0 {
			userApiKeys = append(userApiKeys, key)
		}
	}
	return userApiKeys, nil
}<|MERGE_RESOLUTION|>--- conflicted
+++ resolved
@@ -54,11 +54,7 @@
 )
 
 // New returns the Cobra command for API Key.
-<<<<<<< HEAD
-func New(prerunner pcmd.PreRunner, config *v3.Config, keystore keystore.KeyStore, resolver pcmd.FlagResolver, completer *completer.ServerSideCompleter) *cobra.Command {
-=======
-func New(prerunner pcmd.PreRunner, keystore keystore.KeyStore, resolver pcmd.FlagResolver) *cobra.Command {
->>>>>>> ec1655a0
+func New(prerunner pcmd.PreRunner, keystore keystore.KeyStore, resolver pcmd.FlagResolver, completer *completer.ServerSideCompleter) *cobra.Command {
 	cliCmd := pcmd.NewAuthenticatedCLICommand(
 		&cobra.Command{
 			Use:   "api-key",
@@ -121,14 +117,10 @@
 		Use:   "delete <apikey>",
 		Short: "Delete an API key.",
 		Args:  cobra.ExactArgs(1),
-<<<<<<< HEAD
-	}
+		RunE:  pcmd.NewCLIRunE(c.delete),
+	})
 	c.AddCommand(deleteCmd)
 	c.completer.AddCommand(deleteCmd, true)
-=======
-		RunE:  pcmd.NewCLIRunE(c.delete),
-	})
->>>>>>> ec1655a0
 
 	storeCmd := &cobra.Command{
 		Use:   "store <apikey> <secret>",
