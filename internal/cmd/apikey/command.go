--- conflicted
+++ resolved
@@ -294,12 +294,8 @@
 	}
 
 	if outputFormat == output.Human.String() {
-<<<<<<< HEAD
 		pcmd.ErrPrintln(cmd, errors.APIKeyTime)
-		pcmd.ErrPrintln(cmd, "Save the API key and secret. The secret is not retrievable later.")
-=======
 		pcmd.ErrPrintln(cmd, errors.APIKeyNotRetrievableMsg)
->>>>>>> 8d53c493
 	}
 
 	err = output.DescribeObject(cmd, userKey, createFields, createHumanRenames, createStructuredRenames)
@@ -333,11 +329,7 @@
 	if err != nil {
 		return err
 	}
-<<<<<<< HEAD
-	pcmd.Printf(cmd, "Deleted API Key \"%s\".\n", apiKey)
-=======
-	pcmd.Println(cmd, errors.APIKeySuccessfullyDeletedMsg)
->>>>>>> 8d53c493
+	pcmd.Println(cmd, errors.APIKeySuccessfullyDeletedMsg, apiKey)
 	return c.keystore.DeleteAPIKey(apiKey, cmd)
 }
 
