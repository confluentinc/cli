package ksql

import (
	"context"
	"fmt"
	"io"
	"net/http"

	"github.com/dghubble/sling"
	"github.com/spf13/cobra"
	"golang.org/x/oauth2"

	pauth "github.com/confluentinc/cli/internal/pkg/auth"
	pcmd "github.com/confluentinc/cli/internal/pkg/cmd"
	"github.com/confluentinc/cli/internal/pkg/errors"
	"github.com/confluentinc/cli/internal/pkg/form"
	"github.com/confluentinc/cli/internal/pkg/log"
	"github.com/confluentinc/cli/internal/pkg/resource"
	"github.com/confluentinc/cli/internal/pkg/utils"
)

func (c *ksqlCommand) newDeleteCommand() *cobra.Command {
	cmd := &cobra.Command{
		Use:               "delete <id>",
		Short:             "Delete a ksqlDB cluster.",
		Args:              cobra.ExactArgs(1),
		ValidArgsFunction: pcmd.NewValidArgsFunction(c.validArgs),
		RunE:              c.delete,
	}

	pcmd.AddForceFlag(cmd)
	pcmd.AddContextFlag(cmd, c.CLICommand)
	pcmd.AddEnvironmentFlag(cmd, c.AuthenticatedCLICommand)

	return cmd
}

func (c *ksqlCommand) delete(cmd *cobra.Command, args []string) error {
	id := args[0]
	log.CliLogger.Debugf("Deleting ksqlDB cluster \"%v\".\n", id)

	// Check KSQL exists
	cluster, err := c.V2Client.DescribeKsqlCluster(id, c.EnvironmentId())
	if err != nil {
		return errors.CatchKSQLNotFoundError(err, id)
	}

	promptMsg := fmt.Sprintf(errors.DeleteResourceConfirmMsg, resource.KsqlCluster, id, cluster.Spec.GetDisplayName())
	if _, err := form.ConfirmDeletion(cmd, promptMsg, cluster.Spec.GetDisplayName()); err != nil {
		return err
	}

	// When deleting a cluster we need to remove all the associated topics. This operation will succeed only if cluster
	// is UP and provisioning didn't fail. If provisioning failed we can't connect to the ksql server, so we can't delete
	// the topics.
<<<<<<< HEAD
	if c.getClusterStatus(&cluster) == "PROVISIONED" {
		if err := c.deleteTopics(cluster.GetId(), cluster.Status.GetHttpEndpoint()); err != nil {
			return err
=======
	if cluster.Status == schedv1.ClusterStatus_UP {
		provisioningFailed, err := c.checkProvisioningFailed(cluster)
		if !provisioningFailed && err == nil {
			if err := c.deleteTopics(cluster.GetId(), cluster.GetEndpoint()); err != nil {
				return err
			}
>>>>>>> f84c4bf9
		}
	}

	if err := c.V2Client.DeleteKsqlCluster(id, c.EnvironmentId()); err != nil {
		return err
	}

	utils.Printf(cmd, errors.DeletedResourceMsg, resource.KsqlCluster, id)
	return nil
}

func (c *ksqlCommand) deleteTopics(clusterId, endpoint string) error {
	ctx := c.Config.Context()
	state, err := ctx.AuthenticatedState()
	if err != nil {
		return err
	}

	bearerToken, err := pauth.GetBearerToken(state, ctx.Platform.Server, clusterId)
	if err != nil {
		return err
	}

	ts := oauth2.StaticTokenSource(&oauth2.Token{AccessToken: bearerToken})
	client := sling.New().Client(oauth2.NewClient(context.Background(), ts)).Base(endpoint)
<<<<<<< HEAD
	request := map[string][]string{"deleteTopicList": []string{".*"}}
=======
	request := map[string][]string{"deleteTopicList": {".*"}}
>>>>>>> f84c4bf9
	response, err := client.Post("/ksql/terminate").BodyJSON(&request).ReceiveSuccess(nil)
	//this returns a 503
	if err != nil {
		return err
	}

	if response.StatusCode != http.StatusOK {
		body, err := io.ReadAll(response.Body)
		if err != nil {
			return err
		}
		return errors.Errorf(errors.KsqlDBTerminateClusterErrorMsg, clusterId, string(body))
	}
	return nil
}<|MERGE_RESOLUTION|>--- conflicted
+++ resolved
@@ -53,18 +53,9 @@
 	// When deleting a cluster we need to remove all the associated topics. This operation will succeed only if cluster
 	// is UP and provisioning didn't fail. If provisioning failed we can't connect to the ksql server, so we can't delete
 	// the topics.
-<<<<<<< HEAD
 	if c.getClusterStatus(&cluster) == "PROVISIONED" {
 		if err := c.deleteTopics(cluster.GetId(), cluster.Status.GetHttpEndpoint()); err != nil {
 			return err
-=======
-	if cluster.Status == schedv1.ClusterStatus_UP {
-		provisioningFailed, err := c.checkProvisioningFailed(cluster)
-		if !provisioningFailed && err == nil {
-			if err := c.deleteTopics(cluster.GetId(), cluster.GetEndpoint()); err != nil {
-				return err
-			}
->>>>>>> f84c4bf9
 		}
 	}
 
@@ -90,11 +81,7 @@
 
 	ts := oauth2.StaticTokenSource(&oauth2.Token{AccessToken: bearerToken})
 	client := sling.New().Client(oauth2.NewClient(context.Background(), ts)).Base(endpoint)
-<<<<<<< HEAD
-	request := map[string][]string{"deleteTopicList": []string{".*"}}
-=======
 	request := map[string][]string{"deleteTopicList": {".*"}}
->>>>>>> f84c4bf9
 	response, err := client.Post("/ksql/terminate").BodyJSON(&request).ReceiveSuccess(nil)
 	//this returns a 503
 	if err != nil {
