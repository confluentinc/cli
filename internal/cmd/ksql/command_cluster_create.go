package ksql

import (
<<<<<<< HEAD
	"time"
=======
	"context"
	"fmt"
	"os"
>>>>>>> fc93b5d6

	"github.com/spf13/cobra"

	pcmd "github.com/confluentinc/cli/internal/pkg/cmd"
	"github.com/confluentinc/cli/internal/pkg/errors"
	"github.com/confluentinc/cli/internal/pkg/log"
	"github.com/confluentinc/cli/internal/pkg/output"
	"github.com/confluentinc/cli/internal/pkg/utils"
)

func (c *ksqlCommand) newCreateCommand() *cobra.Command {
	cmd := &cobra.Command{
		Use:   "create <name>",
		Short: "Create a ksqlDB cluster.",
		Args:  cobra.ExactArgs(1),
		RunE:  c.create,
	}

	cmd.Flags().String("credential-identity", "", `User account ID or service account ID to be associated with this cluster. We will create an API key associated with this identity and use it to authenticate the ksqlDB cluster with Kafka.`)
	cmd.Flags().Int32("csu", 4, "Number of CSUs to use in the cluster.")
	cmd.Flags().Bool("log-exclude-rows", false, "Exclude row data in the processing log.")
	pcmd.AddClusterFlag(cmd, c.AuthenticatedCLICommand)
	pcmd.AddContextFlag(cmd, c.CLICommand)
	pcmd.AddEnvironmentFlag(cmd, c.AuthenticatedCLICommand)
	pcmd.AddOutputFlag(cmd)

	_ = cmd.MarkFlagRequired("credential-identity")

	return cmd
}

func (c *ksqlCommand) create(cmd *cobra.Command, args []string) error {
	kafkaCluster, err := c.Context.GetKafkaClusterForCommand()
	if err != nil {
		return err
	}
	csus, err := cmd.Flags().GetInt32("csu")
	if err != nil {
		return err
	}

	logExcludeRows, err := cmd.Flags().GetBool("log-exclude-rows")
	if err != nil {
		return err
	}

	name := args[0]

	credentialIdentity, err := cmd.Flags().GetString("credential-identity")
	if err != nil {
		return err
	}

	cluster, err := c.V2Client.CreateKsqlCluster(name, c.EnvironmentId(), kafkaCluster.ID, credentialIdentity, csus, !logExcludeRows)
	if err != nil {
		return err
	}
	// endpoint value filled later, loop until endpoint information is not null (usually just one describe call is enough)
	endpoint := cluster.Status.GetHttpEndpoint()

	log.CliLogger.Trace("Polling ksqlDB cluster")

	ticker := time.NewTicker(100 * time.Millisecond)
	// use count to prevent the command from hanging too long waiting for the endpoint value
	for count := 0; endpoint == "" && count < 3; count++ {
		if count != 0 {
			<-ticker.C
		}
		res, err := c.V2Client.DescribeKsqlCluster(cluster.GetId(), c.EnvironmentId())
		if err != nil {
			return err
		}
		endpoint = res.Status.GetHttpEndpoint()
	}
	ticker.Stop()
	if endpoint == "" {
		utils.ErrPrintln(cmd, errors.EndPointNotPopulatedMsg)
	}

<<<<<<< HEAD
	table := output.NewTable(cmd)
	table.Add(c.formatClusterForDisplayAndList(&cluster))
	return table.Print()
=======
	if os.Getenv("XX_DATAPLANE_3_ENABLE") != "" {
		srCluster, _ := c.Context.FetchSchemaRegistryByAccountId(context.Background(), c.EnvironmentId())
		if srCluster != nil {
			utils.ErrPrintln(cmd, errors.SchemaRegistryRoleBindingRequiredForKsqlWarning)
		}
	}

	return output.DescribeObject(cmd, c.updateKsqlClusterForDescribeAndList(cluster), describeFields, describeHumanRenames, describeStructuredRenames)
>>>>>>> fc93b5d6
}<|MERGE_RESOLUTION|>--- conflicted
+++ resolved
@@ -1,13 +1,9 @@
 package ksql
 
 import (
-<<<<<<< HEAD
+	"context"
+	"os"
 	"time"
-=======
-	"context"
-	"fmt"
-	"os"
->>>>>>> fc93b5d6
 
 	"github.com/spf13/cobra"
 
@@ -87,11 +83,6 @@
 		utils.ErrPrintln(cmd, errors.EndPointNotPopulatedMsg)
 	}
 
-<<<<<<< HEAD
-	table := output.NewTable(cmd)
-	table.Add(c.formatClusterForDisplayAndList(&cluster))
-	return table.Print()
-=======
 	if os.Getenv("XX_DATAPLANE_3_ENABLE") != "" {
 		srCluster, _ := c.Context.FetchSchemaRegistryByAccountId(context.Background(), c.EnvironmentId())
 		if srCluster != nil {
@@ -99,6 +90,7 @@
 		}
 	}
 
-	return output.DescribeObject(cmd, c.updateKsqlClusterForDescribeAndList(cluster), describeFields, describeHumanRenames, describeStructuredRenames)
->>>>>>> fc93b5d6
+	table := output.NewTable(cmd)
+	table.Add(c.formatClusterForDisplayAndList(&cluster))
+	return table.Print()
 }