package ksql

import (
<<<<<<< HEAD
	"context"
=======
	"fmt"
	"time"
>>>>>>> 3d3dede6

	"github.com/spf13/cobra"

	pcmd "github.com/confluentinc/cli/internal/pkg/cmd"
	"github.com/confluentinc/cli/internal/pkg/errors"
	"github.com/confluentinc/cli/internal/pkg/log"
	"github.com/confluentinc/cli/internal/pkg/output"
	"github.com/confluentinc/cli/internal/pkg/utils"
)

func (c *ksqlCommand) newCreateCommand() *cobra.Command {
	cmd := &cobra.Command{
		Use:   "create <name>",
		Short: "Create a ksqlDB cluster.",
		Args:  cobra.ExactArgs(1),
		RunE:  c.create,
	}

	cmd.Flags().String("credential-identity", "", `User account ID or service account ID to be associated with this cluster. We will create an API key associated with this identity and use it to authenticate the ksqlDB cluster with Kafka.`)
	cmd.Flags().Int32("csu", 4, "Number of CSUs to use in the cluster.")
	cmd.Flags().Bool("log-exclude-rows", false, "Exclude row data in the processing log.")
	pcmd.AddClusterFlag(cmd, c.AuthenticatedCLICommand)
	pcmd.AddContextFlag(cmd, c.CLICommand)
	pcmd.AddEnvironmentFlag(cmd, c.AuthenticatedCLICommand)
	pcmd.AddOutputFlag(cmd)

	_ = cmd.MarkFlagRequired("credential-identity")

	return cmd
}

func (c *ksqlCommand) create(cmd *cobra.Command, args []string) error {
	kafkaCluster, err := c.Context.GetKafkaClusterForCommand()
	if err != nil {
		return err
	}
	csus, err := cmd.Flags().GetInt32("csu")
	if err != nil {
		return err
	}

	logExcludeRows, err := cmd.Flags().GetBool("log-exclude-rows")
	if err != nil {
		return err
	}

	name := args[0]

	credentialIdentity, err := cmd.Flags().GetString("credential-identity")
	if err != nil {
		return err
	}

	cluster, err := c.V2Client.CreateKsqlCluster(name, c.EnvironmentId(), kafkaCluster.ID, credentialIdentity, csus, !logExcludeRows)
	if err != nil {
		return err
	}
	// endpoint value filled later, loop until endpoint information is not null (usually just one describe call is enough)
	endpoint := cluster.Status.GetHttpEndpoint()

	log.CliLogger.Trace("Polling ksqlDB cluster")

	ticker := time.NewTicker(100 * time.Millisecond)
	// use count to prevent the command from hanging too long waiting for the endpoint value
	for count := 0; endpoint == "" && count < 3; count++ {
		if count != 0 {
			<-ticker.C
		}
		res, err := c.V2Client.DescribeKsqlCluster(cluster.GetId(), c.EnvironmentId())
		if err != nil {
			return err
		}
		endpoint = res.Status.GetHttpEndpoint()
	}
	ticker.Stop()
	if endpoint == "" {
		utils.ErrPrintln(cmd, errors.EndPointNotPopulatedMsg)
	}

	table := output.NewTable(cmd)
	table.Add(c.formatClusterForDisplayAndList(&cluster))
	return table.Print()
}<|MERGE_RESOLUTION|>--- conflicted
+++ resolved
@@ -1,12 +1,7 @@
 package ksql
 
 import (
-<<<<<<< HEAD
-	"context"
-=======
-	"fmt"
 	"time"
->>>>>>> 3d3dede6
 
 	"github.com/spf13/cobra"
 
