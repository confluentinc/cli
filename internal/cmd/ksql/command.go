package ksql

import (
	"context"
	"fmt"

	"github.com/dghubble/sling"
	"github.com/spf13/cobra"
	"golang.org/x/oauth2"

	ksqlv2 "github.com/confluentinc/ccloud-sdk-go-v2/ksql/v2"

	pauth "github.com/confluentinc/cli/internal/pkg/auth"
	"github.com/confluentinc/cli/internal/pkg/ccloudv2"

	pcmd "github.com/confluentinc/cli/internal/pkg/cmd"
	v1 "github.com/confluentinc/cli/internal/pkg/config/v1"
)

type ksqlCommand struct {
	*pcmd.AuthenticatedStateFlagCommand
}

type ksqlCluster struct {
	Id                    string `human:"ID" serialized:"id"`
	Name                  string `human:"Name" serialized:"name"`
	OutputTopicPrefix     string `human:"Topic Prefix" serialized:"topic_prefix"`
	KafkaClusterId        string `human:"Kafka" serialized:"kafka"`
	Storage               int32  `human:"Storage" serialized:"storage"`
	Endpoint              string `human:"Endpoint" serialized:"endpoint"`
	Status                string `human:"Status" serialized:"status"`
	DetailedProcessingLog bool   `human:"Detailed Processing Log" serialized:"detailed_processing_log"`
}

func New(cfg *v1.Config, prerunner pcmd.PreRunner) *cobra.Command {
	cmd := &cobra.Command{
		Use:         "ksql",
		Short:       "Manage ksqlDB.",
		Annotations: map[string]string{pcmd.RunRequirement: pcmd.RequireNonAPIKeyCloudLoginOrOnPremLogin},
	}

	cmd.AddCommand(newClusterCommand(cfg, prerunner))

	return cmd
}

<<<<<<< HEAD
func (c *ksqlCommand) updateKsqlClusterForDescribeAndList(cluster *schedv1.KSQLCluster) *ksqlCluster {
	status := cluster.Status.String()
	if cluster.IsPaused {
=======
// Some helper functions for the ksql app/cluster commands

func (c *ksqlCommand) formatClusterForDisplayAndList(cluster *ksqlv2.KsqldbcmV2Cluster) *ksqlCluster {
	detailedProcessingLog := true
	if cluster.Spec.HasUseDetailedProcessingLog() {
		detailedProcessingLog = cluster.Spec.GetUseDetailedProcessingLog()
	}

	return &ksqlCluster{
		Id:                    cluster.GetId(),
		Name:                  cluster.Spec.GetDisplayName(),
		OutputTopicPrefix:     cluster.Status.GetTopicPrefix(),
		KafkaClusterId:        cluster.Spec.KafkaCluster.GetId(),
		Storage:               cluster.Status.GetStorage(),
		Endpoint:              cluster.Status.GetHttpEndpoint(),
		Status:                c.getClusterStatus(cluster),
		DetailedProcessingLog: detailedProcessingLog,
	}
}

func (c *ksqlCommand) getClusterStatus(cluster *ksqlv2.KsqldbcmV2Cluster) string {
	status := cluster.Status.GetPhase()
	if cluster.Status.GetIsPaused() {
>>>>>>> 3d3dede6
		status = "PAUSED"
	} else if status == "PROVISIONED" {
		provisioningFailed, err := c.checkProvisioningFailed(cluster.GetId(), cluster.Status.GetHttpEndpoint())
		if err != nil {
			status = "UNKNOWN"
		} else if provisioningFailed {
			status = "PROVISIONING FAILED"
		}
	}
	return status
}

func (c *ksqlCommand) checkProvisioningFailed(clusterId, endpoint string) (bool, error) {
	ctx := c.Config.Context()
	state, err := ctx.AuthenticatedState()
	if err != nil {
		return false, err
	}
	bearerToken, err := pauth.GetBearerToken(state, ctx.Platform.Server, clusterId)
	if err != nil {
		return false, err
	}
	ts := oauth2.StaticTokenSource(&oauth2.Token{AccessToken: bearerToken})

	slingClient := sling.New().Client(oauth2.NewClient(context.Background(), ts)).Base(endpoint)
	var failure map[string]interface{}
	response, err := slingClient.New().Get("/info").Receive(nil, &failure)
	if err != nil || response == nil {
		return false, err
	}

	if response.StatusCode == 503 {
		errorCode, ok := failure["error_code"].(float64)
		if !ok {
			return false, fmt.Errorf("failed to cast 'error_code' to float64")
		}
		// If we have a 50321 we know that ACLs are misconfigured
		if int(errorCode) == 50321 {
			return true, nil
		}
	}
	return false, nil
}

func (c *ksqlCommand) validArgs(cmd *cobra.Command, args []string) []string {
	if len(args) > 0 {
		return nil
	}

	if err := c.PersistentPreRunE(cmd, args); err != nil {
		return nil
	}

	return autocompleteClusters(c.EnvironmentId(), c.V2Client)
}

func autocompleteClusters(environment string, client *ccloudv2.Client) []string {
	clusters, err := client.ListKsqlClusters(environment)
	if err != nil {
		return nil
	}

	suggestions := make([]string, len(clusters.Data))
	for i, cluster := range clusters.Data {
		suggestions[i] = fmt.Sprintf("%s\t%s", cluster.GetId(), cluster.Spec.GetDisplayName())
	}
	return suggestions
}<|MERGE_RESOLUTION|>--- conflicted
+++ resolved
@@ -44,13 +44,6 @@
 	return cmd
 }
 
-<<<<<<< HEAD
-func (c *ksqlCommand) updateKsqlClusterForDescribeAndList(cluster *schedv1.KSQLCluster) *ksqlCluster {
-	status := cluster.Status.String()
-	if cluster.IsPaused {
-=======
-// Some helper functions for the ksql app/cluster commands
-
 func (c *ksqlCommand) formatClusterForDisplayAndList(cluster *ksqlv2.KsqldbcmV2Cluster) *ksqlCluster {
 	detailedProcessingLog := true
 	if cluster.Spec.HasUseDetailedProcessingLog() {
@@ -72,7 +65,6 @@
 func (c *ksqlCommand) getClusterStatus(cluster *ksqlv2.KsqldbcmV2Cluster) string {
 	status := cluster.Status.GetPhase()
 	if cluster.Status.GetIsPaused() {
->>>>>>> 3d3dede6
 		status = "PAUSED"
 	} else if status == "PROVISIONED" {
 		provisioningFailed, err := c.checkProvisioningFailed(cluster.GetId(), cluster.Status.GetHttpEndpoint())
