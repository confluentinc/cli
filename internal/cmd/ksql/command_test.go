package ksql

import (
	"bytes"
	"context"
	"fmt"
	"testing"

	"github.com/c-bata/go-prompt"
	segment "github.com/segmentio/analytics-go"
	"github.com/spf13/cobra"
	"github.com/stretchr/testify/require"
	"github.com/stretchr/testify/suite"

	orgv1 "github.com/confluentinc/cc-structs/kafka/org/v1"
	schedv1 "github.com/confluentinc/cc-structs/kafka/scheduler/v1"
	"github.com/confluentinc/ccloud-sdk-go-v1"
	"github.com/confluentinc/ccloud-sdk-go-v1/mock"
	"github.com/confluentinc/cli/internal/cmd/utils"
	"github.com/confluentinc/cli/internal/pkg/acl"
	"github.com/confluentinc/cli/internal/pkg/analytics"
	v3 "github.com/confluentinc/cli/internal/pkg/config/v3"
	"github.com/confluentinc/cli/internal/pkg/errors"
	cliMock "github.com/confluentinc/cli/mock"
)

const (
<<<<<<< HEAD
	ksqlClusterID     = "lksqlc-12345"
	physicalClusterID = "pksqlc-zxcvb"
	outputTopicPrefix = "pksqlc-abcde"
	keyString         = "key"
	keySecretString   = "secret"
	serviceAcctID     = int32(123)
	expectedACLs      = `  Principal | Permission |    Operation     |   ResourceType   |         ResourceName         | PatternType  
+-----------+------------+------------------+------------------+------------------------------+-------------+
  User:123  | ALLOW      | DESCRIBE         | CLUSTER          | kafka-cluster                | LITERAL      
  User:123  | ALLOW      | DESCRIBE_CONFIGS | CLUSTER          | kafka-cluster                | LITERAL      
  User:123  | ALLOW      | CREATE           | TOPIC            | pksqlc-abcde                 | PREFIXED     
  User:123  | ALLOW      | CREATE           | TOPIC            | _confluent-ksql-pksqlc-abcde | PREFIXED     
  User:123  | ALLOW      | CREATE           | GROUP            | _confluent-ksql-pksqlc-abcde | PREFIXED     
  User:123  | ALLOW      | DESCRIBE         | TOPIC            | pksqlc-abcde                 | PREFIXED     
  User:123  | ALLOW      | DESCRIBE         | TOPIC            | _confluent-ksql-pksqlc-abcde | PREFIXED     
  User:123  | ALLOW      | DESCRIBE         | GROUP            | _confluent-ksql-pksqlc-abcde | PREFIXED     
  User:123  | ALLOW      | ALTER            | TOPIC            | pksqlc-abcde                 | PREFIXED     
  User:123  | ALLOW      | ALTER            | TOPIC            | _confluent-ksql-pksqlc-abcde | PREFIXED     
  User:123  | ALLOW      | ALTER            | GROUP            | _confluent-ksql-pksqlc-abcde | PREFIXED     
  User:123  | ALLOW      | DESCRIBE_CONFIGS | TOPIC            | pksqlc-abcde                 | PREFIXED     
  User:123  | ALLOW      | DESCRIBE_CONFIGS | TOPIC            | _confluent-ksql-pksqlc-abcde | PREFIXED     
  User:123  | ALLOW      | DESCRIBE_CONFIGS | GROUP            | _confluent-ksql-pksqlc-abcde | PREFIXED     
  User:123  | ALLOW      | ALTER_CONFIGS    | TOPIC            | pksqlc-abcde                 | PREFIXED     
  User:123  | ALLOW      | ALTER_CONFIGS    | TOPIC            | _confluent-ksql-pksqlc-abcde | PREFIXED     
  User:123  | ALLOW      | ALTER_CONFIGS    | GROUP            | _confluent-ksql-pksqlc-abcde | PREFIXED     
  User:123  | ALLOW      | READ             | TOPIC            | pksqlc-abcde                 | PREFIXED     
  User:123  | ALLOW      | READ             | TOPIC            | _confluent-ksql-pksqlc-abcde | PREFIXED     
  User:123  | ALLOW      | READ             | GROUP            | _confluent-ksql-pksqlc-abcde | PREFIXED     
  User:123  | ALLOW      | WRITE            | TOPIC            | pksqlc-abcde                 | PREFIXED     
  User:123  | ALLOW      | WRITE            | TOPIC            | _confluent-ksql-pksqlc-abcde | PREFIXED     
  User:123  | ALLOW      | WRITE            | GROUP            | _confluent-ksql-pksqlc-abcde | PREFIXED     
  User:123  | ALLOW      | DELETE           | TOPIC            | pksqlc-abcde                 | PREFIXED     
  User:123  | ALLOW      | DELETE           | TOPIC            | _confluent-ksql-pksqlc-abcde | PREFIXED     
  User:123  | ALLOW      | DELETE           | GROUP            | _confluent-ksql-pksqlc-abcde | PREFIXED     
  User:123  | ALLOW      | DESCRIBE         | TOPIC            | *                            | LITERAL      
  User:123  | ALLOW      | DESCRIBE         | GROUP            | *                            | LITERAL      
  User:123  | ALLOW      | DESCRIBE_CONFIGS | TOPIC            | *                            | LITERAL      
  User:123  | ALLOW      | DESCRIBE_CONFIGS | GROUP            | *                            | LITERAL      
  User:123  | ALLOW      | DESCRIBE         | TRANSACTIONAL_ID | pksqlc-zxcvb                 | LITERAL      
  User:123  | ALLOW      | WRITE            | TRANSACTIONAL_ID | pksqlc-zxcvb                 | LITERAL      
=======
	ksqlClusterID         = "lksqlc-12345"
	physicalClusterID     = "pksqlc-zxcvb"
	outputTopicPrefix     = "pksqlc-abcde"
	keyString             = "key"
	keySecretString       = "secret"
	serviceAcctID         = int32(123)
	serviceAcctResourceID = "sa-12345"
	expectedACLs          = `  ServiceAccountId | Permission |    Operation     |     Resource     |             Name             |   Type    
+------------------+------------+------------------+------------------+------------------------------+----------+
  User:123         | ALLOW      | DESCRIBE         | CLUSTER          | kafka-cluster                | LITERAL   
  User:123         | ALLOW      | DESCRIBE_CONFIGS | CLUSTER          | kafka-cluster                | LITERAL   
  User:123         | ALLOW      | CREATE           | TOPIC            | pksqlc-abcde                 | PREFIXED  
  User:123         | ALLOW      | CREATE           | TOPIC            | _confluent-ksql-pksqlc-abcde | PREFIXED  
  User:123         | ALLOW      | CREATE           | GROUP            | _confluent-ksql-pksqlc-abcde | PREFIXED  
  User:123         | ALLOW      | DESCRIBE         | TOPIC            | pksqlc-abcde                 | PREFIXED  
  User:123         | ALLOW      | DESCRIBE         | TOPIC            | _confluent-ksql-pksqlc-abcde | PREFIXED  
  User:123         | ALLOW      | DESCRIBE         | GROUP            | _confluent-ksql-pksqlc-abcde | PREFIXED  
  User:123         | ALLOW      | ALTER            | TOPIC            | pksqlc-abcde                 | PREFIXED  
  User:123         | ALLOW      | ALTER            | TOPIC            | _confluent-ksql-pksqlc-abcde | PREFIXED  
  User:123         | ALLOW      | ALTER            | GROUP            | _confluent-ksql-pksqlc-abcde | PREFIXED  
  User:123         | ALLOW      | DESCRIBE_CONFIGS | TOPIC            | pksqlc-abcde                 | PREFIXED  
  User:123         | ALLOW      | DESCRIBE_CONFIGS | TOPIC            | _confluent-ksql-pksqlc-abcde | PREFIXED  
  User:123         | ALLOW      | DESCRIBE_CONFIGS | GROUP            | _confluent-ksql-pksqlc-abcde | PREFIXED  
  User:123         | ALLOW      | ALTER_CONFIGS    | TOPIC            | pksqlc-abcde                 | PREFIXED  
  User:123         | ALLOW      | ALTER_CONFIGS    | TOPIC            | _confluent-ksql-pksqlc-abcde | PREFIXED  
  User:123         | ALLOW      | ALTER_CONFIGS    | GROUP            | _confluent-ksql-pksqlc-abcde | PREFIXED  
  User:123         | ALLOW      | READ             | TOPIC            | pksqlc-abcde                 | PREFIXED  
  User:123         | ALLOW      | READ             | TOPIC            | _confluent-ksql-pksqlc-abcde | PREFIXED  
  User:123         | ALLOW      | READ             | GROUP            | _confluent-ksql-pksqlc-abcde | PREFIXED  
  User:123         | ALLOW      | WRITE            | TOPIC            | pksqlc-abcde                 | PREFIXED  
  User:123         | ALLOW      | WRITE            | TOPIC            | _confluent-ksql-pksqlc-abcde | PREFIXED  
  User:123         | ALLOW      | WRITE            | GROUP            | _confluent-ksql-pksqlc-abcde | PREFIXED  
  User:123         | ALLOW      | DELETE           | TOPIC            | pksqlc-abcde                 | PREFIXED  
  User:123         | ALLOW      | DELETE           | TOPIC            | _confluent-ksql-pksqlc-abcde | PREFIXED  
  User:123         | ALLOW      | DELETE           | GROUP            | _confluent-ksql-pksqlc-abcde | PREFIXED  
  User:123         | ALLOW      | DESCRIBE         | TOPIC            | *                            | LITERAL   
  User:123         | ALLOW      | DESCRIBE         | GROUP            | *                            | LITERAL   
  User:123         | ALLOW      | DESCRIBE_CONFIGS | TOPIC            | *                            | LITERAL   
  User:123         | ALLOW      | DESCRIBE_CONFIGS | GROUP            | *                            | LITERAL   
  User:123         | ALLOW      | DESCRIBE         | TRANSACTIONAL_ID | pksqlc-zxcvb                 | LITERAL   
  User:123         | ALLOW      | WRITE            | TRANSACTIONAL_ID | pksqlc-zxcvb                 | LITERAL   
>>>>>>> 015e1877
`
)

type KSQLTestSuite struct {
	suite.Suite
	conf            *v3.Config
	kafkaCluster    *schedv1.KafkaCluster
	ksqlCluster     *schedv1.KSQLCluster
	serviceAcct     *orgv1.User
	ksqlc           *mock.KSQL
	kafkac          *mock.Kafka
	userc           *mock.User
	analyticsClient analytics.Client
	analyticsOutput []segment.Message
}

func (suite *KSQLTestSuite) SetupSuite() {
	suite.conf = v3.AuthenticatedCloudConfigMock()
	suite.kafkaCluster = &schedv1.KafkaCluster{
		Id:   "lkc-123",
		Name: "kafka",
	}
	suite.serviceAcct = &orgv1.User{
		ServiceAccount: true,
		ServiceName:    "KSQL." + ksqlClusterID,
		Id:             serviceAcctID,
		ResourceId:     serviceAcctResourceID,
	}
}

func (suite *KSQLTestSuite) SetupTest() {
	suite.ksqlCluster = &schedv1.KSQLCluster{
		Id:                ksqlClusterID,
		KafkaClusterId:    suite.conf.Context().KafkaClusterContext.GetActiveKafkaClusterId(),
		PhysicalClusterId: physicalClusterID,
		OutputTopicPrefix: outputTopicPrefix,
		ServiceAccountId:  serviceAcctID,
	}
	suite.kafkac = &mock.Kafka{
		DescribeFunc: func(ctx context.Context, cluster *schedv1.KafkaCluster) (*schedv1.KafkaCluster, error) {
			return suite.kafkaCluster, nil
		},
		CreateACLsFunc: func(ctx context.Context, cluster *schedv1.KafkaCluster, binding []*schedv1.ACLBinding) error {
			return nil
		},
		ListFunc: func(ctx context.Context, cluster *schedv1.KafkaCluster) (clusters []*schedv1.KafkaCluster, e error) {
			return []*schedv1.KafkaCluster{suite.kafkaCluster}, nil
		},
	}
	suite.ksqlc = &mock.KSQL{
		DescribeFunc: func(arg0 context.Context, arg1 *schedv1.KSQLCluster) (*schedv1.KSQLCluster, error) {
			return suite.ksqlCluster, nil
		},
		CreateFunc: func(arg0 context.Context, arg1 *schedv1.KSQLClusterConfig) (*schedv1.KSQLCluster, error) {
			return suite.ksqlCluster, nil
		},
		ListFunc: func(arg0 context.Context, arg1 *schedv1.KSQLCluster) ([]*schedv1.KSQLCluster, error) {
			return []*schedv1.KSQLCluster{suite.ksqlCluster}, nil
		},
		DeleteFunc: func(arg0 context.Context, arg1 *schedv1.KSQLCluster) error {
			return nil
		},
	}
	suite.userc = &mock.User{
		GetServiceAccountsFunc: func(arg0 context.Context) (users []*orgv1.User, e error) {
			return []*orgv1.User{suite.serviceAcct}, nil
		},
	}
	suite.analyticsOutput = make([]segment.Message, 0)
	suite.analyticsClient = utils.NewTestAnalyticsClient(suite.conf, &suite.analyticsOutput)
}

func (suite *KSQLTestSuite) newCMD() *cobra.Command {
	client := &ccloud.Client{
		Kafka: suite.kafkac,
		User:  suite.userc,
		KSQL:  suite.ksqlc,
	}
	cmd := New("ccloud", cliMock.NewPreRunnerMock(client, nil, nil, suite.conf), &cliMock.ServerSideCompleter{}, suite.analyticsClient)
	cmd.PersistentFlags().CountP("verbose", "v", "Increase output verbosity")
	return cmd
}

func (suite *KSQLTestSuite) newClusterCMD() *clusterCommand {
	client := &ccloud.Client{
		Kafka: suite.kafkac,
		User:  suite.userc,
		KSQL:  suite.ksqlc,
	}
	cmd := NewClusterCommand(cliMock.NewPreRunnerMock(client, nil, nil, suite.conf), suite.analyticsClient)
	return cmd
}

func (suite *KSQLTestSuite) TestShouldConfigureACLs() {
	cmd := suite.newCMD()
	cmd.SetArgs([]string{"app", "configure-acls", ksqlClusterID})

	err := cmd.Execute()

	req := require.New(suite.T())
	req.Nil(err)
	req.Equal(1, len(suite.kafkac.CreateACLsCalls()))
	bindings := suite.kafkac.CreateACLsCalls()[0].Bindings
	buf := new(bytes.Buffer)
	req.NoError(acl.PrintACLs(cmd, bindings, buf))
	req.Equal(expectedACLs, buf.String())
}

func (suite *KSQLTestSuite) TestShouldNotConfigureAclsWhenUser() {
	cmd := suite.newCMD()
	suite.ksqlCluster.ServiceAccountId = 0
	cmd.SetArgs([]string{"app", "configure-acls", ksqlClusterID})

	err := cmd.Execute()

	req := require.New(suite.T())
	req.EqualError(err, fmt.Sprintf(errors.KsqlDBNoServiceAccount, ksqlClusterID))
	req.Equal(0, len(suite.kafkac.CreateACLsCalls()))
}

func (suite *KSQLTestSuite) TestShouldAlsoConfigureForPro() {
	cmd := suite.newCMD()
	cmd.SetArgs([]string{"app", "configure-acls", ksqlClusterID})
	suite.kafkac.DescribeFunc = func(ctx context.Context, cluster *schedv1.KafkaCluster) (cluster2 *schedv1.KafkaCluster, e error) {
		return &schedv1.KafkaCluster{Id: suite.conf.Context().KafkaClusterContext.GetActiveKafkaClusterId(), Enterprise: false}, nil
	}

	err := cmd.Execute()

	req := require.New(suite.T())
	req.Nil(err)
	req.Equal(1, len(suite.kafkac.CreateACLsCalls()))
	bindings := suite.kafkac.CreateACLsCalls()[0].Bindings
	buf := new(bytes.Buffer)
	req.NoError(acl.PrintACLs(cmd, bindings, buf))
	req.Equal(expectedACLs, buf.String())
}

func (suite *KSQLTestSuite) TestShouldNotConfigureOnDryRun() {
	cmd := suite.newCMD()
	cmd.SetArgs([]string{"app", "configure-acls", "--dry-run", ksqlClusterID})
	buf := new(bytes.Buffer)
	cmd.SetOut(buf)

	err := cmd.Execute()

	req := require.New(suite.T())
	req.Nil(err)
	req.False(suite.kafkac.CreateACLsCalled())
	req.Equal(expectedACLs, buf.String())
}

func (suite *KSQLTestSuite) TestCreateKSQL() {
	cmd := suite.newCMD()
	args := []string{"app", "create", ksqlClusterID, "--api-key", keyString,  "--api-secret", keySecretString}
	err := utils.ExecuteCommandWithAnalytics(cmd, args, suite.analyticsClient)
	req := require.New(suite.T())
	req.Nil(err)
	req.True(suite.ksqlc.CreateCalled())
	cfg := suite.ksqlc.CreateCalls()[0].Arg1
	req.Equal("", cfg.Image)
	req.Equal(uint32(4), cfg.TotalNumCsu)
	// TODO add back with analytics
	//test_utils.CheckTrackedResourceIDString(suite.analyticsOutput[0], ksqlClusterID, req)
}

func (suite *KSQLTestSuite) TestCreateKSQLWithApiKey() {
	cmd := suite.newCMD()
	args := []string{"app", "create", ksqlClusterID, "--api-key", keyString, "--api-secret", keySecretString}

	err := utils.ExecuteCommandWithAnalytics(cmd, args, suite.analyticsClient)
	req := require.New(suite.T())
	req.Nil(err)
	req.True(suite.ksqlc.CreateCalled())
	cfg := suite.ksqlc.CreateCalls()[0].Arg1
	req.Equal("", cfg.Image)
	req.Equal(uint32(4), cfg.TotalNumCsu)
	req.Equal(keyString, cfg.KafkaApiKey.Key)
	req.Equal(keySecretString, cfg.KafkaApiKey.Secret)
	// TODO add back with analytics
	//test_utils.CheckTrackedResourceIDString(suite.analyticsOutput[0], ksqlClusterID, req)
}

func (suite *KSQLTestSuite) TestCreateKSQLWithApiKeyMissingKey() {
	cmd := suite.newCMD()
	cmd.SetArgs([]string{"app", "create", ksqlClusterID, "--api-secret", keySecretString})

	err := cmd.Execute()
	req := require.New(suite.T())
	req.Error(err)
	req.False(suite.ksqlc.CreateCalled())
	req.Equal("required flag(s) \"api-key\" not set", err.Error())
}

func (suite *KSQLTestSuite) TestCreateKSQLWithApiKeyMissingSecret() {
	cmd := suite.newCMD()
	cmd.SetArgs([]string{"app", "create", ksqlClusterID, "--api-key", keyString})

	err := cmd.Execute()
	req := require.New(suite.T())
	req.Error(err)
	req.False(suite.ksqlc.CreateCalled())
	req.Equal("required flag(s) \"api-secret\" not set", err.Error())
}

func (suite *KSQLTestSuite) TestCreateKSQLWithApiKeyMissingKeyAndSecret() {
	cmd := suite.newCMD()
	cmd.SetArgs([]string{"app", "create", ksqlClusterID})

	err := cmd.Execute()
	req := require.New(suite.T())
	req.Error(err)
	req.False(suite.ksqlc.CreateCalled())
	req.Equal(`required flag(s) "api-key", "api-secret" not set`, err.Error())
}

func (suite *KSQLTestSuite) TestCreateKSQLWithImage() {
	cmd := suite.newCMD()
	args := []string{"app", "create", ksqlClusterID, "--api-key", keyString, "--api-secret", keySecretString, "--image", "foo"}

	err := utils.ExecuteCommandWithAnalytics(cmd, args, suite.analyticsClient)
	req := require.New(suite.T())
	req.Nil(err)
	cfg := suite.ksqlc.CreateCalls()[0].Arg1
	req.Equal("foo", cfg.Image)
}

func (suite *KSQLTestSuite) TestDescribeKSQL() {
	cmd := suite.newCMD()
	cmd.SetArgs([]string{"app", "describe", ksqlClusterID})

	err := cmd.Execute()
	req := require.New(suite.T())
	req.Nil(err)
	req.True(suite.ksqlc.DescribeCalled())
}

func (suite *KSQLTestSuite) TestListKSQL() {
	cmd := suite.newCMD()
	cmd.SetArgs([]string{"app", "list"})

	err := cmd.Execute()
	req := require.New(suite.T())
	req.Nil(err)
	req.True(suite.ksqlc.ListCalled())
}

func (suite *KSQLTestSuite) TestDeleteKSQL() {
	cmd := suite.newCMD()
	args := []string{"app", "delete", ksqlClusterID}

	err := utils.ExecuteCommandWithAnalytics(cmd, args, suite.analyticsClient)
	req := require.New(suite.T())
	req.Nil(err)
	req.True(suite.ksqlc.DeleteCalled())
	// TODO add back with analytics
	//test_utils.CheckTrackedResourceIDString(suite.analyticsOutput[0], ksqlClusterID, req)
}

func (suite *KSQLTestSuite) TestServerClusterFlagComplete() {
	flagName := "cluster"
	req := suite.Require()
	type fields struct {
		Command *clusterCommand
	}
	tests := []struct {
		name   string
		fields fields
		want   []prompt.Suggest
	}{
		{
			name: "suggest for flag",
			fields: fields{
				Command: suite.newClusterCMD(),
			},
			want: []prompt.Suggest{
				{
					Text:        suite.kafkaCluster.Id,
					Description: suite.kafkaCluster.Name,
				},
			},
		},
	}
	for _, tt := range tests {
		suite.Run(tt.name, func() {
			_ = tt.fields.Command.PersistentPreRunE(tt.fields.Command.Command, []string{})
			got := tt.fields.Command.ServerFlagComplete()[flagName]()
			fmt.Println(&got)
			req.Equal(tt.want, got)
		})
	}
}

func TestKsqlTestSuite(t *testing.T) {
	suite.Run(t, new(KSQLTestSuite))
}<|MERGE_RESOLUTION|>--- conflicted
+++ resolved
@@ -25,7 +25,6 @@
 )
 
 const (
-<<<<<<< HEAD
 	ksqlClusterID     = "lksqlc-12345"
 	physicalClusterID = "pksqlc-zxcvb"
 	outputTopicPrefix = "pksqlc-abcde"
@@ -66,49 +65,6 @@
   User:123  | ALLOW      | DESCRIBE_CONFIGS | GROUP            | *                            | LITERAL      
   User:123  | ALLOW      | DESCRIBE         | TRANSACTIONAL_ID | pksqlc-zxcvb                 | LITERAL      
   User:123  | ALLOW      | WRITE            | TRANSACTIONAL_ID | pksqlc-zxcvb                 | LITERAL      
-=======
-	ksqlClusterID         = "lksqlc-12345"
-	physicalClusterID     = "pksqlc-zxcvb"
-	outputTopicPrefix     = "pksqlc-abcde"
-	keyString             = "key"
-	keySecretString       = "secret"
-	serviceAcctID         = int32(123)
-	serviceAcctResourceID = "sa-12345"
-	expectedACLs          = `  ServiceAccountId | Permission |    Operation     |     Resource     |             Name             |   Type    
-+------------------+------------+------------------+------------------+------------------------------+----------+
-  User:123         | ALLOW      | DESCRIBE         | CLUSTER          | kafka-cluster                | LITERAL   
-  User:123         | ALLOW      | DESCRIBE_CONFIGS | CLUSTER          | kafka-cluster                | LITERAL   
-  User:123         | ALLOW      | CREATE           | TOPIC            | pksqlc-abcde                 | PREFIXED  
-  User:123         | ALLOW      | CREATE           | TOPIC            | _confluent-ksql-pksqlc-abcde | PREFIXED  
-  User:123         | ALLOW      | CREATE           | GROUP            | _confluent-ksql-pksqlc-abcde | PREFIXED  
-  User:123         | ALLOW      | DESCRIBE         | TOPIC            | pksqlc-abcde                 | PREFIXED  
-  User:123         | ALLOW      | DESCRIBE         | TOPIC            | _confluent-ksql-pksqlc-abcde | PREFIXED  
-  User:123         | ALLOW      | DESCRIBE         | GROUP            | _confluent-ksql-pksqlc-abcde | PREFIXED  
-  User:123         | ALLOW      | ALTER            | TOPIC            | pksqlc-abcde                 | PREFIXED  
-  User:123         | ALLOW      | ALTER            | TOPIC            | _confluent-ksql-pksqlc-abcde | PREFIXED  
-  User:123         | ALLOW      | ALTER            | GROUP            | _confluent-ksql-pksqlc-abcde | PREFIXED  
-  User:123         | ALLOW      | DESCRIBE_CONFIGS | TOPIC            | pksqlc-abcde                 | PREFIXED  
-  User:123         | ALLOW      | DESCRIBE_CONFIGS | TOPIC            | _confluent-ksql-pksqlc-abcde | PREFIXED  
-  User:123         | ALLOW      | DESCRIBE_CONFIGS | GROUP            | _confluent-ksql-pksqlc-abcde | PREFIXED  
-  User:123         | ALLOW      | ALTER_CONFIGS    | TOPIC            | pksqlc-abcde                 | PREFIXED  
-  User:123         | ALLOW      | ALTER_CONFIGS    | TOPIC            | _confluent-ksql-pksqlc-abcde | PREFIXED  
-  User:123         | ALLOW      | ALTER_CONFIGS    | GROUP            | _confluent-ksql-pksqlc-abcde | PREFIXED  
-  User:123         | ALLOW      | READ             | TOPIC            | pksqlc-abcde                 | PREFIXED  
-  User:123         | ALLOW      | READ             | TOPIC            | _confluent-ksql-pksqlc-abcde | PREFIXED  
-  User:123         | ALLOW      | READ             | GROUP            | _confluent-ksql-pksqlc-abcde | PREFIXED  
-  User:123         | ALLOW      | WRITE            | TOPIC            | pksqlc-abcde                 | PREFIXED  
-  User:123         | ALLOW      | WRITE            | TOPIC            | _confluent-ksql-pksqlc-abcde | PREFIXED  
-  User:123         | ALLOW      | WRITE            | GROUP            | _confluent-ksql-pksqlc-abcde | PREFIXED  
-  User:123         | ALLOW      | DELETE           | TOPIC            | pksqlc-abcde                 | PREFIXED  
-  User:123         | ALLOW      | DELETE           | TOPIC            | _confluent-ksql-pksqlc-abcde | PREFIXED  
-  User:123         | ALLOW      | DELETE           | GROUP            | _confluent-ksql-pksqlc-abcde | PREFIXED  
-  User:123         | ALLOW      | DESCRIBE         | TOPIC            | *                            | LITERAL   
-  User:123         | ALLOW      | DESCRIBE         | GROUP            | *                            | LITERAL   
-  User:123         | ALLOW      | DESCRIBE_CONFIGS | TOPIC            | *                            | LITERAL   
-  User:123         | ALLOW      | DESCRIBE_CONFIGS | GROUP            | *                            | LITERAL   
-  User:123         | ALLOW      | DESCRIBE         | TRANSACTIONAL_ID | pksqlc-zxcvb                 | LITERAL   
-  User:123         | ALLOW      | WRITE            | TRANSACTIONAL_ID | pksqlc-zxcvb                 | LITERAL   
->>>>>>> 015e1877
 `
 )
 
@@ -263,7 +219,7 @@
 
 func (suite *KSQLTestSuite) TestCreateKSQL() {
 	cmd := suite.newCMD()
-	args := []string{"app", "create", ksqlClusterID, "--api-key", keyString,  "--api-secret", keySecretString}
+	args := []string{"app", "create", ksqlClusterID, "--api-key", keyString, "--api-secret", keySecretString}
 	err := utils.ExecuteCommandWithAnalytics(cmd, args, suite.analyticsClient)
 	req := require.New(suite.T())
 	req.Nil(err)
