package ksql

import (
	"context"
	"fmt"
	"net/http"
	"testing"

	orgv1 "github.com/confluentinc/cc-structs/kafka/org/v1"
	schedv1 "github.com/confluentinc/cc-structs/kafka/scheduler/v1"
	"github.com/confluentinc/ccloud-sdk-go-v1"
	"github.com/confluentinc/ccloud-sdk-go-v1/mock"
	ksqlmock "github.com/confluentinc/ccloud-sdk-go-v2/ksql/mock"
	ksqlv2 "github.com/confluentinc/ccloud-sdk-go-v2/ksql/v2"
	"github.com/spf13/cobra"
	"github.com/stretchr/testify/require"
	"github.com/stretchr/testify/suite"

	"github.com/confluentinc/cli/internal/pkg/ccloudv2"
	pcmd "github.com/confluentinc/cli/internal/pkg/cmd"
	v1 "github.com/confluentinc/cli/internal/pkg/config/v1"
	"github.com/confluentinc/cli/internal/pkg/errors"
	climock "github.com/confluentinc/cli/mock"
)

const (
	ksqlClusterID         = "lksqlc-12345"
	outputTopicPrefix     = "pksqlc-abcde"
	serviceAcctID         = int32(123)
	serviceAcctResourceID = "sa-12345"
)

type KSQLTestSuite struct {
	suite.Suite
	conf         *v1.Config
	kafkaCluster *schedv1.KafkaCluster
	ksqlCluster  *ksqlv2.KsqldbcmV2Cluster
	serviceAcct  *orgv1.User
	ksqlc        *ksqlmock.ClustersKsqldbcmV2Api
	kafkac       *mock.Kafka
	userc        *mock.User
	client       *ccloud.Client
	v2Client     *ccloudv2.Client
}

func (suite *KSQLTestSuite) SetupSuite() {
	suite.conf = v1.AuthenticatedCloudConfigMock()
	suite.kafkaCluster = &schedv1.KafkaCluster{
		Id:   "lkc-123",
		Name: "kafka",
	}
	suite.serviceAcct = &orgv1.User{
		ServiceAccount: true,
		ServiceName:    "KSQL." + ksqlClusterID,
		Id:             serviceAcctID,
		ResourceId:     serviceAcctResourceID,
	}
}

func (suite *KSQLTestSuite) SetupTest() {
	ksqlClusterId := ksqlClusterID
	outputTopicPrefix := "pksqlc-abcde"
	useDetailedProcessingLog := true
	suite.ksqlCluster = &ksqlv2.KsqldbcmV2Cluster{
		Id: &ksqlClusterId,
		Spec: &ksqlv2.KsqldbcmV2ClusterSpec{
			KafkaCluster: &ksqlv2.ObjectReference{
				Id: suite.conf.Context().KafkaClusterContext.GetActiveKafkaClusterId(),
			},
			CredentialIdentity: &ksqlv2.ObjectReference{
				Id: serviceAcctResourceID,
			},
			UseDetailedProcessingLog: &useDetailedProcessingLog,
		},
		Status: &ksqlv2.KsqldbcmV2ClusterStatus{
			TopicPrefix: &outputTopicPrefix,
		},
	}
	suite.kafkac = &mock.Kafka{
		DescribeFunc: func(ctx context.Context, cluster *schedv1.KafkaCluster) (*schedv1.KafkaCluster, error) {
			return suite.kafkaCluster, nil
		},
		CreateACLsFunc: func(ctx context.Context, cluster *schedv1.KafkaCluster, binding []*schedv1.ACLBinding) error {
			return nil
		},
		ListFunc: func(ctx context.Context, cluster *schedv1.KafkaCluster) (clusters []*schedv1.KafkaCluster, e error) {
			return []*schedv1.KafkaCluster{suite.kafkaCluster}, nil
		},
	}

	suite.ksqlc = &ksqlmock.ClustersKsqldbcmV2Api{
		GetKsqldbcmV2ClusterFunc: func(_ context.Context, _ string) ksqlv2.ApiGetKsqldbcmV2ClusterRequest {
			return ksqlv2.ApiGetKsqldbcmV2ClusterRequest{
				ApiService: suite.ksqlc,
			}
		},
		CreateKsqldbcmV2ClusterFunc: func(_ context.Context) ksqlv2.ApiCreateKsqldbcmV2ClusterRequest {
			return ksqlv2.ApiCreateKsqldbcmV2ClusterRequest{
				ApiService: suite.ksqlc,
			}
		},
		ListKsqldbcmV2ClustersFunc: func(_ context.Context) ksqlv2.ApiListKsqldbcmV2ClustersRequest {
			return ksqlv2.ApiListKsqldbcmV2ClustersRequest{
				ApiService: suite.ksqlc,
			}
		},
		DeleteKsqldbcmV2ClusterFunc: func(_ context.Context, _ string) ksqlv2.ApiDeleteKsqldbcmV2ClusterRequest {
			return ksqlv2.ApiDeleteKsqldbcmV2ClusterRequest{
				ApiService: suite.ksqlc,
			}
		},
		GetKsqldbcmV2ClusterExecuteFunc: func(_ ksqlv2.ApiGetKsqldbcmV2ClusterRequest) (ksqlv2.KsqldbcmV2Cluster, *http.Response, error) {
			return *suite.ksqlCluster, nil, nil
		},
		CreateKsqldbcmV2ClusterExecuteFunc: func(_ ksqlv2.ApiCreateKsqldbcmV2ClusterRequest) (ksqlv2.KsqldbcmV2Cluster, *http.Response, error) {
			return *suite.ksqlCluster, nil, nil
		},
		ListKsqldbcmV2ClustersExecuteFunc: func(_ ksqlv2.ApiListKsqldbcmV2ClustersRequest) (ksqlv2.KsqldbcmV2ClusterList, *http.Response, error) {
			return ksqlv2.KsqldbcmV2ClusterList{
				Data: []ksqlv2.KsqldbcmV2Cluster{*suite.ksqlCluster}}, nil, nil
		},
		DeleteKsqldbcmV2ClusterExecuteFunc: func(_ ksqlv2.ApiDeleteKsqldbcmV2ClusterRequest) (*http.Response, error) {
			return nil, nil
		},
	}
	suite.userc = &mock.User{
		GetServiceAccountsFunc: func(arg0 context.Context) (users []*orgv1.User, e error) {
			return []*orgv1.User{suite.serviceAcct}, nil
		},
	}
	suite.client = &ccloud.Client{
		Kafka: suite.kafkac,
		User:  suite.userc,
	}
	suite.v2Client = &ccloudv2.Client{
		KsqlClient: &ksqlv2.APIClient{
			ClustersKsqldbcmV2Api: suite.ksqlc,
		},
	}
}

func (suite *KSQLTestSuite) newCMD() *cobra.Command {
	kafkaRestProvider := pcmd.KafkaRESTProvider(func() (*pcmd.KafkaREST, error) {
		return nil, nil
	})
	cmd := New(v1.AuthenticatedCloudConfigMock(), climock.NewPreRunnerMock(suite.client, suite.v2Client, nil, &kafkaRestProvider, suite.conf))
	cmd.PersistentFlags().CountP("verbose", "v", "Increase output verbosity")
	return cmd
}

func (suite *KSQLTestSuite) TestShouldNotConfigureAclsWhenUser() {
	cmd := suite.newCMD()
	suite.ksqlCluster.Spec.CredentialIdentity.Id = "u-123"
	cmd.SetArgs([]string{"cluster", "configure-acls", ksqlClusterID})

	err := cmd.Execute()

	req := require.New(suite.T())
	req.EqualError(err, fmt.Sprintf(errors.KsqlDBNoServiceAccountErrorMsg, ksqlClusterID))
	req.Equal(0, len(suite.kafkac.CreateACLsCalls()))
}

func (suite *KSQLTestSuite) TestDescribeKSQL() {
	cmd := suite.newCMD()
	cmd.SetArgs([]string{"cluster", "describe", ksqlClusterID})

	err := cmd.Execute()
	req := require.New(suite.T())
	req.Nil(err)
	req.True(suite.ksqlc.GetKsqldbcmV2ClusterCalled())
	req.True(suite.ksqlc.GetKsqldbcmV2ClusterExecuteCalled())
	req.Equal(ksqlClusterID, suite.ksqlc.GetKsqldbcmV2ClusterCalls()[0].Id)
}

func (suite *KSQLTestSuite) TestListKSQL() {
	cmd := suite.newCMD()
	cmd.SetArgs([]string{"cluster", "list"})

	err := cmd.Execute()
	req := require.New(suite.T())
	req.Nil(err)
	req.True(suite.ksqlc.ListKsqldbcmV2ClustersCalled())
	req.True(suite.ksqlc.ListKsqldbcmV2ClustersExecuteCalled())
}

func (suite *KSQLTestSuite) TestDeleteKSQL() {
	cmd := suite.newCMD()
	cmd.SetArgs([]string{"cluster", "delete", ksqlClusterID})
	err := cmd.Execute()
	req := require.New(suite.T())
	req.Nil(err)
<<<<<<< HEAD
	req.True(suite.ksqlc.ListCalled())
}

func (suite *KSQLTestSuite) TestDeleteKSQLApp() {
	suite.testDeleteKSQL(true)
}

func (suite *KSQLTestSuite) TestDeleteKSQLCluster() {
	suite.testDeleteKSQL(false)
}

func (suite *KSQLTestSuite) testDeleteKSQL(isApp bool) {
	commandName := getCommandName(isApp)
	cmd := suite.newCMD()
	cmd.SetArgs([]string{commandName, "delete", ksqlClusterID, "--force"})
	err := cmd.Execute()
	req := require.New(suite.T())
	req.Nil(err)
	req.True(suite.ksqlc.DeleteCalled())
}

func getCommandName(isApp bool) string {
	if isApp {
		return "app"
	} else {
		return "cluster"
	}
=======
	req.True(suite.ksqlc.DeleteKsqldbcmV2ClusterCalled())
	req.True(suite.ksqlc.DeleteKsqldbcmV2ClusterExecuteCalled())
	req.Equal(ksqlClusterID, suite.ksqlc.DeleteKsqldbcmV2ClusterCalls()[0].Id)
>>>>>>> 5f2addc4
}

func TestKsqlTestSuite(t *testing.T) {
	suite.Run(t, new(KSQLTestSuite))
}<|MERGE_RESOLUTION|>--- conflicted
+++ resolved
@@ -185,43 +185,13 @@
 
 func (suite *KSQLTestSuite) TestDeleteKSQL() {
 	cmd := suite.newCMD()
-	cmd.SetArgs([]string{"cluster", "delete", ksqlClusterID})
+	cmd.SetArgs([]string{"cluster", "delete", ksqlClusterID, "--force"})
 	err := cmd.Execute()
 	req := require.New(suite.T())
 	req.Nil(err)
-<<<<<<< HEAD
-	req.True(suite.ksqlc.ListCalled())
-}
-
-func (suite *KSQLTestSuite) TestDeleteKSQLApp() {
-	suite.testDeleteKSQL(true)
-}
-
-func (suite *KSQLTestSuite) TestDeleteKSQLCluster() {
-	suite.testDeleteKSQL(false)
-}
-
-func (suite *KSQLTestSuite) testDeleteKSQL(isApp bool) {
-	commandName := getCommandName(isApp)
-	cmd := suite.newCMD()
-	cmd.SetArgs([]string{commandName, "delete", ksqlClusterID, "--force"})
-	err := cmd.Execute()
-	req := require.New(suite.T())
-	req.Nil(err)
-	req.True(suite.ksqlc.DeleteCalled())
-}
-
-func getCommandName(isApp bool) string {
-	if isApp {
-		return "app"
-	} else {
-		return "cluster"
-	}
-=======
 	req.True(suite.ksqlc.DeleteKsqldbcmV2ClusterCalled())
 	req.True(suite.ksqlc.DeleteKsqldbcmV2ClusterExecuteCalled())
 	req.Equal(ksqlClusterID, suite.ksqlc.DeleteKsqldbcmV2ClusterCalls()[0].Id)
->>>>>>> 5f2addc4
 }
 
 func TestKsqlTestSuite(t *testing.T) {
