package ksql

import (
	"bytes"
	"context"
	"testing"

	"github.com/confluentinc/ccloud-sdk-go"
	"github.com/spf13/cobra"
	"github.com/stretchr/testify/require"
	"github.com/stretchr/testify/suite"

	"github.com/confluentinc/ccloud-sdk-go/mock"
	kafkav1 "github.com/confluentinc/ccloudapis/kafka/v1"
	v1 "github.com/confluentinc/ccloudapis/ksql/v1"
	orgv1 "github.com/confluentinc/ccloudapis/org/v1"

	"github.com/confluentinc/cli/internal/pkg/acl"
	"github.com/confluentinc/cli/internal/pkg/config"
	cliMock "github.com/confluentinc/cli/mock"
)

const (
	ksqlClusterID     = "lksqlc-12345"
	physicalClusterID = "pksqlc-zxcvb"
	outputTopicPrefix = "pksqlc-abcde"
	serviceAcctID     = int32(123)
	expectedACLs      = `  ServiceAccountId | Permission |    Operation     |     Resource     |             Name             |   Type    
+------------------+------------+------------------+------------------+------------------------------+----------+
  User:123         | ALLOW      | DESCRIBE         | CLUSTER          | kafka-cluster                | LITERAL   
  User:123         | ALLOW      | DESCRIBE_CONFIGS | CLUSTER          | kafka-cluster                | LITERAL   
  User:123         | ALLOW      | CREATE           | TOPIC            | pksqlc-abcde                 | PREFIXED  
  User:123         | ALLOW      | CREATE           | TOPIC            | _confluent-ksql-pksqlc-abcde | PREFIXED  
  User:123         | ALLOW      | CREATE           | GROUP            | _confluent-ksql-pksqlc-abcde | PREFIXED  
  User:123         | ALLOW      | DESCRIBE         | TOPIC            | pksqlc-abcde                 | PREFIXED  
  User:123         | ALLOW      | DESCRIBE         | TOPIC            | _confluent-ksql-pksqlc-abcde | PREFIXED  
  User:123         | ALLOW      | DESCRIBE         | GROUP            | _confluent-ksql-pksqlc-abcde | PREFIXED  
  User:123         | ALLOW      | ALTER            | TOPIC            | pksqlc-abcde                 | PREFIXED  
  User:123         | ALLOW      | ALTER            | TOPIC            | _confluent-ksql-pksqlc-abcde | PREFIXED  
  User:123         | ALLOW      | ALTER            | GROUP            | _confluent-ksql-pksqlc-abcde | PREFIXED  
  User:123         | ALLOW      | DESCRIBE_CONFIGS | TOPIC            | pksqlc-abcde                 | PREFIXED  
  User:123         | ALLOW      | DESCRIBE_CONFIGS | TOPIC            | _confluent-ksql-pksqlc-abcde | PREFIXED  
  User:123         | ALLOW      | DESCRIBE_CONFIGS | GROUP            | _confluent-ksql-pksqlc-abcde | PREFIXED  
  User:123         | ALLOW      | ALTER_CONFIGS    | TOPIC            | pksqlc-abcde                 | PREFIXED  
  User:123         | ALLOW      | ALTER_CONFIGS    | TOPIC            | _confluent-ksql-pksqlc-abcde | PREFIXED  
  User:123         | ALLOW      | ALTER_CONFIGS    | GROUP            | _confluent-ksql-pksqlc-abcde | PREFIXED  
  User:123         | ALLOW      | READ             | TOPIC            | pksqlc-abcde                 | PREFIXED  
  User:123         | ALLOW      | READ             | TOPIC            | _confluent-ksql-pksqlc-abcde | PREFIXED  
  User:123         | ALLOW      | READ             | GROUP            | _confluent-ksql-pksqlc-abcde | PREFIXED  
  User:123         | ALLOW      | WRITE            | TOPIC            | pksqlc-abcde                 | PREFIXED  
  User:123         | ALLOW      | WRITE            | TOPIC            | _confluent-ksql-pksqlc-abcde | PREFIXED  
  User:123         | ALLOW      | WRITE            | GROUP            | _confluent-ksql-pksqlc-abcde | PREFIXED  
  User:123         | ALLOW      | DELETE           | TOPIC            | pksqlc-abcde                 | PREFIXED  
  User:123         | ALLOW      | DELETE           | TOPIC            | _confluent-ksql-pksqlc-abcde | PREFIXED  
  User:123         | ALLOW      | DELETE           | GROUP            | _confluent-ksql-pksqlc-abcde | PREFIXED  
  User:123         | ALLOW      | DESCRIBE         | TOPIC            | *                            | LITERAL   
  User:123         | ALLOW      | DESCRIBE         | GROUP            | *                            | LITERAL   
  User:123         | ALLOW      | DESCRIBE_CONFIGS | TOPIC            | *                            | LITERAL   
  User:123         | ALLOW      | DESCRIBE_CONFIGS | GROUP            | *                            | LITERAL   
  User:123         | ALLOW      | DESCRIBE         | TRANSACTIONAL_ID | pksqlc-zxcvb                 | LITERAL   
  User:123         | ALLOW      | WRITE            | TRANSACTIONAL_ID | pksqlc-zxcvb                 | LITERAL   
`
)

type KSQLTestSuite struct {
	suite.Suite
	conf         *config.Config
	kafkaCluster *kafkav1.KafkaCluster
	ksqlCluster  *v1.KSQLCluster
	serviceAcct  *orgv1.User
	ksqlc        *mock.MockKSQL
	kafkac       *mock.Kafka
	userc        *mock.User
}

func (suite *KSQLTestSuite) SetupSuite() {
	suite.conf = config.AuthenticatedConfigMock()
	suite.ksqlCluster = &v1.KSQLCluster{
		Id:                ksqlClusterID,
<<<<<<< HEAD
		KafkaClusterId:    suite.conf.Context().Kafka,
=======
		KafkaClusterId:    kafkaClusterID,
		PhysicalClusterId: physicalClusterID,
>>>>>>> 175e4b6e
		OutputTopicPrefix: outputTopicPrefix,
	}
	suite.serviceAcct = &orgv1.User{
		ServiceAccount: true,
		ServiceName:    "KSQL." + ksqlClusterID,
		Id:             serviceAcctID,
	}
}

func (suite *KSQLTestSuite) SetupTest() {
	suite.kafkac = &mock.Kafka{
		DescribeFunc: func(ctx context.Context, cluster *kafkav1.KafkaCluster) (*kafkav1.KafkaCluster, error) {
			return suite.kafkaCluster, nil
		},
		CreateACLFunc: func(ctx context.Context, cluster *kafkav1.KafkaCluster, binding []*kafkav1.ACLBinding) error {
			return nil
		},
	}
	suite.ksqlc = &mock.MockKSQL{
		DescribeFunc: func(arg0 context.Context, arg1 *v1.KSQLCluster) (*v1.KSQLCluster, error) {
			return suite.ksqlCluster, nil
		},
		CreateFunc: func(arg0 context.Context, arg1 *v1.KSQLClusterConfig) (*v1.KSQLCluster, error) {
			return suite.ksqlCluster, nil
		},
		ListFunc: func(arg0 context.Context, arg1 *v1.KSQLCluster) ([]*v1.KSQLCluster, error) {
			return []*v1.KSQLCluster{suite.ksqlCluster}, nil
		},
		DeleteFunc: func(arg0 context.Context, arg1 *v1.KSQLCluster) error {
			return nil
		},
	}
	suite.userc = &mock.User{
		GetServiceAccountsFunc: func(arg0 context.Context) (users []*orgv1.User, e error) {
			return []*orgv1.User{suite.serviceAcct}, nil
		},
	}
}

func (suite *KSQLTestSuite) newCMD() *cobra.Command {
	client := &ccloud.Client{
		Kafka: suite.kafkac,
		User:  suite.userc,
		KSQL:  suite.ksqlc,
	}
	cmd := New(cliMock.NewPreRunnerMock(client, nil), suite.conf)
	cmd.PersistentFlags().CountP("verbose", "v", "Increase output verbosity")
	return cmd
}

func (suite *KSQLTestSuite) TestShouldConfigureACLs() {
	cmd := suite.newCMD()
	cmd.SetArgs(append([]string{"app", "configure-acls", ksqlClusterID}))

	err := cmd.Execute()

	req := require.New(suite.T())
	req.Nil(err)
	req.Equal(1, len(suite.kafkac.CreateACLCalls()))
	bindings := suite.kafkac.CreateACLCalls()[0].Binding
	buf := new(bytes.Buffer)
	acl.PrintAcls(bindings, buf)
	req.Equal(expectedACLs, buf.String())
}

func (suite *KSQLTestSuite) TestShouldAlsoConfigureForPro() {
	cmd := suite.newCMD()
	cmd.SetArgs(append([]string{"app", "configure-acls", ksqlClusterID}))
	suite.kafkac.DescribeFunc = func(ctx context.Context, cluster *kafkav1.KafkaCluster) (cluster2 *kafkav1.KafkaCluster, e error) {
		return &kafkav1.KafkaCluster{Id: suite.conf.Context().Kafka, Enterprise: false}, nil
	}

	err := cmd.Execute()

	req := require.New(suite.T())
	req.Nil(err)
	req.Equal(1, len(suite.kafkac.CreateACLCalls()))
	bindings := suite.kafkac.CreateACLCalls()[0].Binding
	buf := new(bytes.Buffer)
	acl.PrintAcls(bindings, buf)
	req.Equal(expectedACLs, buf.String())
}

func (suite *KSQLTestSuite) TestShouldNotConfigureOnDryRun() {
	cmd := suite.newCMD()
	cmd.SetArgs(append([]string{"app", "configure-acls", "--dry-run", ksqlClusterID}))
	buf := new(bytes.Buffer)
	cmd.SetOut(buf)

	err := cmd.Execute()

	req := require.New(suite.T())
	req.Nil(err)
	req.False(suite.kafkac.CreateACLCalled())
	req.Equal(expectedACLs, buf.String())
}

func (suite *KSQLTestSuite) TestCreateKSQL() {
	cmd := suite.newCMD()
	cmd.SetArgs(append([]string{"app", "create", ksqlClusterID, "--storage", "5"}))

	err := cmd.Execute()
	req := require.New(suite.T())
	req.Nil(err)
	req.True(suite.ksqlc.CreateCalled())
}

func (suite *KSQLTestSuite) TestDescribeKSQL() {
	cmd := suite.newCMD()
	cmd.SetArgs(append([]string{"app", "describe", ksqlClusterID}))

	err := cmd.Execute()
	req := require.New(suite.T())
	req.Nil(err)
	req.True(suite.ksqlc.DescribeCalled())
}

func (suite *KSQLTestSuite) TestListKSQL() {
	cmd := suite.newCMD()
	cmd.SetArgs(append([]string{"app", "list"}))

	err := cmd.Execute()
	req := require.New(suite.T())
	req.Nil(err)
	req.True(suite.ksqlc.ListCalled())
}

func (suite *KSQLTestSuite) TestDeleteKSQL() {
	cmd := suite.newCMD()
	cmd.SetArgs(append([]string{"app", "delete", ksqlClusterID}))

	err := cmd.Execute()
	req := require.New(suite.T())
	req.Nil(err)
	req.True(suite.ksqlc.DeleteCalled())
}

func TestKsqlTestSuite(t *testing.T) {
	suite.Run(t, new(KSQLTestSuite))
}<|MERGE_RESOLUTION|>--- conflicted
+++ resolved
@@ -77,12 +77,8 @@
 	suite.conf = config.AuthenticatedConfigMock()
 	suite.ksqlCluster = &v1.KSQLCluster{
 		Id:                ksqlClusterID,
-<<<<<<< HEAD
 		KafkaClusterId:    suite.conf.Context().Kafka,
-=======
-		KafkaClusterId:    kafkaClusterID,
 		PhysicalClusterId: physicalClusterID,
->>>>>>> 175e4b6e
 		OutputTopicPrefix: outputTopicPrefix,
 	}
 	suite.serviceAcct = &orgv1.User{
