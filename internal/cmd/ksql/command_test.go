package ksql

import (
	"bytes"
	"context"
	"fmt"
	"testing"

	orgv1 "github.com/confluentinc/cc-structs/kafka/org/v1"
	schedv1 "github.com/confluentinc/cc-structs/kafka/scheduler/v1"
	"github.com/confluentinc/ccloud-sdk-go-v1"
	"github.com/confluentinc/ccloud-sdk-go-v1/mock"
	"github.com/spf13/cobra"
	"github.com/stretchr/testify/require"
	"github.com/stretchr/testify/suite"

	"github.com/confluentinc/cli/internal/pkg/acl"
	v1 "github.com/confluentinc/cli/internal/pkg/config/v1"
	"github.com/confluentinc/cli/internal/pkg/errors"
	cliMock "github.com/confluentinc/cli/mock"
)

const (
	ksqlClusterID         = "lksqlc-12345"
	physicalClusterID     = "pksqlc-zxcvb"
	outputTopicPrefix     = "pksqlc-abcde"
	keyString             = "key"
	keySecretString       = "secret"
	serviceAcctID         = int32(123)
	serviceAcctResourceID = "sa-12345"
	expectedACLs          = `  Principal | Permission |    Operation     |   ResourceType   |         ResourceName         | PatternType  
------------+------------+------------------+------------------+------------------------------+--------------
  User:123  | ALLOW      | DESCRIBE         | CLUSTER          | kafka-cluster                | LITERAL      
  User:123  | ALLOW      | DESCRIBE_CONFIGS | CLUSTER          | kafka-cluster                | LITERAL      
  User:123  | ALLOW      | CREATE           | TOPIC            | pksqlc-abcde                 | PREFIXED     
  User:123  | ALLOW      | CREATE           | TOPIC            | _confluent-ksql-pksqlc-abcde | PREFIXED     
  User:123  | ALLOW      | CREATE           | GROUP            | _confluent-ksql-pksqlc-abcde | PREFIXED     
  User:123  | ALLOW      | DESCRIBE         | TOPIC            | pksqlc-abcde                 | PREFIXED     
  User:123  | ALLOW      | DESCRIBE         | TOPIC            | _confluent-ksql-pksqlc-abcde | PREFIXED     
  User:123  | ALLOW      | DESCRIBE         | GROUP            | _confluent-ksql-pksqlc-abcde | PREFIXED     
  User:123  | ALLOW      | ALTER            | TOPIC            | pksqlc-abcde                 | PREFIXED     
  User:123  | ALLOW      | ALTER            | TOPIC            | _confluent-ksql-pksqlc-abcde | PREFIXED     
  User:123  | ALLOW      | ALTER            | GROUP            | _confluent-ksql-pksqlc-abcde | PREFIXED     
  User:123  | ALLOW      | DESCRIBE_CONFIGS | TOPIC            | pksqlc-abcde                 | PREFIXED     
  User:123  | ALLOW      | DESCRIBE_CONFIGS | TOPIC            | _confluent-ksql-pksqlc-abcde | PREFIXED     
  User:123  | ALLOW      | DESCRIBE_CONFIGS | GROUP            | _confluent-ksql-pksqlc-abcde | PREFIXED     
  User:123  | ALLOW      | ALTER_CONFIGS    | TOPIC            | pksqlc-abcde                 | PREFIXED     
  User:123  | ALLOW      | ALTER_CONFIGS    | TOPIC            | _confluent-ksql-pksqlc-abcde | PREFIXED     
  User:123  | ALLOW      | ALTER_CONFIGS    | GROUP            | _confluent-ksql-pksqlc-abcde | PREFIXED     
  User:123  | ALLOW      | READ             | TOPIC            | pksqlc-abcde                 | PREFIXED     
  User:123  | ALLOW      | READ             | TOPIC            | _confluent-ksql-pksqlc-abcde | PREFIXED     
  User:123  | ALLOW      | READ             | GROUP            | _confluent-ksql-pksqlc-abcde | PREFIXED     
  User:123  | ALLOW      | WRITE            | TOPIC            | pksqlc-abcde                 | PREFIXED     
  User:123  | ALLOW      | WRITE            | TOPIC            | _confluent-ksql-pksqlc-abcde | PREFIXED     
  User:123  | ALLOW      | WRITE            | GROUP            | _confluent-ksql-pksqlc-abcde | PREFIXED     
  User:123  | ALLOW      | DELETE           | TOPIC            | pksqlc-abcde                 | PREFIXED     
  User:123  | ALLOW      | DELETE           | TOPIC            | _confluent-ksql-pksqlc-abcde | PREFIXED     
  User:123  | ALLOW      | DELETE           | GROUP            | _confluent-ksql-pksqlc-abcde | PREFIXED     
  User:123  | ALLOW      | DESCRIBE         | TOPIC            | *                            | LITERAL      
  User:123  | ALLOW      | DESCRIBE         | GROUP            | *                            | LITERAL      
  User:123  | ALLOW      | DESCRIBE_CONFIGS | TOPIC            | *                            | LITERAL      
  User:123  | ALLOW      | DESCRIBE_CONFIGS | GROUP            | *                            | LITERAL      
  User:123  | ALLOW      | DESCRIBE         | TRANSACTIONAL_ID | pksqlc-zxcvb                 | LITERAL      
  User:123  | ALLOW      | WRITE            | TRANSACTIONAL_ID | pksqlc-zxcvb                 | LITERAL      
`
)

type KSQLTestSuite struct {
	suite.Suite
	conf         *v1.Config
	kafkaCluster *schedv1.KafkaCluster
	ksqlCluster  *schedv1.KSQLCluster
	serviceAcct  *orgv1.User
	ksqlc        *mock.KSQL
	kafkac       *mock.Kafka
	userc        *mock.User
}

func (suite *KSQLTestSuite) SetupSuite() {
	suite.conf = v1.AuthenticatedCloudConfigMock()
	suite.kafkaCluster = &schedv1.KafkaCluster{
		Id:   "lkc-123",
		Name: "kafka",
	}
	suite.serviceAcct = &orgv1.User{
		ServiceAccount: true,
		ServiceName:    "KSQL." + ksqlClusterID,
		Id:             serviceAcctID,
		ResourceId:     serviceAcctResourceID,
	}
}

func (suite *KSQLTestSuite) SetupTest() {
	suite.ksqlCluster = &schedv1.KSQLCluster{
		Id:                ksqlClusterID,
		KafkaClusterId:    suite.conf.Context().KafkaClusterContext.GetActiveKafkaClusterId(),
		PhysicalClusterId: physicalClusterID,
		OutputTopicPrefix: outputTopicPrefix,
		ServiceAccountId:  serviceAcctID,
	}
	suite.kafkac = &mock.Kafka{
		DescribeFunc: func(ctx context.Context, cluster *schedv1.KafkaCluster) (*schedv1.KafkaCluster, error) {
			return suite.kafkaCluster, nil
		},
		CreateACLsFunc: func(ctx context.Context, cluster *schedv1.KafkaCluster, binding []*schedv1.ACLBinding) error {
			return nil
		},
		ListFunc: func(ctx context.Context, cluster *schedv1.KafkaCluster) (clusters []*schedv1.KafkaCluster, e error) {
			return []*schedv1.KafkaCluster{suite.kafkaCluster}, nil
		},
	}
	suite.ksqlc = &mock.KSQL{
		DescribeFunc: func(arg0 context.Context, arg1 *schedv1.KSQLCluster) (*schedv1.KSQLCluster, error) {
			return suite.ksqlCluster, nil
		},
		CreateFunc: func(arg0 context.Context, arg1 *schedv1.KSQLClusterConfig) (*schedv1.KSQLCluster, error) {
			return suite.ksqlCluster, nil
		},
		ListFunc: func(arg0 context.Context, arg1 *schedv1.KSQLCluster) ([]*schedv1.KSQLCluster, error) {
			return []*schedv1.KSQLCluster{suite.ksqlCluster}, nil
		},
		DeleteFunc: func(arg0 context.Context, arg1 *schedv1.KSQLCluster) error {
			return nil
		},
	}
	suite.userc = &mock.User{
		GetServiceAccountsFunc: func(arg0 context.Context) (users []*orgv1.User, e error) {
			return []*orgv1.User{suite.serviceAcct}, nil
		},
	}
}

func (suite *KSQLTestSuite) newCMD() *cobra.Command {
	client := &ccloud.Client{
		Kafka: suite.kafkac,
		User:  suite.userc,
		KSQL:  suite.ksqlc,
	}
<<<<<<< HEAD
	cmd := New(cliMock.NewPreRunnerMock(client, nil, nil, nil, suite.conf), suite.analyticsClient)
=======
	cmd := New(v1.AuthenticatedCloudConfigMock(), cliMock.NewPreRunnerMock(client, nil, nil, suite.conf))
>>>>>>> 810ec8bb
	cmd.PersistentFlags().CountP("verbose", "v", "Increase output verbosity")
	return cmd
}

func (suite *KSQLTestSuite) TestAppShouldConfigureACLs() {
	suite.testShouldConfigureACLs(true)
}

func (suite *KSQLTestSuite) TestClusterShouldConfigureACLs() {
	suite.testShouldConfigureACLs(false)
}

func (suite *KSQLTestSuite) testShouldConfigureACLs(isApp bool) {
	commandName := getCommandName(isApp)

	cmd := suite.newCMD()
	cmd.SetArgs([]string{commandName, "configure-acls", ksqlClusterID})

	err := cmd.Execute()

	req := require.New(suite.T())
	req.Nil(err)
	req.Equal(1, len(suite.kafkac.CreateACLsCalls()))
	bindings := suite.kafkac.CreateACLsCalls()[0].Bindings
	buf := new(bytes.Buffer)
	req.NoError(acl.PrintACLs(cmd, bindings, buf))
	req.Equal(expectedACLs, buf.String())
}

func (suite *KSQLTestSuite) TestAppShouldNotConfigureAclsWhenUser() {
	suite.testShouldNotConfigureAclsWhenUser(true)
}

func (suite *KSQLTestSuite) TestClusterShouldNotConfigureAclsWhenUser() {
	suite.testShouldNotConfigureAclsWhenUser(false)
}

func (suite *KSQLTestSuite) testShouldNotConfigureAclsWhenUser(isApp bool) {
	commandName := getCommandName(isApp)

	cmd := suite.newCMD()
	suite.ksqlCluster.ServiceAccountId = 0
	cmd.SetArgs([]string{commandName, "configure-acls", ksqlClusterID})

	err := cmd.Execute()

	req := require.New(suite.T())
	req.EqualError(err, fmt.Sprintf(errors.KsqlDBNoServiceAccountErrorMsg, ksqlClusterID))
	req.Equal(0, len(suite.kafkac.CreateACLsCalls()))
}

func (suite *KSQLTestSuite) TestAppShouldAlsoConfigureForPro() {
	suite.testShouldAlsoConfigureForPro(true)
}

func (suite *KSQLTestSuite) TestClusterShouldAlsoConfigureForPro() {
	suite.testShouldAlsoConfigureForPro(false)
}

func (suite *KSQLTestSuite) testShouldAlsoConfigureForPro(isApp bool) {
	commandName := getCommandName(isApp)

	cmd := suite.newCMD()
	cmd.SetArgs([]string{commandName, "configure-acls", ksqlClusterID})
	suite.kafkac.DescribeFunc = func(ctx context.Context, cluster *schedv1.KafkaCluster) (cluster2 *schedv1.KafkaCluster, e error) {
		return &schedv1.KafkaCluster{Id: suite.conf.Context().KafkaClusterContext.GetActiveKafkaClusterId(), Enterprise: false}, nil
	}

	err := cmd.Execute()

	req := require.New(suite.T())
	req.Nil(err)
	req.Equal(1, len(suite.kafkac.CreateACLsCalls()))
	bindings := suite.kafkac.CreateACLsCalls()[0].Bindings
	buf := new(bytes.Buffer)
	req.NoError(acl.PrintACLs(cmd, bindings, buf))
	req.Equal(expectedACLs, buf.String())
}

func (suite *KSQLTestSuite) TestAppShouldNotConfigureOnDryRun() {
	suite.testShouldNotConfigureOnDryRun(true)
}

func (suite *KSQLTestSuite) TestClusterShouldNotConfigureOnDryRun() {
	suite.testShouldNotConfigureOnDryRun(false)
}

func (suite *KSQLTestSuite) testShouldNotConfigureOnDryRun(isApp bool) {
	commandName := getCommandName(isApp)

	cmd := suite.newCMD()
	cmd.SetArgs([]string{commandName, "configure-acls", "--dry-run", ksqlClusterID})
	buf := new(bytes.Buffer)
	cmd.SetOut(buf)

	err := cmd.Execute()

	req := require.New(suite.T())
	req.Nil(err)
	req.False(suite.kafkac.CreateACLsCalled())
	req.Equal(expectedACLs, buf.String())
}

func (suite *KSQLTestSuite) TestCreateKSQLAppWithApiKey() {
	suite.testCreateKSQLWithApiKey(true)
}

func (suite *KSQLTestSuite) TestCreateKSQLClusterWithApiKey() {
	suite.testCreateKSQLWithApiKey(false)
}

func (suite *KSQLTestSuite) testCreateKSQLWithApiKey(isApp bool) {
	commandName := getCommandName(isApp)
	cmd := suite.newCMD()
	cmd.SetArgs([]string{commandName, "create", ksqlClusterID, "--api-key", keyString, "--api-secret", keySecretString})
	err := cmd.Execute()
	req := require.New(suite.T())
	req.Nil(err)
	req.True(suite.ksqlc.CreateCalled())
	cfg := suite.ksqlc.CreateCalls()[0].Arg1
	req.Equal("", cfg.Image)
	req.Equal(uint32(4), cfg.TotalNumCsu)
	req.Equal(keyString, cfg.KafkaApiKey.Key)
	req.Equal(keySecretString, cfg.KafkaApiKey.Secret)
}

func (suite *KSQLTestSuite) TestCreateKSQLAppWithApiKeyMissingKey() {
	suite.testCreateKSQLWithApiKeyMissingKey(true)
}

func (suite *KSQLTestSuite) TestCreateKSQLClusterWithApiKeyMissingKey() {
	suite.testCreateKSQLWithApiKeyMissingKey(false)
}

func (suite *KSQLTestSuite) testCreateKSQLWithApiKeyMissingKey(isApp bool) {
	commandName := getCommandName(isApp)
	cmd := suite.newCMD()
	cmd.SetArgs([]string{commandName, "create", ksqlClusterID, "--api-secret", keySecretString})

	err := cmd.Execute()
	req := require.New(suite.T())
	req.Error(err)
	req.False(suite.ksqlc.CreateCalled())
	req.Equal("required flag(s) \"api-key\" not set", err.Error())
}

func (suite *KSQLTestSuite) TestCreateKSQLAppWithApiKeyMissingSecret() {
	suite.testCreateKSQLWithApiKeyMissingSecret(true)
}

func (suite *KSQLTestSuite) TestCreateKSQLClusterWithApiKeyMissingSecret() {
	suite.testCreateKSQLWithApiKeyMissingSecret(false)
}

func (suite *KSQLTestSuite) testCreateKSQLWithApiKeyMissingSecret(isApp bool) {
	commandName := getCommandName(isApp)
	cmd := suite.newCMD()
	cmd.SetArgs([]string{commandName, "create", ksqlClusterID, "--api-key", keyString})

	err := cmd.Execute()
	req := require.New(suite.T())
	req.Error(err)
	req.False(suite.ksqlc.CreateCalled())
	req.Equal("required flag(s) \"api-secret\" not set", err.Error())
}

func (suite *KSQLTestSuite) TestCreateKSQLAppWithApiKeyMissingKeyAndSecret() {
	suite.testCreateKSQLWithApiKeyMissingKeyAndSecret(true)
}

func (suite *KSQLTestSuite) TestCreateKSQLClusterWithApiKeyMissingKeyAndSecret() {
	suite.testCreateKSQLWithApiKeyMissingKeyAndSecret(false)
}

func (suite *KSQLTestSuite) testCreateKSQLWithApiKeyMissingKeyAndSecret(isApp bool) {
	commandName := getCommandName(isApp)
	cmd := suite.newCMD()
	cmd.SetArgs([]string{commandName, "create", ksqlClusterID})

	err := cmd.Execute()
	req := require.New(suite.T())
	req.Error(err)
	req.False(suite.ksqlc.CreateCalled())
	req.Equal(`required flag(s) "api-key", "api-secret" not set`, err.Error())
}

func (suite *KSQLTestSuite) TestCreateKSQLAppWithImage() {
	suite.testCreateKSQLWithImage(true)
}

func (suite *KSQLTestSuite) TestCreateKSQLClusterWithImage() {
	suite.testCreateKSQLWithImage(false)
}

func (suite *KSQLTestSuite) testCreateKSQLWithImage(isApp bool) {
	commandName := getCommandName(isApp)
	cmd := suite.newCMD()
	cmd.SetArgs([]string{commandName, "create", ksqlClusterID, "--api-key", keyString, "--api-secret", keySecretString, "--image", "foo"})
	err := cmd.Execute()
	req := require.New(suite.T())
	req.Nil(err)
	cfg := suite.ksqlc.CreateCalls()[0].Arg1
	req.Equal("foo", cfg.Image)
}

func (suite *KSQLTestSuite) TestDescribeKSQLApp() {
	suite.testDescribeKSQL(true)
}

func (suite *KSQLTestSuite) TestDescribeKSQLCluster() {
	suite.testDescribeKSQL(false)
}

func (suite *KSQLTestSuite) testDescribeKSQL(isApp bool) {
	commandName := getCommandName(isApp)
	cmd := suite.newCMD()
	cmd.SetArgs([]string{commandName, "describe", ksqlClusterID})

	err := cmd.Execute()
	req := require.New(suite.T())
	req.Nil(err)
	req.True(suite.ksqlc.DescribeCalled())
}

func (suite *KSQLTestSuite) TestListKSQLApp() {
	suite.testListKSQL(true)
}

func (suite *KSQLTestSuite) TestListKSQLCluster() {
	suite.testListKSQL(false)
}

func (suite *KSQLTestSuite) testListKSQL(isApp bool) {
	commandName := getCommandName(isApp)
	cmd := suite.newCMD()
	cmd.SetArgs([]string{commandName, "list"})

	err := cmd.Execute()
	req := require.New(suite.T())
	req.Nil(err)
	req.True(suite.ksqlc.ListCalled())
}

func (suite *KSQLTestSuite) TestDeleteKSQLApp() {
	suite.testDeleteKSQL(true)
}

func (suite *KSQLTestSuite) TestDeleteKSQLCluster() {
	suite.testDeleteKSQL(false)
}

func (suite *KSQLTestSuite) testDeleteKSQL(isApp bool) {
	commandName := getCommandName(isApp)
	cmd := suite.newCMD()
	cmd.SetArgs([]string{commandName, "delete", ksqlClusterID})
	err := cmd.Execute()
	req := require.New(suite.T())
	req.Nil(err)
	req.True(suite.ksqlc.DeleteCalled())
}

func getCommandName(isApp bool) string {
	if isApp {
		return "app"
	} else {
		return "cluster"
	}
}

func TestKsqlTestSuite(t *testing.T) {
	suite.Run(t, new(KSQLTestSuite))
}<|MERGE_RESOLUTION|>--- conflicted
+++ resolved
@@ -136,11 +136,7 @@
 		User:  suite.userc,
 		KSQL:  suite.ksqlc,
 	}
-<<<<<<< HEAD
-	cmd := New(cliMock.NewPreRunnerMock(client, nil, nil, nil, suite.conf), suite.analyticsClient)
-=======
-	cmd := New(v1.AuthenticatedCloudConfigMock(), cliMock.NewPreRunnerMock(client, nil, nil, suite.conf))
->>>>>>> 810ec8bb
+	cmd := New(v1.AuthenticatedCloudConfigMock(), cliMock.NewPreRunnerMock(client, nil, nil, nil, suite.conf))
 	cmd.PersistentFlags().CountP("verbose", "v", "Increase output verbosity")
 	return cmd
 }
