package ksql

import (
	"context"
	"fmt"
	"strconv"

	schedv1 "github.com/confluentinc/cc-structs/kafka/scheduler/v1"
	"github.com/spf13/cobra"

	"github.com/confluentinc/cli/internal/pkg/acl"
	pcmd "github.com/confluentinc/cli/internal/pkg/cmd"
	"github.com/confluentinc/cli/internal/pkg/errors"
	"github.com/confluentinc/cli/internal/pkg/output"
)

var (
	listFields                = []string{"Id", "Name", "OutputTopicPrefix", "KafkaClusterId", "Storage", "Endpoint", "Status"}
	listHumanLabels           = []string{"Id", "Name", "Topic Prefix", "Kafka", "Storage", "Endpoint", "Status"}
	listStructuredLabels      = []string{"id", "name", "topic_prefix", "kafka", "storage", "endpoint", "status"}
	describeFields            = []string{"Id", "Name", "OutputTopicPrefix", "KafkaClusterId", "Storage", "Endpoint", "Status"}
	describeHumanRenames      = map[string]string{"KafkaClusterId": "Kafka", "OutputTopicPrefix": "Topic Prefix"}
	describeStructuredRenames = map[string]string{"KafkaClusterId": "kafka", "OutputTopicPrefix": "topic_prefix"}
	aclsDryRun                = false
)

type clusterCommand struct {
	*pcmd.AuthenticatedCLICommand
	prerunner pcmd.PreRunner
}

// NewClusterCommand returns the Cobra clusterCommand for Ksql Cluster.
func NewClusterCommand(prerunner pcmd.PreRunner) *cobra.Command {
	cliCmd := pcmd.NewAuthenticatedCLICommand(
		&cobra.Command{
			Use:   "app",
			Short: "Manage KSQL apps.",
		}, prerunner)
	cmd := &clusterCommand{AuthenticatedCLICommand: cliCmd}
	cmd.prerunner = prerunner
	cmd.init()
	return cmd.Command
}

func (c *clusterCommand) init() {
	listCmd := &cobra.Command{
		Use:   "list",
		Short: "List KSQL apps.",
		RunE:  pcmd.NewCLIRunE(c.list),
		Args:  cobra.NoArgs,
	}
	listCmd.Flags().StringP(output.FlagName, output.ShortHandFlag, output.DefaultValue, output.Usage)
	listCmd.Flags().SortFlags = false
	c.AddCommand(listCmd)

	createCmd := &cobra.Command{
		Use:   "create <name>",
		Short: "Create a KSQL app.",
		RunE:  pcmd.NewCLIRunE(c.create),
		Args:  cobra.ExactArgs(1),
	}
	createCmd.Flags().String("cluster", "", "Kafka cluster ID.")
	createCmd.Flags().Int32("csu", 4, "Number of CSUs to use in the cluster.")
	createCmd.Flags().StringP(output.FlagName, output.ShortHandFlag, output.DefaultValue, output.Usage)
	createCmd.Flags().SortFlags = false
	c.AddCommand(createCmd)

	describeCmd := &cobra.Command{
		Use:   "describe <id>",
		Short: "Describe a KSQL app.",
		RunE:  pcmd.NewCLIRunE(c.describe),
		Args:  cobra.ExactArgs(1),
	}
	describeCmd.Flags().StringP(output.FlagName, output.ShortHandFlag, output.DefaultValue, output.Usage)
	describeCmd.Flags().SortFlags = false
	c.AddCommand(describeCmd)

	c.AddCommand(&cobra.Command{
		Use:   "delete <id>",
		Short: "Delete a KSQL app.",
		RunE:  pcmd.NewCLIRunE(c.delete),
		Args:  cobra.ExactArgs(1),
	})

	aclsCmd := &cobra.Command{
		Use:   "configure-acls <id> TOPICS...",
		Short: "Configure ACLs for a KSQL cluster.",
		RunE:  pcmd.NewCLIRunE(c.configureACLs),
		Args:  cobra.MinimumNArgs(1),
	}
	aclsCmd.Flags().String("cluster", "", "Kafka cluster ID.")
	aclsCmd.Flags().BoolVar(&aclsDryRun, "dry-run", false, "If specified, print the ACLs that will be set and exit.")
	aclsCmd.Flags().SortFlags = false
	c.AddCommand(aclsCmd)
}

func (c *clusterCommand) list(cmd *cobra.Command, _ []string) error {
	req := &schedv1.KSQLCluster{AccountId: c.EnvironmentId()}
	clusters, err := c.Client.KSQL.List(context.Background(), req)
	if err != nil {
		return err
	}
	outputWriter, err := output.NewListOutputWriter(cmd, listFields, listHumanLabels, listStructuredLabels)
	if err != nil {
		return err
	}
	for _, cluster := range clusters {
		outputWriter.AddElement(cluster)
	}
	return outputWriter.Out()
}

func (c *clusterCommand) create(cmd *cobra.Command, args []string) error {
	kafkaCluster, err := c.Context.GetKafkaClusterForCommand(cmd)
	if err != nil {
		return err
	}
	csus, err := cmd.Flags().GetInt32("csu")
	if err != nil {
		return err
	}
	cfg := &schedv1.KSQLClusterConfig{
		AccountId:      c.EnvironmentId(),
		Name:           args[0],
		TotalNumCsu:    uint32(csus),
		KafkaClusterId: kafkaCluster.ID,
	}
	cluster, err := c.Client.KSQL.Create(context.Background(), cfg)
	if err != nil {
		return err
	}
	// use count to prevent the command from hanging too long waiting for the endpoint value
	count := 0
	// endpoint value filled later, loop until endpoint information is not null (usually just one describe call is enough)
	for cluster.Endpoint == "" && count < 3 {
		req := &schedv1.KSQLCluster{AccountId: c.EnvironmentId(), Id: cluster.Id}
		cluster, err = c.Client.KSQL.Describe(context.Background(), req)
		if err != nil {
			return err
		}
		count += 1
	}
	if cluster.Endpoint == "" {
		pcmd.ErrPrintln(cmd, errors.EndPointNotPopulatedMsg)
	}
	return output.DescribeObject(cmd, cluster, describeFields, describeHumanRenames, describeStructuredRenames)
}

func (c *clusterCommand) describe(cmd *cobra.Command, args []string) error {
	req := &schedv1.KSQLCluster{AccountId: c.EnvironmentId(), Id: args[0]}
	cluster, err := c.Client.KSQL.Describe(context.Background(), req)
	if err != nil {
		err = errors.CatchKSQLNotFoundError(err, args[0])
		return err
	}
	return output.DescribeObject(cmd, cluster, describeFields, describeHumanRenames, describeStructuredRenames)
}

func (c *clusterCommand) delete(cmd *cobra.Command, args []string) error {
	req := &schedv1.KSQLCluster{AccountId: c.EnvironmentId(), Id: args[0]}
	err := c.Client.KSQL.Delete(context.Background(), req)
	if err != nil {
		return err
	}
<<<<<<< HEAD
	pcmd.Printf(cmd, "Deleted KSQL app \"%s\".\n", args[0])
=======
	pcmd.Printf(cmd, errors.KSQLDeletedMsg, args[0])
>>>>>>> 8d53c493
	return nil
}

func (c *clusterCommand) createACL(prefix string, patternType schedv1.PatternTypes_PatternType, operation schedv1.ACLOperations_ACLOperation, resource schedv1.ResourceTypes_ResourceType, serviceAccountId string) *schedv1.ACLBinding {
	binding := &schedv1.ACLBinding{
		Entry: &schedv1.AccessControlEntryConfig{
			Host: "*",
		},
		Pattern: &schedv1.ResourcePatternConfig{},
	}
	binding.Entry.PermissionType = schedv1.ACLPermissionTypes_ALLOW
	binding.Entry.Operation = operation
	binding.Entry.Principal = "User:" + serviceAccountId
	binding.Pattern.PatternType = patternType
	binding.Pattern.ResourceType = resource
	binding.Pattern.Name = prefix
	return binding
}

func (c *clusterCommand) createClusterAcl(operation schedv1.ACLOperations_ACLOperation, serviceAccountId string) *schedv1.ACLBinding {
	binding := &schedv1.ACLBinding{
		Entry: &schedv1.AccessControlEntryConfig{
			Host: "*",
		},
		Pattern: &schedv1.ResourcePatternConfig{},
	}
	binding.Entry.PermissionType = schedv1.ACLPermissionTypes_ALLOW
	binding.Entry.Operation = operation
	binding.Entry.Principal = "User:" + serviceAccountId
	binding.Pattern.PatternType = schedv1.PatternTypes_LITERAL
	binding.Pattern.ResourceType = schedv1.ResourceTypes_CLUSTER
	binding.Pattern.Name = "kafka-cluster"
	return binding
}

func (c *clusterCommand) buildACLBindings(serviceAccountId string, cluster *schedv1.KSQLCluster, topics []string) []*schedv1.ACLBinding {
	bindings := make([]*schedv1.ACLBinding, 0)
	for _, op := range []schedv1.ACLOperations_ACLOperation{
		schedv1.ACLOperations_DESCRIBE,
		schedv1.ACLOperations_DESCRIBE_CONFIGS,
	} {
		bindings = append(bindings, c.createClusterAcl(op, serviceAccountId))
	}
	for _, op := range []schedv1.ACLOperations_ACLOperation{
		schedv1.ACLOperations_CREATE,
		schedv1.ACLOperations_DESCRIBE,
		schedv1.ACLOperations_ALTER,
		schedv1.ACLOperations_DESCRIBE_CONFIGS,
		schedv1.ACLOperations_ALTER_CONFIGS,
		schedv1.ACLOperations_READ,
		schedv1.ACLOperations_WRITE,
		schedv1.ACLOperations_DELETE,
	} {
		bindings = append(bindings, c.createACL(cluster.OutputTopicPrefix, schedv1.PatternTypes_PREFIXED, op, schedv1.ResourceTypes_TOPIC, serviceAccountId))
		bindings = append(bindings, c.createACL("_confluent-ksql-"+cluster.OutputTopicPrefix, schedv1.PatternTypes_PREFIXED, op, schedv1.ResourceTypes_TOPIC, serviceAccountId))
		bindings = append(bindings, c.createACL("_confluent-ksql-"+cluster.OutputTopicPrefix, schedv1.PatternTypes_PREFIXED, op, schedv1.ResourceTypes_GROUP, serviceAccountId))
	}
	for _, op := range []schedv1.ACLOperations_ACLOperation{
		schedv1.ACLOperations_DESCRIBE,
		schedv1.ACLOperations_DESCRIBE_CONFIGS,
	} {
		bindings = append(bindings, c.createACL("*", schedv1.PatternTypes_LITERAL, op, schedv1.ResourceTypes_TOPIC, serviceAccountId))
		bindings = append(bindings, c.createACL("*", schedv1.PatternTypes_LITERAL, op, schedv1.ResourceTypes_GROUP, serviceAccountId))
	}
	for _, op := range []schedv1.ACLOperations_ACLOperation{
		schedv1.ACLOperations_DESCRIBE,
		schedv1.ACLOperations_DESCRIBE_CONFIGS,
		schedv1.ACLOperations_READ,
	} {
		for _, t := range topics {
			bindings = append(bindings, c.createACL(t, schedv1.PatternTypes_LITERAL, op, schedv1.ResourceTypes_TOPIC, serviceAccountId))
		}
	}
	// for transactional produces to command topic
	for _, op := range []schedv1.ACLOperations_ACLOperation{
		schedv1.ACLOperations_DESCRIBE,
		schedv1.ACLOperations_WRITE,
	} {
		bindings = append(bindings, c.createACL(cluster.PhysicalClusterId, schedv1.PatternTypes_LITERAL, op, schedv1.ResourceTypes_TRANSACTIONAL_ID, serviceAccountId))
	}
	return bindings
}

func (c *clusterCommand) getServiceAccount(cluster *schedv1.KSQLCluster) (string, error) {
	users, err := c.Client.User.GetServiceAccounts(context.Background())
	if err != nil {
		return "", err
	}
	for _, user := range users {
		if user.ServiceName == fmt.Sprintf("KSQL.%s", cluster.Id) {
			return strconv.Itoa(int(user.Id)), nil
		}
	}
	return "", errors.Errorf(errors.NoServiceAccountErrorMsg, cluster.Id)
}

func (c *clusterCommand) configureACLs(cmd *cobra.Command, args []string) error {
	ctx := context.Background()

	// Get the Kafka Cluster
	kafkaCluster, err := pcmd.KafkaCluster(cmd, c.Context)
	if err != nil {
		return err
	}
	// Ensure the KSQL cluster talks to the current Kafka Cluster
	req := &schedv1.KSQLCluster{AccountId: c.EnvironmentId(), Id: args[0]}
	cluster, err := c.Client.KSQL.Describe(context.Background(), req)
	if err != nil {
		return err
	}
	if cluster.KafkaClusterId != kafkaCluster.Id {
		pcmd.ErrPrintf(cmd, errors.KSQLNotBackedByKafkaMsg, args[0], cluster.KafkaClusterId, kafkaCluster.Id)
	}

	serviceAccountId, err := c.getServiceAccount(cluster)
	if err != nil {
		return err
	}

	// Setup ACLs
	bindings := c.buildACLBindings(serviceAccountId, cluster, args[1:])
	if aclsDryRun {
		return acl.PrintACLs(cmd, bindings, cmd.OutOrStderr())
	}
	err = c.Client.Kafka.CreateACLs(ctx, kafkaCluster, bindings)
	if err != nil {
		return err
	}
	return nil
}<|MERGE_RESOLUTION|>--- conflicted
+++ resolved
@@ -162,11 +162,7 @@
 	if err != nil {
 		return err
 	}
-<<<<<<< HEAD
-	pcmd.Printf(cmd, "Deleted KSQL app \"%s\".\n", args[0])
-=======
 	pcmd.Printf(cmd, errors.KSQLDeletedMsg, args[0])
->>>>>>> 8d53c493
 	return nil
 }
 
