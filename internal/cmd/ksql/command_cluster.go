--- conflicted
+++ resolved
@@ -32,15 +32,10 @@
 
 type clusterCommand struct {
 	*pcmd.AuthenticatedStateFlagCommand
-<<<<<<< HEAD
 	prerunner               pcmd.PreRunner
 	completableChildren     []*cobra.Command
 	completableFlagChildren map[string][]*cobra.Command
-=======
-	prerunner           pcmd.PreRunner
-	completableChildren []*cobra.Command
-	analyticsClient     analytics.Client
->>>>>>> 4a4b5d2b
+	analyticsClient         analytics.Client
 }
 
 // NewClusterCommand returns the Cobra clusterCommand for Ksql Cluster.
