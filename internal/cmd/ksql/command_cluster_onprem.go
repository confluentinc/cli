--- conflicted
+++ resolved
@@ -38,15 +38,9 @@
 func (c *clusterCommandOnPrem) init() {
 	listCmd := &cobra.Command{
 		Use:   "list",
-<<<<<<< HEAD
 		Short: "List registered ksqlDB clusters.",
 		Long:  "List ksqlDB clusters that are registered with the MDS cluster registry.",
-		RunE:  c.list,
-=======
-		Short: "List registered KSQL clusters.",
-		Long:  "List KSQL clusters that are registered with the MDS cluster registry.",
 		RunE:  pcmd.NewCLIRunE(c.list),
->>>>>>> 77f50481
 		Args:  cobra.NoArgs,
 	}
 	listCmd.Flags().StringP(output.FlagName, output.ShortHandFlag, output.DefaultValue, output.Usage)
