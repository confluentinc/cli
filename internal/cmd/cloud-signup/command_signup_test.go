--- conflicted
+++ resolved
@@ -175,11 +175,7 @@
 	client := mockCcloudClient()
 	prerunner := cliMock.NewPreRunnerMock(client, nil, nil, conf)
 	auth := &ccloudmock.Auth{
-<<<<<<< HEAD
 		LoginFunc: func(ctx context.Context, idToken, username, password, orgResourceId string) (string, error) {
-=======
-		LoginFunc: func(_ context.Context, _, _, _, _ string) (string, error) {
->>>>>>> 547809ff
 			return testToken, nil
 		},
 		UserFunc: func(_ context.Context) (*flowv1.GetMeReply, error) {
@@ -215,11 +211,7 @@
 			},
 		},
 		Auth: &ccloudmock.Auth{
-<<<<<<< HEAD
 			LoginFunc: func(ctx context.Context, _, _, _, _ string) (string, error) {
-=======
-			LoginFunc: func(_ context.Context, _, _, _, _ string) (string, error) {
->>>>>>> 547809ff
 				return "", nil
 			},
 		},
