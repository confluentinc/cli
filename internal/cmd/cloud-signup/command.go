--- conflicted
+++ resolved
@@ -175,12 +175,8 @@
 
 		utils.Print(cmd, errors.CloudSignUpMsg)
 
-<<<<<<< HEAD
-		authorizedClient := c.clientFactory.JwtHTTPClientFactory(context.Background(), res.GetToken(), client.BaseURL)
-=======
 		privateAuthorizedClient := c.clientFactory.PrivateJwtHTTPClientFactory(context.Background(), res.Token, client.BaseURL)
 		authorizedClient := c.clientFactory.JwtHTTPClientFactory(context.Background(), res.Token, client.BaseURL)
->>>>>>> 80ad78fc
 		credentials := &pauth.Credentials{
 			Username:         fNameCompanyEmail.Responses["email"].(string),
 			AuthToken:        res.GetToken(),
