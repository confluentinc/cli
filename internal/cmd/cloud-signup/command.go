package cloudsignup

import (
	"github.com/pkg/browser"
	"github.com/spf13/cobra"

	"github.com/confluentinc/cli/internal/pkg/errors"
	"github.com/confluentinc/cli/internal/pkg/form"
	"github.com/confluentinc/cli/internal/pkg/utils"
)

func New() *cobra.Command {
	cmd := &cobra.Command{
		Use:   "cloud-signup",
		Short: "Sign up for Confluent Cloud.",
		Args:  cobra.NoArgs,
		RunE:  cloudSignup,
	}

	return cmd
}

func cloudSignup(cmd *cobra.Command, _ []string) error {
	signupUrl := "https://www.confluent.io/get-started/"

	utils.Printf(cmd, "You will now be redirected to the Confluent Cloud sign up page in your browser. If you are not redirected, please use the following link: %s\n", signupUrl)
	err := form.ConfirmEnter(cmd)
	if err != nil {
		return err
	}

<<<<<<< HEAD
		res, err := client.Auth.Login(context.Background(), req)
		if err != nil {
			if err.Error() == "username or password is invalid" {
				utils.ErrPrintln(cmd, "Sorry, your email is not verified. Another verification email was sent to your address. Please click the verification link in that message to verify your email.")
				continue
			}
			return err
		}

		utils.Print(cmd, errors.CloudSignUpMsg)

		authorizedClient := c.clientFactory.JwtHTTPClientFactory(context.Background(), res.Token, client.BaseURL)
		credentials := &pauth.Credentials{
			Username:         fNameCompanyEmail.Responses["email"].(string),
			AuthToken:        res.GetToken(),
			AuthRefreshToken: res.GetRefreshToken(),
		}
		_, currentOrg, err := pauth.PersistCCloudCredentialsToConfig(c.Config.Config, authorizedClient, client.BaseURL, credentials, false)
		if err != nil {
			utils.Println(cmd, "Failed to persist login to local config. Run `confluent login` to log in using the new credentials.")
			return nil
		}

		c.printFreeTrialAnnouncement(cmd, authorizedClient, currentOrg)

		utils.Printf(cmd, errors.LoggedInAsMsgWithOrg, fNameCompanyEmail.Responses["email"].(string), currentOrg.ResourceId, currentOrg.Name)
		return nil
	}
}

func (c *command) printFreeTrialAnnouncement(cmd *cobra.Command, client *ccloudv1.Client, currentOrg *ccloudv1.Organization) {
	promoCodeClaims, err := client.Growth.GetFreeTrialInfo(context.Background(), currentOrg.Id)
=======
	err = browser.OpenURL(signupUrl)
>>>>>>> 66cfaa88
	if err != nil {
		return errors.Wrap(err, "unable to open web browser for cloud signup")
	}

	return nil
}<|MERGE_RESOLUTION|>--- conflicted
+++ resolved
@@ -29,42 +29,7 @@
 		return err
 	}
 
-<<<<<<< HEAD
-		res, err := client.Auth.Login(context.Background(), req)
-		if err != nil {
-			if err.Error() == "username or password is invalid" {
-				utils.ErrPrintln(cmd, "Sorry, your email is not verified. Another verification email was sent to your address. Please click the verification link in that message to verify your email.")
-				continue
-			}
-			return err
-		}
-
-		utils.Print(cmd, errors.CloudSignUpMsg)
-
-		authorizedClient := c.clientFactory.JwtHTTPClientFactory(context.Background(), res.Token, client.BaseURL)
-		credentials := &pauth.Credentials{
-			Username:         fNameCompanyEmail.Responses["email"].(string),
-			AuthToken:        res.GetToken(),
-			AuthRefreshToken: res.GetRefreshToken(),
-		}
-		_, currentOrg, err := pauth.PersistCCloudCredentialsToConfig(c.Config.Config, authorizedClient, client.BaseURL, credentials, false)
-		if err != nil {
-			utils.Println(cmd, "Failed to persist login to local config. Run `confluent login` to log in using the new credentials.")
-			return nil
-		}
-
-		c.printFreeTrialAnnouncement(cmd, authorizedClient, currentOrg)
-
-		utils.Printf(cmd, errors.LoggedInAsMsgWithOrg, fNameCompanyEmail.Responses["email"].(string), currentOrg.ResourceId, currentOrg.Name)
-		return nil
-	}
-}
-
-func (c *command) printFreeTrialAnnouncement(cmd *cobra.Command, client *ccloudv1.Client, currentOrg *ccloudv1.Organization) {
-	promoCodeClaims, err := client.Growth.GetFreeTrialInfo(context.Background(), currentOrg.Id)
-=======
 	err = browser.OpenURL(signupUrl)
->>>>>>> 66cfaa88
 	if err != nil {
 		return errors.Wrap(err, "unable to open web browser for cloud signup")
 	}
