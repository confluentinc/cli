--- conflicted
+++ resolved
@@ -133,12 +133,7 @@
 		return err
 	}
 
-<<<<<<< HEAD
 	org := &orgv1.Organization{Id: c.State.Auth.Organization.Id}
-=======
-	org := &orgv1.Organization{Id: c.State.Auth.User.OrganizationId}
-
->>>>>>> 914e2b85
 	// Only kafka price is supported by the CLI now
 	product := "kafka"
 	res, err := c.Client.Billing.GetPriceTable(context.Background(), org, product)
