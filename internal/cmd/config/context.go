package config

import (
	"sort"
<<<<<<< HEAD
=======

	"github.com/spf13/cobra"
>>>>>>> 175e4b6e

	"github.com/confluentinc/go-printer"
	"github.com/spf13/cobra"

	"github.com/confluentinc/cli/internal/pkg/analytics"
	pcmd "github.com/confluentinc/cli/internal/pkg/cmd"
	"github.com/confluentinc/cli/internal/pkg/config"
	"github.com/confluentinc/cli/internal/pkg/errors"
)

type contextCommand struct {
<<<<<<< HEAD
	*pcmd.CLICommand
}

// NewContext returns the Cobra contextCommand for `config context`.
func NewContext(config *config.Config, prerunner pcmd.PreRunner) *cobra.Command {
	cliCmd := pcmd.NewAnonymousCLICommand(
		&cobra.Command{
			Use:   "context",
			Short: "Manage config contexts.",
		},
		config, prerunner)
	cmd := &contextCommand{CLICommand: cliCmd}
=======
	*cobra.Command
	config    *config.Config
	prerunner pcmd.PreRunner
	analytics analytics.Client
}

// NewContext returns the Cobra contextCommand for `config context`.
func NewContext(config *config.Config, prerunner pcmd.PreRunner, analytics analytics.Client) *cobra.Command {
	cmd := &contextCommand{
		Command: &cobra.Command{
			Use:   "context",
			Short: "Manage config contexts.",
		},
		config:    config,
		prerunner: prerunner,
		analytics: analytics,
	}
>>>>>>> 175e4b6e
	cmd.init()
	return cmd.Command
}

func (c *contextCommand) init() {
	c.AddCommand(&cobra.Command{
		Use:   "list",
		Short: "List all config contexts.",
		RunE:  c.list,
		Args:  cobra.NoArgs,
	})
	c.AddCommand(&cobra.Command{
		Use:   "use ID",
		Short: "Use a config context.",
		RunE:  c.use,
		Args:  cobra.ExactArgs(1),
		PersistentPreRunE: func(cmd *cobra.Command, args []string) error {
			c.analytics.SetCommandType(analytics.ContextUse)
			return c.prerunner.Anonymous()(cmd, args)
		},
	})
	c.AddCommand(&cobra.Command{
		Use:   "current",
		Short: "Show the current config context.",
		RunE:  c.current,
		Args:  cobra.NoArgs,
	})
	c.AddCommand(&cobra.Command{
		Use:   "get [ID]",
		Short: "Get a config context parameter.",
		RunE:  c.get,
		Args:  cobra.RangeArgs(0, 1),
	})

	setCmd := &cobra.Command{
		Use:   "set [ID]",
		Short: "Set a config context parameter.",
		RunE:  c.set,
		Args:  cobra.RangeArgs(0, 1),
	}
	setCmd.Flags().String("kafka-cluster", "", "Set the current Kafka cluster context")
	c.AddCommand(setCmd)

	c.AddCommand(&cobra.Command{
		Use:   "delete ID",
		Short: "Delete a config context.",
		RunE:  c.delete,
		Args:  cobra.ExactArgs(1),
	})
}

func (c *contextCommand) list(cmd *cobra.Command, args []string) error {
	type row struct {
		Current    string
		Name       string
		Platform   string
		Credential string
	}
	var contextNames []string
	for name := range c.config.Contexts {
		contextNames = append(contextNames, name)
	}
	sort.Strings(contextNames)
	var data [][]string
<<<<<<< HEAD
	var contextNames []string
	for name := range c.Config.Contexts {
		contextNames = append(contextNames, name)
	}
	sort.Strings(contextNames)
	for _, name := range contextNames {
		context := c.Config.Contexts[name]
=======
	for _, name := range contextNames {
>>>>>>> 175e4b6e
		current := ""
		if c.Config.CurrentContext == name {
			current = "*"
		}
<<<<<<< HEAD
		r := &row{current, name, context.PlatformName, context.CredentialName}
=======
		context := c.config.Contexts[name]
		r := &row{current, name, context.Platform, context.Credential}
>>>>>>> 175e4b6e
		data = append(data, printer.ToRow(r, []string{"Current", "Name", "Platform", "Credential"}))
	}
	printer.RenderCollectionTableOut(data, []string{"Current", "Name", "Platform", "Credential"}, cmd.OutOrStdout())
	return nil
}

func (c *contextCommand) use(cmd *cobra.Command, args []string) error {
	name := args[0]
	err := c.Config.SetContext(name)
	if err != nil {
		return errors.HandleCommon(err, cmd)
	}
	return nil
}

func (c *contextCommand) current(cmd *cobra.Command, args []string) error {
	pcmd.Println(cmd, c.Config.CurrentContext)
	return nil
}

func (c *contextCommand) get(cmd *cobra.Command, args []string) error {
	context, err := c.context(cmd, args)
	if err != nil {
		return errors.HandleCommon(err, cmd)
	}
	return printer.RenderYAMLOut(context, nil, nil, cmd.OutOrStdout())
}

func (c *contextCommand) set(cmd *cobra.Command, args []string) error {
	context, err := c.context(cmd, args)
	if err != nil {
		return errors.HandleCommon(err, cmd)
	}
	if cmd.Flags().Changed("kafka-cluster") {
		clusterId, err := cmd.Flags().GetString("kafka-cluster")
		if err != nil {
			return errors.HandleCommon(err, cmd)
		}
		return context.SetActiveKafkaCluster(cmd, clusterId)
	}
	return nil
}

func (c *contextCommand) delete(cmd *cobra.Command, args []string) error {
	contextName := args[0]
	err := c.Config.DeleteContext(contextName)
	if err != nil {
		return errors.HandleCommon(err, cmd)
	}
	return c.Config.Save()
}

func (c *contextCommand) context(cmd *cobra.Command, args []string) (*pcmd.DynamicContext, error) {
	var context *pcmd.DynamicContext
	var err error
	if len(args) == 1 {
		contextName := args[0]
		context, err = c.Config.FindContext(contextName)
	} else {
		context, err = c.Config.Context(cmd)
		if context == nil {
			err = errors.ErrNoContext
		}
	}
	if err != nil {
		return nil, errors.HandleCommon(err, cmd)
	}
	return context, nil
}<|MERGE_RESOLUTION|>--- conflicted
+++ resolved
@@ -2,11 +2,6 @@
 
 import (
 	"sort"
-<<<<<<< HEAD
-=======
-
-	"github.com/spf13/cobra"
->>>>>>> 175e4b6e
 
 	"github.com/confluentinc/go-printer"
 	"github.com/spf13/cobra"
@@ -18,38 +13,24 @@
 )
 
 type contextCommand struct {
-<<<<<<< HEAD
 	*pcmd.CLICommand
+	prerunner pcmd.PreRunner
+	analytics analytics.Client
 }
 
 // NewContext returns the Cobra contextCommand for `config context`.
-func NewContext(config *config.Config, prerunner pcmd.PreRunner) *cobra.Command {
+func NewContext(config *config.Config, prerunner pcmd.PreRunner, analytics analytics.Client) *cobra.Command {
 	cliCmd := pcmd.NewAnonymousCLICommand(
 		&cobra.Command{
 			Use:   "context",
 			Short: "Manage config contexts.",
 		},
 		config, prerunner)
-	cmd := &contextCommand{CLICommand: cliCmd}
-=======
-	*cobra.Command
-	config    *config.Config
-	prerunner pcmd.PreRunner
-	analytics analytics.Client
-}
-
-// NewContext returns the Cobra contextCommand for `config context`.
-func NewContext(config *config.Config, prerunner pcmd.PreRunner, analytics analytics.Client) *cobra.Command {
 	cmd := &contextCommand{
-		Command: &cobra.Command{
-			Use:   "context",
-			Short: "Manage config contexts.",
-		},
-		config:    config,
+		CLICommand: cliCmd,
 		prerunner: prerunner,
 		analytics: analytics,
 	}
->>>>>>> 175e4b6e
 	cmd.init()
 	return cmd.Command
 }
@@ -68,7 +49,7 @@
 		Args:  cobra.ExactArgs(1),
 		PersistentPreRunE: func(cmd *cobra.Command, args []string) error {
 			c.analytics.SetCommandType(analytics.ContextUse)
-			return c.prerunner.Anonymous()(cmd, args)
+			return c.prerunner.Anonymous(c.CLICommand)(cmd, args)
 		},
 	})
 	c.AddCommand(&cobra.Command{
@@ -109,32 +90,18 @@
 		Credential string
 	}
 	var contextNames []string
-	for name := range c.config.Contexts {
+	for name := range c.Config.Contexts {
 		contextNames = append(contextNames, name)
 	}
 	sort.Strings(contextNames)
 	var data [][]string
-<<<<<<< HEAD
-	var contextNames []string
-	for name := range c.Config.Contexts {
-		contextNames = append(contextNames, name)
-	}
-	sort.Strings(contextNames)
 	for _, name := range contextNames {
-		context := c.Config.Contexts[name]
-=======
-	for _, name := range contextNames {
->>>>>>> 175e4b6e
 		current := ""
 		if c.Config.CurrentContext == name {
 			current = "*"
 		}
-<<<<<<< HEAD
+		context := c.Config.Contexts[name]
 		r := &row{current, name, context.PlatformName, context.CredentialName}
-=======
-		context := c.config.Contexts[name]
-		r := &row{current, name, context.Platform, context.Credential}
->>>>>>> 175e4b6e
 		data = append(data, printer.ToRow(r, []string{"Current", "Name", "Platform", "Credential"}))
 	}
 	printer.RenderCollectionTableOut(data, []string{"Current", "Name", "Platform", "Credential"}, cmd.OutOrStdout())
