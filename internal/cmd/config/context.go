package config

import (
	"sort"

	v2 "github.com/confluentinc/cli/internal/pkg/config/v2"

	"github.com/confluentinc/go-printer"
	"github.com/spf13/cobra"

	"github.com/confluentinc/cli/internal/pkg/analytics"
	pcmd "github.com/confluentinc/cli/internal/pkg/cmd"
	"github.com/confluentinc/cli/internal/pkg/errors"
	"github.com/confluentinc/cli/internal/pkg/output"
	"github.com/confluentinc/cli/internal/pkg/utils"
)

var (
	contextListFields           = []string{"Current", "Name", "Platform", "Credential"}
	contextListHumanLabels      = []string{"Current", "Name", "Platform", "Credential"}
	contextListStructuredLabels = []string{"current", "name", "platform", "credential"}
)

type contextCommand struct {
	*pcmd.CLICommand
	isCloud   bool
	prerunner pcmd.PreRunner
	analytics analytics.Client
}

// NewContext returns the Cobra contextCommand for `config context`.
func NewContext(isCloud bool, prerunner pcmd.PreRunner, analytics analytics.Client) *cobra.Command {
	cliCmd := pcmd.NewAnonymousCLICommand(
		&cobra.Command{
			Use:   "context",
			Short: "Manage config contexts.",
		}, prerunner)
	cmd := &contextCommand{
		CLICommand: cliCmd,
		isCloud:    isCloud,
		prerunner:  prerunner,
		analytics:  analytics,
	}
	cmd.init()
	return cmd.Command
}

func (c *contextCommand) init() {
	listCmd := &cobra.Command{
		Use:   "list",
		Short: "List all config contexts.",
		Args:  cobra.NoArgs,
		RunE:  pcmd.NewCLIRunE(c.list),
	}
	listCmd.Flags().StringP(output.FlagName, output.ShortHandFlag, output.DefaultValue, output.Usage)
	listCmd.Flags().SortFlags = false
	c.AddCommand(listCmd)
	c.AddCommand(&cobra.Command{
		Use:   "use <id>",
		Short: "Use a config context.",
		Args:  cobra.ExactArgs(1),
		RunE:  pcmd.NewCLIRunE(c.use),
		PersistentPreRunE: func(cmd *cobra.Command, args []string) error {
			c.analytics.SetCommandType(analytics.ContextUse)
			return c.prerunner.Anonymous(c.CLICommand)(cmd, args)
		},
	})
	currentCmd := &cobra.Command{
		Use:   "current",
		Short: "Show the current config context.",
		Args:  cobra.NoArgs,
		RunE:  pcmd.NewCLIRunE(c.current),
	}
	currentCmd.Flags().Bool("username", false, "Return username, email, or API key based on context.")
	currentCmd.Flags().SortFlags = false
	c.AddCommand(currentCmd)

	if c.isCloud {
		getCmd := &cobra.Command{
			Use:   "get <id or no argument for current context>",
			Short: "Get a config context parameter.",
			Args:  cobra.RangeArgs(0, 1),
			RunE:  pcmd.NewCLIRunE(c.get),
		}
		getCmd.Hidden = true
		c.AddCommand(getCmd)

		setCmd := &cobra.Command{
			Use:   "set <id or no argument for current context>",
			Short: "Set a config context parameter.",
			Args:  cobra.RangeArgs(0, 1),
			RunE:  pcmd.NewCLIRunE(c.set),
		}
		setCmd.Flags().String("kafka-cluster", "", "Set the current Kafka cluster context.")
		setCmd.Flags().SortFlags = false
		setCmd.Hidden = true
		c.AddCommand(setCmd)
	}

	c.AddCommand(&cobra.Command{
		Use:   "delete <id>",
		Short: "Delete a config context.",
		Args:  cobra.ExactArgs(1),
		RunE:  pcmd.NewCLIRunE(c.delete),
	})
}

func (c *contextCommand) list(cmd *cobra.Command, _ []string) error {
	type row struct {
		Current    string
		Name       string
		Platform   string
		Credential string
	}
	var contextNames []string
	for name := range c.Config.Contexts {
		contextNames = append(contextNames, name)
	}
	sort.Strings(contextNames)
	outputWriter, err := output.NewListOutputWriter(cmd, contextListFields, contextListHumanLabels, contextListStructuredLabels)
	if err != nil {
		return err
	}
	for _, name := range contextNames {
		context := c.Config.Contexts[name]
		current := ""
		// Add '*' only in the case where we are printing out tables
		if outputWriter.GetOutputFormat() == output.Human {
			if c.Config.CurrentContext == name {
				current = "*"
			}
		} else {
			current = "false"
			if c.Config.CurrentContext == name {
				current = "true"
			}
		}
		outputWriter.AddElement(&row{current, name, context.PlatformName, context.CredentialName})
	}
	return outputWriter.Out()
}

func (c *contextCommand) use(cmd *cobra.Command, args []string) error {
	name := args[0]
	err := c.Config.SetContext(name)
	if err != nil {
		return err
	}
	return nil
}

func (c *contextCommand) current(cmd *cobra.Command, _ []string) error {
	credentialType := c.Config.CredentialType()
	if credentialType == v2.None {
		utils.Println(cmd, errors.NotLoggedInErrorMsg)
		return nil
	}
	username, err := cmd.Flags().GetBool("username")
	if err != nil {
		return err
	}
	if username {
		ctx := c.Config.Config.Context()
		if credentialType == v2.APIKey {
			utils.Println(cmd, ctx.Credential.APIKeyPair.Key)
		} else {
			utils.Println(cmd, ctx.Credential.Username)
		}
	} else {
		utils.Println(cmd, c.Config.CurrentContext)
	}
	return nil
}

func (c *contextCommand) get(cmd *cobra.Command, args []string) error {
	context, err := c.context(args)
	if err != nil {
		return err
	}
	return printer.RenderYAMLOut(context, nil, nil, cmd.OutOrStdout())
}

func (c *contextCommand) set(cmd *cobra.Command, args []string) error {
	context, err := c.context(args)
	if err != nil {
		return err
	}
	if cmd.Flags().Changed("kafka-cluster") {
		clusterId, err := cmd.Flags().GetString("kafka-cluster")
		if err != nil {
			return err
		}
		return context.SetActiveKafkaCluster(cmd, clusterId)
	}
	return nil
}

func (c *contextCommand) delete(cmd *cobra.Command, args []string) error {
	contextName := args[0]
	err := c.Config.DeleteContext(contextName)
	if err != nil {
		return err
	}
	return c.Config.Save()
}

func (c *contextCommand) context(args []string) (*pcmd.DynamicContext, error) {
	var ctx *pcmd.DynamicContext
	var err error
	if len(args) == 1 {
		contextName := args[0]
		ctx, err = c.Config.FindContext(contextName)
	} else {
<<<<<<< HEAD
		context, err = c.Config.Context(cmd)
		if context == nil {
			err = new(errors.NotLoggedInError)
=======
		ctx = c.Config.Context()
		if ctx == nil {
			err = &errors.NoContextError{CLIName: c.Config.CLIName}
>>>>>>> 2f03c176
		}
	}
	if err != nil {
		return nil, err
	}
	return ctx, nil
}<|MERGE_RESOLUTION|>--- conflicted
+++ resolved
@@ -211,15 +211,9 @@
 		contextName := args[0]
 		ctx, err = c.Config.FindContext(contextName)
 	} else {
-<<<<<<< HEAD
-		context, err = c.Config.Context(cmd)
-		if context == nil {
-			err = new(errors.NotLoggedInError)
-=======
 		ctx = c.Config.Context()
 		if ctx == nil {
-			err = &errors.NoContextError{CLIName: c.Config.CLIName}
->>>>>>> 2f03c176
+			err = new(errors.NotLoggedInError)
 		}
 	}
 	if err != nil {
