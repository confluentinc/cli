package flink

import (
	"github.com/spf13/cobra"

	"github.com/confluentinc/cli/internal/pkg/ccloudv2"
	pcmd "github.com/confluentinc/cli/internal/pkg/cmd"
	"github.com/confluentinc/cli/internal/pkg/form"
	"github.com/confluentinc/cli/internal/pkg/resource"
)

func (c *command) newStatementDeleteCommand() *cobra.Command {
	cmd := &cobra.Command{
		Use:               "delete <name-1> [name-2] ... [name-n]",
		Short:             "Delete Flink SQL statements.",
		Args:              cobra.MinimumNArgs(1),
		ValidArgsFunction: pcmd.NewValidArgsFunction(c.validStatementArgsMultiple),
		RunE:              c.statementDelete,
	}

	pcmd.AddForceFlag(cmd)
	c.addComputePoolFlag(cmd)
	pcmd.AddEnvironmentFlag(cmd, c.AuthenticatedCLICommand)
	pcmd.AddContextFlag(cmd, c.CLICommand)

	return cmd
}

func (c *command) statementDelete(cmd *cobra.Command, args []string) error {
	environmentId, err := c.Context.EnvironmentId()
	if err != nil {
		return err
	}

	client, err := c.GetFlinkGatewayClient()
	if err != nil {
		return err
	}

<<<<<<< HEAD
	if err := c.confirmDeletionStatement(cmd, client, environmentId, args); err != nil {
		return err
	}

	deleteFunc := func(id string) error {
		if err := client.DeleteStatement(c.Context.LastOrgId, environmentId, id); err != nil {
			return err
		}
		return nil
	}

	deleted, err := resource.Delete(args, deleteFunc, nil)
	resource.PrintDeleteSuccessMsg(deleted, resource.FlinkStatement)

	return err
}

func (c *command) confirmDeletionStatement(cmd *cobra.Command, client *ccloudv2.FlinkGatewayClient, environmentId string, args []string) error {
	describeFunc := func(id string) error {
		_, err := client.GetStatement(c.Context.LastOrgId, environmentId, id)
=======
	if _, err := client.GetStatement(environmentId, args[0], c.Context.LastOrgId); err != nil {
>>>>>>> 3e78641b
		return err
	}

	if err := resource.ValidateArgs(pcmd.FullParentName(cmd), args, resource.FlinkStatement, describeFunc); err != nil {
		return err
	}

<<<<<<< HEAD
	if ok, err := form.ConfirmDeletionYesNo(cmd, form.DefaultYesNoPromptString(resource.FlinkStatement, args)); err != nil || !ok {
=======
	if err := client.DeleteStatement(environmentId, args[0], c.Context.LastOrgId); err != nil {
>>>>>>> 3e78641b
		return err
	}

	return nil
}<|MERGE_RESOLUTION|>--- conflicted
+++ resolved
@@ -37,13 +37,12 @@
 		return err
 	}
 
-<<<<<<< HEAD
 	if err := c.confirmDeletionStatement(cmd, client, environmentId, args); err != nil {
 		return err
 	}
 
 	deleteFunc := func(id string) error {
-		if err := client.DeleteStatement(c.Context.LastOrgId, environmentId, id); err != nil {
+		if err := client.DeleteStatement(environmentId, id, c.Context.LastOrgId); err != nil {
 			return err
 		}
 		return nil
@@ -57,10 +56,7 @@
 
 func (c *command) confirmDeletionStatement(cmd *cobra.Command, client *ccloudv2.FlinkGatewayClient, environmentId string, args []string) error {
 	describeFunc := func(id string) error {
-		_, err := client.GetStatement(c.Context.LastOrgId, environmentId, id)
-=======
-	if _, err := client.GetStatement(environmentId, args[0], c.Context.LastOrgId); err != nil {
->>>>>>> 3e78641b
+		_, err := client.GetStatement(environmentId, id, c.Context.LastOrgId)
 		return err
 	}
 
@@ -68,11 +64,7 @@
 		return err
 	}
 
-<<<<<<< HEAD
 	if ok, err := form.ConfirmDeletionYesNo(cmd, form.DefaultYesNoPromptString(resource.FlinkStatement, args)); err != nil || !ok {
-=======
-	if err := client.DeleteStatement(environmentId, args[0], c.Context.LastOrgId); err != nil {
->>>>>>> 3e78641b
 		return err
 	}
 
