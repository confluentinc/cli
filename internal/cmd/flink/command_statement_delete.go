package flink

import (
	"github.com/spf13/cobra"

	"github.com/confluentinc/cli/internal/pkg/ccloudv2"
	pcmd "github.com/confluentinc/cli/internal/pkg/cmd"
	"github.com/confluentinc/cli/internal/pkg/form"
	"github.com/confluentinc/cli/internal/pkg/resource"
)

func (c *command) newStatementDeleteCommand() *cobra.Command {
	cmd := &cobra.Command{
		Use:               "delete <name-1> [name-2] ... [name-n]",
		Short:             "Delete Flink SQL statements.",
		Args:              cobra.MinimumNArgs(1),
		ValidArgsFunction: pcmd.NewValidArgsFunction(c.validStatementArgsMultiple),
		RunE:              c.statementDelete,
	}

	pcmd.AddForceFlag(cmd)
	c.addComputePoolFlag(cmd)
	pcmd.AddEnvironmentFlag(cmd, c.AuthenticatedCLICommand)
	pcmd.AddContextFlag(cmd, c.CLICommand)

	return cmd
}

func (c *command) statementDelete(cmd *cobra.Command, args []string) error {
	environmentId, err := c.Context.EnvironmentId()
	if err != nil {
		return err
	}

	client, err := c.GetFlinkGatewayClient()
	if err != nil {
		return err
	}

<<<<<<< HEAD
	if err := c.confirmDeletionStatement(cmd, client, environmentId, args); err != nil {
		return err
	}

	deleted, err := resource.Delete(args, func(id string) error {
		if err := client.DeleteStatement(environmentId, id, c.Context.LastOrgId); err != nil {
			return err
		}
		return nil
	}, resource.DefaultPostProcess)
	resource.PrintDeleteSuccessMsg(deleted, resource.FlinkStatement)

	return err
}

func (c *command) confirmDeletionStatement(cmd *cobra.Command, client *ccloudv2.FlinkGatewayClient, environmentId string, args []string) error {
	describeFunc := func(id string) error {
		_, err := client.GetStatement(environmentId, id, c.Context.LastOrgId)
=======
	if _, err := client.GetStatement(c.Context.LastOrgId, environmentId, args[0]); err != nil {
>>>>>>> 1779c1e3
		return err
	}

	if err := resource.ValidateArgs(pcmd.FullParentName(cmd), args, resource.FlinkStatement, describeFunc); err != nil {
		return err
	}

<<<<<<< HEAD
	if ok, err := form.ConfirmDeletionYesNo(cmd, form.DefaultYesNoPromptString(resource.FlinkStatement, args)); err != nil || !ok {
=======
	if err := client.DeleteStatement(c.Context.LastOrgId, environmentId, args[0]); err != nil {
>>>>>>> 1779c1e3
		return err
	}

	return nil
}<|MERGE_RESOLUTION|>--- conflicted
+++ resolved
@@ -37,13 +37,12 @@
 		return err
 	}
 
-<<<<<<< HEAD
 	if err := c.confirmDeletionStatement(cmd, client, environmentId, args); err != nil {
 		return err
 	}
 
 	deleted, err := resource.Delete(args, func(id string) error {
-		if err := client.DeleteStatement(environmentId, id, c.Context.LastOrgId); err != nil {
+		if err := client.DeleteStatement(c.Context.LastOrgId, environmentId, id); err != nil {
 			return err
 		}
 		return nil
@@ -55,10 +54,7 @@
 
 func (c *command) confirmDeletionStatement(cmd *cobra.Command, client *ccloudv2.FlinkGatewayClient, environmentId string, args []string) error {
 	describeFunc := func(id string) error {
-		_, err := client.GetStatement(environmentId, id, c.Context.LastOrgId)
-=======
-	if _, err := client.GetStatement(c.Context.LastOrgId, environmentId, args[0]); err != nil {
->>>>>>> 1779c1e3
+		_, err := client.GetStatement(c.Context.LastOrgId, environmentId, id)
 		return err
 	}
 
@@ -66,11 +62,7 @@
 		return err
 	}
 
-<<<<<<< HEAD
 	if ok, err := form.ConfirmDeletionYesNo(cmd, form.DefaultYesNoPromptString(resource.FlinkStatement, args)); err != nil || !ok {
-=======
-	if err := client.DeleteStatement(c.Context.LastOrgId, environmentId, args[0]); err != nil {
->>>>>>> 1779c1e3
 		return err
 	}
 
