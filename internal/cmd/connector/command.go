--- conflicted
+++ resolved
@@ -177,13 +177,6 @@
 	if err != nil {
 		return errors.HandleCommon(err, cmd)
 	}
-<<<<<<< HEAD
-	outputWriter, err := output.NewListOutputWriter(cmd, listFields, listFields)
-	if err != nil {
-		return errors.HandleCommon(err, cmd)
-	}
-=======
->>>>>>> 3f10bbd2
 	for name, connector := range connectors {
 		connector := &describeDisplay{
 			Name:   name,
