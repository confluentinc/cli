--- conflicted
+++ resolved
@@ -25,13 +25,9 @@
 
 type command struct {
 	*pcmd.AuthenticatedStateFlagCommand
-<<<<<<< HEAD
 	completableChildren     []*cobra.Command
 	completableFlagChildren map[string][]*cobra.Command
-=======
-	completableChildren []*cobra.Command
-	analyticsClient     analytics.Client
->>>>>>> 4a4b5d2b
+	analyticsClient         analytics.Client
 }
 
 type connectorDescribeDisplay struct {
