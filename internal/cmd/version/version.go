package version

import (
	"github.com/spf13/cobra"

	pcmd "github.com/confluentinc/cli/internal/pkg/cmd"
	"github.com/confluentinc/cli/internal/pkg/version"
)

<<<<<<< HEAD
// NewVersionCmd returns the Cobra command for the version.
func NewVersionCmd(cliName string, prerunner pcmd.PreRunner, v *version.Version) *cobra.Command {
=======
// New returns the Cobra command for the version.
func New(prerunner pcmd.PreRunner, version *version.Version) *cobra.Command {
>>>>>>> 38fc5664
	cliCmd := pcmd.NewAnonymousCLICommand(
		&cobra.Command{
			Use:   "version",
			Short: "Print the " + version.GetFullCLIName(cliName) + " version.",
			Run: func(cmd *cobra.Command, args []string) {
				pcmd.Println(cmd, v)
			},
			Args: cobra.NoArgs,
		}, prerunner)
	return cliCmd.Command
}<|MERGE_RESOLUTION|>--- conflicted
+++ resolved
@@ -7,13 +7,8 @@
 	"github.com/confluentinc/cli/internal/pkg/version"
 )
 
-<<<<<<< HEAD
-// NewVersionCmd returns the Cobra command for the version.
-func NewVersionCmd(cliName string, prerunner pcmd.PreRunner, v *version.Version) *cobra.Command {
-=======
-// New returns the Cobra command for the version.
-func New(prerunner pcmd.PreRunner, version *version.Version) *cobra.Command {
->>>>>>> 38fc5664
+// Returns the Cobra command for the version.
+func New(cliName string, prerunner pcmd.PreRunner, v *version.Version) *cobra.Command {
 	cliCmd := pcmd.NewAnonymousCLICommand(
 		&cobra.Command{
 			Use:   "version",
