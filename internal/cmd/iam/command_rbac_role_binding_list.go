package iam

import (
	"net/http"
	"os"
	"sort"
	"strings"

	mdsv2 "github.com/confluentinc/ccloud-sdk-go-v2/mds/v2"
	"github.com/confluentinc/go-printer"
	mds "github.com/confluentinc/mds-sdk-go/mdsv1"
	"github.com/spf13/cobra"

	pcmd "github.com/confluentinc/cli/internal/pkg/cmd"
	"github.com/confluentinc/cli/internal/pkg/errors"
	"github.com/confluentinc/cli/internal/pkg/examples"
	"github.com/confluentinc/cli/internal/pkg/output"
)

type displayStruct struct {
	Principal   string
	Email       string
	ServiceName string
	PoolName    string
}

func (c *roleBindingCommand) newListCommand() *cobra.Command {
	cmd := &cobra.Command{
		Use:   "list",
		Short: "List role bindings.",
		Long:  "List the role bindings for a particular principal and/or role, and a particular scope.",
		Args:  cobra.NoArgs,
		RunE:  c.list,
	}

	if c.cfg.IsCloudLogin() {
		cmd.Example = examples.BuildExampleString(
			examples.Example{
				Text: "List the role bindings for current user:",
				Code: "confluent iam rbac role-binding list --current-user",
			},
			examples.Example{
				Text: `List the role bindings for user "u-123456":`,
				Code: "confluent iam rbac role-binding list --principal User:u-123456",
			},
			examples.Example{
				Text: `List the role bindings for principals with role "CloudClusterAdmin":`,
				Code: "confluent iam rbac role-binding list --role CloudClusterAdmin --current-env --cloud-cluster lkc-123456",
			},
			examples.Example{
				Text: `List the role bindings for user "u-123456" with role "CloudClusterAdmin":`,
				Code: "confluent iam rbac role-binding list --principal User:u-123456 --role CloudClusterAdmin --environment env-12345 --cloud-cluster lkc-123456",
			},
		)
	} else {
		cmd.Example = examples.BuildExampleString(
			examples.Example{
				Text: "Only use the `--resource` flag when specifying a `--role` with no `--principal` specified. If specifying a `--principal`, then the `--resource` flag is ignored. To list role bindings for a specific role on an identified resource:",
				Code: "confluent iam rbac role-binding list --kafka-cluster-id $KAFKA_CLUSTER_ID --role DeveloperRead --resource Topic",
			},
			examples.Example{
				Text: "List the role bindings for a specific principal:",
				Code: "confluent iam rbac role-binding list --kafka-cluster-id $KAFKA_CLUSTER_ID --principal User:my-user",
			},
			examples.Example{
				Text: "List the role bindings for a specific principal, filtered to a specific role:",
				Code: "confluent iam rbac role-binding list --kafka-cluster-id $KAFKA_CLUSTER_ID --principal User:my-user --role DeveloperRead",
			},
			examples.Example{
				Text: "List the principals bound to a specific role:",
				Code: "confluent iam rbac role-binding list --kafka-cluster-id $KAFKA_CLUSTER_ID --role DeveloperWrite",
			},
			examples.Example{
				Text: "List the principals bound to a specific resource with a specific role:",
				Code: "confluent iam rbac role-binding list --kafka-cluster-id $KAFKA_CLUSTER_ID --role DeveloperWrite --resource Topic:my-topic",
			},
		)
	}

	cmd.Flags().String("principal", "", "Principal whose role bindings should be listed.")
	cmd.Flags().Bool("current-user", false, "Show role bindings belonging to current user.")
	cmd.Flags().String("role", "", "List role bindings under a specific role given to a principal. Or if no principal is specified, list principals with the role.")

	if c.cfg.IsCloudLogin() {
		cmd.Flags().String("environment", "", "Environment ID for scope of role binding listings.")
		cmd.Flags().Bool("current-env", false, "Use current environment ID for scope.")
		cmd.Flags().String("cloud-cluster", "", "Cloud cluster ID for scope of role binding listings.")
		cmd.Flags().String("kafka-cluster-id", "", "Kafka cluster ID for scope of role binding listings.")
		if os.Getenv("XX_DATAPLANE_3_ENABLE") != "" {
			cmd.Flags().String("schema-registry-cluster-id", "", "Schema Registry cluster ID for the role binding listings.")
			cmd.Flags().String("ksql-cluster-id", "", "ksqlDB cluster ID for the role binding listings.")
		}
	} else {
		cmd.Flags().String("kafka-cluster-id", "", "Kafka cluster ID for scope of role binding listings.")
		cmd.Flags().String("schema-registry-cluster-id", "", "Schema Registry cluster ID for scope of role binding listings.")
		cmd.Flags().String("ksql-cluster-id", "", "ksqlDB cluster ID for scope of role binding listings.")
		cmd.Flags().String("connect-cluster-id", "", "Kafka Connect cluster ID for scope of role binding listings.")
		cmd.Flags().String("cluster-name", "", "Cluster name to uniquely identify the cluster for role binding listings.")
		pcmd.AddContextFlag(cmd, c.CLICommand)
	}

	cmd.Flags().String("resource", "", "If specified with a role and no principals, list principals with role bindings to the role for this qualified resource.")
	cmd.Flags().Bool("inclusive", true, "List all role bindings in a specific scope and its nested scopes.")
	pcmd.AddOutputFlag(cmd)

	return cmd
}

var (
	ksqlOrSchemaRegistryRoleBindingError = errors.New(errors.KsqlOrSchemaRegistryRoleBindingErrorMsg)
)

func (c *roleBindingCommand) list(cmd *cobra.Command, _ []string) error {
	options, err := c.parseCommon(cmd)
	if err != nil {
		return err
	}

	if c.cfg.IsCloudLogin() {
		listRoleBinding, err := c.parseV2RoleBinding(cmd)
		if err != nil {
			return err
		}
		err = c.ccloudListV2(cmd, listRoleBinding)
		if err == ksqlOrSchemaRegistryRoleBindingError {
			return c.ccloudList(cmd, options)
		} else {
			return err
		}
	} else {
		return c.confluentList(cmd, options)
	}
}

func (c *roleBindingCommand) ccloudList(cmd *cobra.Command, options *roleBindingOptions) error {
	if cmd.Flags().Changed("principal") || cmd.Flags().Changed("current-user") {
		return c.listMyRoleBindings(cmd, options)
	} else if cmd.Flags().Changed("role") {
		return c.ccloudListRolePrincipals(cmd, options)
	}
	return errors.New(errors.PrincipalOrRoleRequiredErrorMsg)
}

func (c *roleBindingCommand) listMyRoleBindings(cmd *cobra.Command, options *roleBindingOptions) error {
	scopeV2 := &options.scopeV2

	currentUser, err := cmd.Flags().GetBool("current-user")
	if err != nil {
		return err
	}

	principal := options.principal
	if currentUser {
		principal = "User:" + c.Context.GetUser().GetResourceId()
	}

	scopedRoleBindingMappings, _, err := c.MDSv2Client.RBACRoleBindingSummariesApi.MyRoleBindings(c.createContext(), principal, *scopeV2)
	if err != nil {
		return err
	}

	userToEmailMap, err := c.getUserIdToEmailMap()
	if err != nil {
		return err
	}

	outputWriter, err := output.NewListOutputWriter(cmd, ccloudResourcePatternListFields, ccloudResourcePatternHumanListLabels, ccloudResourcePatternStructuredListLabels)
	if err != nil {
		return err
	}

	role, err := cmd.Flags().GetString("role")
	if err != nil {
		return err
	}

	for _, scopedRoleBindingMapping := range scopedRoleBindingMappings {
		roleBindingScope := scopedRoleBindingMapping.Scope
		for principalName, roleBindings := range scopedRoleBindingMapping.Rolebindings {
			principalEmail := userToEmailMap[principalName]
			for roleName, resourcePatterns := range roleBindings {
				if role != "" && role != roleName {
					continue
				}

				envName := ""
				cloudClusterName := ""
				for _, elem := range roleBindingScope.Path {
					// we don't capture the organization name because it's always this organization
					if strings.HasPrefix(elem, "environment=") {
						envName = strings.TrimPrefix(elem, "environment=")
					}
					if strings.HasPrefix(elem, "cloud-cluster=") {
						cloudClusterName = strings.TrimPrefix(elem, "cloud-cluster=")
					}
				}
				clusterType := ""
				logicalCluster := ""
				if roleBindingScope.Clusters.ConnectCluster != "" {
					clusterType = "Connect"
					logicalCluster = roleBindingScope.Clusters.ConnectCluster
				} else if roleBindingScope.Clusters.KsqlCluster != "" {
					clusterType = "ksqlDB"
					logicalCluster = roleBindingScope.Clusters.KsqlCluster
				} else if roleBindingScope.Clusters.SchemaRegistryCluster != "" {
					clusterType = "Schema Registry"
					logicalCluster = roleBindingScope.Clusters.SchemaRegistryCluster
				} else if roleBindingScope.Clusters.KafkaCluster != "" {
					clusterType = "Kafka"
					logicalCluster = roleBindingScope.Clusters.KafkaCluster
				}

				for _, resourcePattern := range resourcePatterns {
					if cmd.Flags().Changed("resource") {
						resource, err := cmd.Flags().GetString("resource")
						if err != nil {
							return err
						}
						if resource != resourcePattern.ResourceType {
							continue
						}
					}
					outputWriter.AddElement(&listDisplay{
						Principal:      principalName,
						Email:          principalEmail,
						Role:           roleName,
						Environment:    envName,
						CloudCluster:   cloudClusterName,
						ClusterType:    clusterType,
						LogicalCluster: logicalCluster,
						ResourceType:   resourcePattern.ResourceType,
						Name:           resourcePattern.Name,
						PatternType:    resourcePattern.PatternType,
					})
				}

				if len(resourcePatterns) == 0 {
					outputWriter.AddElement(&listDisplay{
						Principal:    principalName,
						Email:        principalEmail,
						Role:         roleName,
						Environment:  envName,
						CloudCluster: cloudClusterName,
					})
				}
			}
		}
	}

	outputWriter.StableSort()

	return outputWriter.Out()
}

func (c *roleBindingCommand) getPoolToNameMap() (map[string]string, error) {
	providers, err := c.V2Client.ListIdentityProviders()
	if err != nil {
		return map[string]string{}, err
	}
	poolToName := make(map[string]string)
	for _, provider := range providers {
		pools, err := c.V2Client.ListIdentityPools(*provider.Id)
		if err != nil {
			return map[string]string{}, err
		}
		for _, pool := range pools {
			poolToName["User:"+*pool.Id] = *pool.DisplayName
		}
	}
	return poolToName, nil
}

func (c *roleBindingCommand) getUserIdToEmailMap() (map[string]string, error) {
<<<<<<< HEAD
	userToEmailMap := make(map[string]string)
=======
>>>>>>> c6ff3d44
	users, err := c.V2Client.ListIamUsers()
	if err != nil {
		return nil, err
	}
	userToEmail := make(map[string]string)
	for _, u := range users {
<<<<<<< HEAD
		userToEmailMap["User:"+*u.Id] = *u.Email
=======
		userToEmail["User:"+u.GetId()] = u.GetEmail()
>>>>>>> c6ff3d44
	}
	return userToEmail, nil
}

func (c *roleBindingCommand) getServiceAccountIdToNameMap() (map[string]string, error) {
	serviceAccounts, err := c.V2Client.ListIamServiceAccounts()
	if err != nil {
		return nil, err
	}
<<<<<<< HEAD

	serviceAccountToNameMap := make(map[string]string)
	for _, sa := range serviceAccounts {
		serviceAccountToNameMap["User:"+*sa.Id] = *sa.DisplayName
=======
	serviceAccountToName := make(map[string]string)
	for _, sa := range serviceAccounts {
		serviceAccountToName["User:"+sa.GetId()] = sa.GetDisplayName()
>>>>>>> c6ff3d44
	}
	return serviceAccountToName, nil
}

func (c *roleBindingCommand) ccloudListRolePrincipals(cmd *cobra.Command, options *roleBindingOptions) error {
	scopeV2 := &options.scopeV2
	role := options.role

	var principals []string
	var err error
	if cmd.Flags().Changed("resource") {
		r, err := cmd.Flags().GetString("resource")
		if err != nil {
			return err
		}
		resource, err := parseAndValidateResourcePatternV2(r, false)
		if err != nil {
			return err
		}
		//  skip validation when role != "" before migrating to v2 role api
		principals, _, err = c.MDSv2Client.RBACRoleBindingSummariesApi.LookupPrincipalsWithRoleOnResource(
			c.createContext(),
			role,
			resource.ResourceType,
			resource.Name,
			*scopeV2)
		if err != nil {
			return err
		}
	} else {
		principals, _, err = c.MDSv2Client.RBACRoleBindingSummariesApi.LookupPrincipalsWithRole(
			c.createContext(),
			role,
			*scopeV2)
		if err != nil {
			return err
		}
	}

	userToEmailMap, err := c.getUserIdToEmailMap()
	if err != nil {
		return err
	}

	serviceAccountToNameMap, err := c.getServiceAccountIdToNameMap()
	if err != nil {
		return err
	}

	// TODO: Catch this error once Identity Providers goes GA
	poolToNameMap, _ := c.getPoolToNameMap()

	sort.Strings(principals)
	outputWriter, err := output.NewListOutputWriter(cmd, []string{"Principal", "Email", "ServiceName", "PoolName"}, []string{"Principal", "Email", "Service Name", "Pool Name"}, []string{"principal", "email", "service_name", "pool_name"})
	if err != nil {
		return err
	}
	for _, principal := range principals {
		row := &displayStruct{Principal: principal}
		if email, ok := userToEmailMap[principal]; ok {
<<<<<<< HEAD
			displayStruct := &displayByRoleStruct{
				Principal: principal,
				Email:     email,
			}
			outputWriter.AddElement(displayStruct)
		}
		if name, ok := serviceAccountToNameMap[principal]; ok {
			displayStruct := &displayByRoleStruct{
				Principal:   principal,
				ServiceName: name,
			}
			outputWriter.AddElement(displayStruct)
=======
			row.Email = email
			outputWriter.AddElement(row)
		}
		if name, ok := serviceAccountToNameMap[principal]; ok {
			row.ServiceName = name
			outputWriter.AddElement(row)
		}
		if name, ok := poolToNameMap[principal]; ok {
			row.PoolName = name
			outputWriter.AddElement(row)
>>>>>>> c6ff3d44
		}
	}
	return outputWriter.Out()
}

func (c *roleBindingCommand) confluentList(cmd *cobra.Command, options *roleBindingOptions) error {
	if cmd.Flags().Changed("principal") {
		return c.listPrincipalResources(cmd, options)
	} else if cmd.Flags().Changed("role") {
		return c.confluentListRolePrincipals(cmd, options)
	}
	return errors.New(errors.PrincipalOrRoleRequiredErrorMsg)
}

func (c *roleBindingCommand) listPrincipalResources(cmd *cobra.Command, options *roleBindingOptions) error {
	scope := &options.mdsScope
	principal := options.principal

	role := "*"
	if cmd.Flags().Changed("role") {
		r, err := cmd.Flags().GetString("role")
		if err != nil {
			return err
		}
		role = r
	}

	principalsRolesResourcePatterns, response, err := c.MDSClient.RBACRoleBindingSummariesApi.LookupResourcesForPrincipal(c.createContext(), principal, *scope)
	if err != nil {
		if response != nil && response.StatusCode == http.StatusNotFound {
			return c.listPrincipalResourcesV1(scope, principal, role)
		}
		return err
	}

	outputWriter, err := output.NewListOutputWriter(cmd, resourcePatternListFields, resourcePatternHumanListLabels, resourcePatternStructuredListLabels)
	if err != nil {
		return err
	}

	for principalName, rolesResourcePatterns := range principalsRolesResourcePatterns {
		for roleName, resourcePatterns := range rolesResourcePatterns {
			if role == "*" || roleName == role {
				for _, resourcePattern := range resourcePatterns {
					add := true
					if options.resource != "" {
						add = false
						for _, rp := range options.resourcesRequest.ResourcePatterns {
							if rp == resourcePattern {
								add = true
							}
						}
					}
					if add {
						outputWriter.AddElement(&listDisplay{
							Principal:    principalName,
							Role:         roleName,
							ResourceType: resourcePattern.ResourceType,
							Name:         resourcePattern.Name,
							PatternType:  resourcePattern.PatternType,
						})
					}
				}
				if len(resourcePatterns) == 0 && clusterScopedRoles[roleName] {
					outputWriter.AddElement(&listDisplay{
						Principal:    principalName,
						Role:         roleName,
						ResourceType: "Cluster",
						Name:         "",
						PatternType:  "",
					})
				}
			}
		}
	}

	outputWriter.StableSort()

	return outputWriter.Out()
}

func (c *roleBindingCommand) listPrincipalResourcesV1(mdsScope *mds.MdsScope, principal string, role string) error {
	var err error
	roleNames := []string{role}
	if role == "*" {
		roleNames, _, err = c.MDSClient.RBACRoleBindingSummariesApi.ScopedPrincipalRolenames(
			c.createContext(),
			principal,
			*mdsScope)
		if err != nil {
			return err
		}
	}

	var data [][]string
	for _, roleName := range roleNames {
		rps, _, err := c.MDSClient.RBACRoleBindingCRUDApi.GetRoleResourcesForPrincipal(
			c.createContext(),
			principal,
			roleName,
			*mdsScope)
		if err != nil {
			return err
		}
		for _, pattern := range rps {
			data = append(data, []string{roleName, pattern.ResourceType, pattern.Name, pattern.PatternType})
		}
		if len(rps) == 0 && clusterScopedRoles[roleName] {
			data = append(data, []string{roleName, "Cluster", "", ""})
		}
	}

	printer.RenderCollectionTable(data, []string{"Role", "ResourceType", "Name", "PatternType"})
	return nil
}

func (c *roleBindingCommand) confluentListRolePrincipals(cmd *cobra.Command, options *roleBindingOptions) error {
	scope := &options.mdsScope
	role := options.role

	var principals []string
	if cmd.Flags().Changed("resource") {
		r, err := cmd.Flags().GetString("resource")
		if err != nil {
			return err
		}

		resource, err := parseAndValidateResourcePattern(r, false)
		if err != nil {
			return err
		}

		if err := c.validateRoleAndResourceTypeV1(role, resource.ResourceType); err != nil {
			return err
		}

		principals, _, err = c.MDSClient.RBACRoleBindingSummariesApi.LookupPrincipalsWithRoleOnResource(c.createContext(), role, resource.ResourceType, resource.Name, *scope)
		if err != nil {
			return err
		}
	} else {
		var err error
		principals, _, err = c.MDSClient.RBACRoleBindingSummariesApi.LookupPrincipalsWithRole(c.createContext(), role, *scope)
		if err != nil {
			return err
		}
	}

	sort.Strings(principals)
	outputWriter, err := output.NewListOutputWriter(cmd, []string{"Principal"}, []string{"Principal"}, []string{"principal"})
	if err != nil {
		return err
	}

	for _, principal := range principals {
		displayStruct := &struct {
			Principal string
		}{
			Principal: principal,
		}
		outputWriter.AddElement(displayStruct)
	}
	return outputWriter.Out()
}

func (c *roleBindingCommand) ccloudListV2(cmd *cobra.Command, listRoleBinding *mdsv2.IamV2RoleBinding) error {
	var outputWriter *output.ListOutputWriter
	var err error
	if cmd.Flags().Changed("principal") || cmd.Flags().Changed("current-user") {
		outputWriter, err = c.listMyRoleBindingsV2(cmd, listRoleBinding)
	} else if cmd.Flags().Changed("role") {
		outputWriter, err = c.ccloudListRolePrincipalsV2(cmd, listRoleBinding)
	} else {
		err = errors.New(errors.PrincipalOrRoleRequiredErrorMsg)
	}
	if err != nil {
		return err
	}
	return (*outputWriter).Out()
}

func (c *roleBindingCommand) listMyRoleBindingsV2(cmd *cobra.Command, listRoleBinding *mdsv2.IamV2RoleBinding) (*output.ListOutputWriter, error) {
	outputWriter, err := output.NewListOutputWriter(cmd, ccloudResourcePatternListFields, ccloudResourcePatternHumanListLabels, ccloudResourcePatternStructuredListLabels)
	if err != nil {
		return nil, err
	}

	currentUser, err := cmd.Flags().GetBool("current-user")
	if err != nil {
		return nil, err
	}

	if currentUser {
		listRoleBinding.Principal = mdsv2.PtrString("User:" + c.State.Auth.User.ResourceId)
	}

	inclusive, err := cmd.Flags().GetBool("inclusive")
	if err != nil {
		return nil, err
	}

	if inclusive {
		listRoleBinding.CrnPattern = mdsv2.PtrString(*listRoleBinding.CrnPattern + "/*")
	} else {
		listRoleBinding.CrnPattern = mdsv2.PtrString(*listRoleBinding.CrnPattern)
	}

	resp, httpResp, err := c.V2Client.ListIamRoleBindings(listRoleBinding)
	if err != nil {
		return nil, errors.CatchRequestNotValidMessageError(err, httpResp)
	}
	roleBindings := resp.Data

	userToEmailMap, err := c.getUserIdToEmailMap()
	if err != nil {
		return nil, err
	}

	role, err := cmd.Flags().GetString("role")
	if err != nil {
		return nil, err
	}

	for _, rolebinding := range roleBindings {
		roleName := *rolebinding.RoleName
		if role != "" && role != roleName {
			continue
		}

		principalName := *rolebinding.Principal
		principalEmail := userToEmailMap[principalName]

		crnPattern := *rolebinding.CrnPattern
		if strings.Contains(crnPattern, "ksql") || strings.Contains(crnPattern, "schema") {
			return nil, ksqlOrSchemaRegistryRoleBindingError
		}

		var envName, cloudClusterName, clusterType, logicalCluster, resourceType, resourceName, patternType string
		for _, elem := range strings.Split(crnPattern, "/") {
			elemParts := strings.Split(elem, "=")
			if len(elemParts) < 2 {
				continue
			}

			prefix := elemParts[0]
			content := elemParts[1]

			switch prefix {
			case "organization":
				continue
			case "environment":
				envName = content
			case "cloud-cluster":
				cloudClusterName = content
			case "ksql":
				clusterType = "ksqlDB"
				logicalCluster = content
			case "schema-registry":
				clusterType = "Schema Registry"
				logicalCluster = content
			case "kafka":
				clusterType = "Kafka"
				logicalCluster = content
				resourceType = "Cluster"
				resourceName = "kafka-cluster"
				patternType = literalPatternType
			default:
				resourceType = strings.Title(prefix)
				resourceName = strings.TrimSuffix(content, "*")
				patternType = literalPatternType
			}
		}

		if strings.Contains(crnPattern, "*") {
			patternType = prefixedPatternType
		}

		outputWriter.AddElement(&listDisplay{
			Principal:      principalName,
			Email:          principalEmail,
			Role:           roleName,
			Environment:    envName,
			CloudCluster:   cloudClusterName,
			ClusterType:    clusterType,
			LogicalCluster: logicalCluster,
			ResourceType:   resourceType,
			Name:           resourceName,
			PatternType:    patternType,
		})
	}
	outputWriter.StableSort()

	return &outputWriter, nil
}

func (c *roleBindingCommand) ccloudListRolePrincipalsV2(cmd *cobra.Command, listRoleBinding *mdsv2.IamV2RoleBinding) (*output.ListOutputWriter, error) {
	outputWriter, err := output.NewListOutputWriter(cmd, []string{"Principal", "Email", "ServiceName"}, []string{"Principal", "Email", "Service Name"}, []string{"principal", "email", "service_name"})
	if err != nil {
		return nil, err
	}

	inclusive, err := cmd.Flags().GetBool("inclusive")
	if err != nil {
		return nil, err
	}

	if inclusive {
		listRoleBinding.CrnPattern = mdsv2.PtrString(*listRoleBinding.CrnPattern + "/*")
	} else {
		listRoleBinding.CrnPattern = mdsv2.PtrString(*listRoleBinding.CrnPattern)
	}

	resp, httpResp, err := c.V2Client.ListIamRoleBindings(listRoleBinding)
	if err != nil {
		return nil, errors.CatchRequestNotValidMessageError(err, httpResp)
	}
	roleBindings := resp.Data

	principals := make(map[string]bool)
	principalStrings := []string{}

	for i := 0; i < len(roleBindings); i++ {
		if strings.Contains(*roleBindings[i].CrnPattern, "ksql") || strings.Contains(*roleBindings[i].CrnPattern, "schema") {
			return nil, ksqlOrSchemaRegistryRoleBindingError
		}
		if !principals[*roleBindings[i].Principal] {
			principals[*roleBindings[i].Principal] = true
			principalStrings = append(principalStrings, *roleBindings[i].Principal)
		}
	}

	userToEmailMap, err := c.getUserIdToEmailMap()
	if err != nil {
		return nil, err
	}

	serviceAccountToNameMap, err := c.getServiceAccountIdToNameMap()
	if err != nil {
		return nil, err
	}

	sort.Strings(principalStrings)
	for _, principal := range principalStrings {
		if email, ok := userToEmailMap[principal]; ok {
			displayStruct := &displayByRoleStruct{
				Principal: principal,
				Email:     email,
			}
			outputWriter.AddElement(displayStruct)
		}
		if name, ok := serviceAccountToNameMap[principal]; ok {
			displayStruct := &displayByRoleStruct{
				Principal:   principal,
				ServiceName: name,
			}
			outputWriter.AddElement(displayStruct)
		}
	}
	return &outputWriter, nil
}<|MERGE_RESOLUTION|>--- conflicted
+++ resolved
@@ -271,21 +271,14 @@
 }
 
 func (c *roleBindingCommand) getUserIdToEmailMap() (map[string]string, error) {
-<<<<<<< HEAD
 	userToEmailMap := make(map[string]string)
-=======
->>>>>>> c6ff3d44
 	users, err := c.V2Client.ListIamUsers()
 	if err != nil {
 		return nil, err
 	}
 	userToEmail := make(map[string]string)
 	for _, u := range users {
-<<<<<<< HEAD
 		userToEmailMap["User:"+*u.Id] = *u.Email
-=======
-		userToEmail["User:"+u.GetId()] = u.GetEmail()
->>>>>>> c6ff3d44
 	}
 	return userToEmail, nil
 }
@@ -295,16 +288,10 @@
 	if err != nil {
 		return nil, err
 	}
-<<<<<<< HEAD
 
 	serviceAccountToNameMap := make(map[string]string)
 	for _, sa := range serviceAccounts {
 		serviceAccountToNameMap["User:"+*sa.Id] = *sa.DisplayName
-=======
-	serviceAccountToName := make(map[string]string)
-	for _, sa := range serviceAccounts {
-		serviceAccountToName["User:"+sa.GetId()] = sa.GetDisplayName()
->>>>>>> c6ff3d44
 	}
 	return serviceAccountToName, nil
 }
@@ -365,7 +352,6 @@
 	for _, principal := range principals {
 		row := &displayStruct{Principal: principal}
 		if email, ok := userToEmailMap[principal]; ok {
-<<<<<<< HEAD
 			displayStruct := &displayByRoleStruct{
 				Principal: principal,
 				Email:     email,
@@ -378,18 +364,6 @@
 				ServiceName: name,
 			}
 			outputWriter.AddElement(displayStruct)
-=======
-			row.Email = email
-			outputWriter.AddElement(row)
-		}
-		if name, ok := serviceAccountToNameMap[principal]; ok {
-			row.ServiceName = name
-			outputWriter.AddElement(row)
-		}
-		if name, ok := poolToNameMap[principal]; ok {
-			row.PoolName = name
-			outputWriter.AddElement(row)
->>>>>>> c6ff3d44
 		}
 	}
 	return outputWriter.Out()
