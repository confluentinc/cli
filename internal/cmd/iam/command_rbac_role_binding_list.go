package iam

import (
	"net/http"
	"os"
	"sort"
	"strings"

	mdsv2 "github.com/confluentinc/ccloud-sdk-go-v2/mds/v2"
	"github.com/confluentinc/go-printer"
	mds "github.com/confluentinc/mds-sdk-go/mdsv1"
	"github.com/spf13/cobra"

	pcmd "github.com/confluentinc/cli/internal/pkg/cmd"
	"github.com/confluentinc/cli/internal/pkg/errors"
	"github.com/confluentinc/cli/internal/pkg/examples"
	"github.com/confluentinc/cli/internal/pkg/output"
)

func (c *roleBindingCommand) newListCommand() *cobra.Command {
	cmd := &cobra.Command{
		Use:   "list",
		Short: "List role bindings.",
		Long:  "List the role bindings for a particular principal and/or role, and a particular scope.",
		Args:  cobra.NoArgs,
		RunE:  c.list,
	}

	if c.cfg.IsCloudLogin() {
		cmd.Example = examples.BuildExampleString(
			examples.Example{
				Text: "List the role bindings for current user:",
				Code: "confluent iam rbac role-binding list --current-user",
			},
			examples.Example{
				Text: `List the role bindings for user "u-123456":`,
				Code: "confluent iam rbac role-binding list --principal User:u-123456",
			},
			examples.Example{
				Text: `List the role bindings for principals with role "CloudClusterAdmin":`,
				Code: "confluent iam rbac role-binding list --role CloudClusterAdmin --current-env --cloud-cluster lkc-123456",
			},
			examples.Example{
				Text: `List the role bindings for user "u-123456" with role "CloudClusterAdmin":`,
				Code: "confluent iam rbac role-binding list --principal User:u-123456 --role CloudClusterAdmin --environment env-12345 --cloud-cluster lkc-123456",
			},
		)
	} else {
		cmd.Example = examples.BuildExampleString(
			examples.Example{
				Text: "Only use the `--resource` flag when specifying a `--role` with no `--principal` specified. If specifying a `--principal`, then the `--resource` flag is ignored. To list role bindings for a specific role on an identified resource:",
				Code: "confluent iam rbac role-binding list --kafka-cluster-id $KAFKA_CLUSTER_ID --role DeveloperRead --resource Topic",
			},
			examples.Example{
				Text: "List the role bindings for a specific principal:",
				Code: "confluent iam rbac role-binding list --kafka-cluster-id $KAFKA_CLUSTER_ID --principal User:my-user",
			},
			examples.Example{
				Text: "List the role bindings for a specific principal, filtered to a specific role:",
				Code: "confluent iam rbac role-binding list --kafka-cluster-id $KAFKA_CLUSTER_ID --principal User:my-user --role DeveloperRead",
			},
			examples.Example{
				Text: "List the principals bound to a specific role:",
				Code: "confluent iam rbac role-binding list --kafka-cluster-id $KAFKA_CLUSTER_ID --role DeveloperWrite",
			},
			examples.Example{
				Text: "List the principals bound to a specific resource with a specific role:",
				Code: "confluent iam rbac role-binding list --kafka-cluster-id $KAFKA_CLUSTER_ID --role DeveloperWrite --resource Topic:my-topic",
			},
		)
	}

	cmd.Flags().String("principal", "", "Principal whose role bindings should be listed.")
	cmd.Flags().Bool("current-user", false, "Show role bindings belonging to current user.")
	cmd.Flags().String("role", "", "List role bindings under a specific role given to a principal. Or if no principal is specified, list principals with the role.")

	if c.cfg.IsCloudLogin() {
		cmd.Flags().String("environment", "", "Environment ID for scope of role binding listings.")
		cmd.Flags().Bool("current-env", false, "Use current environment ID for scope.")
		cmd.Flags().String("cloud-cluster", "", "Cloud cluster ID for scope of role binding listings.")
		cmd.Flags().String("kafka-cluster-id", "", "Kafka cluster ID for scope of role binding listings.")
		if os.Getenv("XX_DATAPLANE_3_ENABLE") != "" {
			cmd.Flags().String("schema-registry-cluster-id", "", "Schema Registry cluster ID for the role binding listings.")
			cmd.Flags().String("ksql-cluster-id", "", "ksqlDB cluster ID for the role binding listings.")
		}
	} else {
		cmd.Flags().String("kafka-cluster-id", "", "Kafka cluster ID for scope of role binding listings.")
		cmd.Flags().String("schema-registry-cluster-id", "", "Schema Registry cluster ID for scope of role binding listings.")
		cmd.Flags().String("ksql-cluster-id", "", "ksqlDB cluster ID for scope of role binding listings.")
		cmd.Flags().String("connect-cluster-id", "", "Kafka Connect cluster ID for scope of role binding listings.")
		cmd.Flags().String("cluster-name", "", "Cluster name to uniquely identify the cluster for role binding listings.")
		pcmd.AddContextFlag(cmd, c.CLICommand)
	}

	cmd.Flags().String("resource", "", "If specified with a role and no principals, list principals with role bindings to the role for this qualified resource.")

	pcmd.AddOutputFlag(cmd)

	return cmd
}

var (
	ksqlOrSchemaRegistryRoleBindingError = errors.New(errors.KsqlOrSchemaRegistryRoleBindingErrorMsg)
)

func (c *roleBindingCommand) list(cmd *cobra.Command, _ []string) error {
	options, err := c.parseCommon(cmd)
	if err != nil {
		return err
	}

	listRoleBinding, err := c.parseV2RoleBinding(cmd)
	if err != nil {
		return err
	}

	if c.cfg.IsCloudLogin() {
		err = c.ccloudListV2(cmd, listRoleBinding)
		if err == ksqlOrSchemaRegistryRoleBindingError {
			return c.ccloudList(cmd, options)
		} else {
			return err
		}
	} else {
		return c.confluentList(cmd, options)
	}
}

func (c *roleBindingCommand) ccloudList(cmd *cobra.Command, options *roleBindingOptions) error {
	if cmd.Flags().Changed("principal") || cmd.Flags().Changed("current-user") {
		return c.listMyRoleBindings(cmd, options)
	} else if cmd.Flags().Changed("role") {
		return c.ccloudListRolePrincipals(cmd, options)
	}
	return errors.New(errors.PrincipalOrRoleRequiredErrorMsg)
}

func (c *roleBindingCommand) listMyRoleBindings(cmd *cobra.Command, options *roleBindingOptions) error {
	scopeV2 := &options.scopeV2

	currentUser, err := cmd.Flags().GetBool("current-user")
	if err != nil {
		return err
	}

	principal := options.principal
	if currentUser {
		principal = "User:" + c.State.Auth.User.ResourceId
	}

	scopedRoleBindingMappings, _, err := c.MDSv2Client.RBACRoleBindingSummariesApi.MyRoleBindings(c.createContext(), principal, *scopeV2)
	if err != nil {
		return err
	}

	userToEmailMap, err := c.getUserIdToEmailMap()
	if err != nil {
		return err
	}

	outputWriter, err := output.NewListOutputWriter(cmd, ccloudResourcePatternListFields, ccloudResourcePatternHumanListLabels, ccloudResourcePatternStructuredListLabels)
	if err != nil {
		return err
	}

	role, err := cmd.Flags().GetString("role")
	if err != nil {
		return err
	}

	for _, scopedRoleBindingMapping := range scopedRoleBindingMappings {
		roleBindingScope := scopedRoleBindingMapping.Scope
		for principalName, roleBindings := range scopedRoleBindingMapping.Rolebindings {
			principalEmail := userToEmailMap[principalName]
			for roleName, resourcePatterns := range roleBindings {
				if role != "" && role != roleName {
					continue
				}

				envName := ""
				cloudClusterName := ""
				for _, elem := range roleBindingScope.Path {
					// we don't capture the organization name because it's always this organization
					if strings.HasPrefix(elem, "environment=") {
						envName = strings.TrimPrefix(elem, "environment=")
					}
					if strings.HasPrefix(elem, "cloud-cluster=") {
						cloudClusterName = strings.TrimPrefix(elem, "cloud-cluster=")
					}
				}
				clusterType := ""
				logicalCluster := ""
				if roleBindingScope.Clusters.ConnectCluster != "" {
					clusterType = "Connect"
					logicalCluster = roleBindingScope.Clusters.ConnectCluster
				} else if roleBindingScope.Clusters.KsqlCluster != "" {
					clusterType = "ksqlDB"
					logicalCluster = roleBindingScope.Clusters.KsqlCluster
				} else if roleBindingScope.Clusters.SchemaRegistryCluster != "" {
					clusterType = "Schema Registry"
					logicalCluster = roleBindingScope.Clusters.SchemaRegistryCluster
				} else if roleBindingScope.Clusters.KafkaCluster != "" {
					clusterType = "Kafka"
					logicalCluster = roleBindingScope.Clusters.KafkaCluster
				}

				for _, resourcePattern := range resourcePatterns {
					if cmd.Flags().Changed("resource") {
						resource, err := cmd.Flags().GetString("resource")
						if err != nil {
							return err
						}
						if resource != resourcePattern.ResourceType {
							continue
						}
					}
					outputWriter.AddElement(&listDisplay{
						Principal:      principalName,
						Email:          principalEmail,
						Role:           roleName,
						Environment:    envName,
						CloudCluster:   cloudClusterName,
						ClusterType:    clusterType,
						LogicalCluster: logicalCluster,
						ResourceType:   resourcePattern.ResourceType,
						Name:           resourcePattern.Name,
						PatternType:    resourcePattern.PatternType,
					})
				}

				if len(resourcePatterns) == 0 {
					outputWriter.AddElement(&listDisplay{
						Principal:    principalName,
						Email:        principalEmail,
						Role:         roleName,
						Environment:  envName,
						CloudCluster: cloudClusterName,
					})
				}
			}
		}
	}

	outputWriter.StableSort()

	return outputWriter.Out()
}

<<<<<<< HEAD
=======
func (c *roleBindingCommand) getUserIdToEmailMap() (map[string]string, error) {
	userToEmailMap := make(map[string]string)
	users, err := c.Client.User.List(context.Background())
	if err != nil {
		return userToEmailMap, err
	}
	for _, u := range users {
		userToEmailMap["User:"+u.ResourceId] = u.Email
	}
	return userToEmailMap, nil
}

func (c *roleBindingCommand) getServiceAccountIdToNameMap() (map[string]string, error) {
	users, err := c.Client.User.GetServiceAccounts(context.Background())
	if err != nil {
		return nil, err
	}

	serviceAccountToNameMap := make(map[string]string)
	for _, u := range users {
		serviceAccountToNameMap["User:"+u.ResourceId] = u.ServiceName
	}
	return serviceAccountToNameMap, nil
}

>>>>>>> 936bd9e8
func (c *roleBindingCommand) ccloudListRolePrincipals(cmd *cobra.Command, options *roleBindingOptions) error {
	scopeV2 := &options.scopeV2
	role := options.role

	var principals []string
	var err error
	if cmd.Flags().Changed("resource") {
		r, err := cmd.Flags().GetString("resource")
		if err != nil {
			return err
		}
		resource, err := parseAndValidateResourcePatternV2(r, false)
		if err != nil {
			return err
		}
		//  skip validation when role != "" before migrating to v2 role api
		principals, _, err = c.MDSv2Client.RBACRoleBindingSummariesApi.LookupPrincipalsWithRoleOnResource(
			c.createContext(),
			role,
			resource.ResourceType,
			resource.Name,
			*scopeV2)
		if err != nil {
			return err
		}
	} else {
		principals, _, err = c.MDSv2Client.RBACRoleBindingSummariesApi.LookupPrincipalsWithRole(
			c.createContext(),
			role,
			*scopeV2)
		if err != nil {
			return err
		}
	}

	userToEmailMap, err := c.getUserIdToEmailMap()
	if err != nil {
		return err
	}

	serviceAccountToNameMap, err := c.getServiceAccountIdToNameMap()
	if err != nil {
		return err
	}

	sort.Strings(principals)
	outputWriter, err := output.NewListOutputWriter(cmd, []string{"Principal", "Email", "ServiceName"}, []string{"Principal", "Email", "Service Name"}, []string{"principal", "email", "service_name"})
	if err != nil {
		return err
	}
	for _, principal := range principals {
		if email, ok := userToEmailMap[principal]; ok {
<<<<<<< HEAD
			displayStruct := &displayByRoleStruct{
				Principal: principal,
				Email:     email,
=======
			displayStruct := &struct {
				Principal   string
				Email       string
				ServiceName string
			}{
				Principal:   principal,
				Email:       email,
			}
			outputWriter.AddElement(displayStruct)
		}
		if name, ok := serviceAccountToNameMap[principal]; ok {
			displayStruct := &struct {
				Principal   string
				Email       string
				ServiceName string
			}{
				Principal:   principal,
				ServiceName: name,
>>>>>>> 936bd9e8
			}
			outputWriter.AddElement(displayStruct)
		}
	}
	return outputWriter.Out()
}

func (c *roleBindingCommand) userIdToEmailMap() (map[string]string, error) {
	userToEmailMap := make(map[string]string)
	users, err := c.V2Client.ListIamUsers()
	if err != nil {
		return userToEmailMap, err
	}
	for _, u := range users {
		userToEmailMap["User:"+*u.Id] = *u.Email
	}
	return userToEmailMap, nil
}

func (c *roleBindingCommand) confluentList(cmd *cobra.Command, options *roleBindingOptions) error {
	if cmd.Flags().Changed("principal") {
		return c.listPrincipalResources(cmd, options)
	} else if cmd.Flags().Changed("role") {
		return c.confluentListRolePrincipals(cmd, options)
	}
	return errors.New(errors.PrincipalOrRoleRequiredErrorMsg)
}

func (c *roleBindingCommand) listPrincipalResources(cmd *cobra.Command, options *roleBindingOptions) error {
	scope := &options.mdsScope
	principal := options.principal

	role := "*"
	if cmd.Flags().Changed("role") {
		r, err := cmd.Flags().GetString("role")
		if err != nil {
			return err
		}
		role = r
	}

	principalsRolesResourcePatterns, response, err := c.MDSClient.RBACRoleBindingSummariesApi.LookupResourcesForPrincipal(c.createContext(), principal, *scope)
	if err != nil {
		if response != nil && response.StatusCode == http.StatusNotFound {
			return c.listPrincipalResourcesV1(scope, principal, role)
		}
		return err
	}

	outputWriter, err := output.NewListOutputWriter(cmd, resourcePatternListFields, resourcePatternHumanListLabels, resourcePatternStructuredListLabels)
	if err != nil {
		return err
	}

	for principalName, rolesResourcePatterns := range principalsRolesResourcePatterns {
		for roleName, resourcePatterns := range rolesResourcePatterns {
			if role == "*" || roleName == role {
				for _, resourcePattern := range resourcePatterns {
					add := true
					if options.resource != "" {
						add = false
						for _, rp := range options.resourcesRequest.ResourcePatterns {
							if rp == resourcePattern {
								add = true
							}
						}
					}
					if add {
						outputWriter.AddElement(&listDisplay{
							Principal:    principalName,
							Role:         roleName,
							ResourceType: resourcePattern.ResourceType,
							Name:         resourcePattern.Name,
							PatternType:  resourcePattern.PatternType,
						})
					}
				}
				if len(resourcePatterns) == 0 && clusterScopedRoles[roleName] {
					outputWriter.AddElement(&listDisplay{
						Principal:    principalName,
						Role:         roleName,
						ResourceType: "Cluster",
						Name:         "",
						PatternType:  "",
					})
				}
			}
		}
	}

	outputWriter.StableSort()

	return outputWriter.Out()
}

func (c *roleBindingCommand) listPrincipalResourcesV1(mdsScope *mds.MdsScope, principal string, role string) error {
	var err error
	roleNames := []string{role}
	if role == "*" {
		roleNames, _, err = c.MDSClient.RBACRoleBindingSummariesApi.ScopedPrincipalRolenames(
			c.createContext(),
			principal,
			*mdsScope)
		if err != nil {
			return err
		}
	}

	var data [][]string
	for _, roleName := range roleNames {
		rps, _, err := c.MDSClient.RBACRoleBindingCRUDApi.GetRoleResourcesForPrincipal(
			c.createContext(),
			principal,
			roleName,
			*mdsScope)
		if err != nil {
			return err
		}
		for _, pattern := range rps {
			data = append(data, []string{roleName, pattern.ResourceType, pattern.Name, pattern.PatternType})
		}
		if len(rps) == 0 && clusterScopedRoles[roleName] {
			data = append(data, []string{roleName, "Cluster", "", ""})
		}
	}

	printer.RenderCollectionTable(data, []string{"Role", "ResourceType", "Name", "PatternType"})
	return nil
}

func (c *roleBindingCommand) confluentListRolePrincipals(cmd *cobra.Command, options *roleBindingOptions) error {
	scope := &options.mdsScope
	role := options.role

	var principals []string
	if cmd.Flags().Changed("resource") {
		r, err := cmd.Flags().GetString("resource")
		if err != nil {
			return err
		}

		resource, err := parseAndValidateResourcePattern(r, false)
		if err != nil {
			return err
		}

		if err := c.validateRoleAndResourceTypeV1(role, resource.ResourceType); err != nil {
			return err
		}

		principals, _, err = c.MDSClient.RBACRoleBindingSummariesApi.LookupPrincipalsWithRoleOnResource(c.createContext(), role, resource.ResourceType, resource.Name, *scope)
		if err != nil {
			return err
		}
	} else {
		var err error
		principals, _, err = c.MDSClient.RBACRoleBindingSummariesApi.LookupPrincipalsWithRole(c.createContext(), role, *scope)
		if err != nil {
			return err
		}
	}

	sort.Strings(principals)
	outputWriter, err := output.NewListOutputWriter(cmd, []string{"Principal"}, []string{"Principal"}, []string{"principal"})
	if err != nil {
		return err
	}

	for _, principal := range principals {
		displayStruct := &struct {
			Principal string
		}{
			Principal: principal,
		}
		outputWriter.AddElement(displayStruct)
	}
	return outputWriter.Out()
}

func (c *roleBindingCommand) ccloudListV2(cmd *cobra.Command, listRoleBinding *mdsv2.IamV2RoleBinding) error {
	var outputWriter output.ListOutputWriter
	var err error
	if cmd.Flags().Changed("principal") || cmd.Flags().Changed("current-user") {
		outputWriter, err = c.listMyRoleBindingsV2(cmd, listRoleBinding)
	} else if cmd.Flags().Changed("role") {
		outputWriter, err = c.ccloudListRolePrincipalsV2(cmd, listRoleBinding)
	} else {
		err = errors.New(errors.PrincipalOrRoleRequiredErrorMsg)
	}
	if err != nil {
		return err
	}
	return outputWriter.Out()
}

func (c *roleBindingCommand) listMyRoleBindingsV2(cmd *cobra.Command, listRoleBinding *mdsv2.IamV2RoleBinding) (output.ListOutputWriter, error) {
	outputWriter, err := output.NewListOutputWriter(cmd, ccloudResourcePatternListFields, ccloudResourcePatternHumanListLabels, ccloudResourcePatternStructuredListLabels)
	if err != nil {
		return outputWriter, err
	}

	currentUser, err := cmd.Flags().GetBool("current-user")
	if err != nil {
		return outputWriter, err
	}

	if currentUser {
		listRoleBinding.Principal = mdsv2.PtrString("User:" + c.State.Auth.User.ResourceId)
	}

	listRoleBinding.CrnPattern = mdsv2.PtrString(*listRoleBinding.CrnPattern + "/*")

	resp, httpResp, err := c.V2Client.ListIamRoleBindings(listRoleBinding)
	if err != nil {
		return outputWriter, errors.CatchRequestNotValidMessageError(err, httpResp)
	}
	roleBindings := resp.Data

	userToEmailMap, err := c.userIdToEmailMap()
	if err != nil {
		return outputWriter, err
	}

	role, err := cmd.Flags().GetString("role")
	if err != nil {
		return outputWriter, err
	}

	for _, rolebinding := range roleBindings {
		roleName := *rolebinding.RoleName
		if role != "" && role != roleName {
			continue
		}

		principalName := *rolebinding.Principal
		principalEmail := userToEmailMap[principalName]

		crnPattern := *rolebinding.CrnPattern
		if strings.Contains(crnPattern, "ksql") || strings.Contains(crnPattern, "schema") {
			return outputWriter, ksqlOrSchemaRegistryRoleBindingError
		}

		var envName, cloudClusterName, clusterType, logicalCluster, resourceType, resourceName, patternType string
		for _, elem := range strings.Split(crnPattern, "/") {
			elemParts := strings.Split(elem, "=")
			if len(elemParts) < 2 {
				continue
			}

			prefix := elemParts[0]
			content := elemParts[1]

			switch prefix {
			case "organization":
				continue
			case "environment":
				envName = content
			case "cloud-cluster":
				cloudClusterName = content
			case "ksql":
				clusterType = "ksqlDB"
				logicalCluster = content
			case "schema-registry":
				clusterType = "Schema Registry"
				logicalCluster = content
			case "kafka":
				clusterType = "Kafka"
				logicalCluster = content
				resourceType = "Cluster"
				resourceName = "kafka-cluster"
				patternType = literalPatternType
			default:
				resourceType = strings.Title(prefix)
				resourceName = strings.TrimSuffix(content, "*")
				patternType = literalPatternType
			}
		}

		if strings.Contains(crnPattern, "*") {
			patternType = prefixedPatternType
		}

		outputWriter.AddElement(&listDisplay{
			Principal:      principalName,
			Email:          principalEmail,
			Role:           roleName,
			Environment:    envName,
			CloudCluster:   cloudClusterName,
			ClusterType:    clusterType,
			LogicalCluster: logicalCluster,
			ResourceType:   resourceType,
			Name:           resourceName,
			PatternType:    patternType,
		})
	}
	outputWriter.StableSort()

	return outputWriter, nil
}

func (c *roleBindingCommand) ccloudListRolePrincipalsV2(cmd *cobra.Command, listRoleBinding *mdsv2.IamV2RoleBinding) (output.ListOutputWriter, error) {
	outputWriter, err := output.NewListOutputWriter(cmd, []string{"Principal", "Email"}, []string{"Principal", "Email"}, []string{"principal", "email"})
	if err != nil {
		return outputWriter, err
	}

	listRoleBinding.CrnPattern = mdsv2.PtrString(*listRoleBinding.CrnPattern)

	resp, httpResp, err := c.V2Client.ListIamRoleBindings(listRoleBinding)
	if err != nil {
		return outputWriter, errors.CatchRequestNotValidMessageError(err, httpResp)
	}
	roleBindings := resp.Data

	principals := make(map[string]bool)
	principalStrings := []string{}

	for i := 0; i < len(roleBindings); i++ {
		if strings.Contains(*roleBindings[i].CrnPattern, "ksql") || strings.Contains(*roleBindings[i].CrnPattern, "schema") {
			return outputWriter, ksqlOrSchemaRegistryRoleBindingError
		}
		if !principals[*roleBindings[i].Principal] {
			principals[*roleBindings[i].Principal] = true
			principalStrings = append(principalStrings, *roleBindings[i].Principal)
		}
	}

	userToEmailMap, err := c.userIdToEmailMap()
	if err != nil {
		return outputWriter, err
	}

	sort.Strings(principalStrings)
	for _, principal := range principalStrings {
		if email, ok := userToEmailMap[principal]; ok {
			displayStruct := &displayByRoleStruct{
				Principal: principal,
				Email:     email,
			}
			outputWriter.AddElement(displayStruct)
		}
	}
	return outputWriter, nil
}<|MERGE_RESOLUTION|>--- conflicted
+++ resolved
@@ -1,6 +1,7 @@
 package iam
 
 import (
+	"context"
 	"net/http"
 	"os"
 	"sort"
@@ -246,8 +247,6 @@
 	return outputWriter.Out()
 }
 
-<<<<<<< HEAD
-=======
 func (c *roleBindingCommand) getUserIdToEmailMap() (map[string]string, error) {
 	userToEmailMap := make(map[string]string)
 	users, err := c.Client.User.List(context.Background())
@@ -273,7 +272,6 @@
 	return serviceAccountToNameMap, nil
 }
 
->>>>>>> 936bd9e8
 func (c *roleBindingCommand) ccloudListRolePrincipals(cmd *cobra.Command, options *roleBindingOptions) error {
 	scopeV2 := &options.scopeV2
 	role := options.role
@@ -326,18 +324,13 @@
 	}
 	for _, principal := range principals {
 		if email, ok := userToEmailMap[principal]; ok {
-<<<<<<< HEAD
-			displayStruct := &displayByRoleStruct{
-				Principal: principal,
-				Email:     email,
-=======
 			displayStruct := &struct {
 				Principal   string
 				Email       string
 				ServiceName string
 			}{
-				Principal:   principal,
-				Email:       email,
+				Principal: principal,
+				Email:     email,
 			}
 			outputWriter.AddElement(displayStruct)
 		}
@@ -349,7 +342,6 @@
 			}{
 				Principal:   principal,
 				ServiceName: name,
->>>>>>> 936bd9e8
 			}
 			outputWriter.AddElement(displayStruct)
 		}
