package iam

import (
	"net/http"
	"os"
	"strings"

<<<<<<< HEAD
	mdsv2 "github.com/confluentinc/ccloud-sdk-go-v2/mds/v2"
	"github.com/confluentinc/go-printer"
=======
>>>>>>> 0ff1dadb
	mds "github.com/confluentinc/mds-sdk-go/mdsv1"
	"github.com/spf13/cobra"
	"golang.org/x/text/cases"
	"golang.org/x/text/language"

	pcmd "github.com/confluentinc/cli/internal/pkg/cmd"
	"github.com/confluentinc/cli/internal/pkg/errors"
	"github.com/confluentinc/cli/internal/pkg/examples"
	"github.com/confluentinc/cli/internal/pkg/output"
)

<<<<<<< HEAD
=======
type roleBindingListOut struct {
	Principal   string `human:"Principal" serialized:"principal"`
	Email       string `human:"Email" serialized:"email"`
	ServiceName string `human:"Service Name" serialized:"service_name"`
	PoolName    string `human:"Pool Name" serialized:"pool_name"`
}

>>>>>>> 0ff1dadb
func (c *roleBindingCommand) newListCommand() *cobra.Command {
	cmd := &cobra.Command{
		Use:   "list",
		Short: "List role bindings.",
		Long:  "List the role bindings for a particular principal and/or role, and a particular scope.",
		Args:  cobra.NoArgs,
		RunE:  c.list,
	}

	if c.cfg.IsCloudLogin() {
		cmd.Example = examples.BuildExampleString(
			examples.Example{
				Text: "List the role bindings for current user:",
				Code: "confluent iam rbac role-binding list --current-user",
			},
			examples.Example{
				Text: `List the role bindings for user "u-123456":`,
				Code: "confluent iam rbac role-binding list --principal User:u-123456",
			},
			examples.Example{
				Text: `List the role bindings for principals with role "CloudClusterAdmin":`,
				Code: "confluent iam rbac role-binding list --role CloudClusterAdmin --current-env --cloud-cluster lkc-123456",
			},
			examples.Example{
				Text: `List the role bindings for user "u-123456" with role "CloudClusterAdmin":`,
				Code: "confluent iam rbac role-binding list --principal User:u-123456 --role CloudClusterAdmin --environment env-12345 --cloud-cluster lkc-123456",
			},
		)
	} else {
		cmd.Example = examples.BuildExampleString(
			examples.Example{
				Text: "Only use the `--resource` flag when specifying a `--role` with no `--principal` specified. If specifying a `--principal`, then the `--resource` flag is ignored. To list role bindings for a specific role on an identified resource:",
				Code: "confluent iam rbac role-binding list --kafka-cluster-id $KAFKA_CLUSTER_ID --role DeveloperRead --resource Topic",
			},
			examples.Example{
				Text: "List the role bindings for a specific principal:",
				Code: "confluent iam rbac role-binding list --kafka-cluster-id $KAFKA_CLUSTER_ID --principal User:my-user",
			},
			examples.Example{
				Text: "List the role bindings for a specific principal, filtered to a specific role:",
				Code: "confluent iam rbac role-binding list --kafka-cluster-id $KAFKA_CLUSTER_ID --principal User:my-user --role DeveloperRead",
			},
			examples.Example{
				Text: "List the principals bound to a specific role:",
				Code: "confluent iam rbac role-binding list --kafka-cluster-id $KAFKA_CLUSTER_ID --role DeveloperWrite",
			},
			examples.Example{
				Text: "List the principals bound to a specific resource with a specific role:",
				Code: "confluent iam rbac role-binding list --kafka-cluster-id $KAFKA_CLUSTER_ID --role DeveloperWrite --resource Topic:my-topic",
			},
		)
	}

	cmd.Flags().String("principal", "", "Principal whose role bindings should be listed.")
	cmd.Flags().Bool("current-user", false, "Show role bindings belonging to current user.")
	cmd.Flags().String("role", "", "List role bindings under a specific role given to a principal. Or if no principal is specified, list principals with the role.")

	if c.cfg.IsCloudLogin() {
		cmd.Flags().String("environment", "", "Environment ID for scope of role binding listings.")
		cmd.Flags().Bool("current-env", false, "Use current environment ID for scope.")
		cmd.Flags().String("cloud-cluster", "", "Cloud cluster ID for scope of role binding listings.")
		cmd.Flags().String("kafka-cluster-id", "", "Kafka cluster ID for scope of role binding listings.")
		if os.Getenv("XX_DATAPLANE_3_ENABLE") != "" {
			cmd.Flags().String("schema-registry-cluster-id", "", "Schema Registry cluster ID for the role binding listings.")
			cmd.Flags().String("ksql-cluster-id", "", "ksqlDB cluster ID for the role binding listings.")
		}
	} else {
		cmd.Flags().String("kafka-cluster-id", "", "Kafka cluster ID for scope of role binding listings.")
		cmd.Flags().String("schema-registry-cluster-id", "", "Schema Registry cluster ID for scope of role binding listings.")
		cmd.Flags().String("ksql-cluster-id", "", "ksqlDB cluster ID for scope of role binding listings.")
		cmd.Flags().String("connect-cluster-id", "", "Kafka Connect cluster ID for scope of role binding listings.")
		cmd.Flags().String("cluster-name", "", "Cluster name to uniquely identify the cluster for role binding listings.")
		pcmd.AddContextFlag(cmd, c.CLICommand)
	}

	cmd.Flags().String("resource", "", "If specified with a role and no principals, list principals with role bindings to the role for this qualified resource.")
	cmd.Flags().Bool("inclusive", true, "List all role bindings in a specific scope and its nested scopes.")
	pcmd.AddOutputFlag(cmd)

	return cmd
}

var (
	ksqlOrSchemaRegistryRoleBindingError = errors.New(errors.KsqlOrSchemaRegistryRoleBindingErrorMsg)
)

func (c *roleBindingCommand) list(cmd *cobra.Command, _ []string) error {
	if c.cfg.IsCloudLogin() {
		listRoleBinding, err := c.parseV2RoleBinding(cmd)
		if err != nil {
			return err
		}
		err = c.ccloudListV2(cmd, listRoleBinding)
		if err == ksqlOrSchemaRegistryRoleBindingError {
			options, err := c.parseCommon(cmd)
			if err != nil {
				return err
			}
			return c.ccloudList(cmd, options)
		} else {
			return err
		}
	} else {
		options, err := c.parseCommon(cmd)
		if err != nil {
			return err
		}
		return c.confluentList(cmd, options)
	}
}

func (c *roleBindingCommand) ccloudList(cmd *cobra.Command, options *roleBindingOptions) error {
	if cmd.Flags().Changed("principal") || cmd.Flags().Changed("current-user") {
		return c.listMyRoleBindings(cmd, options)
	} else if cmd.Flags().Changed("role") {
		return c.ccloudListRolePrincipals(cmd, options)
	}
	return errors.New(errors.PrincipalOrRoleRequiredErrorMsg)
}

func (c *roleBindingCommand) listMyRoleBindings(cmd *cobra.Command, options *roleBindingOptions) error {
	scopeV2 := &options.scopeV2

	currentUser, err := cmd.Flags().GetBool("current-user")
	if err != nil {
		return err
	}

	principal := options.principal
	if currentUser {
		principal = "User:" + c.Context.GetUser().GetResourceId()
	}

	scopedRoleBindingMappings, _, err := c.MDSv2Client.RBACRoleBindingSummariesApi.MyRoleBindings(c.createContext(), principal, *scopeV2)
	if err != nil {
		return err
	}

	userToEmailMap, err := c.getUserIdToEmailMap()
	if err != nil {
		return err
	}

	role, err := cmd.Flags().GetString("role")
	if err != nil {
		return err
	}

	list := output.NewList(cmd)
	for _, scopedRoleBindingMapping := range scopedRoleBindingMappings {
		roleBindingScope := scopedRoleBindingMapping.Scope
		for principalName, roleBindings := range scopedRoleBindingMapping.Rolebindings {
			principalEmail := userToEmailMap[principalName]
			for roleName, resourcePatterns := range roleBindings {
				if role != "" && role != roleName {
					continue
				}

				envName := ""
				cloudClusterName := ""
				for _, elem := range roleBindingScope.Path {
					// we don't capture the organization name because it's always this organization
					if strings.HasPrefix(elem, "environment=") {
						envName = strings.TrimPrefix(elem, "environment=")
					}
					if strings.HasPrefix(elem, "cloud-cluster=") {
						cloudClusterName = strings.TrimPrefix(elem, "cloud-cluster=")
					}
				}
				clusterType := ""
				logicalCluster := ""
				if roleBindingScope.Clusters.ConnectCluster != "" {
					clusterType = "Connect"
					logicalCluster = roleBindingScope.Clusters.ConnectCluster
				} else if roleBindingScope.Clusters.KsqlCluster != "" {
					clusterType = "ksqlDB"
					logicalCluster = roleBindingScope.Clusters.KsqlCluster
				} else if roleBindingScope.Clusters.SchemaRegistryCluster != "" {
					clusterType = "Schema Registry"
					logicalCluster = roleBindingScope.Clusters.SchemaRegistryCluster
				} else if roleBindingScope.Clusters.KafkaCluster != "" {
					clusterType = "Kafka"
					logicalCluster = roleBindingScope.Clusters.KafkaCluster
				}

				for _, resourcePattern := range resourcePatterns {
					if cmd.Flags().Changed("resource") {
						resource, err := cmd.Flags().GetString("resource")
						if err != nil {
							return err
						}
						if resource != resourcePattern.ResourceType {
							continue
						}
					}
					list.Add(&roleBindingOut{
						Principal:      principalName,
						Email:          principalEmail,
						Role:           roleName,
						Environment:    envName,
						CloudCluster:   cloudClusterName,
						ClusterType:    clusterType,
						LogicalCluster: logicalCluster,
						ResourceType:   resourcePattern.ResourceType,
						Name:           resourcePattern.Name,
						PatternType:    resourcePattern.PatternType,
					})
				}

				if len(resourcePatterns) == 0 {
					list.Add(&roleBindingOut{
						Principal:    principalName,
						Email:        principalEmail,
						Role:         roleName,
						Environment:  envName,
						CloudCluster: cloudClusterName,
					})
				}
			}
		}
	}
	return list.Print()
}

func (c *roleBindingCommand) getPoolToNameMap() (map[string]string, error) {
	providers, err := c.V2Client.ListIdentityProviders()
	if err != nil {
		return map[string]string{}, err
	}
	poolToName := make(map[string]string)
	for _, provider := range providers {
		pools, err := c.V2Client.ListIdentityPools(provider.GetId())
		if err != nil {
			return map[string]string{}, err
		}
		for _, pool := range pools {
			poolToName["User:"+pool.GetId()] = pool.GetDisplayName()
		}
	}
	return poolToName, nil
}

func (c *roleBindingCommand) getUserIdToEmailMap() (map[string]string, error) {
	userToEmailMap := make(map[string]string)
	users, err := c.V2Client.ListIamUsers()
	if err != nil {
		return nil, err
	}
	for _, u := range users {
		userToEmailMap["User:"+u.GetId()] = u.GetEmail()
	}
	return userToEmailMap, nil
}

func (c *roleBindingCommand) getServiceAccountIdToNameMap() (map[string]string, error) {
	serviceAccounts, err := c.V2Client.ListIamServiceAccounts()
	if err != nil {
		return nil, err
	}

	serviceAccountToNameMap := make(map[string]string)
	for _, sa := range serviceAccounts {
		serviceAccountToNameMap["User:"+sa.GetId()] = sa.GetDisplayName()
	}
	return serviceAccountToNameMap, nil
}

func (c *roleBindingCommand) ccloudListRolePrincipals(cmd *cobra.Command, options *roleBindingOptions) error {
	scopeV2 := &options.scopeV2
	role := options.role

	var principals []string
	var err error
	if cmd.Flags().Changed("resource") {
		r, err := cmd.Flags().GetString("resource")
		if err != nil {
			return err
		}
		resource, err := parseAndValidateResourcePatternV2(r, false)
		if err != nil {
			return err
		}
		//  skip validation when role != "" before migrating to v2 role api
		principals, _, err = c.MDSv2Client.RBACRoleBindingSummariesApi.LookupPrincipalsWithRoleOnResource(
			c.createContext(),
			role,
			resource.ResourceType,
			resource.Name,
			*scopeV2)
		if err != nil {
			return err
		}
	} else {
		principals, _, err = c.MDSv2Client.RBACRoleBindingSummariesApi.LookupPrincipalsWithRole(
			c.createContext(),
			role,
			*scopeV2)
		if err != nil {
			return err
		}
	}

	userToEmailMap, err := c.getUserIdToEmailMap()
	if err != nil {
		return err
	}

	serviceAccountToNameMap, err := c.getServiceAccountIdToNameMap()
	if err != nil {
		return err
	}

	// TODO: Catch this error once Identity Providers goes GA
	poolToNameMap, _ := c.getPoolToNameMap()

	list := output.NewList(cmd)
	for _, principal := range principals {
		row := &roleBindingListOut{Principal: principal}
		if email, ok := userToEmailMap[principal]; ok {
			row.Email = email
			list.Add(row)
		}
		if name, ok := serviceAccountToNameMap[principal]; ok {
			row.ServiceName = name
			list.Add(row)
		}
		if name, ok := poolToNameMap[principal]; ok {
			row.PoolName = name
			list.Add(row)
		}
	}
	return list.Print()
}

func (c *roleBindingCommand) confluentList(cmd *cobra.Command, options *roleBindingOptions) error {
	if cmd.Flags().Changed("principal") {
		return c.listPrincipalResources(cmd, options)
	} else if cmd.Flags().Changed("role") {
		return c.confluentListRolePrincipals(cmd, options)
	}
	return errors.New(errors.PrincipalOrRoleRequiredErrorMsg)
}

func (c *roleBindingCommand) listPrincipalResources(cmd *cobra.Command, options *roleBindingOptions) error {
	scope := &options.mdsScope
	principal := options.principal

	role := "*"
	if cmd.Flags().Changed("role") {
		r, err := cmd.Flags().GetString("role")
		if err != nil {
			return err
		}
		role = r
	}

	principalsRolesResourcePatterns, response, err := c.MDSClient.RBACRoleBindingSummariesApi.LookupResourcesForPrincipal(c.createContext(), principal, *scope)
	if err != nil {
		if response != nil && response.StatusCode == http.StatusNotFound {
			return c.listPrincipalResourcesV1(cmd, scope, principal, role)
		}
		return err
	}

	list := output.NewList(cmd)
	for principalName, rolesResourcePatterns := range principalsRolesResourcePatterns {
		for roleName, resourcePatterns := range rolesResourcePatterns {
			if role == "*" || roleName == role {
				for _, resourcePattern := range resourcePatterns {
					add := true
					if options.resource != "" {
						add = false
						for _, rp := range options.resourcesRequest.ResourcePatterns {
							if rp == resourcePattern {
								add = true
							}
						}
					}
					if add {
						list.Add(&roleBindingOut{
							Principal:    principalName,
							Role:         roleName,
							ResourceType: resourcePattern.ResourceType,
							Name:         resourcePattern.Name,
							PatternType:  resourcePattern.PatternType,
						})
					}
				}
				if len(resourcePatterns) == 0 && clusterScopedRoles[roleName] {
					list.Add(&roleBindingOut{
						Principal:    principalName,
						Role:         roleName,
						ResourceType: "Cluster",
					})
				}
			}
		}
	}
	list.Filter(resourcePatternListFields)
	return list.Print()
}

func (c *roleBindingCommand) listPrincipalResourcesV1(cmd *cobra.Command, mdsScope *mds.MdsScope, principal string, role string) error {
	var err error
	roleNames := []string{role}
	if role == "*" {
		roleNames, _, err = c.MDSClient.RBACRoleBindingSummariesApi.ScopedPrincipalRolenames(c.createContext(), principal, *mdsScope)
		if err != nil {
			return err
		}
	}

	list := output.NewList(cmd)
	for _, roleName := range roleNames {
		resourcePatterns, _, err := c.MDSClient.RBACRoleBindingCRUDApi.GetRoleResourcesForPrincipal(c.createContext(), principal, roleName, *mdsScope)
		if err != nil {
			return err
		}
		for _, pattern := range resourcePatterns {
			list.Add(&roleBindingOut{
				Role:         roleName,
				ResourceType: pattern.ResourceType,
				Name:         pattern.Name,
				PatternType:  pattern.PatternType,
			})
		}
		if len(resourcePatterns) == 0 && clusterScopedRoles[roleName] {
			list.Add(&roleBindingOut{
				Role:         roleName,
				ResourceType: "Cluster",
			})
		}
	}
	list.Filter([]string{"Role", "ResourceType", "Name", "PatternType"})
	return list.Print()
}

func (c *roleBindingCommand) confluentListRolePrincipals(cmd *cobra.Command, options *roleBindingOptions) error {
	scope := &options.mdsScope
	role := options.role

	var principals []string
	if cmd.Flags().Changed("resource") {
		r, err := cmd.Flags().GetString("resource")
		if err != nil {
			return err
		}

		resource, err := parseAndValidateResourcePattern(r, false)
		if err != nil {
			return err
		}

		if err := c.validateRoleAndResourceTypeV1(role, resource.ResourceType); err != nil {
			return err
		}

		principals, _, err = c.MDSClient.RBACRoleBindingSummariesApi.LookupPrincipalsWithRoleOnResource(c.createContext(), role, resource.ResourceType, resource.Name, *scope)
		if err != nil {
			return err
		}
	} else {
		var err error
		principals, _, err = c.MDSClient.RBACRoleBindingSummariesApi.LookupPrincipalsWithRole(c.createContext(), role, *scope)
		if err != nil {
			return err
		}
	}

	list := output.NewList(cmd)
	for _, principal := range principals {
		list.Add(&roleBindingOut{Principal: principal})
	}
<<<<<<< HEAD
	return outputWriter.Out()
}

func (c *roleBindingCommand) ccloudListV2(cmd *cobra.Command, listRoleBinding *mdsv2.IamV2RoleBinding) error {
	if cmd.Flags().Changed("principal") || cmd.Flags().Changed("current-user") {
		return c.listMyRoleBindingsV2(cmd, listRoleBinding)
	} else if cmd.Flags().Changed("role") {
		return c.ccloudListRolePrincipalsV2(cmd, listRoleBinding)
	}
	return errors.New(errors.PrincipalOrRoleRequiredErrorMsg)
}

func (c *roleBindingCommand) listMyRoleBindingsV2(cmd *cobra.Command, listRoleBinding *mdsv2.IamV2RoleBinding) error {
	outputWriter, err := output.NewListOutputWriter(cmd, ccloudResourcePatternListFields, ccloudResourcePatternHumanListLabels, ccloudResourcePatternStructuredListLabels)
	if err != nil {
		return err
	}

	currentUser, err := cmd.Flags().GetBool("current-user")
	if err != nil {
		return err
	}

	if currentUser {
		listRoleBinding.Principal = mdsv2.PtrString("User:" + c.State.Auth.User.GetResourceId())
	}

	inclusive, err := cmd.Flags().GetBool("inclusive")
	if err != nil {
		return err
	}

	if inclusive {
		listRoleBinding.CrnPattern = mdsv2.PtrString(listRoleBinding.GetCrnPattern() + "/*")
	} else {
		listRoleBinding.CrnPattern = mdsv2.PtrString(listRoleBinding.GetCrnPattern())
	}

	resp, httpResp, err := c.V2Client.ListIamRoleBindings(listRoleBinding)
	if err != nil {
		return errors.CatchCCloudV2Error(err, httpResp)
	}
	roleBindings := resp.Data

	userToEmailMap, err := c.getUserIdToEmailMap()
	if err != nil {
		return err
	}

	role, err := cmd.Flags().GetString("role")
	if err != nil {
		return err
	}

	for _, rolebinding := range roleBindings {
		roleName := rolebinding.GetRoleName()
		if role != "" && role != roleName {
			continue
		}

		principalName := rolebinding.GetPrincipal()
		principalEmail := userToEmailMap[principalName]

		crnPattern := rolebinding.GetCrnPattern()
		if strings.Contains(crnPattern, "ksql") || strings.Contains(crnPattern, "schema") {
			return ksqlOrSchemaRegistryRoleBindingError
		}

		var envName, cloudClusterName, clusterType, logicalCluster, resourceType, resourceName, patternType string
		for _, elem := range strings.Split(crnPattern, "/") {
			elemParts := strings.Split(elem, "=")
			if len(elemParts) < 2 {
				continue
			}

			prefix := elemParts[0]
			content := elemParts[1]

			switch prefix {
			case "organization":
				continue
			case "environment":
				envName = content
			case "cloud-cluster":
				cloudClusterName = content
			case "ksql":
				clusterType = "ksqlDB"
				logicalCluster = content
			case "schema-registry":
				clusterType = "Schema Registry"
				logicalCluster = content
			case "kafka":
				clusterType = "Kafka"
				logicalCluster = content
				resourceType = "Cluster"
				resourceName = "kafka-cluster"
				patternType = literalPatternType
			default:
				resourceType = cases.Title(language.Und).String(prefix)
				resourceName = strings.TrimSuffix(content, "*")
				patternType = literalPatternType
			}
		}

		if strings.Contains(crnPattern, "*") {
			patternType = prefixedPatternType
		}

		outputWriter.AddElement(&listDisplay{
			Principal:      principalName,
			Email:          principalEmail,
			Role:           roleName,
			Environment:    envName,
			CloudCluster:   cloudClusterName,
			ClusterType:    clusterType,
			LogicalCluster: logicalCluster,
			ResourceType:   resourceType,
			Name:           resourceName,
			PatternType:    patternType,
		})
	}
	outputWriter.StableSort()

	return outputWriter.Out()
}

func (c *roleBindingCommand) ccloudListRolePrincipalsV2(cmd *cobra.Command, listRoleBinding *mdsv2.IamV2RoleBinding) error {
	outputWriter, err := output.NewListOutputWriter(cmd, []string{"Principal", "Email", "ServiceName", "PoolName"}, []string{"Principal", "Email", "Service Name", "Pool Name"}, []string{"principal", "email", "service_name", "pool_name"})
	if err != nil {
		return err
	}

	inclusive, err := cmd.Flags().GetBool("inclusive")
	if err != nil {
		return err
	}

	if inclusive {
		listRoleBinding.CrnPattern = mdsv2.PtrString(listRoleBinding.GetCrnPattern() + "/*")
	} else {
		listRoleBinding.CrnPattern = mdsv2.PtrString(listRoleBinding.GetCrnPattern())
	}

	resp, httpResp, err := c.V2Client.ListIamRoleBindings(listRoleBinding)
	if err != nil {
		return errors.CatchCCloudV2Error(err, httpResp)
	}
	roleBindings := resp.Data

	principals := make(map[string]bool)
	principalStrings := []string{}

	for i := 0; i < len(roleBindings); i++ {
		if strings.Contains(roleBindings[i].GetCrnPattern(), "ksql") || strings.Contains(roleBindings[i].GetCrnPattern(), "schema") {
			return ksqlOrSchemaRegistryRoleBindingError
		}
		if !principals[roleBindings[i].GetPrincipal()] {
			principals[roleBindings[i].GetPrincipal()] = true
			principalStrings = append(principalStrings, roleBindings[i].GetPrincipal())
		}
	}

	userToEmailMap, err := c.getUserIdToEmailMap()
	if err != nil {
		return err
	}

	serviceAccountToNameMap, err := c.getServiceAccountIdToNameMap()
	if err != nil {
		return err
	}

	// TODO: Catch this error once Identity Providers goes GA
	poolToNameMap, _ := c.getPoolToNameMap()

	sort.Strings(principalStrings)
	for _, principal := range principalStrings {
		row := &displayStruct{Principal: principal}
		if email, ok := userToEmailMap[principal]; ok {
			row.Email = email
			outputWriter.AddElement(row)
		}
		if name, ok := serviceAccountToNameMap[principal]; ok {
			row.ServiceName = name
			outputWriter.AddElement(row)
		}
		if name, ok := poolToNameMap[principal]; ok {
			row.PoolName = name
			outputWriter.AddElement(row)
		}
	}
	return outputWriter.Out()
=======
	list.Filter([]string{"Principal"})
	return list.Print()
>>>>>>> 0ff1dadb
}<|MERGE_RESOLUTION|>--- conflicted
+++ resolved
@@ -3,13 +3,10 @@
 import (
 	"net/http"
 	"os"
+	"sort"
 	"strings"
 
-<<<<<<< HEAD
 	mdsv2 "github.com/confluentinc/ccloud-sdk-go-v2/mds/v2"
-	"github.com/confluentinc/go-printer"
-=======
->>>>>>> 0ff1dadb
 	mds "github.com/confluentinc/mds-sdk-go/mdsv1"
 	"github.com/spf13/cobra"
 	"golang.org/x/text/cases"
@@ -21,8 +18,6 @@
 	"github.com/confluentinc/cli/internal/pkg/output"
 )
 
-<<<<<<< HEAD
-=======
 type roleBindingListOut struct {
 	Principal   string `human:"Principal" serialized:"principal"`
 	Email       string `human:"Email" serialized:"email"`
@@ -30,7 +25,6 @@
 	PoolName    string `human:"Pool Name" serialized:"pool_name"`
 }
 
->>>>>>> 0ff1dadb
 func (c *roleBindingCommand) newListCommand() *cobra.Command {
 	cmd := &cobra.Command{
 		Use:   "list",
@@ -504,8 +498,8 @@
 	for _, principal := range principals {
 		list.Add(&roleBindingOut{Principal: principal})
 	}
-<<<<<<< HEAD
-	return outputWriter.Out()
+	list.Filter([]string{"Principal"})
+	return list.Print()
 }
 
 func (c *roleBindingCommand) ccloudListV2(cmd *cobra.Command, listRoleBinding *mdsv2.IamV2RoleBinding) error {
@@ -697,8 +691,4 @@
 		}
 	}
 	return outputWriter.Out()
-=======
-	list.Filter([]string{"Principal"})
-	return list.Print()
->>>>>>> 0ff1dadb
 }