--- conflicted
+++ resolved
@@ -5,11 +5,7 @@
 	"os"
 	"strings"
 
-<<<<<<< HEAD
 	mdsv2 "github.com/confluentinc/ccloud-sdk-go-v2/mds/v2"
-	"github.com/confluentinc/go-printer"
-=======
->>>>>>> 4d3087db
 	mds "github.com/confluentinc/mds-sdk-go/mdsv1"
 	"github.com/spf13/cobra"
 	"golang.org/x/text/cases"
@@ -21,8 +17,6 @@
 	"github.com/confluentinc/cli/internal/pkg/output"
 )
 
-<<<<<<< HEAD
-=======
 type roleBindingListOut struct {
 	Principal   string `human:"Principal" serialized:"principal"`
 	Email       string `human:"Email" serialized:"email"`
@@ -30,7 +24,6 @@
 	PoolName    string `human:"Pool Name" serialized:"pool_name"`
 }
 
->>>>>>> 4d3087db
 func (c *roleBindingCommand) newListCommand() *cobra.Command {
 	cmd := &cobra.Command{
 		Use:   "list",
@@ -501,8 +494,8 @@
 	for _, principal := range principals {
 		list.Add(&roleBindingOut{Principal: principal})
 	}
-<<<<<<< HEAD
-	return outputWriter.Out()
+	list.Filter([]string{"Principal"})
+	return list.Print()
 }
 
 func (c *roleBindingCommand) ccloudListV2(cmd *cobra.Command, listRoleBinding *mdsv2.IamV2RoleBinding) error {
@@ -515,11 +508,6 @@
 }
 
 func (c *roleBindingCommand) listMyRoleBindingsV2(cmd *cobra.Command, listRoleBinding *mdsv2.IamV2RoleBinding) error {
-	outputWriter, err := output.NewListOutputWriter(cmd, ccloudResourcePatternListFields, ccloudResourcePatternHumanListLabels, ccloudResourcePatternStructuredListLabels)
-	if err != nil {
-		return err
-	}
-
 	currentUser, err := cmd.Flags().GetBool("current-user")
 	if err != nil {
 		return err
@@ -555,6 +543,8 @@
 	if err != nil {
 		return err
 	}
+
+	list := output.NewList(cmd)
 
 	for _, rolebinding := range roleBindings {
 		roleName := rolebinding.GetRoleName()
@@ -610,7 +600,7 @@
 			patternType = prefixedPatternType
 		}
 
-		outputWriter.AddElement(&listDisplay{
+		list.Add(&roleBindingOut{
 			Principal:      principalName,
 			Email:          principalEmail,
 			Role:           roleName,
@@ -623,17 +613,11 @@
 			PatternType:    patternType,
 		})
 	}
-	outputWriter.StableSort()
-
-	return outputWriter.Out()
+
+	return list.Print()
 }
 
 func (c *roleBindingCommand) ccloudListRolePrincipalsV2(cmd *cobra.Command, listRoleBinding *mdsv2.IamV2RoleBinding) error {
-	outputWriter, err := output.NewListOutputWriter(cmd, []string{"Principal", "Email", "ServiceName", "PoolName"}, []string{"Principal", "Email", "Service Name", "Pool Name"}, []string{"principal", "email", "service_name", "pool_name"})
-	if err != nil {
-		return err
-	}
-
 	inclusive, err := cmd.Flags().GetBool("inclusive")
 	if err != nil {
 		return err
@@ -677,25 +661,21 @@
 	// TODO: Catch this error once Identity Providers goes GA
 	poolToNameMap, _ := c.getPoolToNameMap()
 
-	sort.Strings(principalStrings)
+	list := output.NewList(cmd)
 	for _, principal := range principalStrings {
 		row := &displayStruct{Principal: principal}
 		if email, ok := userToEmailMap[principal]; ok {
 			row.Email = email
-			outputWriter.AddElement(row)
+			list.Add(row)
 		}
 		if name, ok := serviceAccountToNameMap[principal]; ok {
 			row.ServiceName = name
-			outputWriter.AddElement(row)
+			list.Add(row)
 		}
 		if name, ok := poolToNameMap[principal]; ok {
 			row.PoolName = name
-			outputWriter.AddElement(row)
-		}
-	}
-	return outputWriter.Out()
-=======
-	list.Filter([]string{"Principal"})
+			list.Add(row)
+		}
+	}
 	return list.Print()
->>>>>>> 4d3087db
 }