--- conflicted
+++ resolved
@@ -6,11 +6,8 @@
 	"sort"
 	"strings"
 
-<<<<<<< HEAD
 	iamv2 "github.com/confluentinc/ccloud-sdk-go-v2/iam/v2"
-=======
 	mdsv2 "github.com/confluentinc/ccloud-sdk-go-v2/mds/v2"
->>>>>>> 75a473ca
 	mds "github.com/confluentinc/mds-sdk-go/mdsv1"
 	"github.com/spf13/cobra"
 	"golang.org/x/text/cases"
@@ -269,28 +266,16 @@
 	return poolToName, nil
 }
 
-<<<<<<< HEAD
-func (c *roleBindingCommand) getPrincipalToUserMap() (map[string]iamv2.IamV2User, error) {
-=======
-func (c *roleBindingCommand) getUserIdToEmailMap() (map[string]string, error) {
-	userToEmailMap := make(map[string]string)
->>>>>>> 75a473ca
+func (c *roleBindingCommand) getPrincipalToUserMap() (map[string]*iamv2.IamV2User, error) {
 	users, err := c.V2Client.ListIamUsers()
 	if err != nil {
 		return nil, err
 	}
-<<<<<<< HEAD
-	principalToUser := make(map[string]iamv2.IamV2User)
-	for _, u := range users {
-		principalToUser["User:"+u.GetId()] = u
+	principalToUser := make(map[string]*iamv2.IamV2User)
+	for _, user := range users {
+		principalToUser["User:"+user.GetId()] = &user
 	}
 	return principalToUser, nil
-=======
-	for _, u := range users {
-		userToEmailMap["User:"+u.GetId()] = u.GetEmail()
-	}
-	return userToEmailMap, nil
->>>>>>> 75a473ca
 }
 
 func (c *roleBindingCommand) getServiceAccountIdToNameMap() (map[string]string, error) {
@@ -555,7 +540,7 @@
 	}
 	roleBindings := resp.Data
 
-	userToEmailMap, err := c.getUserIdToEmailMap()
+	principalToUser, err := c.getPrincipalToUserMap()
 	if err != nil {
 		return err
 	}
@@ -572,7 +557,7 @@
 		}
 
 		principalName := rolebinding.GetPrincipal()
-		principalEmail := userToEmailMap[principalName]
+		principalEmail := principalToUser[principalName].GetEmail()
 
 		crnPattern := rolebinding.GetCrnPattern()
 		if strings.Contains(crnPattern, "ksql") || strings.Contains(crnPattern, "schema") {
@@ -669,7 +654,7 @@
 		}
 	}
 
-	userToEmailMap, err := c.getUserIdToEmailMap()
+	principalToUser, err := c.getPrincipalToUserMap()
 	if err != nil {
 		return err
 	}
@@ -685,16 +670,16 @@
 	sort.Strings(principalStrings)
 	for _, principal := range principalStrings {
 		row := &roleBindingListOut{Principal: principal}
-		if email, ok := userToEmailMap[principal]; ok {
-			row.Email = email
+		if user, ok := principalToUser[principal]; ok {
+			row.Email = user.GetEmail()
 			list.Add(row)
 		}
 		if name, ok := serviceAccountToNameMap[principal]; ok {
-			row.ServiceName = name
+			row.Name = name
 			list.Add(row)
 		}
 		if name, ok := poolToNameMap[principal]; ok {
-			row.PoolName = name
+			row.Name = name
 			list.Add(row)
 		}
 	}
