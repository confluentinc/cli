--- conflicted
+++ resolved
@@ -88,15 +88,9 @@
 	bindings, response, err := c.MDSClient.KafkaACLManagementApi.SearchAclBinding(c.createContext(), convertToACLFilterRequest(acl.CreateAclRequest))
 
 	if err != nil {
-<<<<<<< HEAD
-		return errors.HandleCommon(c.handleAclError(cmd, err, response), cmd)
-	}
-	return errors.HandleCommon(PrintAcls(cmd, acl.Scope.Clusters.KafkaCluster, bindings), cmd)
-=======
-		return c.handleACLError(cmd, err, response)
-	}
-	return PrintACLs(cmd, acl.Scope.Clusters.KafkaCluster, bindings)
->>>>>>> 38fc5664
+		return errors.HandleCommon(c.handleACLError(cmd, err, response), cmd)
+	}
+	return errors.HandleCommon(PrintACLs(cmd, acl.Scope.Clusters.KafkaCluster, bindings), cmd)
 }
 
 func (c *aclCommand) create(cmd *cobra.Command, _ []string) error {
@@ -109,11 +103,7 @@
 	response, err := c.MDSClient.KafkaACLManagementApi.AddAclBinding(c.createContext(), *acl.CreateAclRequest)
 
 	if err != nil {
-<<<<<<< HEAD
-		return errors.HandleCommon(c.handleAclError(cmd, err, response), cmd)
-=======
-		return c.handleACLError(cmd, err, response)
->>>>>>> 38fc5664
+		return errors.HandleCommon(c.handleACLError(cmd, err, response), cmd)
 	}
 
 	return nil
@@ -129,11 +119,7 @@
 	bindings, response, err := c.MDSClient.KafkaACLManagementApi.RemoveAclBindings(c.createContext(), convertToACLFilterRequest(acl.CreateAclRequest))
 
 	if err != nil {
-<<<<<<< HEAD
-		return errors.HandleCommon(c.handleAclError(cmd, err, response), cmd)
-=======
-		return c.handleACLError(cmd, err, response)
->>>>>>> 38fc5664
+		return errors.HandleCommon(c.handleACLError(cmd, err, response), cmd)
 	}
 
 	return PrintACLs(cmd, acl.Scope.Clusters.KafkaCluster, bindings)
