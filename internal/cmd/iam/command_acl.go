package iam

import (
	"context"
	"fmt"
	"github.com/confluentinc/cli/internal/pkg/output"
	"github.com/hashicorp/go-multierror"
	"github.com/spf13/cobra"
	"net/http"

	"github.com/confluentinc/mds-sdk-go"

	pcmd "github.com/confluentinc/cli/internal/pkg/cmd"
	v2 "github.com/confluentinc/cli/internal/pkg/config/v2"
	"github.com/confluentinc/cli/internal/pkg/errors"
)

type aclCommand struct {
	*pcmd.AuthenticatedCLICommand
}

// NewACLCommand returns the Cobra command for ACLs.
func NewACLCommand(config *v2.Config, prerunner pcmd.PreRunner) *cobra.Command {
	cmd := &aclCommand{
		AuthenticatedCLICommand: pcmd.NewAuthenticatedWithMDSCLICommand(&cobra.Command{
			Use:   "acl",
			Short: `Manage Kafka ACLs (5.4+ only).`,
		}, config, prerunner),
	}
	cmd.init()
	return cmd.Command
}

func (c *aclCommand) init() {
	cliName := c.Config.CLIName

	cmd := &cobra.Command{
		Use:   "create",
		Short: `Create a Kafka ACL.`,
		Example: `You can only specify one of these flags per command invocation: ` + "``cluster``, ``consumer-group``" + `,
` + "``topic``, or ``transactional-id``" + ` per command invocation. For example, if you want to specify both
` + "``consumer-group`` and ``topic``" + `, you must specify this as two separate commands:

::

	` + cliName + ` iam acl create --allow --principal User:1522 --operation READ --consumer-group \
	java_example_group_1 --kafka-cluster-id my-cluster

::

	` + cliName + ` iam acl create --allow --principal User:1522 --operation READ --topic '*' \
	--kafka-cluster-id my-cluster

`,
		RunE: c.create,
		Args: cobra.NoArgs,
	}
	cmd.Flags().AddFlagSet(addAclFlags())
	cmd.Flags().SortFlags = false

	c.AddCommand(cmd)

	cmd = &cobra.Command{
		Use:   "delete",
		Short: `Delete a Kafka ACL.`,
		RunE:  c.delete,
		Args:  cobra.NoArgs,
	}
	cmd.Flags().AddFlagSet(deleteAclFlags())
	cmd.Flags().SortFlags = false

	c.AddCommand(cmd)

	cmd = &cobra.Command{
		Use:   "list",
		Short: `List Kafka ACLs for a resource.`,
		RunE:  c.list,
		Args:  cobra.NoArgs,
	}
	cmd.Flags().AddFlagSet(listAclFlags())
	cmd.Flags().StringP(output.FlagName, output.ShortHandFlag, output.DefaultValue, output.Usage)
	cmd.Flags().SortFlags = false

	c.AddCommand(cmd)
}

func (c *aclCommand) list(cmd *cobra.Command, args []string) error {
	acl := parse(cmd)

	bindings, response, err := c.MDSClient.KafkaACLManagementApi.SearchAclBinding(c.createContext(), convertToAclFilterRequest(acl.CreateAclRequest))

	if err != nil {
		return c.handleAclError(cmd, err, response)
	}
	return PrintAcls(cmd, acl.Scope.Clusters.KafkaCluster, bindings)
}

func (c *aclCommand) create(cmd *cobra.Command, args []string) error {
	acl := validateAclAddDelete(parse(cmd))

	if acl.errors != nil {
		return errors.HandleCommon(acl.errors, cmd)
	}

	response, err := c.MDSClient.KafkaACLManagementApi.AddAclBinding(c.createContext(), *acl.CreateAclRequest)

	if err != nil {
		return c.handleAclError(cmd, err, response)
	}

	return nil
}

func (c *aclCommand) delete(cmd *cobra.Command, args []string) error {
	acl := parse(cmd)

	if acl.errors != nil {
		return errors.HandleCommon(acl.errors, cmd)
	}

	bindings, response, err := c.MDSClient.KafkaACLManagementApi.RemoveAclBindings(c.createContext(), convertToAclFilterRequest(acl.CreateAclRequest))

	if err != nil {
		return c.handleAclError(cmd, err, response)
	}

	return PrintAcls(cmd, acl.Scope.Clusters.KafkaCluster, bindings)
}

func (c *aclCommand) handleAclError(cmd *cobra.Command, err error, response *http.Response) error {
	if response != nil && response.StatusCode == http.StatusNotFound {
		cmd.SilenceUsage = true
		return fmt.Errorf("Unable to %s ACLs (%s). Ensure that you're running against MDS with CP 5.4+.", cmd.Name(), err.Error())
	}
	return errors.HandleCommon(err, cmd)
}

// validateAclAddDelete ensures the minimum requirements for acl add/delete is met
func validateAclAddDelete(aclConfiguration *ACLConfiguration) *ACLConfiguration {
	// delete is deliberately less powerful in the cli than in the API to prevent accidental
	// deletion of too many acls at once. Expectation is that multi delete will be done via
	// repeated invocation of the cli by external scripts.
	if aclConfiguration.AclBinding.Entry.PermissionType == "" {
		aclConfiguration.errors = multierror.Append(aclConfiguration.errors, fmt.Errorf("--allow or --deny must be set when adding or deleting an ACL"))
	}

	if aclConfiguration.AclBinding.Pattern.PatternType == "" {
		aclConfiguration.AclBinding.Pattern.PatternType = mds.PATTERN_TYPE_LITERAL
	}

	if aclConfiguration.AclBinding.Pattern.ResourceType == "" {
		aclConfiguration.errors = multierror.Append(aclConfiguration.errors, fmt.Errorf("exactly one of %v must be set",
			convertToFlags(mds.ACL_RESOURCE_TYPE_TOPIC, mds.ACL_RESOURCE_TYPE_GROUP,
				mds.ACL_RESOURCE_TYPE_CLUSTER, mds.ACL_RESOURCE_TYPE_TRANSACTIONAL_ID)))
	}
	return aclConfiguration
}

// convertToFilter converts a CreateAclRequest to an ACLFilterRequest
func convertToAclFilterRequest(request *mds.CreateAclRequest) mds.AclFilterRequest {
	// ACE matching rules
	// https://github.com/apache/kafka/blob/trunk/clients/src/main/java/org/apache/kafka/common/acl/AccessControlEntryFilter.java#L102-L113

	if request.AclBinding.Entry.Operation == "" {
		request.AclBinding.Entry.Operation = mds.ACL_OPERATION_ANY
	}

	if request.AclBinding.Entry.PermissionType == "" {
		request.AclBinding.Entry.PermissionType = mds.ACL_PERMISSION_TYPE_ANY
	}
	// delete/list shouldn't provide a host value
	request.AclBinding.Entry.Host = ""

	// ResourcePattern matching rules
	// https://github.com/apache/kafka/blob/trunk/clients/src/main/java/org/apache/kafka/common/resource/ResourcePatternFilter.java#L42-L56
	if request.AclBinding.Pattern.ResourceType == "" {
		request.AclBinding.Pattern.ResourceType = mds.ACL_RESOURCE_TYPE_ANY
	}

	if request.AclBinding.Pattern.PatternType == "" {
		if request.AclBinding.Pattern.Name == "" {
			request.AclBinding.Pattern.PatternType = mds.PATTERN_TYPE_ANY
		} else {
			request.AclBinding.Pattern.PatternType = mds.PATTERN_TYPE_LITERAL
		}
	}

	return mds.AclFilterRequest{
		Scope: request.Scope,
		AclBindingFilter: mds.AclBindingFilter{
			EntryFilter: mds.AccessControlEntryFilter{
				Host:           request.AclBinding.Entry.Host,
				Operation:      request.AclBinding.Entry.Operation,
				PermissionType: request.AclBinding.Entry.PermissionType,
				Principal:      request.AclBinding.Entry.Principal,
			},
			PatternFilter: mds.KafkaResourcePatternFilter{
				ResourceType: request.AclBinding.Pattern.ResourceType,
				Name:         request.AclBinding.Pattern.Name,
				PatternType:  request.AclBinding.Pattern.PatternType,
			},
		},
	}
}

func PrintAcls(cmd *cobra.Command, kafkaClusterId string, bindingsObj []mds.AclBinding) error {
	var fields = []string{"KafkaClusterId", "Principal", "Permission", "Operation", "Host", "Resource", "Name", "Type"}
	var structuredRenames = []string{"kafka_cluster_id", "principal", "permission", "operation", "host", "resource", "name", "type"}

	// delete also uses this function but doesn't have -o flag defined, -o flag is needed NewListOutputWriter
	_, err := cmd.Flags().GetString(output.FlagName)
	if err != nil {
		cmd.Flags().StringP(output.FlagName, output.ShortHandFlag, output.DefaultValue, output.Usage)
	}

	outputWriter, err := output.NewListOutputWriter(cmd, fields, fields, structuredRenames)
	if err != nil {
		return err
	}
	for _, binding := range bindingsObj {

		record := &struct {
			KafkaClusterId string
			Principal      string
			Permission     mds.AclPermissionType
			Operation      mds.AclOperation
			Host           string
			Resource       mds.AclResourceType
			Name           string
			Type           mds.PatternType
		}{
			kafkaClusterId,
			binding.Entry.Principal,
			binding.Entry.PermissionType,
			binding.Entry.Operation,
			binding.Entry.Host,
			binding.Pattern.ResourceType,
			binding.Pattern.Name,
			binding.Pattern.PatternType,
		}
		outputWriter.AddElement(record)
	}
<<<<<<< HEAD
	return outputWriter.Out()
=======
	printer.RenderCollectionTableOut(bindings, fields, writer)
}

func (c *aclCommand) createContext() context.Context {
	return context.WithValue(context.Background(), mds.ContextAccessToken, c.AuthToken())
>>>>>>> 969d9b1b
}<|MERGE_RESOLUTION|>--- conflicted
+++ resolved
@@ -240,13 +240,9 @@
 		}
 		outputWriter.AddElement(record)
 	}
-<<<<<<< HEAD
 	return outputWriter.Out()
-=======
-	printer.RenderCollectionTableOut(bindings, fields, writer)
 }
 
 func (c *aclCommand) createContext() context.Context {
 	return context.WithValue(context.Background(), mds.ContextAccessToken, c.AuthToken())
->>>>>>> 969d9b1b
 }