--- conflicted
+++ resolved
@@ -31,73 +31,7 @@
 	c.AddCommand(c.newDeleteCommand())
 	c.AddCommand(c.newListCommand())
 
-<<<<<<< HEAD
 	return c.Command
-=======
-	cmd = &cobra.Command{
-		Use:   "list",
-		Short: "List Kafka ACLs for a resource.",
-		Long:  "List Kafka ACLs for a resource.\n\nThis command only works with centralized ACLs.",
-		Args:  cobra.NoArgs,
-		RunE:  pcmd.NewCLIRunE(c.list),
-		Example: examples.BuildExampleString(
-			examples.Example{
-				Text: "List all the ACLs for the specified Kafka cluster:",
-				Code: version.CLIName + " iam acl list --kafka-cluster-id <kafka-cluster-id>",
-			},
-			examples.Example{
-				Text: "List all the ACLs for the specified cluster that include allow permissions for the user Jane:",
-				Code: version.CLIName + " iam acl list --kafka-cluster-id <kafka-cluster-id> --allow --principal User:Jane",
-			},
-		),
-	}
-	cmd.Flags().AddFlagSet(listACLFlags())
-	pcmd.AddOutputFlag(cmd)
-
-	c.AddCommand(cmd)
-}
-
-func (c *aclCommand) list(cmd *cobra.Command, _ []string) error {
-	acl := parse(cmd)
-
-	bindings, response, err := c.MDSClient.KafkaACLManagementApi.SearchAclBinding(c.createContext(), convertToACLFilterRequest(acl.CreateAclRequest))
-
-	if err != nil {
-		return c.handleACLError(cmd, err, response)
-	}
-	return PrintACLs(cmd, acl.Scope.Clusters.KafkaCluster, bindings)
-}
-
-func (c *aclCommand) create(cmd *cobra.Command, _ []string) error {
-	acl := validateACLAddDelete(parse(cmd))
-
-	if acl.errors != nil {
-		return acl.errors
-	}
-
-	response, err := c.MDSClient.KafkaACLManagementApi.AddAclBinding(c.createContext(), *acl.CreateAclRequest)
-
-	if err != nil {
-		return c.handleACLError(cmd, err, response)
-	}
-	return PrintACLs(cmd, acl.CreateAclRequest.Scope.Clusters.KafkaCluster, []mds.AclBinding{acl.CreateAclRequest.AclBinding})
-}
-
-func (c *aclCommand) delete(cmd *cobra.Command, _ []string) error {
-	acl := parse(cmd)
-
-	if acl.errors != nil {
-		return acl.errors
-	}
-
-	bindings, response, err := c.MDSClient.KafkaACLManagementApi.RemoveAclBindings(c.createContext(), convertToACLFilterRequest(acl.CreateAclRequest))
-
-	if err != nil {
-		return c.handleACLError(cmd, err, response)
-	}
-
-	return PrintACLs(cmd, acl.Scope.Clusters.KafkaCluster, bindings)
->>>>>>> e07c63d2
 }
 
 func (c *aclCommand) handleACLError(cmd *cobra.Command, err error, response *http.Response) error {
