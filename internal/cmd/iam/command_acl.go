--- conflicted
+++ resolved
@@ -24,7 +24,7 @@
 	cmd := &aclCommand{
 		AuthenticatedCLICommand: pcmd.NewAuthenticatedWithMDSCLICommand(&cobra.Command{
 			Use:   "acl",
-			Short: `Manage Kafka ACLs (5.4+ only).`,
+			Short: "Manage Kafka ACLs (5.4+ only).",
 		}, prerunner),
 	}
 
@@ -36,26 +36,6 @@
 func (c *aclCommand) init(cliName string) {
 	cmd := &cobra.Command{
 		Use:   "create",
-<<<<<<< HEAD
-		Short: `Create a Kafka ACL.`,
-		Example: `You can specify only one of these flags per command invocation: ` + "``cluster``, ``consumer-group``" + `,
-` + "``topic``, or ``transactional-id``" + `. For example, if you want to specify both
-` + "``consumer-group`` and ``topic``" + `, you must use two separate commands:
-
-::
-
-	` + cliName + ` iam acl create --allow --principal User:1522 --operation READ --consumer-group \
-	java_example_group_1 --kafka-cluster-id my-cluster
-
-::
-
-	` + cliName + ` iam acl create --allow --principal User:1522 --operation READ --topic '*' \
-	--kafka-cluster-id my-cluster
-
-`,
-		RunE: c.create,
-		Args: cobra.NoArgs,
-=======
 		Args:  cobra.NoArgs,
 		RunE:  c.create,
 		Short: "Create a Kafka ACL.",
@@ -73,7 +53,6 @@
 				Code: cliName + " iam acl create --allow --principal Group:Finance --operation READ --topic financial --prefix --kafka-cluster-id <kafka-cluster-id>",
 			},
 		),
->>>>>>> f1c3f148
 	}
 	cmd.Flags().AddFlagSet(addACLFlags())
 	cmd.Flags().SortFlags = false
