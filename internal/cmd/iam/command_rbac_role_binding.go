--- conflicted
+++ resolved
@@ -7,12 +7,12 @@
 	"os"
 	"strings"
 
+	orgv1 "github.com/confluentinc/cc-structs/kafka/org/v1"
+	iamv2 "github.com/confluentinc/ccloud-sdk-go-v2/iam/v2"
 	mds "github.com/confluentinc/mds-sdk-go/mdsv1"
 	"github.com/confluentinc/mds-sdk-go/mdsv2alpha1"
 	"github.com/spf13/cobra"
 	"github.com/spf13/pflag"
-
-	iamv2 "github.com/confluentinc/ccloud-sdk-go-v2/iam/v2"
 
 	pcmd "github.com/confluentinc/cli/internal/pkg/cmd"
 	v1 "github.com/confluentinc/cli/internal/pkg/config/v1"
@@ -520,17 +520,9 @@
 }
 
 func (c *roleBindingCommand) displayCCloudCreateAndDeleteOutput(cmd *cobra.Command, options *roleBindingOptions) error {
-<<<<<<< HEAD
 	table := output.NewTable(cmd)
 
 	out := &roleBindingOut{
-=======
-	var fieldsSelected []string
-	structuredRename := map[string]string{"Principal": "principal", "Email": "email", "Role": "role", "ResourceType": "resource_type", "Name": "name", "PatternType": "pattern_type"}
-	userResourceId := strings.TrimLeft(options.principal, "User:")
-	user, err := c.V2Client.GetIamUser(userResourceId)
-	displayStruct := &listDisplay{
->>>>>>> 789ab6ef
 		Principal: options.principal,
 		Role:      options.role,
 	}
@@ -558,11 +550,7 @@
 		if options.resource != "" {
 			fieldsSelected = ccloudResourcePatternListFields
 		} else {
-<<<<<<< HEAD
-			out.Email = user.Email
-=======
-			displayStruct.Email = user.GetEmail()
->>>>>>> 789ab6ef
+			out.Email = user.GetEmail()
 			fieldsSelected = []string{"Principal", "Email", "Role"}
 		}
 	}
