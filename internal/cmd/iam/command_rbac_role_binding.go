package iam

import (
	"context"
	"fmt"
	"net/http"
	"os"
	"sort"
	"strings"

	"github.com/antihax/optional"
	orgv1 "github.com/confluentinc/cc-structs/kafka/org/v1"
	"github.com/confluentinc/go-printer"
	mds "github.com/confluentinc/mds-sdk-go/mdsv1"
	"github.com/confluentinc/mds-sdk-go/mdsv2alpha1"
	"github.com/spf13/cobra"
	"github.com/spf13/pflag"

	pcmd "github.com/confluentinc/cli/internal/pkg/cmd"
	v1 "github.com/confluentinc/cli/internal/pkg/config/v1"
	"github.com/confluentinc/cli/internal/pkg/errors"
	"github.com/confluentinc/cli/internal/pkg/examples"
	"github.com/confluentinc/cli/internal/pkg/output"
	"github.com/confluentinc/cli/internal/pkg/version"
)

var (
	resourcePatternListFields           = []string{"Principal", "Role", "ResourceType", "Name", "PatternType"}
	resourcePatternHumanListLabels      = []string{"Principal", "Role", "ResourceType", "Name", "PatternType"}
	resourcePatternStructuredListLabels = []string{"principal", "role", "resource_type", "name", "pattern_type"}

	// ccloud has Email as additional field
	ccloudResourcePatternListFields           = []string{"Principal", "Email", "Role", "Environment", "CloudCluster", "ClusterType", "LogicalCluster", "ResourceType", "Name", "PatternType"}
	ccloudResourcePatternHumanListLabels      = []string{"Principal", "Email", "Role", "Environment", "Cloud Cluster", "Cluster Type", "Logical Cluster", "Resource Type", "Name", "Pattern Type"}
	ccloudResourcePatternStructuredListLabels = []string{"principal", "email", "role", "environment", "cloud_cluster", "cluster_type", "logical_cluster", "resource_type", "resource_name", "pattern_type"}

	//TODO: please move this to a backend route (https://confluentinc.atlassian.net/browse/CIAM-890)
	clusterScopedRoles = map[string]bool{
		"SystemAdmin":   true,
		"ClusterAdmin":  true,
		"SecurityAdmin": true,
		"UserAdmin":     true,
		"Operator":      true,
	}

	clusterScopedRolesV2 = map[string]bool{
		"CloudClusterAdmin": true,
	}

	environmentScopedRoles = map[string]bool{
		"EnvironmentAdmin": true,
	}

	dataplaneNamespace = optional.NewString("dataplane")
)

type roleBindingOptions struct {
	role               string
	resource           string
	prefix             bool
	principal          string
	scopeV2            mdsv2alpha1.Scope
	mdsScope           mds.MdsScope
	resourcesRequest   mds.ResourcesRequest
	resourcesRequestV2 mdsv2alpha1.ResourcesRequest
}

type roleBindingCommand struct {
	*pcmd.AuthenticatedStateFlagCommand
	cfg                        *v1.Config
	ccloudRbacDataplaneEnabled bool
}

type listDisplay struct {
	Principal      string `json:"principal"`
	Email          string `json:"email"`
	Role           string `json:"role"`
	Environment    string `json:"environment"`
	CloudCluster   string `json:"cloud_cluster"`
	ClusterType    string `json:"cluster_type"`
	LogicalCluster string `json:"logical_cluster"`
	ResourceType   string `json:"resource_type"`
	Name           string `json:"resource_name"`
	PatternType    string `json:"pattern_type"`
}

func NewRoleBindingCommand(cfg *v1.Config, prerunner pcmd.PreRunner) *cobra.Command {
	cmd := &cobra.Command{
		Use:     "role-binding",
		Aliases: []string{"rb"},
		Short:   "Manage RBAC and IAM role bindings.",
		Long:    "Manage Role-Based Access Control (RBAC) and Identity and Access Management (IAM) role bindings.",
	}
	var cliCmd *pcmd.AuthenticatedStateFlagCommand
	if cfg.IsOnPremLogin() {
		cliCmd = pcmd.NewAuthenticatedWithMDSStateFlagCommand(cmd, prerunner, RoleBindingSubcommandFlags)
	} else {
		cliCmd = pcmd.NewAuthenticatedStateFlagCommand(cmd, prerunner, nil)
	}
	ccloudRbacDataplaneEnabled := false
	if os.Getenv("XX_CCLOUD_RBAC_DATAPLANE") != "" {
		ccloudRbacDataplaneEnabled = true
	}
	roleBindingCmd := &roleBindingCommand{
		AuthenticatedStateFlagCommand: cliCmd,
		cfg:                           cfg,
		ccloudRbacDataplaneEnabled:    ccloudRbacDataplaneEnabled,
	}
	roleBindingCmd.init()
	return roleBindingCmd.Command
}

func (c *roleBindingCommand) getCreateExample(cloud bool) examples.Example {
	var createCmdExampleText, createCmdExampleCode  string
	createCmdExampleText = `Create a role binding for the principal permitting it produce to the "users" topic.`
	if cloud {
		if c.ccloudRbacDataplaneEnabled {
			createCmdExampleCode = version.CLIName + " iam rbac role-binding create --principal User:u-ab1234 --role DeveloperWrite --resource Topic:users --cloud-cluster lkc-ab123 --environment env-abcde"
		} else {
			createCmdExampleText = "Create a role binding for the principal giving it the CloudClusterAdmin role for the specified cluster and environment."
			createCmdExampleCode = version.CLIName + " iam rbac role-binding create --principal User:u-ab1234 --role CloudClusterAdmin --cloud-cluster lkc-ab123 --environment env-abcde"
		}
	} else {
		createCmdExampleCode = version.CLIName + " iam rbac role-binding create --principal User:appSA --role DeveloperWrite --resource Topic:users --kafka-cluster-id $KAFKA_CLUSTER_ID"
	}
	return examples.Example{Code: createCmdExampleCode, Text: createCmdExampleText}
}

func (c *roleBindingCommand) init() {
	isCloud := c.cfg.IsCloudLogin()

	var example string
	if isCloud {
		example = examples.BuildExampleString(
			examples.Example{
				Text: "To list the role bindings for current user:",
				Code: "confluent iam rbac role-binding list --current-user",
			},
			examples.Example{
				Text: "To list the role bindings for a specific principal:",
				Code: "confluent iam rbac role-binding list --principal User:frodo",
			},
			examples.Example{
				Text: "To list the role bindings for a specific principal, filtered to a specific role:",
				Code: "confluent iam rbac role-binding list --principal User:frodo --role CloudClusterAdmin --environment env-123 --cloud-cluster lkc-1111aaa",
			},
			examples.Example{
				Text: "To list the principals bound to a specific role:",
				Code: "confluent iam rbac role-binding list --role CloudClusterAdmin --current-env --cloud-cluster lkc-1111aaa",
			},
		)
	} else {
		example = examples.BuildExampleString(
			examples.Example{
				Text: "Only use the `--resource` flag when specifying a `--role` with no `--principal` specified. If specifying a `--principal`, then the `--resource` flag is ignored. To list role bindings for a specific role on an identified resource:",
				Code: "confluent iam rbac role-binding list --kafka-cluster-id CID  --role DeveloperRead --resource Topic",
			},
			examples.Example{
				Text: "To list the role bindings for a specific principal:",
				Code: "confluent iam rbac role-binding list --kafka-cluster-id $CID --principal User:frodo",
			},
			examples.Example{
				Text: "To list the role bindings for a specific principal, filtered to a specific role:",
				Code: "confluent iam rbac role-binding list --kafka-cluster-id $CID --principal User:frodo --role DeveloperRead",
			},
			examples.Example{
				Text: "To list the principals bound to a specific role:",
				Code: "confluent iam rbac role-binding list --kafka-cluster-id $CID --role DeveloperWrite",
			},
			examples.Example{
				Text: "To list the principals bound to a specific resource with a specific role:",
				Code: "confluent iam rbac role-binding list --kafka-cluster-id $CID --role DeveloperWrite --resource Topic:shire-parties",
			},
		)

	}

	listCmd := &cobra.Command{
		Use:     "list",
		Short:   "List role bindings.",
		Long:    "List the role bindings for a particular principal and/or role, and a particular scope.",
		Args:    cobra.NoArgs,
		RunE:    pcmd.NewCLIRunE(c.list),
		Example: example,
	}
	listCmd.Flags().String("principal", "", "Principal whose role bindings should be listed.")
	listCmd.Flags().Bool("current-user", false, "Show role bindings belonging to current user.")
	listCmd.Flags().String("role", "", "List role bindings under a specific role given to a principal. Or if no principal is specified, list principals with the role.")
	if isCloud {
		listCmd.Flags().String("cloud-cluster", "", "Cloud cluster ID for scope of role binding listings.")
		listCmd.Flags().String("environment", "", "Environment ID for scope of role binding listings.")
		listCmd.Flags().Bool("current-env", false, "Use current environment ID for scope.")
		if c.ccloudRbacDataplaneEnabled {
			listCmd.Flags().String("resource", "", "If specified with a role and no principals, list principals with role bindings to the role for this qualified resource.")
			listCmd.Flags().String("kafka-cluster-id", "", "Kafka cluster ID for scope of role binding listings.")
		}
	} else {
		listCmd.Flags().String("resource", "", "If specified with a role and no principals, list principals with role bindings to the role for this qualified resource.")
		listCmd.Flags().String("kafka-cluster-id", "", "Kafka cluster ID for scope of role binding listings.")
		listCmd.Flags().String("schema-registry-cluster-id", "", "Schema Registry cluster ID for scope of role binding listings.")
		listCmd.Flags().String("ksql-cluster-id", "", "ksqlDB cluster ID for scope of role binding listings.")
		listCmd.Flags().String("connect-cluster-id", "", "Kafka Connect cluster ID for scope of role binding listings.")
		listCmd.Flags().String("cluster-name", "", "Cluster name to uniquely identify the cluster for role binding listings.")
	}
	pcmd.AddOutputFlag(listCmd)

	c.AddCommand(listCmd)

	createCmd := &cobra.Command{
		Use:   "create",
		Short: "Create a role binding.",
		Args:  cobra.NoArgs,
		RunE:  pcmd.NewCLIRunE(c.create),
<<<<<<< HEAD
		Example: examples.BuildExampleString(c.getCreateExample(isCloud)),
=======
		Example: examples.BuildExampleString(
			examples.Example{
				Text: "Create a role binding for the client permitting it produce to the topic users:",
				Code: version.CLIName + " iam rbac role-binding create --principal User:appSA --role DeveloperWrite --resource Topic:users --kafka-cluster-id $KAFKA_CLUSTER_ID",
			},
		),
>>>>>>> b8530158
	}
	createCmd.Flags().String("role", "", "Role name of the new role binding.")
	createCmd.Flags().String("principal", "", "Qualified principal name for the role binding.")
	if isCloud {
		createCmd.Flags().String("cloud-cluster", "", "Cloud cluster ID for the role binding.")
		createCmd.Flags().String("environment", "", "Environment ID for scope of role-binding create.")
		createCmd.Flags().Bool("current-env", false, "Use current environment ID for scope.")
		if c.ccloudRbacDataplaneEnabled {
			createCmd.Flags().Bool("prefix", false, "Whether the provided resource name is treated as a prefix pattern.")
			createCmd.Flags().String("resource", "", "Qualified resource name for the role binding.")
			createCmd.Flags().String("kafka-cluster-id", "", "Kafka cluster ID for the role binding.")
		}
	} else {
		createCmd.Flags().Bool("prefix", false, "Whether the provided resource name is treated as a prefix pattern.")
		createCmd.Flags().String("resource", "", "Qualified resource name for the role binding.")
		createCmd.Flags().String("kafka-cluster-id", "", "Kafka cluster ID for the role binding.")
		createCmd.Flags().String("schema-registry-cluster-id", "", "Schema Registry cluster ID for the role binding.")
		createCmd.Flags().String("ksql-cluster-id", "", "ksqlDB cluster ID for the role binding.")
		createCmd.Flags().String("connect-cluster-id", "", "Kafka Connect cluster ID for the role binding.")
		createCmd.Flags().String("cluster-name", "", "Cluster name to uniquely identify the cluster for role binding listings.")
	}
	pcmd.AddOutputFlag(createCmd)
	check(createCmd.MarkFlagRequired("role"))
	check(createCmd.MarkFlagRequired("principal"))
	c.AddCommand(createCmd)

	deleteCmd := &cobra.Command{
		Use:   "delete",
		Short: "Delete an existing role binding.",
		Args:  cobra.NoArgs,
		RunE:  pcmd.NewCLIRunE(c.delete),
	}
	deleteCmd.Flags().String("role", "", "Role name of the existing role binding.")
	deleteCmd.Flags().String("principal", "", "Qualified principal name associated with the role binding.")
	if isCloud {
		deleteCmd.Flags().String("cloud-cluster", "", "Cloud cluster ID for the role binding.")
		deleteCmd.Flags().String("environment", "", "Environment ID for scope of role-binding delete.")
		deleteCmd.Flags().Bool("current-env", false, "Use current environment ID for scope.")
		if c.ccloudRbacDataplaneEnabled {
			deleteCmd.Flags().Bool("prefix", false, "Whether the provided resource name is treated as a prefix pattern.")
			deleteCmd.Flags().String("resource", "", "Qualified resource name for the role binding.")
			deleteCmd.Flags().String("kafka-cluster-id", "", "Kafka cluster ID for the role binding.")
		}
	} else {
		deleteCmd.Flags().Bool("prefix", false, "Whether the provided resource name is treated as a prefix pattern.")
		deleteCmd.Flags().String("resource", "", "Qualified resource name for the role binding.")
		deleteCmd.Flags().String("kafka-cluster-id", "", "Kafka cluster ID for the role binding.")
		deleteCmd.Flags().String("schema-registry-cluster-id", "", "Schema Registry cluster ID for the role binding.")
		deleteCmd.Flags().String("ksql-cluster-id", "", "ksqlDB cluster ID for the role binding.")
		deleteCmd.Flags().String("connect-cluster-id", "", "Kafka Connect cluster ID for the role binding.")
		deleteCmd.Flags().String("cluster-name", "", "Cluster name to uniquely identify the cluster for role binding listings.")
	}
	pcmd.AddOutputFlag(deleteCmd)
	check(createCmd.MarkFlagRequired("role"))
	check(deleteCmd.MarkFlagRequired("principal"))
	check(deleteCmd.MarkFlagRequired("role"))
	c.AddCommand(deleteCmd)
}

func (c *roleBindingCommand) validatePrincipalFormat(principal string) error {
	if len(strings.Split(principal, ":")) == 1 {
		return errors.NewErrorWithSuggestions(errors.PrincipalFormatErrorMsg, errors.PrincipalFormatSuggestions)
	}

	return nil
}

func (c *roleBindingCommand) parseAndValidateResourcePattern(typename string, prefix bool) (mds.ResourcePattern, error) {
	var result mds.ResourcePattern
	if prefix {
		result.PatternType = "PREFIXED"
	} else {
		result.PatternType = "LITERAL"
	}

	parts := strings.Split(typename, ":")
	if len(parts) != 2 {
		return result, errors.NewErrorWithSuggestions(errors.ResourceFormatErrorMsg, errors.ResourceFormatSuggestions)
	}
	result.ResourceType = parts[0]
	result.Name = parts[1]

	return result, nil
}

func (c *roleBindingCommand) parseAndValidateResourcePatternV2(typename string, prefix bool) (mdsv2alpha1.ResourcePattern, error) {
	var result mdsv2alpha1.ResourcePattern
	if prefix {
		result.PatternType = "PREFIXED"
	} else {
		result.PatternType = "LITERAL"
	}

	parts := strings.Split(typename, ":")
	if len(parts) != 2 {
		return result, errors.NewErrorWithSuggestions(errors.ResourceFormatErrorMsg, errors.ResourceFormatSuggestions)
	}
	result.ResourceType = parts[0]
	result.Name = parts[1]

	return result, nil
}

func (c *roleBindingCommand) validateRoleAndResourceTypeV1(roleName string, resourceType string) error {
	ctx := c.createContext()
	role, resp, err := c.MDSClient.RBACRoleDefinitionsApi.RoleDetail(ctx, roleName)
	if err != nil || resp.StatusCode == 204 {
		if err == nil {
			return errors.NewErrorWithSuggestions(fmt.Sprintf(errors.LookUpRoleErrorMsg, roleName), errors.LookUpRoleSuggestions)
		} else {
			return errors.NewWrapErrorWithSuggestions(err, fmt.Sprintf(errors.LookUpRoleErrorMsg, roleName), errors.LookUpRoleSuggestions)
		}
	}

	var allResourceTypes []string
	found := false
	for _, operation := range role.AccessPolicy.AllowedOperations {
		allResourceTypes = append(allResourceTypes, operation.ResourceType)
		if operation.ResourceType == resourceType {
			found = true
			break
		}
	}

	if !found {
		suggestionsMsg := fmt.Sprintf(errors.InvalidResourceTypeSuggestions, strings.Join(allResourceTypes, ", "))
		return errors.NewErrorWithSuggestions(fmt.Sprintf(errors.InvalidResourceTypeErrorMsg, resourceType), suggestionsMsg)
	}

	return nil
}

func (c *roleBindingCommand) validateResourceTypeV1(resourceType string) error {
	ctx := c.createContext()
	roles, _, err := c.MDSClient.RBACRoleDefinitionsApi.Roles(ctx)
	if err != nil {
		return err
	}

	var allResourceTypes = make(map[string]bool)
	found := false
	for _, role := range roles {
		for _, operation := range role.AccessPolicy.AllowedOperations {
			allResourceTypes[operation.ResourceType] = true
			if operation.ResourceType == resourceType {
				found = true
				break
			}
		}
	}

	if !found {
		uniqueResourceTypes := []string{}
		for rt := range allResourceTypes {
			uniqueResourceTypes = append(uniqueResourceTypes, rt)
		}
		suggestionsMsg := fmt.Sprintf(errors.InvalidResourceTypeSuggestions, strings.Join(uniqueResourceTypes, ", "))
		return errors.NewErrorWithSuggestions(fmt.Sprintf(errors.InvalidResourceTypeErrorMsg, resourceType), suggestionsMsg)
	}

	return nil
}

func (c *roleBindingCommand) validateRoleAndResourceTypeV2(roleName string, resourceType string) error {
	ctx := c.createContext()
	roleDetail := mdsv2alpha1.RoleDetailOpts{}
	if c.ccloudRbacDataplaneEnabled {
		roleDetail.Namespace = dataplaneNamespace
	}
	// Currently we don't allow multiple namespace in roleDetail so as a workaround we first check with dataplane
	// namespace and if we get an error try without any namespace.
	role, resp, err := c.MDSv2Client.RBACRoleDefinitionsApi.RoleDetail(ctx, roleName, &roleDetail)
	if err != nil || resp.StatusCode == http.StatusNoContent {
		role, resp, err = c.MDSv2Client.RBACRoleDefinitionsApi.RoleDetail(ctx, roleName, nil)
		if err != nil || resp.StatusCode == http.StatusNoContent {
			if err == nil {
				return errors.NewErrorWithSuggestions(fmt.Sprintf(errors.LookUpRoleErrorMsg, roleName), errors.LookUpRoleSuggestions)
			} else {
				return errors.NewWrapErrorWithSuggestions(err, fmt.Sprintf(errors.LookUpRoleErrorMsg, roleName), errors.LookUpRoleSuggestions)
			}
		}
	}

	var allResourceTypes []string
	for _, policies := range role.Policies {
		for _, operation := range policies.AllowedOperations {
			allResourceTypes = append(allResourceTypes, operation.ResourceType)
			if operation.ResourceType == resourceType {
				return nil
			}
		}
	}

	suggestionsMsg := fmt.Sprintf(errors.InvalidResourceTypeSuggestions, strings.Join(allResourceTypes, ", "))
	return errors.NewErrorWithSuggestions(fmt.Sprintf(errors.InvalidResourceTypeErrorMsg, resourceType), suggestionsMsg)
}

func (c *roleBindingCommand) validateResourceTypeV2(resourceType string) error {
	ctx := c.createContext()
	roles, _, err := c.MDSv2Client.RBACRoleDefinitionsApi.Roles(ctx, nil)
	if err != nil {
		return err
	}

	var allResourceTypes = make(map[string]bool)
	found := false
	for _, role := range roles {
		for _, policies := range role.Policies {
			for _, operation := range policies.AllowedOperations {
				allResourceTypes[operation.ResourceType] = true
				if operation.ResourceType == resourceType {
					found = true
					break
				}
			}
		}
	}

	if !found {
		uniqueResourceTypes := []string{}
		for rt := range allResourceTypes {
			uniqueResourceTypes = append(uniqueResourceTypes, rt)
		}
		suggestionsMsg := fmt.Sprintf(errors.InvalidResourceTypeSuggestions, strings.Join(uniqueResourceTypes, ", "))
		return errors.NewErrorWithSuggestions(fmt.Sprintf(errors.InvalidResourceTypeErrorMsg, resourceType), suggestionsMsg)
	}

	return nil
}

func (c *roleBindingCommand) parseAndValidateScope(cmd *cobra.Command) (*mds.MdsScope, error) {
	scope := &mds.MdsScopeClusters{}
	nonKafkaScopesSet := 0

	clusterName, err := cmd.Flags().GetString("cluster-name")
	if err != nil {
		return nil, err
	}

	cmd.Flags().Visit(func(flag *pflag.Flag) {
		switch flag.Name {
		case "kafka-cluster-id":
			scope.KafkaCluster = flag.Value.String()
		case "schema-registry-cluster-id":
			scope.SchemaRegistryCluster = flag.Value.String()
			nonKafkaScopesSet++
		case "ksql-cluster-id":
			scope.KsqlCluster = flag.Value.String()
			nonKafkaScopesSet++
		case "connect-cluster-id":
			scope.ConnectCluster = flag.Value.String()
			nonKafkaScopesSet++
		}
	})

	if clusterName != "" && (scope.KafkaCluster != "" || nonKafkaScopesSet > 0) {
		return nil, errors.New(errors.BothClusterNameAndScopeErrorMsg)
	}

	if clusterName == "" {
		if scope.KafkaCluster == "" && nonKafkaScopesSet > 0 {
			return nil, errors.New(errors.SpecifyKafkaIDErrorMsg)
		}

		if scope.KafkaCluster == "" && nonKafkaScopesSet == 0 {
			return nil, errors.New(errors.SpecifyClusterErrorMsg)
		}

		if nonKafkaScopesSet > 1 {
			return nil, errors.New(errors.MoreThanOneNonKafkaErrorMsg)
		}
		return &mds.MdsScope{Clusters: *scope}, nil
	}

	return &mds.MdsScope{ClusterName: clusterName}, nil
}

func (c *roleBindingCommand) parseAndValidateScopeV2(cmd *cobra.Command) (*mdsv2alpha1.Scope, error) {
	scopeV2 := &mdsv2alpha1.Scope{}
	orgResourceId := c.State.Auth.Organization.GetResourceId()
	scopeV2.Path = []string{"organization=" + orgResourceId}

	if cmd.Flags().Changed("current-env") {
		scopeV2.Path = append(scopeV2.Path, "environment="+c.EnvironmentId())
	} else if cmd.Flags().Changed("environment") {
		env, err := cmd.Flags().GetString("environment")
		if err != nil {
			return nil, err
		}
		scopeV2.Path = append(scopeV2.Path, "environment="+env)
	}

	if cmd.Flags().Changed("cloud-cluster") {
		cluster, err := cmd.Flags().GetString("cloud-cluster")
		if err != nil {
			return nil, err
		}
		scopeV2.Path = append(scopeV2.Path, "cloud-cluster="+cluster)
	}

	if c.ccloudRbacDataplaneEnabled && cmd.Flags().Changed("kafka-cluster-id") {
		kafkaCluster, err := cmd.Flags().GetString("kafka-cluster-id")
		if err != nil {
			return nil, err
		}
		scopeV2.Clusters.KafkaCluster = kafkaCluster
	}

	if cmd.Flags().Changed("role") {
		role, err := cmd.Flags().GetString("role")
		if err != nil {
			return nil, err
		}
		if clusterScopedRolesV2[role] && !cmd.Flags().Changed("cloud-cluster") {
			return nil, errors.New(errors.SpecifyCloudClusterErrorMsg)
		}
		if (environmentScopedRoles[role] || clusterScopedRolesV2[role]) && !cmd.Flags().Changed("current-env") && !cmd.Flags().Changed("environment") {
			return nil, errors.New(errors.SpecifyEnvironmentErrorMsg)
		}
	}

	if cmd.Flags().Changed("cloud-cluster") && !cmd.Flags().Changed("current-env") && !cmd.Flags().Changed("environment") {
		return nil, errors.New(errors.SpecifyEnvironmentErrorMsg)
	}
	return scopeV2, nil
}

func (c *roleBindingCommand) confluentList(cmd *cobra.Command, options *roleBindingOptions) error {
	if cmd.Flags().Changed("principal") {
		return c.listPrincipalResources(cmd, options)
	} else if cmd.Flags().Changed("role") {
		return c.confluentListRolePrincipals(cmd, options)
	}
	return errors.New(errors.PrincipalOrRoleRequiredErrorMsg)
}

func (c *roleBindingCommand) listMyRoleBindings(cmd *cobra.Command, options *roleBindingOptions) error {
	scopeV2 := &options.scopeV2
	var principal string
	currentUser, err := cmd.Flags().GetBool("current-user")
	if err != nil {
		return err
	}
	if currentUser {
		principal = "User:" + c.State.Auth.User.ResourceId
	} else {
		principal = options.principal
	}
	scopedRoleBindingMappings, _, err := c.MDSv2Client.RBACRoleBindingSummariesApi.MyRoleBindings(
		c.createContext(),
		principal,
		*scopeV2)
	if err != nil {
		return err
	}

	userToEmailMap, err := c.userIdToEmailMap()
	if err != nil {
		return err
	}

	outputWriter, err := output.NewListOutputWriter(cmd, ccloudResourcePatternListFields, ccloudResourcePatternHumanListLabels, ccloudResourcePatternStructuredListLabels)
	if err != nil {
		return err
	}

	role, err := cmd.Flags().GetString("role")
	if err != nil {
		return err
	}

	for _, scopedRoleBindingMapping := range scopedRoleBindingMappings {
		roleBindingScope := scopedRoleBindingMapping.Scope
		for principalName, roleBindings := range scopedRoleBindingMapping.Rolebindings {
			principalEmail := userToEmailMap[principalName]
			for roleName, resourcePatterns := range roleBindings {
				if role != "" && role != roleName {
					continue
				}

				envName := ""
				cloudClusterName := ""
				for _, elem := range roleBindingScope.Path {
					// we don't capture the organization name because it's always this organization
					if strings.HasPrefix(elem, "environment=") {
						envName = strings.TrimPrefix(elem, "environment=")
					}
					if strings.HasPrefix(elem, "cloud-cluster=") {
						cloudClusterName = strings.TrimPrefix(elem, "cloud-cluster=")
					}
				}
				clusterType := ""
				logicalCluster := ""
				if roleBindingScope.Clusters.ConnectCluster != "" {
					clusterType = "Connect"
					logicalCluster = roleBindingScope.Clusters.ConnectCluster
				} else if roleBindingScope.Clusters.KsqlCluster != "" {
					clusterType = "ksqlDB"
					logicalCluster = roleBindingScope.Clusters.KsqlCluster
				} else if roleBindingScope.Clusters.SchemaRegistryCluster != "" {
					clusterType = "Schema Registry"
					logicalCluster = roleBindingScope.Clusters.SchemaRegistryCluster
				} else if roleBindingScope.Clusters.KafkaCluster != "" {
					clusterType = "Kafka"
					logicalCluster = roleBindingScope.Clusters.KafkaCluster
				}

				for _, resourcePattern := range resourcePatterns {
					if cmd.Flags().Changed("resource") {
						resource, err := cmd.Flags().GetString("resource")
						if err != nil {
							return err
						}
						if resource != resourcePattern.ResourceType {
							continue
						}
					}
					outputWriter.AddElement(&listDisplay{
						Principal:      principalName,
						Email:          principalEmail,
						Role:           roleName,
						Environment:    envName,
						CloudCluster:   cloudClusterName,
						ClusterType:    clusterType,
						LogicalCluster: logicalCluster,
						ResourceType:   resourcePattern.ResourceType,
						Name:           resourcePattern.Name,
						PatternType:    resourcePattern.PatternType,
					})
				}

				if len(resourcePatterns) == 0 {
					outputWriter.AddElement(&listDisplay{
						Principal:    principalName,
						Email:        principalEmail,
						Role:         roleName,
						Environment:  envName,
						CloudCluster: cloudClusterName,
					})
				}
			}
		}
	}

	outputWriter.StableSort()

	return outputWriter.Out()
}

func (c *roleBindingCommand) ccloudList(cmd *cobra.Command, options *roleBindingOptions) error {
	if cmd.Flags().Changed("principal") || cmd.Flags().Changed("current-user") {
		return c.listMyRoleBindings(cmd, options)
	} else if cmd.Flags().Changed("role") {
		return c.ccloudListRolePrincipals(cmd, options)
	} else {
		return errors.New(errors.PrincipalOrRoleRequiredErrorMsg)
	}
}

func (c *roleBindingCommand) list(cmd *cobra.Command, _ []string) error {
	options, err := c.parseCommon(cmd)
	if err != nil {
		return err
	}
	if c.cfg.IsCloudLogin() {
		return c.ccloudList(cmd, options)
	} else {
		return c.confluentList(cmd, options)
	}
}

func (c *roleBindingCommand) listPrincipalResources(cmd *cobra.Command, options *roleBindingOptions) error {
	scope := &options.mdsScope
	principal := options.principal

	role := "*"
	if cmd.Flags().Changed("role") {
		r, err := cmd.Flags().GetString("role")
		if err != nil {
			return err
		}
		role = r
	}
	principalsRolesResourcePatterns, response, err := c.MDSClient.RBACRoleBindingSummariesApi.LookupResourcesForPrincipal(
		c.createContext(),
		principal,
		*scope)
	if err != nil {
		if response != nil && response.StatusCode == http.StatusNotFound {
			return c.listPrincipalResourcesV1(scope, principal, role)
		}
		return err
	}

	outputWriter, err := output.NewListOutputWriter(cmd, resourcePatternListFields, resourcePatternHumanListLabels, resourcePatternStructuredListLabels)
	if err != nil {
		return err
	}

	for principalName, rolesResourcePatterns := range principalsRolesResourcePatterns {
		for roleName, resourcePatterns := range rolesResourcePatterns {
			if role == "*" || roleName == role {
				for _, resourcePattern := range resourcePatterns {
					add := true
					if options.resource != "" {
						add = false
						for _, rp := range options.resourcesRequest.ResourcePatterns {
							if rp == resourcePattern {
								add = true
							}
						}
					}
					if add {
						outputWriter.AddElement(&listDisplay{
							Principal:    principalName,
							Role:         roleName,
							ResourceType: resourcePattern.ResourceType,
							Name:         resourcePattern.Name,
							PatternType:  resourcePattern.PatternType,
						})
					}
				}
				if len(resourcePatterns) == 0 && clusterScopedRoles[roleName] {
					outputWriter.AddElement(&listDisplay{
						Principal:    principalName,
						Role:         roleName,
						ResourceType: "Cluster",
						Name:         "",
						PatternType:  "",
					})
				}
			}
		}
	}

	outputWriter.StableSort()

	return outputWriter.Out()
}

func (c *roleBindingCommand) listPrincipalResourcesV1(mdsScope *mds.MdsScope, principal string, role string) error {
	var err error
	roleNames := []string{role}
	if role == "*" {
		roleNames, _, err = c.MDSClient.RBACRoleBindingSummariesApi.ScopedPrincipalRolenames(
			c.createContext(),
			principal,
			*mdsScope)
		if err != nil {
			return err
		}
	}

	var data [][]string
	for _, roleName := range roleNames {
		rps, _, err := c.MDSClient.RBACRoleBindingCRUDApi.GetRoleResourcesForPrincipal(
			c.createContext(),
			principal,
			roleName,
			*mdsScope)
		if err != nil {
			return err
		}
		for _, pattern := range rps {
			data = append(data, []string{roleName, pattern.ResourceType, pattern.Name, pattern.PatternType})
		}
		if len(rps) == 0 && clusterScopedRoles[roleName] {
			data = append(data, []string{roleName, "Cluster", "", ""})
		}
	}

	printer.RenderCollectionTable(data, []string{"Role", "ResourceType", "Name", "PatternType"})
	return nil
}

func (c *roleBindingCommand) confluentListRolePrincipals(cmd *cobra.Command, options *roleBindingOptions) error {
	scope := &options.mdsScope
	role := options.role

	var principals []string
	var err error
	if cmd.Flags().Changed("resource") {
		r, err := cmd.Flags().GetString("resource")
		if err != nil {
			return err
		}
		resource, err := c.parseAndValidateResourcePattern(r, false)
		if err != nil {
			return err
		}
		err = c.validateRoleAndResourceTypeV1(role, resource.ResourceType)
		if err != nil {
			return err
		}
		principals, _, err = c.MDSClient.RBACRoleBindingSummariesApi.LookupPrincipalsWithRoleOnResource(
			c.createContext(),
			role,
			resource.ResourceType,
			resource.Name,
			*scope)
		if err != nil {
			return err
		}
	} else {
		principals, _, err = c.MDSClient.RBACRoleBindingSummariesApi.LookupPrincipalsWithRole(
			c.createContext(),
			role,
			*scope)
		if err != nil {
			return err
		}
	}

	sort.Strings(principals)
	outputWriter, err := output.NewListOutputWriter(cmd, []string{"Principal"}, []string{"Principal"}, []string{"principal"})
	if err != nil {
		return err
	}
	for _, principal := range principals {
		displayStruct := &struct {
			Principal string
		}{
			Principal: principal,
		}
		outputWriter.AddElement(displayStruct)
	}
	return outputWriter.Out()
}

func (c *roleBindingCommand) ccloudListRolePrincipals(cmd *cobra.Command, options *roleBindingOptions) error {
	scopeV2 := &options.scopeV2
	role := options.role

	var principals []string
	var err error
	if c.ccloudRbacDataplaneEnabled && cmd.Flags().Changed("resource") {
		r, err := cmd.Flags().GetString("resource")
		if err != nil {
			return err
		}
		resource, err := c.parseAndValidateResourcePatternV2(r, false)
		if err != nil {
			return err
		}
		err = c.validateRoleAndResourceTypeV2(role, resource.ResourceType)
		if err != nil {
			return err
		}
		principals, _, err = c.MDSv2Client.RBACRoleBindingSummariesApi.LookupPrincipalsWithRoleOnResource(
			c.createContext(),
			role,
			resource.ResourceType,
			resource.Name,
			*scopeV2)
		if err != nil {
			return err
		}
	} else {
		principals, _, err = c.MDSv2Client.RBACRoleBindingSummariesApi.LookupPrincipalsWithRole(
			c.createContext(),
			role,
			*scopeV2)
		if err != nil {
			return err
		}
	}

	userToEmailMap, err := c.userIdToEmailMap()
	if err != nil {
		return err
	}

	sort.Strings(principals)
	outputWriter, err := output.NewListOutputWriter(cmd, []string{"Principal", "Email"}, []string{"Principal", "Email"}, []string{"principal", "email"})
	if err != nil {
		return err
	}
	for _, principal := range principals {
		displayStruct := &struct {
			Principal string
			Email     string
		}{
			Principal: principal,
			Email:     userToEmailMap[principal],
		}
		outputWriter.AddElement(displayStruct)
	}
	return outputWriter.Out()
}

func (c *roleBindingCommand) userIdToEmailMap() (map[string]string, error) {
	userToEmailMap := make(map[string]string)
	users, err := c.Client.User.List(context.Background())
	if err != nil {
		return userToEmailMap, err
	}
	for _, u := range users {
		userToEmailMap["User:"+u.ResourceId] = u.Email
	}
	return userToEmailMap, nil
}

func (c *roleBindingCommand) parseCommon(cmd *cobra.Command) (*roleBindingOptions, error) {
	role, err := cmd.Flags().GetString("role")
	if err != nil {
		return nil, err
	}

	isCloud := c.cfg.IsCloudLogin()

	resource := ""
	prefix := false
	if !isCloud || c.ccloudRbacDataplaneEnabled {
		resource, err = cmd.Flags().GetString("resource")
		if err != nil {
			return nil, err
		}
		prefix = cmd.Flags().Changed("prefix")
	}

	principal, err := cmd.Flags().GetString("principal")
	if err != nil {
		return nil, err
	}
	if isCloud {
		if strings.HasPrefix(principal, "User:") {
			principalValue := strings.TrimLeft(principal, "User:")
			if strings.Contains(principalValue, "@") {
				user, err := c.Client.User.Describe(context.Background(), &orgv1.User{Email: principalValue})
				if err != nil {
					return nil, err
				}
				principal = "User:" + user.ResourceId
			}
		}
	}

	if cmd.Flags().Changed("principal") {
		err = c.validatePrincipalFormat(principal)
		if err != nil {
			return nil, err
		}
	}

	scope := &mds.MdsScope{}
	scopeV2 := &mdsv2alpha1.Scope{}
	if !isCloud {
		scope, err = c.parseAndValidateScope(cmd)
	} else {
		scopeV2, err = c.parseAndValidateScopeV2(cmd)
	}
	if err != nil {
		return nil, err
	}

	resourcesRequest := mds.ResourcesRequest{}
	resourcesRequestV2 := mdsv2alpha1.ResourcesRequest{}
	if resource != "" {
		if isCloud && c.ccloudRbacDataplaneEnabled {
			parsedResourcePattern, err := c.parseAndValidateResourcePatternV2(resource, prefix)
			if err != nil {
				return nil, err
			}
			// Resource types are defined under roles' access policies, so if no role is specified,
			// we have to loop over the possible resource types for all roles (this is what
			// validateResourceTypeV2 does).
			if role != "" {
				err = c.validateRoleAndResourceTypeV2(role, parsedResourcePattern.ResourceType)
				if err != nil {
					return nil, err
				}
			} else {
				err = c.validateResourceTypeV2(parsedResourcePattern.ResourceType)
				if err != nil {
					return nil, err
				}
			}
			resourcePatterns := []mdsv2alpha1.ResourcePattern{
				parsedResourcePattern,
			}
			resourcesRequestV2 = mdsv2alpha1.ResourcesRequest{
				Scope:            *scopeV2,
				ResourcePatterns: resourcePatterns,
			}

		} else if !isCloud {
			parsedResourcePattern, err := c.parseAndValidateResourcePattern(resource, prefix)
			if err != nil {
				return nil, err
			}

			// Resource types are defined under roles' access policies, so if no role is specified,
			// we have to loop over the possible resource types for all roles (this is what
			// validateResourceTypeV1 does).
			if role != "" {
				err = c.validateRoleAndResourceTypeV1(role, parsedResourcePattern.ResourceType)
				if err != nil {
					return nil, err
				}
			} else {
				err = c.validateResourceTypeV1(parsedResourcePattern.ResourceType)
				if err != nil {
					return nil, err
				}
			}

			resourcePatterns := []mds.ResourcePattern{
				parsedResourcePattern,
			}
			resourcesRequest = mds.ResourcesRequest{
				Scope:            *scope,
				ResourcePatterns: resourcePatterns,
			}
		}
	}
	return &roleBindingOptions{
			role,
			resource,
			prefix,
			principal,
			*scopeV2,
			*scope,
			resourcesRequest,
			resourcesRequestV2,
		},
		nil
}

func (c *roleBindingCommand) confluentCreate(options *roleBindingOptions) (resp *http.Response, err error) {
	if options.resource != "" {
		resp, err = c.MDSClient.RBACRoleBindingCRUDApi.AddRoleResourcesForPrincipal(
			c.createContext(),
			options.principal,
			options.role,
			options.resourcesRequest)
	} else {
		resp, err = c.MDSClient.RBACRoleBindingCRUDApi.AddRoleForPrincipal(
			c.createContext(),
			options.principal,
			options.role,
			options.mdsScope)
	}
	return
}

func (c *roleBindingCommand) ccloudCreate(options *roleBindingOptions) (*http.Response, error) {
	if c.ccloudRbacDataplaneEnabled && options.resource != "" {
		return c.MDSv2Client.RBACRoleBindingCRUDApi.AddRoleResourcesForPrincipal(
			c.createContext(),
			options.principal,
			options.role,
			options.resourcesRequestV2)
	} else {
		return c.MDSv2Client.RBACRoleBindingCRUDApi.AddRoleForPrincipal(
			c.createContext(),
			options.principal,
			options.role,
			options.scopeV2)
	}
}

func (c *roleBindingCommand) create(cmd *cobra.Command, _ []string) error {
	options, err := c.parseCommon(cmd)
	if err != nil {
		return err
	}

	isCloud := c.cfg.IsCloudLogin()

	var resp *http.Response
	if isCloud {
		resp, err = c.ccloudCreate(options)
	} else {
		resp, err = c.confluentCreate(options)
	}

	if err != nil {
		return err
	}

	if resp.StatusCode != http.StatusOK && resp.StatusCode != http.StatusNoContent {
		return errors.NewErrorWithSuggestions(fmt.Sprintf(errors.HTTPStatusCodeErrorMsg, resp.StatusCode), errors.HTTPStatusCodeSuggestions)
	}
	if isCloud {
		return c.displayCCloudCreateAndDeleteOutput(cmd, options)
	} else {
		return displayCreateAndDeleteOutput(cmd, options)
	}
}

func (c *roleBindingCommand) displayCCloudCreateAndDeleteOutput(cmd *cobra.Command, options *roleBindingOptions) error {
	var fieldsSelected []string
	structuredRename := map[string]string{"Principal": "principal", "Email": "email", "Role": "role", "ResourceType": "resource_type", "Name": "name", "PatternType": "pattern_type"}
	userResourceId := strings.TrimLeft(options.principal, "User:")
	user, err := c.Client.User.Describe(context.Background(), &orgv1.User{ResourceId: userResourceId})
	displayStruct := &listDisplay{
		Principal: options.principal,
		Role:      options.role,
	}

	if c.ccloudRbacDataplaneEnabled && options.resource != "" {
		if len(options.resourcesRequestV2.ResourcePatterns) != 1 {
			return errors.New("display error: number of resource pattern is not 1")
		}
		resourcePattern := options.resourcesRequestV2.ResourcePatterns[0]
		displayStruct.ResourceType = resourcePattern.ResourceType
		displayStruct.Name = resourcePattern.Name
		displayStruct.PatternType = resourcePattern.PatternType
	}

	if err != nil {
		if c.ccloudRbacDataplaneEnabled && options.resource != "" {
			fieldsSelected = resourcePatternListFields
		} else {
			fieldsSelected = []string{"Principal", "Role"}
		}
	} else {
		if c.ccloudRbacDataplaneEnabled && options.resource != "" {
			fieldsSelected = ccloudResourcePatternListFields
		} else {
			displayStruct.Email = user.Email
			fieldsSelected = []string{"Principal", "Email", "Role"}
		}
	}
	return output.DescribeObject(cmd, displayStruct, fieldsSelected, map[string]string{}, structuredRename)
}

func displayCreateAndDeleteOutput(cmd *cobra.Command, options *roleBindingOptions) error {
	var fieldsSelected []string
	structuredRename := map[string]string{"Principal": "principal", "Role": "role", "ResourceType": "resource_type", "Name": "name", "PatternType": "pattern_type"}
	displayStruct := &listDisplay{
		Principal: options.principal,
		Role:      options.role,
	}
	if options.resource != "" {
		fieldsSelected = resourcePatternListFields
		if len(options.resourcesRequest.ResourcePatterns) != 1 {
			return errors.New("display error: number of resource pattern is not 1")
		}
		resourcePattern := options.resourcesRequest.ResourcePatterns[0]
		displayStruct.ResourceType = resourcePattern.ResourceType
		displayStruct.Name = resourcePattern.Name
		displayStruct.PatternType = resourcePattern.PatternType
	} else {
		fieldsSelected = []string{"Principal", "Role", "ResourceType"}
		displayStruct.ResourceType = "Cluster"
	}
	return output.DescribeObject(cmd, displayStruct, fieldsSelected, map[string]string{}, structuredRename)
}

func (c *roleBindingCommand) confluentDelete(options *roleBindingOptions) (resp *http.Response, err error) {
	if options.resource != "" {
		resp, err = c.MDSClient.RBACRoleBindingCRUDApi.RemoveRoleResourcesForPrincipal(
			c.createContext(),
			options.principal,
			options.role,
			options.resourcesRequest)
	} else {
		resp, err = c.MDSClient.RBACRoleBindingCRUDApi.DeleteRoleForPrincipal(
			c.createContext(),
			options.principal,
			options.role,
			options.mdsScope)
	}
	return
}

func (c *roleBindingCommand) ccloudDelete(options *roleBindingOptions) (*http.Response, error) {
	if c.ccloudRbacDataplaneEnabled && options.resource != "" {
		return c.MDSv2Client.RBACRoleBindingCRUDApi.RemoveRoleResourcesForPrincipal(
			c.createContext(),
			options.principal,
			options.role,
			options.resourcesRequestV2)
	} else {
		return c.MDSv2Client.RBACRoleBindingCRUDApi.DeleteRoleForPrincipal(
			c.createContext(),
			options.principal,
			options.role,
			options.scopeV2)
	}
}

func (c *roleBindingCommand) delete(cmd *cobra.Command, _ []string) error {
	options, err := c.parseCommon(cmd)
	if err != nil {
		return err
	}

	isCloud := c.cfg.IsCloudLogin()

	var resp *http.Response
	if isCloud {
		resp, err = c.ccloudDelete(options)
	} else {
		resp, err = c.confluentDelete(options)
	}

	if err != nil {
		return err
	}

	if resp.StatusCode != http.StatusOK && resp.StatusCode != http.StatusNoContent {
		return errors.NewErrorWithSuggestions(fmt.Sprintf(errors.HTTPStatusCodeErrorMsg, resp.StatusCode), errors.HTTPStatusCodeSuggestions)
	}

	if isCloud {
		return c.displayCCloudCreateAndDeleteOutput(cmd, options)
	} else {
		return displayCreateAndDeleteOutput(cmd, options)
	}
}

func check(err error) {
	if err != nil {
		panic(err)
	}
}

func (c *roleBindingCommand) createContext() context.Context {
	if c.cfg.IsCloudLogin() {
		return context.WithValue(context.Background(), mdsv2alpha1.ContextAccessToken, c.AuthToken())
	} else {
		return context.WithValue(context.Background(), mds.ContextAccessToken, c.AuthToken())
	}
}<|MERGE_RESOLUTION|>--- conflicted
+++ resolved
@@ -211,16 +211,7 @@
 		Short: "Create a role binding.",
 		Args:  cobra.NoArgs,
 		RunE:  pcmd.NewCLIRunE(c.create),
-<<<<<<< HEAD
 		Example: examples.BuildExampleString(c.getCreateExample(isCloud)),
-=======
-		Example: examples.BuildExampleString(
-			examples.Example{
-				Text: "Create a role binding for the client permitting it produce to the topic users:",
-				Code: version.CLIName + " iam rbac role-binding create --principal User:appSA --role DeveloperWrite --resource Topic:users --kafka-cluster-id $KAFKA_CLUSTER_ID",
-			},
-		),
->>>>>>> b8530158
 	}
 	createCmd.Flags().String("role", "", "Role name of the new role binding.")
 	createCmd.Flags().String("principal", "", "Qualified principal name for the role binding.")
