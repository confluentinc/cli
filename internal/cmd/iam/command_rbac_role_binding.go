--- conflicted
+++ resolved
@@ -6,11 +6,7 @@
 	"os"
 	"strings"
 
-<<<<<<< HEAD
 	mdsv2 "github.com/confluentinc/ccloud-sdk-go-v2/mds/v2"
-=======
-	iamv2 "github.com/confluentinc/ccloud-sdk-go-v2/iam/v2"
->>>>>>> 4d3087db
 	mds "github.com/confluentinc/mds-sdk-go/mdsv1"
 	"github.com/confluentinc/mds-sdk-go/mdsv2alpha1"
 	"github.com/spf13/cobra"
@@ -497,13 +493,8 @@
 
 func (c *roleBindingCommand) displayCCloudCreateAndDeleteOutput(cmd *cobra.Command, options *roleBindingOptions) error {
 	userResourceId := strings.TrimLeft(options.principal, "User:")
-<<<<<<< HEAD
 	user, err := c.V2Client.GetIamUserById(userResourceId)
-	displayStruct := &listDisplay{
-=======
-	user, err := c.V2Client.GetIamUser(userResourceId)
 	out := &roleBindingOut{
->>>>>>> 4d3087db
 		Principal: options.principal,
 		Role:      options.role,
 	}
