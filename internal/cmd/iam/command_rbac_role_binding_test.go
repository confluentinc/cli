--- conflicted
+++ resolved
@@ -151,15 +151,6 @@
 	err       error
 }
 
-<<<<<<< HEAD
-type myRoleBindingTest struct {
-	mockRoleBindingsResult mdsv2.IamV2RoleBindingList
-	mockListIamUserResult  iamv2.IamV2UserList
-	expected               []listDisplay
-}
-
-=======
->>>>>>> 4d3087db
 type expectedListCmdArgs struct {
 	principal string
 	roleName  string
@@ -322,212 +313,6 @@
 	}
 }
 
-<<<<<<< HEAD
-func (suite *RoleBindingTestSuite) newMockIamListRoleBindingCmd(mockRoleBindingsResult chan mdsv2.IamV2RoleBindingList, mockListIamUserResult chan iamv2.IamV2UserList) *cobra.Command {
-	v2RoleBindingMock := &mdsmock.RoleBindingsIamV2Api{
-		ListIamV2RoleBindingsFunc: func(_ context.Context) mdsv2.ApiListIamV2RoleBindingsRequest {
-			return mdsv2.ApiListIamV2RoleBindingsRequest{}
-		},
-		ListIamV2RoleBindingsExecuteFunc: func(_ mdsv2.ApiListIamV2RoleBindingsRequest) (mdsv2.IamV2RoleBindingList, *http.Response, error) {
-			return <-mockRoleBindingsResult, nil, nil
-		},
-	}
-
-	v2UserMock := &iammock.UsersIamV2Api{
-		ListIamV2UsersFunc: func(ctx context.Context) iamv2.ApiListIamV2UsersRequest {
-			return iamv2.ApiListIamV2UsersRequest{}
-		},
-		ListIamV2UsersExecuteFunc: func(r iamv2.ApiListIamV2UsersRequest) (iamv2.IamV2UserList, *http.Response, error) {
-			return <-mockListIamUserResult, nil, nil
-		},
-	}
-
-	v2Client := &ccloudv2.Client{
-		IamClient: &iamv2.APIClient{UsersIamV2Api: v2UserMock},
-		MdsClient: &mdsv2.APIClient{RoleBindingsIamV2Api: v2RoleBindingMock},
-		AuthToken: "auth-token",
-	}
-	return New(suite.conf, climock.NewPreRunnerMdsV2Mock(nil, v2Client, nil, suite.conf))
-}
-
-var myRoleBindingListTests = []myRoleBindingTest{
-	{
-		mockRoleBindingsResult: mdsv2.IamV2RoleBindingList{
-			Data: []mdsv2.IamV2RoleBinding{
-				mdsv2.IamV2RoleBinding{Principal: mdsv2.PtrString("User:u-epo7ml"),
-					RoleName:   mdsv2.PtrString("MetricsViewer"),
-					CrnPattern: mdsv2.PtrString("crn_pattern")},
-			},
-		},
-		mockListIamUserResult: iamv2.IamV2UserList{
-			Data: []iamv2.IamV2User{iamv2.IamV2User{
-				Email: iamv2.PtrString("test@email.com"),
-				Id:    iamv2.PtrString(v1.MockUserResourceId),
-			}},
-		},
-		expected: []listDisplay{
-			{
-				Principal: "User:u-epo7ml",
-				Role:      "MetricsViewer",
-			},
-		},
-	},
-	// Principal whose email address is known will be returned with email address
-	{
-		mockRoleBindingsResult: mdsv2.IamV2RoleBindingList{
-			Data: []mdsv2.IamV2RoleBinding{
-				mdsv2.IamV2RoleBinding{Principal: mdsv2.PtrString("User:" + v1.MockUserResourceId),
-					RoleName:   mdsv2.PtrString("MetricsViewer"),
-					CrnPattern: mdsv2.PtrString("crn_pattern")},
-			},
-		},
-		mockListIamUserResult: iamv2.IamV2UserList{
-			Data: []iamv2.IamV2User{iamv2.IamV2User{
-				Email: iamv2.PtrString("test@email.com"),
-				Id:    iamv2.PtrString(v1.MockUserResourceId),
-			}},
-		},
-		expected: []listDisplay{
-			{
-				Principal: "User:u-123",
-				Role:      "MetricsViewer",
-				Email:     "test@email.com",
-			},
-		},
-	},
-	// Service Account
-	{
-		mockRoleBindingsResult: mdsv2.IamV2RoleBindingList{
-			Data: []mdsv2.IamV2RoleBinding{
-				mdsv2.IamV2RoleBinding{Principal: mdsv2.PtrString("User:sa-123"),
-					RoleName:   mdsv2.PtrString("MetricsViewer"),
-					CrnPattern: mdsv2.PtrString("crn_pattern")},
-			},
-		},
-		mockListIamUserResult: iamv2.IamV2UserList{},
-		expected: []listDisplay{
-			{
-				Principal: "User:sa-123",
-				Role:      "MetricsViewer",
-			},
-		},
-	},
-	// Multiple role bindings at various scopes
-	{
-		mockRoleBindingsResult: mdsv2.IamV2RoleBindingList{
-			Data: []mdsv2.IamV2RoleBinding{
-				mdsv2.IamV2RoleBinding{Principal: mdsv2.PtrString("User:" + v1.MockUserResourceId),
-					RoleName:   mdsv2.PtrString("OrganizationAdmin"),
-					CrnPattern: mdsv2.PtrString("crn://confluent.cloud/organization=Skynet"),
-				},
-				mdsv2.IamV2RoleBinding{Principal: mdsv2.PtrString("User:" + v1.MockUserResourceId),
-					RoleName:   mdsv2.PtrString("EnvironmentAdmin"),
-					CrnPattern: mdsv2.PtrString("crn://confluent.cloud/organization=Skynet/environment=Cyberdyne"),
-				},
-				mdsv2.IamV2RoleBinding{Principal: mdsv2.PtrString("User:" + v1.MockUserResourceId),
-					RoleName:   mdsv2.PtrString("CloudClusterAdmin"),
-					CrnPattern: mdsv2.PtrString("crn://confluent.cloud/organization=Skynet/environment=Cyberdyne/cloud-cluster=t1000"),
-				},
-				mdsv2.IamV2RoleBinding{Principal: mdsv2.PtrString("User:" + v1.MockUserResourceId),
-					RoleName:   mdsv2.PtrString("ResourceOwner"),
-					CrnPattern: mdsv2.PtrString("crn://confluent.cloud/organization=Skynet/environment=Cyberdyne/cloud-cluster=t1000/kafka=t1000/topic=connor"),
-				},
-				mdsv2.IamV2RoleBinding{Principal: mdsv2.PtrString("User:" + v1.MockUserResourceId),
-					RoleName:   mdsv2.PtrString("ResourceOwner"),
-					CrnPattern: mdsv2.PtrString("crn://confluent.cloud/organization=Skynet/environment=Cyberdyne/cloud-cluster=t1000/kafka=t1000/topic=john*"),
-				},
-				mdsv2.IamV2RoleBinding{Principal: mdsv2.PtrString("User:" + v1.MockUserResourceId),
-					RoleName:   mdsv2.PtrString("DeveloperRead"),
-					CrnPattern: mdsv2.PtrString("crn://confluent.cloud/organization=Skynet/environment=Cyberdyne/cloud-cluster=t1000/connector=c1000"),
-				},
-			},
-		},
-		mockListIamUserResult: iamv2.IamV2UserList{
-			Data: []iamv2.IamV2User{iamv2.IamV2User{
-				Email: iamv2.PtrString("test@email.com"),
-				Id:    iamv2.PtrString(v1.MockUserResourceId),
-			}},
-		},
-		expected: []listDisplay{
-			{
-				Principal:    "User:u-123",
-				Role:         "CloudClusterAdmin",
-				Email:        "test@email.com",
-				Environment:  "Cyberdyne",
-				CloudCluster: "t1000",
-			},
-			{
-				Principal:      "User:u-123",
-				Role:           "DeveloperRead",
-				Email:          "test@email.com",
-				Environment:    "Cyberdyne",
-				CloudCluster:   "t1000",
-				ClusterType:    "",
-				LogicalCluster: "",
-				ResourceType:   "Connector",
-				Name:           "c1000",
-				PatternType:    "LITERAL",
-			},
-			{
-				Principal:   "User:u-123",
-				Role:        "EnvironmentAdmin",
-				Email:       "test@email.com",
-				Environment: "Cyberdyne",
-			},
-			{
-				Principal: "User:u-123",
-				Role:      "OrganizationAdmin",
-				Email:     "test@email.com",
-			},
-			{
-				Principal:      "User:u-123",
-				Role:           "ResourceOwner",
-				Email:          "test@email.com",
-				Environment:    "Cyberdyne",
-				CloudCluster:   "t1000",
-				ClusterType:    "Kafka",
-				LogicalCluster: "t1000",
-				ResourceType:   "Topic",
-				Name:           "connor",
-				PatternType:    "LITERAL",
-			},
-			{
-				Principal:      "User:u-123",
-				Role:           "ResourceOwner",
-				Email:          "test@email.com",
-				Environment:    "Cyberdyne",
-				CloudCluster:   "t1000",
-				ClusterType:    "Kafka",
-				LogicalCluster: "t1000",
-				ResourceType:   "Topic",
-				Name:           "john",
-				PatternType:    "PREFIXED",
-			},
-		},
-	},
-}
-
-func (suite *RoleBindingTestSuite) TestMyRoleBindingsList() {
-	mockRoleBindingsResult := make(chan mdsv2.IamV2RoleBindingList)
-	mockListIamUserResult := make(chan iamv2.IamV2UserList)
-	for _, tc := range myRoleBindingListTests {
-		cmd := suite.newMockIamListRoleBindingCmd(mockRoleBindingsResult, mockListIamUserResult)
-
-		go func() {
-			mockRoleBindingsResult <- tc.mockRoleBindingsResult
-			mockListIamUserResult <- tc.mockListIamUserResult
-		}()
-		output, err := pcmd.ExecuteCommand(cmd, "rbac", "role-binding", "list", "--current-user", "-ojson")
-		assert.Nil(suite.T(), err)
-		var actual []listDisplay
-		err = json.Unmarshal([]byte(output), &actual)
-		assert.Nil(suite.T(), err)
-		assert.Equal(suite.T(), tc.expected, actual)
-	}
-}
-
-=======
->>>>>>> 4d3087db
 var roleBindingCreateDeleteTests = []roleBindingTest{
 	{
 		args:      []string{"--principal", "User:" + v1.MockUserResourceId, "--role", "ResourceOwner", "--environment", env123, "--cloud-cluster", "lkc-123", "--ksql-cluster-id", "ksql-9999"},
