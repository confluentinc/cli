package iam

import (
	"context"
	"fmt"
	"net/http"
	"testing"

	iamv2 "github.com/confluentinc/ccloud-sdk-go-v2/iam/v2"
	iammock "github.com/confluentinc/ccloud-sdk-go-v2/iam/v2/mock"
	identityproviderv2 "github.com/confluentinc/ccloud-sdk-go-v2/identity-provider/v2"
	ccv2sdkmock "github.com/confluentinc/ccloud-sdk-go-v2/identity-provider/v2/mock"
	mdsv2 "github.com/confluentinc/ccloud-sdk-go-v2/mds/v2"
	mdsmock "github.com/confluentinc/ccloud-sdk-go-v2/mds/v2/mock"
	"github.com/confluentinc/mds-sdk-go/mdsv2alpha1"
	mds2mock "github.com/confluentinc/mds-sdk-go/mdsv2alpha1/mock"
	"github.com/spf13/cobra"
	"github.com/stretchr/testify/assert"
	"github.com/stretchr/testify/require"
	"github.com/stretchr/testify/suite"

	"github.com/confluentinc/cli/internal/pkg/ccloudv2"
	v1 "github.com/confluentinc/cli/internal/pkg/config/v1"
	"github.com/confluentinc/cli/internal/pkg/errors"
	climock "github.com/confluentinc/cli/mock"
)

var (
	errUserNotFound = errors.Errorf(errors.InvalidEmailErrorMsg, "notfound@email.com")
)

const (
	env123 = "env-123"
)

var v2RoleBindingMock = &mdsmock.RoleBindingsIamV2Api{
	CreateIamV2RoleBindingFunc: func(_ context.Context) mdsv2.ApiCreateIamV2RoleBindingRequest {
		return mdsv2.ApiCreateIamV2RoleBindingRequest{}
	},
	CreateIamV2RoleBindingExecuteFunc: func(_ mdsv2.ApiCreateIamV2RoleBindingRequest) (mdsv2.IamV2RoleBinding, *http.Response, error) {
		return mdsv2.IamV2RoleBinding{}, &http.Response{StatusCode: http.StatusOK}, nil
	},
	ListIamV2RoleBindingsFunc: func(_ context.Context) mdsv2.ApiListIamV2RoleBindingsRequest {
		return mdsv2.ApiListIamV2RoleBindingsRequest{}
	},
	ListIamV2RoleBindingsExecuteFunc: func(_ mdsv2.ApiListIamV2RoleBindingsRequest) (mdsv2.IamV2RoleBindingList, *http.Response, error) {
		return mdsv2.IamV2RoleBindingList{
			Data: []mdsv2.IamV2RoleBinding{
				mdsv2.IamV2RoleBinding{
					Id:         mdsv2.PtrString("1"),
					Principal:  mdsv2.PtrString("User:" + v1.MockUserResourceId),
					RoleName:   mdsv2.PtrString("ResourceOwner"),
					CrnPattern: mdsv2.PtrString("crn://confluent.cloud/organization=org-resource-id/cloud-cluster=lkc-123/ksql=ksql-9999"),
				},
				mdsv2.IamV2RoleBinding{
					Id:         mdsv2.PtrString("2"),
					Principal:  mdsv2.PtrString("User:" + v1.MockUserResourceId),
					RoleName:   mdsv2.PtrString("ResourceOwner"),
					CrnPattern: mdsv2.PtrString("crn://confluent.cloud/organization=org-resource-id/cloud-cluster=lkc-123/schema-registry=sr-777"),
				},
				mdsv2.IamV2RoleBinding{
					Id:         mdsv2.PtrString("3"),
					Principal:  mdsv2.PtrString("User:" + v1.MockUserResourceId),
					RoleName:   mdsv2.PtrString("OrganizationAdmin"),
					CrnPattern: mdsv2.PtrString("crn://confluent.cloud/organization=" + v1.MockOrgResourceId),
				},
				mdsv2.IamV2RoleBinding{
					Id:         mdsv2.PtrString("4"),
					Principal:  mdsv2.PtrString("User:u-xyz"),
					RoleName:   mdsv2.PtrString("OrganizationAdmin"),
					CrnPattern: mdsv2.PtrString("crn://confluent.cloud/organization=" + v1.MockOrgResourceId),
				},
				mdsv2.IamV2RoleBinding{
					Id:         mdsv2.PtrString("5"),
					Principal:  mdsv2.PtrString("User:" + v1.MockUserResourceId),
					RoleName:   mdsv2.PtrString("OrganizationAdmin"),
					CrnPattern: mdsv2.PtrString("crn://confluent.cloud/organization=" + v1.MockOrgResourceId),
				},
				mdsv2.IamV2RoleBinding{
					Id:         mdsv2.PtrString("6"),
					Principal:  mdsv2.PtrString("User:notfound@email.com"),
					RoleName:   mdsv2.PtrString("OrganizationAdmin"),
					CrnPattern: mdsv2.PtrString("crn://confluent.cloud/organization=" + v1.MockOrgResourceId),
				},
				mdsv2.IamV2RoleBinding{
					Id:         mdsv2.PtrString("7"),
					Principal:  mdsv2.PtrString("User:" + v1.MockUserResourceId),
					RoleName:   mdsv2.PtrString("EnvironmentAdmin"),
					CrnPattern: mdsv2.PtrString("crn://confluent.cloud/organization=org-resource-id/environment=" + v1.MockEnvironmentId),
				},
				mdsv2.IamV2RoleBinding{
					Id:         mdsv2.PtrString("8"),
					Principal:  mdsv2.PtrString("User:" + v1.MockUserResourceId),
					RoleName:   mdsv2.PtrString("EnvironmentAdmin"),
					CrnPattern: mdsv2.PtrString("crn://confluent.cloud/organization=org-resource-id/environment=" + env123),
				},
				mdsv2.IamV2RoleBinding{
					Id:         mdsv2.PtrString("9"),
					Principal:  mdsv2.PtrString("User:" + v1.MockUserResourceId),
					RoleName:   mdsv2.PtrString("ResourceOwner"),
					CrnPattern: mdsv2.PtrString("crn://confluent.cloud/organization=org-resource-id/environment=env-123/cloud-cluster=lkc-123/kafka=lkc-123"),
				},
			}}, nil, nil
	},
	DeleteIamV2RoleBindingFunc: func(_ context.Context, _ string) mdsv2.ApiDeleteIamV2RoleBindingRequest {
		return mdsv2.ApiDeleteIamV2RoleBindingRequest{}
	},
	DeleteIamV2RoleBindingExecuteFunc: func(_ mdsv2.ApiDeleteIamV2RoleBindingRequest) (mdsv2.IamV2RoleBinding, *http.Response, error) {
		return mdsv2.IamV2RoleBinding{}, &http.Response{StatusCode: http.StatusOK}, nil
	},
}

var v2UserMock = &iammock.UsersIamV2Api{
	ListIamV2UsersFunc: func(_ context.Context) iamv2.ApiListIamV2UsersRequest {
		return iamv2.ApiListIamV2UsersRequest{}
	},
	ListIamV2UsersExecuteFunc: func(_ iamv2.ApiListIamV2UsersRequest) (iamv2.IamV2UserList, *http.Response, error) {
		user := iamv2.IamV2User{
			Email: iamv2.PtrString("test@email.com"),
			Id:    iamv2.PtrString(v1.MockUserResourceId),
		}
		return iamv2.IamV2UserList{Data: []iamv2.IamV2User{user}}, nil, nil
	},
	GetIamV2UserFunc: func(_ context.Context, _ string) iamv2.ApiGetIamV2UserRequest {
		return iamv2.ApiGetIamV2UserRequest{}
	},
	GetIamV2UserExecuteFunc: func(_ iamv2.ApiGetIamV2UserRequest) (iamv2.IamV2User, *http.Response, error) {
		return iamv2.IamV2User{
			Email: iamv2.PtrString("test@email.com"),
			Id:    iamv2.PtrString(v1.MockUserResourceId),
		}, nil, nil
	},
}

var v2ServiceAccountMock = &iammock.ServiceAccountsIamV2Api{
	ListIamV2ServiceAccountsFunc: func(_ context.Context) iamv2.ApiListIamV2ServiceAccountsRequest {
		return iamv2.ApiListIamV2ServiceAccountsRequest{}
	},
	ListIamV2ServiceAccountsExecuteFunc: func(_ iamv2.ApiListIamV2ServiceAccountsRequest) (iamv2.IamV2ServiceAccountList, *http.Response, error) {
		serviceAccount := iamv2.IamV2ServiceAccount{DisplayName: iamv2.PtrString("One Great Service"), Id: iamv2.PtrString("sa-123456")}
		return iamv2.IamV2ServiceAccountList{Data: []iamv2.IamV2ServiceAccount{serviceAccount}}, nil, nil
	},
}

type roleBindingTest struct {
	args      []string
	principal string
	roleName  string
	scope     mdsv2alpha1.Scope
	err       error
}

type expectedListCmdArgs struct {
	principal string
	roleName  string
	scope     mdsv2alpha1.Scope
}

type RoleBindingTestSuite struct {
	suite.Suite
	conf *v1.Config
}

func (suite *RoleBindingTestSuite) SetupSuite() {
	suite.conf = v1.AuthenticatedCloudConfigMock()
	v1.AddEnvironmentToConfigMock(suite.conf, env123, env123)
}

func (suite *RoleBindingTestSuite) newMockIamRoleBindingCmd(expect chan expectedListCmdArgs, message string) *cobra.Command {
	mdsClient := mdsv2alpha1.NewAPIClient(mdsv2alpha1.NewConfiguration())
	mdsClient.RBACRoleBindingSummariesApi = &mds2mock.RBACRoleBindingSummariesApi{
		MyRoleBindingsFunc: func(ctx context.Context, principal string, scope mdsv2alpha1.Scope) ([]mdsv2alpha1.ScopeRoleBindingMapping, *http.Response, error) {
			assert.Equal(suite.T(), expectedListCmdArgs{principal, "", scope}, <-expect, message)
			return nil, nil, nil
		},
		LookupPrincipalsWithRoleFunc: func(ctx context.Context, roleName string, scope mdsv2alpha1.Scope) ([]string, *http.Response, error) {
			assert.Equal(suite.T(), expectedListCmdArgs{"", roleName, scope}, <-expect, message)
			return nil, nil, nil
		},
	}
	mdsClient.RBACRoleBindingCRUDApi = &mds2mock.RBACRoleBindingCRUDApi{
		AddRoleForPrincipalFunc: func(ctx context.Context, principal, roleName string, scope mdsv2alpha1.Scope) (*http.Response, error) {
			assert.Equal(suite.T(), expectedListCmdArgs{principal, roleName, scope}, <-expect, message)
			return &http.Response{StatusCode: http.StatusOK}, nil
		},
		DeleteRoleForPrincipalFunc: func(ctx context.Context, principal, roleName string, scope mdsv2alpha1.Scope) (*http.Response, error) {
			assert.Equal(suite.T(), expectedListCmdArgs{principal, roleName, scope}, <-expect, message)
			return &http.Response{StatusCode: http.StatusOK}, nil
		},
	}
	providerMock := &ccv2sdkmock.IdentityProvidersIamV2Api{
		ListIamV2IdentityProvidersFunc: func(_ context.Context) identityproviderv2.ApiListIamV2IdentityProvidersRequest {
			return identityproviderv2.ApiListIamV2IdentityProvidersRequest{}
		},
		ListIamV2IdentityProvidersExecuteFunc: func(_ identityproviderv2.ApiListIamV2IdentityProvidersRequest) (identityproviderv2.IamV2IdentityProviderList, *http.Response, error) {
			id := "op-01"
			prov := identityproviderv2.IamV2IdentityProvider{Id: &id, DisplayName: &id}
			return identityproviderv2.IamV2IdentityProviderList{Data: []identityproviderv2.IamV2IdentityProvider{prov}}, nil, nil
		},
	}
	poolMock := &ccv2sdkmock.IdentityPoolsIamV2Api{
		ListIamV2IdentityPoolsFunc: func(_ context.Context, _ string) identityproviderv2.ApiListIamV2IdentityPoolsRequest {
			return identityproviderv2.ApiListIamV2IdentityPoolsRequest{}
		},
		ListIamV2IdentityPoolsExecuteFunc: func(_ identityproviderv2.ApiListIamV2IdentityPoolsRequest) (identityproviderv2.IamV2IdentityPoolList, *http.Response, error) {
			id := "pool-01"
			pool := identityproviderv2.IamV2IdentityPool{Id: &id, DisplayName: &id}
			return identityproviderv2.IamV2IdentityPoolList{Data: []identityproviderv2.IamV2IdentityPool{pool}}, nil, nil
		},
	}

	v2Client := &ccloudv2.Client{
		IamClient: &iamv2.APIClient{UsersIamV2Api: v2UserMock, ServiceAccountsIamV2Api: v2ServiceAccountMock},
		IdentityProviderClient: &identityproviderv2.APIClient{
			IdentityPoolsIamV2Api:     poolMock,
			IdentityProvidersIamV2Api: providerMock,
		},
		MdsClient: &mdsv2.APIClient{RoleBindingsIamV2Api: v2RoleBindingMock},
		AuthToken: "auth-token",
	}

	return New(suite.conf, climock.NewPreRunnerMdsV2Mock(nil, v2Client, mdsClient, suite.conf))
}

var roleBindingListTests = []roleBindingTest{
	{
		args:      []string{"--current-user"},
		principal: "User:" + v1.MockUserResourceId,
		scope:     mdsv2alpha1.Scope{Path: []string{"organization=" + v1.MockOrgResourceId}},
	},
	{
		args:      []string{"--principal", "User:" + v1.MockUserResourceId},
		principal: "User:" + v1.MockUserResourceId,
		scope:     mdsv2alpha1.Scope{Path: []string{"organization=" + v1.MockOrgResourceId}},
	},
	{
		args:      []string{"--principal", "User:u-xyz"},
		principal: "User:u-xyz",
		scope:     mdsv2alpha1.Scope{Path: []string{"organization=" + v1.MockOrgResourceId}},
	},
	{
		args:      []string{"--principal", "User:test@email.com"},
		principal: "User:" + v1.MockUserResourceId,
		scope:     mdsv2alpha1.Scope{Path: []string{"organization=" + v1.MockOrgResourceId}},
	},
	{
		args: []string{"--principal", "User:notfound@email.com"},
		err:  errUserNotFound,
	},
	{
		args:     []string{"--role", "OrganizationAdmin"},
		roleName: "OrganizationAdmin",
		scope:    mdsv2alpha1.Scope{Path: []string{"organization=" + v1.MockOrgResourceId}},
	},
	{
		args:     []string{"--role", "EnvironmentAdmin", "--current-environment"},
		roleName: "EnvironmentAdmin",
		scope:    mdsv2alpha1.Scope{Path: []string{"organization=" + v1.MockOrgResourceId, "environment=" + v1.MockEnvironmentId}},
	},
	{
		args:     []string{"--role", "EnvironmentAdmin", "--environment", "env-123"},
		roleName: "EnvironmentAdmin",
		scope:    mdsv2alpha1.Scope{Path: []string{"organization=" + v1.MockOrgResourceId, "environment=env-123"}},
	},
	{
		args:      []string{"--current-user", "--environment", "env-123", "--kafka-cluster", "lkc-123"},
		principal: "User:" + v1.MockUserResourceId,
		scope: mdsv2alpha1.Scope{
			Path:     []string{"organization=" + v1.MockOrgResourceId, "environment=env-123", "cloud-cluster=lkc-123"},
			Clusters: mdsv2alpha1.ScopeClusters{KafkaCluster: "lkc-123"},
		},
	},
	{
		args:      []string{"--current-user", "--environment", "env-123", "--cloud-cluster", "lkc-123", "--ksql-cluster", "ksql-9999"},
		principal: "User:" + v1.MockUserResourceId,
		scope: mdsv2alpha1.Scope{
			Path:     []string{"organization=" + v1.MockOrgResourceId, "environment=env-123", "cloud-cluster=lkc-123"},
			Clusters: mdsv2alpha1.ScopeClusters{KsqlCluster: "ksql-9999"},
		},
	},
	{
		args:      []string{"--current-user", "--environment", "env-123", "--cloud-cluster", "lkc-123", "--schema-registry-cluster", "sr-777"},
		principal: "User:" + v1.MockUserResourceId,
		scope: mdsv2alpha1.Scope{
			Path:     []string{"organization=" + v1.MockOrgResourceId, "environment=env-123", "cloud-cluster=lkc-123"},
			Clusters: mdsv2alpha1.ScopeClusters{SchemaRegistryCluster: "sr-777"},
		},
	},
}

func (suite *RoleBindingTestSuite) TestRoleBindingsList() {
	expect := make(chan expectedListCmdArgs)
	for _, tc := range roleBindingListTests {
		cmd := suite.newMockIamRoleBindingCmd(expect, fmt.Sprint(tc.args))
		cmd.SetArgs(append([]string{"rbac", "role-binding", "list"}, tc.args...))

		if tc.err == nil {
			go func() {
				copy := expectedListCmdArgs{
					tc.principal, tc.roleName, tc.scope,
				}
				expect <- copy
			}()
			err := cmd.Execute()
			assert.Nil(suite.T(), err)
		} else {
			// error case
			err := cmd.Execute()
			assert.Equal(suite.T(), tc.err.Error(), err.Error())
		}
	}
}

var roleBindingCreateDeleteTests = []roleBindingTest{
	{
		args:      []string{"--principal", "User:" + v1.MockUserResourceId, "--role", "ResourceOwner", "--environment", env123, "--cloud-cluster", "lkc-123", "--ksql-cluster", "ksql-9999"},
		principal: "User:" + v1.MockUserResourceId,
		roleName:  "ResourceOwner",
		scope: mdsv2alpha1.Scope{
			Path:     []string{"organization=" + v1.MockOrgResourceId, "environment=env-123", "cloud-cluster=lkc-123"},
			Clusters: mdsv2alpha1.ScopeClusters{KsqlCluster: "ksql-9999"},
		},
	},
	{
		args:      []string{"--principal", "User:" + v1.MockUserResourceId, "--role", "ResourceOwner", "--environment", env123, "--cloud-cluster", "lkc-123", "--schema-registry-cluster", "sr-777"},
		principal: "User:" + v1.MockUserResourceId,
		roleName:  "ResourceOwner",
		scope: mdsv2alpha1.Scope{
			Path:     []string{"organization=" + v1.MockOrgResourceId, "environment=env-123", "cloud-cluster=lkc-123"},
			Clusters: mdsv2alpha1.ScopeClusters{SchemaRegistryCluster: "sr-777"},
		},
	},
	{
		args:      []string{"--principal", "User:" + v1.MockUserResourceId, "--role", "OrganizationAdmin"},
		principal: "User:" + v1.MockUserResourceId,
		roleName:  "OrganizationAdmin",
		scope:     mdsv2alpha1.Scope{Path: []string{"organization=" + v1.MockOrgResourceId}},
	},
	{
		args:      []string{"--principal", "User:u-xyz", "--role", "OrganizationAdmin"},
		principal: "User:u-xyz",
		roleName:  "OrganizationAdmin",
		scope:     mdsv2alpha1.Scope{Path: []string{"organization=" + v1.MockOrgResourceId}},
	},
	{
		args:      []string{"--principal", "User:test@email.com", "--role", "OrganizationAdmin"},
		principal: "User:" + v1.MockUserResourceId,
		roleName:  "OrganizationAdmin",
		scope:     mdsv2alpha1.Scope{Path: []string{"organization=" + v1.MockOrgResourceId}},
	},
	{
		args: []string{"--principal", "User:notfound@email.com", "--role", "OrganizationAdmin"},
		err:  errUserNotFound,
	},
	{
		args:      []string{"--principal", "User:" + v1.MockUserResourceId, "--role", "EnvironmentAdmin", "--current-environment"},
		principal: "User:" + v1.MockUserResourceId,
		roleName:  "EnvironmentAdmin",
		scope:     mdsv2alpha1.Scope{Path: []string{"organization=" + v1.MockOrgResourceId, "environment=" + v1.MockEnvironmentId}},
	},
	{
		args:      []string{"--principal", "User:" + v1.MockUserResourceId, "--role", "EnvironmentAdmin", "--environment", env123},
		principal: "User:" + v1.MockUserResourceId,
		roleName:  "EnvironmentAdmin",
		scope:     mdsv2alpha1.Scope{Path: []string{"organization=" + v1.MockOrgResourceId, "environment=" + env123}},
	},
	{
		args:      []string{"--principal", "User:" + v1.MockUserResourceId, "--role", "ResourceOwner", "--environment", env123, "--cloud-cluster", "lkc-123", "--kafka-cluster", "lkc-123"},
		principal: "User:" + v1.MockUserResourceId,
		roleName:  "ResourceOwner",
		scope: mdsv2alpha1.Scope{
			Path:     []string{"organization=" + v1.MockOrgResourceId, "environment=env-123", "cloud-cluster=lkc-123"},
			Clusters: mdsv2alpha1.ScopeClusters{KafkaCluster: "lkc-123"},
		},
	},
	{
<<<<<<< HEAD
=======
		args:      []string{"--principal", "User:" + v1.MockUserResourceId, "--role", "ResourceOwner", "--environment", env123, "--cloud-cluster", "lkc-123", "--ksql-cluster", "ksql-9999"},
		principal: "User:" + v1.MockUserResourceId,
		roleName:  "ResourceOwner",
		scope: mdsv2alpha1.Scope{
			Path:     []string{"organization=" + v1.MockOrgResourceId, "environment=env-123", "cloud-cluster=lkc-123"},
			Clusters: mdsv2alpha1.ScopeClusters{KsqlCluster: "ksql-9999"},
		},
	},
	{
		args:      []string{"--principal", "User:" + v1.MockUserResourceId, "--role", "ResourceOwner", "--environment", env123, "--cloud-cluster", "lkc-123", "--schema-registry-cluster-id", "sr-777"},
		principal: "User:" + v1.MockUserResourceId,
		roleName:  "ResourceOwner",
		scope: mdsv2alpha1.Scope{
			Path:     []string{"organization=" + v1.MockOrgResourceId, "environment=env-123", "cloud-cluster=lkc-123"},
			Clusters: mdsv2alpha1.ScopeClusters{SchemaRegistryCluster: "sr-777"},
		},
	},
	{
>>>>>>> 9c0b8c15
		args:      []string{"--principal", "User:u-noemail", "--role", "EnvironmentAdmin", "--environment", v1.MockEnvironmentId},
		principal: "User:u-noemail",
		roleName:  "EnvironmentAdmin",
		scope:     mdsv2alpha1.Scope{Path: []string{"organization=" + v1.MockOrgResourceId, "environment=" + v1.MockEnvironmentId}},
	},
}

func (suite *RoleBindingTestSuite) TestRoleBindingsCreate() {
	expect := make(chan expectedListCmdArgs)
	for _, tc := range roleBindingCreateDeleteTests {
		cmd := suite.newMockIamRoleBindingCmd(expect, "")
		cmd.SetArgs(append([]string{"rbac", "role-binding", "create"}, tc.args...))

		if tc.err == nil {
			go func(tc roleBindingTest) {
				copy := expectedListCmdArgs{
					tc.principal, tc.roleName, tc.scope,
				}
				fmt.Println("")
				expect <- copy
			}(tc)
			err := cmd.Execute()
			assert.Nil(suite.T(), err)
		} else {
			// error case
			err := cmd.Execute()
			assert.Equal(suite.T(), tc.err.Error(), err.Error())
		}
	}
}

func (suite *RoleBindingTestSuite) TestRoleBindingsDelete() {
	expect := make(chan expectedListCmdArgs)
	for _, tc := range roleBindingCreateDeleteTests {
		tc.args = append(tc.args, "--force")
		cmd := suite.newMockIamRoleBindingCmd(expect, "")
		cmd.SetArgs(append([]string{"rbac", "role-binding", "delete"}, tc.args...))

		if tc.err == nil {
			go func(tc roleBindingTest) {
				copy := expectedListCmdArgs{
					tc.principal, tc.roleName, tc.scope,
				}
				fmt.Println("")
				expect <- copy
			}(tc)
			err := cmd.Execute()
			assert.Nil(suite.T(), err)
		} else {
			// error case
			err := cmd.Execute()
			assert.Equal(suite.T(), tc.err.Error(), err.Error())
		}
	}
}

func TestParseAndValidateResourcePattern_Prefixed(t *testing.T) {
	pattern, err := parseAndValidateResourcePattern("Topic:test", true)
	require.NoError(t, err)
	require.Equal(t, "PREFIXED", pattern.PatternType)
}

func TestParseAndValidateResourcePattern_Literal(t *testing.T) {
	pattern, err := parseAndValidateResourcePattern("Topic:a", false)
	require.NoError(t, err)
	require.Equal(t, "LITERAL", pattern.PatternType)
}

func TestParseAndValidateResourcePattern_Topic(t *testing.T) {
	pattern, err := parseAndValidateResourcePattern("Topic:a", true)
	require.NoError(t, err)
	require.Equal(t, "Topic", pattern.ResourceType)
	require.Equal(t, "a", pattern.Name)
}

func TestParseAndValidateResourcePattern_TopicWithColon(t *testing.T) {
	pattern, err := parseAndValidateResourcePattern("Topic:a:b", true)
	require.NoError(t, err)
	require.Equal(t, "a:b", pattern.Name)
}

func TestParseAndValidateResourcePattern_ErrIncorrectResourceFormat(t *testing.T) {
	_, err := parseAndValidateResourcePattern("string with no colon", true)
	require.Error(t, err)
}

func TestRoleBindingTestSuite(t *testing.T) {
	suite.Run(t, new(RoleBindingTestSuite))
}<|MERGE_RESOLUTION|>--- conflicted
+++ resolved
@@ -374,27 +374,6 @@
 		},
 	},
 	{
-<<<<<<< HEAD
-=======
-		args:      []string{"--principal", "User:" + v1.MockUserResourceId, "--role", "ResourceOwner", "--environment", env123, "--cloud-cluster", "lkc-123", "--ksql-cluster", "ksql-9999"},
-		principal: "User:" + v1.MockUserResourceId,
-		roleName:  "ResourceOwner",
-		scope: mdsv2alpha1.Scope{
-			Path:     []string{"organization=" + v1.MockOrgResourceId, "environment=env-123", "cloud-cluster=lkc-123"},
-			Clusters: mdsv2alpha1.ScopeClusters{KsqlCluster: "ksql-9999"},
-		},
-	},
-	{
-		args:      []string{"--principal", "User:" + v1.MockUserResourceId, "--role", "ResourceOwner", "--environment", env123, "--cloud-cluster", "lkc-123", "--schema-registry-cluster-id", "sr-777"},
-		principal: "User:" + v1.MockUserResourceId,
-		roleName:  "ResourceOwner",
-		scope: mdsv2alpha1.Scope{
-			Path:     []string{"organization=" + v1.MockOrgResourceId, "environment=env-123", "cloud-cluster=lkc-123"},
-			Clusters: mdsv2alpha1.ScopeClusters{SchemaRegistryCluster: "sr-777"},
-		},
-	},
-	{
->>>>>>> 9c0b8c15
 		args:      []string{"--principal", "User:u-noemail", "--role", "EnvironmentAdmin", "--environment", v1.MockEnvironmentId},
 		principal: "User:u-noemail",
 		roleName:  "EnvironmentAdmin",
