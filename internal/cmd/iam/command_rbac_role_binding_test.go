--- conflicted
+++ resolved
@@ -10,13 +10,8 @@
 
 	iamv2 "github.com/confluentinc/ccloud-sdk-go-v2/iam/v2"
 	iammock "github.com/confluentinc/ccloud-sdk-go-v2/iam/v2/mock"
-<<<<<<< HEAD
 	mdsv2 "github.com/confluentinc/ccloud-sdk-go-v2/mds/v2"
 	mdsmock "github.com/confluentinc/ccloud-sdk-go-v2/mds/v2/mock"
-=======
-	identityproviderv2 "github.com/confluentinc/ccloud-sdk-go-v2/identity-provider/v2"
-	ccv2sdkmock "github.com/confluentinc/ccloud-sdk-go-v2/identity-provider/v2/mock"
->>>>>>> c6ff3d44
 	"github.com/confluentinc/mds-sdk-go/mdsv2alpha1"
 	mds2mock "github.com/confluentinc/mds-sdk-go/mdsv2alpha1/mock"
 	"github.com/spf13/cobra"
@@ -27,16 +22,11 @@
 	"github.com/confluentinc/cli/internal/pkg/ccloudv2"
 	pcmd "github.com/confluentinc/cli/internal/pkg/cmd"
 	v1 "github.com/confluentinc/cli/internal/pkg/config/v1"
-	"github.com/confluentinc/cli/internal/pkg/errors"
 	climock "github.com/confluentinc/cli/mock"
 )
 
 var (
-<<<<<<< HEAD
 	errNotFound = fmt.Errorf("user \"notfound@email.com\" not found")
-=======
-	errUserNotFound = errors.Errorf(errors.InvalidEmailErrorMsg, "notfound@email.com")
->>>>>>> c6ff3d44
 )
 
 const (
@@ -161,15 +151,9 @@
 }
 
 type myRoleBindingTest struct {
-<<<<<<< HEAD
 	mockRoleBindingsResult mdsv2.IamV2RoleBindingList
 	mockedListUserResult   iamv2.IamV2UserList
 	expected               []listDisplay
-=======
-	scopeRoleBindingMapping []mdsv2alpha1.ScopeRoleBindingMapping
-	mockedListIamUserResult iamv2.IamV2UserList
-	expected                []listDisplay
->>>>>>> c6ff3d44
 }
 
 type expectedListCmdArgs struct {
@@ -211,92 +195,12 @@
 			return &http.Response{StatusCode: http.StatusOK}, nil
 		},
 	}
-<<<<<<< HEAD
 
 	v2Client := &ccloudv2.Client{
 		IamClient: &iamv2.APIClient{UsersIamV2Api: v2UserMock, ServiceAccountsIamV2Api: v2ServiceAccountMock},
 		MdsClient: &mdsv2.APIClient{RoleBindingsIamV2Api: v2RoleBindingMock},
 		AuthToken: "auth-token",
 	}
-=======
-	iamUserMock := &iammock.UsersIamV2Api{
-		GetIamV2UserFunc: func(ctx context.Context, id string) iamv2.ApiGetIamV2UserRequest {
-			return iamv2.ApiGetIamV2UserRequest{}
-		},
-		GetIamV2UserExecuteFunc: func(r iamv2.ApiGetIamV2UserRequest) (iamv2.IamV2User, *http.Response, error) {
-			return iamv2.IamV2User{
-				Email: iamv2.PtrString("test@email.com"),
-				Id:    iamv2.PtrString(v1.MockUserResourceId),
-			}, nil, nil
-		},
-		ListIamV2UsersFunc: func(ctx context.Context) iamv2.ApiListIamV2UsersRequest {
-			return iamv2.ApiListIamV2UsersRequest{}
-		},
-		ListIamV2UsersExecuteFunc: func(r iamv2.ApiListIamV2UsersRequest) (iamv2.IamV2UserList, *http.Response, error) {
-			return iamv2.IamV2UserList{Data: []iamv2.IamV2User{
-				{
-					Email: iamv2.PtrString("test@email.com"),
-					Id:    iamv2.PtrString(v1.MockUserResourceId),
-				},
-			}}, nil, nil
-		},
-	}
-	iamServiceAccountMock := &iammock.ServiceAccountsIamV2Api{
-		GetIamV2ServiceAccountFunc: func(ctx context.Context, id string) iamv2.ApiGetIamV2ServiceAccountRequest {
-			return iamv2.ApiGetIamV2ServiceAccountRequest{}
-		},
-		GetIamV2ServiceAccountExecuteFunc: func(r iamv2.ApiGetIamV2ServiceAccountRequest) (iamv2.IamV2ServiceAccount, *http.Response, error) {
-			return iamv2.IamV2ServiceAccount{
-				DisplayName: iamv2.PtrString("One Great Service"),
-				Id:          iamv2.PtrString("User:sa-123456"),
-			}, nil, nil
-		},
-		ListIamV2ServiceAccountsFunc: func(ctx context.Context) iamv2.ApiListIamV2ServiceAccountsRequest {
-			return iamv2.ApiListIamV2ServiceAccountsRequest{}
-		},
-		ListIamV2ServiceAccountsExecuteFunc: func(r iamv2.ApiListIamV2ServiceAccountsRequest) (iamv2.IamV2ServiceAccountList, *http.Response, error) {
-			return iamv2.IamV2ServiceAccountList{Data: []iamv2.IamV2ServiceAccount{
-				{
-					DisplayName: iamv2.PtrString("One Great Service"),
-					Id:          iamv2.PtrString("User:sa-123456"),
-				},
-			}}, nil, nil
-		},
-	}
-	providerMock := &ccv2sdkmock.IdentityProvidersIamV2Api{
-		ListIamV2IdentityProvidersFunc: func(_ context.Context) identityproviderv2.ApiListIamV2IdentityProvidersRequest {
-			return identityproviderv2.ApiListIamV2IdentityProvidersRequest{}
-		},
-		ListIamV2IdentityProvidersExecuteFunc: func(_ identityproviderv2.ApiListIamV2IdentityProvidersRequest) (identityproviderv2.IamV2IdentityProviderList, *http.Response, error) {
-			id := "op-01"
-			prov := identityproviderv2.IamV2IdentityProvider{Id: &id, DisplayName: &id}
-			return identityproviderv2.IamV2IdentityProviderList{Data: []identityproviderv2.IamV2IdentityProvider{prov}}, nil, nil
-		},
-	}
-	poolMock := &ccv2sdkmock.IdentityPoolsIamV2Api{
-		ListIamV2IdentityPoolsFunc: func(_ context.Context, _ string) identityproviderv2.ApiListIamV2IdentityPoolsRequest {
-			return identityproviderv2.ApiListIamV2IdentityPoolsRequest{}
-		},
-		ListIamV2IdentityPoolsExecuteFunc: func(_ identityproviderv2.ApiListIamV2IdentityPoolsRequest) (identityproviderv2.IamV2IdentityPoolList, *http.Response, error) {
-			id := "pool-01"
-			pool := identityproviderv2.IamV2IdentityPool{Id: &id, DisplayName: &id}
-			return identityproviderv2.IamV2IdentityPoolList{Data: []identityproviderv2.IamV2IdentityPool{pool}}, nil, nil
-		},
-	}
-	v2client := &ccloudv2.Client{
-		AuthToken: "auth-token",
-		IamClient: &iamv2.APIClient{
-			UsersIamV2Api:           iamUserMock,
-			ServiceAccountsIamV2Api: iamServiceAccountMock,
-		},
-		IdentityProviderClient: &identityproviderv2.APIClient{
-			IdentityPoolsIamV2Api:     poolMock,
-			IdentityProvidersIamV2Api: providerMock,
-		},
-	}
-	return New(suite.conf, climock.NewPreRunnerMdsV2Mock(nil, v2client, mdsClient, suite.conf))
-}
->>>>>>> c6ff3d44
 
 	return New(suite.conf, climock.NewPreRunnerMdsV2Mock(nil, v2Client, mdsClient, suite.conf))
 }
@@ -390,35 +294,21 @@
 	}
 }
 
-<<<<<<< HEAD
 func (suite *RoleBindingTestSuite) newMockIamListRoleBindingCmd(mockRoleBindingsResult chan mdsv2.IamV2RoleBindingList, mockListUserResult chan iamv2.IamV2UserList) *cobra.Command {
 	v2RoleBindingMock := &mdsmock.RoleBindingsIamV2Api{
 		ListIamV2RoleBindingsFunc: func(_ context.Context) mdsv2.ApiListIamV2RoleBindingsRequest {
 			return mdsv2.ApiListIamV2RoleBindingsRequest{}
 		},
 		ListIamV2RoleBindingsExecuteFunc: func(_ mdsv2.ApiListIamV2RoleBindingsRequest) (mdsv2.IamV2RoleBindingList, *http.Response, error) {
-=======
-func (suite *RoleBindingTestSuite) newMockIamListRoleBindingCmd(mockRoleBindingsResult chan []mdsv2alpha1.ScopeRoleBindingMapping, mockListIamUserResult chan iamv2.IamV2UserList) *cobra.Command {
-	// Mock MDS Client
-	mdsClient := mdsv2alpha1.NewAPIClient(mdsv2alpha1.NewConfiguration())
-	mdsClient.RBACRoleBindingSummariesApi = &mds2mock.RBACRoleBindingSummariesApi{
-		MyRoleBindingsFunc: func(ctx context.Context, principal string, scope mdsv2alpha1.Scope) ([]mdsv2alpha1.ScopeRoleBindingMapping, *http.Response, error) {
->>>>>>> c6ff3d44
 			return <-mockRoleBindingsResult, nil, nil
 		},
 	}
 
-<<<<<<< HEAD
 	v2UserMock := &iammock.UsersIamV2Api{
-=======
-	// Mock User Client
-	iamUserMock := &iammock.UsersIamV2Api{
->>>>>>> c6ff3d44
 		ListIamV2UsersFunc: func(ctx context.Context) iamv2.ApiListIamV2UsersRequest {
 			return iamv2.ApiListIamV2UsersRequest{}
 		},
 		ListIamV2UsersExecuteFunc: func(r iamv2.ApiListIamV2UsersRequest) (iamv2.IamV2UserList, *http.Response, error) {
-<<<<<<< HEAD
 			return <-mockListUserResult, nil, nil
 		},
 	}
@@ -429,15 +319,6 @@
 		AuthToken: "auth-token",
 	}
 	return New(suite.conf, climock.NewPreRunnerMdsV2Mock(nil, v2Client, nil, suite.conf))
-=======
-			return <-mockListIamUserResult, nil, nil
-		},
-	}
-	v2Client := &ccloudv2.Client{
-		IamClient: &iamv2.APIClient{UsersIamV2Api: iamUserMock},
-	}
-	return New(suite.conf, climock.NewPreRunnerMdsV2Mock(nil, v2Client, mdsClient, suite.conf))
->>>>>>> c6ff3d44
 }
 
 var myRoleBindingListTests = []myRoleBindingTest{
@@ -449,13 +330,8 @@
 					CrnPattern: mdsv2.PtrString("crn_pattern")},
 			},
 		},
-<<<<<<< HEAD
 		mockedListUserResult: iamv2.IamV2UserList{
 			Data: []iamv2.IamV2User{iamv2.IamV2User{
-=======
-		mockedListIamUserResult: iamv2.IamV2UserList{
-			Data: []iamv2.IamV2User{{
->>>>>>> c6ff3d44
 				Email: iamv2.PtrString("test@email.com"),
 				Id:    iamv2.PtrString(v1.MockUserResourceId),
 			}},
@@ -476,13 +352,8 @@
 					CrnPattern: mdsv2.PtrString("crn_pattern")},
 			},
 		},
-<<<<<<< HEAD
 		mockedListUserResult: iamv2.IamV2UserList{
 			Data: []iamv2.IamV2User{iamv2.IamV2User{
-=======
-		mockedListIamUserResult: iamv2.IamV2UserList{
-			Data: []iamv2.IamV2User{{
->>>>>>> c6ff3d44
 				Email: iamv2.PtrString("test@email.com"),
 				Id:    iamv2.PtrString(v1.MockUserResourceId),
 			}},
@@ -504,13 +375,7 @@
 					CrnPattern: mdsv2.PtrString("crn_pattern")},
 			},
 		},
-<<<<<<< HEAD
 		mockedListUserResult: iamv2.IamV2UserList{},
-=======
-		mockedListIamUserResult: iamv2.IamV2UserList{
-			Data: []iamv2.IamV2User{},
-		},
->>>>>>> c6ff3d44
 		expected: []listDisplay{
 			{
 				Principal: "User:sa-123",
@@ -548,13 +413,8 @@
 				},
 			},
 		},
-<<<<<<< HEAD
 		mockedListUserResult: iamv2.IamV2UserList{
 			Data: []iamv2.IamV2User{iamv2.IamV2User{
-=======
-		mockedListIamUserResult: iamv2.IamV2UserList{
-			Data: []iamv2.IamV2User{{
->>>>>>> c6ff3d44
 				Email: iamv2.PtrString("test@email.com"),
 				Id:    iamv2.PtrString(v1.MockUserResourceId),
 			}},
@@ -619,24 +479,14 @@
 }
 
 func (suite *RoleBindingTestSuite) TestMyRoleBindingsList() {
-<<<<<<< HEAD
 	mockeRoleBindingsResult := make(chan mdsv2.IamV2RoleBindingList)
 	mockeListUserResult := make(chan iamv2.IamV2UserList)
-=======
-	mockRoleBindingsResult := make(chan []mdsv2alpha1.ScopeRoleBindingMapping)
-	mockListIamUserResult := make(chan iamv2.IamV2UserList)
->>>>>>> c6ff3d44
 	for _, tc := range myRoleBindingListTests {
 		cmd := suite.newMockIamListRoleBindingCmd(mockRoleBindingsResult, mockListIamUserResult)
 
 		go func() {
-<<<<<<< HEAD
 			mockeRoleBindingsResult <- tc.mockRoleBindingsResult
 			mockeListUserResult <- tc.mockedListUserResult
-=======
-			mockRoleBindingsResult <- tc.scopeRoleBindingMapping
-			mockListIamUserResult <- tc.mockedListIamUserResult
->>>>>>> c6ff3d44
 		}()
 		output, err := pcmd.ExecuteCommand(cmd, "rbac", "role-binding", "list", "--current-user", "-ojson")
 		assert.Nil(suite.T(), err)
