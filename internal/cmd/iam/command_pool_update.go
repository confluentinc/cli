package iam

import (
	"github.com/spf13/cobra"

	identityproviderv2 "github.com/confluentinc/ccloud-sdk-go-v2/identity-provider/v2"

	pcmd "github.com/confluentinc/cli/internal/pkg/cmd"
	"github.com/confluentinc/cli/internal/pkg/errors"
	"github.com/confluentinc/cli/internal/pkg/examples"
	"github.com/confluentinc/cli/internal/pkg/output"
)

func (c *identityPoolCommand) newUpdateCommand() *cobra.Command {
	cmd := &cobra.Command{
		Use:               "update <id>",
		Short:             "Update an identity pool.",
		Args:              cobra.ExactArgs(1),
		ValidArgsFunction: pcmd.NewValidArgsFunction(c.validArgs),
		RunE:              c.update,
		Example: examples.BuildExampleString(
			examples.Example{
				Text: `Update the description of identity pool "pool-123456":`,
				Code: `confluent iam pool update pool-123456 --provider op-12345 --description "New description."`,
			},
		),
	}

	pcmd.AddProviderFlag(cmd, c.AuthenticatedCLICommand)
	cmd.Flags().String("name", "", "Name of the identity pool.")
	cmd.Flags().String("description", "", "Description of the identity pool.")
	cmd.Flags().String("filter", "", "Filter which identities can authenticate with the identity pool.")
	cmd.Flags().String("identity-claim", "", "Claim specifying the external identity using this identity pool.")
	pcmd.AddOutputFlag(cmd)

	_ = cmd.MarkFlagRequired("provider")

	return cmd
}

func (c *identityPoolCommand) update(cmd *cobra.Command, args []string) error {
	description, err := cmd.Flags().GetString("description")
	if err != nil {
		return err
	}

	name, err := cmd.Flags().GetString("name")
	if err != nil {
		return err
	}

	filter, err := cmd.Flags().GetString("filter")
	if err != nil {
		return err
	}

	provider, err := cmd.Flags().GetString("provider")
	if err != nil {
		return err
	}

	identityClaim, err := cmd.Flags().GetString("identity-claim")
	if err != nil {
		return err
	}

	if description == "" && filter == "" && identityClaim == "" && name == "" {
		return errors.New(errors.IdentityPoolNoOpUpdateErrorMsg)
	}

	identityPoolId := args[0]
	updateIdentityPool := identityproviderv2.IamV2IdentityPool{Id: &identityPoolId}
	if name != "" {
		updateIdentityPool.DisplayName = &name
	}
	if description != "" {
		updateIdentityPool.Description = &description
	}
	if identityClaim != "" {
		updateIdentityPool.IdentityClaim = &identityClaim
	}
	if filter != "" {
		updateIdentityPool.Filter = &filter
	}

<<<<<<< HEAD
	pool, httpResp, err := c.V2Client.UpdateIdentityPool(updateIdentityPool, provider)
=======
	resp, err := c.V2Client.UpdateIdentityPool(updateIdentityPool, provider)
>>>>>>> f0593059
	if err != nil {
		return err
	}

	table := output.NewTable(cmd)
	table.Add(&identityPoolOut{
		Id:            pool.GetId(),
		DisplayName:   pool.GetDisplayName(),
		Description:   pool.GetDescription(),
		IdentityClaim: pool.GetIdentityClaim(),
		Filter:        pool.GetFilter(),
	})
	return table.Print()
}<|MERGE_RESOLUTION|>--- conflicted
+++ resolved
@@ -83,11 +83,7 @@
 		updateIdentityPool.Filter = &filter
 	}
 
-<<<<<<< HEAD
-	pool, httpResp, err := c.V2Client.UpdateIdentityPool(updateIdentityPool, provider)
-=======
-	resp, err := c.V2Client.UpdateIdentityPool(updateIdentityPool, provider)
->>>>>>> f0593059
+	pool, err := c.V2Client.UpdateIdentityPool(updateIdentityPool, provider)
 	if err != nil {
 		return err
 	}
