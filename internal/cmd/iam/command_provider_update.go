package iam

import (
	"github.com/spf13/cobra"

	identityproviderv2 "github.com/confluentinc/ccloud-sdk-go-v2/identity-provider/v2"

	pcmd "github.com/confluentinc/cli/internal/pkg/cmd"
	"github.com/confluentinc/cli/internal/pkg/errors"
	"github.com/confluentinc/cli/internal/pkg/examples"
	"github.com/confluentinc/cli/internal/pkg/output"
)

func (c *identityProviderCommand) newUpdateCommand() *cobra.Command {
	cmd := &cobra.Command{
		Use:               "update <id>",
		Short:             "Update an identity provider.",
		Args:              cobra.ExactArgs(1),
		ValidArgsFunction: pcmd.NewValidArgsFunction(c.validArgs),
		RunE:              c.update,
		Example: examples.BuildExampleString(
			examples.Example{
				Text: `Update the description of identity provider "op-123456".`,
				Code: `confluent iam provider update op-123456 --description "Update demo identity provider information."`,
			},
		),
	}

	cmd.Flags().String("description", "", "Description of the identity provider.")
	cmd.Flags().String("name", "", "Name of the identity provider.")
	pcmd.AddOutputFlag(cmd)

	return cmd
}

func (c *identityProviderCommand) update(cmd *cobra.Command, args []string) error {
	description, err := cmd.Flags().GetString("description")
	if err != nil {
		return err
	}

	name, err := cmd.Flags().GetString("name")
	if err != nil {
		return err
	}

	if description == "" && name == "" {
		return errors.New(errors.IdentityProviderNoOpUpdateErrorMsg)
	}

	identityProviderId := args[0]
	update := identityproviderv2.IamV2IdentityProviderUpdate{Id: &identityProviderId}
	if name != "" {
		update.DisplayName = &name
	}
	if description != "" {
		update.Description = &description
	}

<<<<<<< HEAD
	identityProvider, httpResp, err := c.V2Client.UpdateIdentityProvider(update)
=======
	resp, err := c.V2Client.UpdateIdentityProvider(update)
>>>>>>> f0593059
	if err != nil {
		return err
	}

	table := output.NewTable(cmd)
	table.Add(&identityProviderOut{
		Id:          identityProvider.GetId(),
		Name:        identityProvider.GetDisplayName(),
		Description: identityProvider.GetDescription(),
		IssuerUri:   identityProvider.GetIssuer(),
		JwksUri:     identityProvider.GetJwksUri(),
	})
	return table.Print()
}<|MERGE_RESOLUTION|>--- conflicted
+++ resolved
@@ -57,11 +57,7 @@
 		update.Description = &description
 	}
 
-<<<<<<< HEAD
-	identityProvider, httpResp, err := c.V2Client.UpdateIdentityProvider(update)
-=======
-	resp, err := c.V2Client.UpdateIdentityProvider(update)
->>>>>>> f0593059
+	identityProvider, err := c.V2Client.UpdateIdentityProvider(update)
 	if err != nil {
 		return err
 	}
