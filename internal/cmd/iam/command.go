--- conflicted
+++ resolved
@@ -2,17 +2,15 @@
 
 import (
 	"github.com/spf13/cobra"
-
-	"github.com/confluentinc/mds-sdk-go"
 
 	pcmd "github.com/confluentinc/cli/internal/pkg/cmd"
 	"github.com/confluentinc/cli/internal/pkg/config"
 )
 
 type command struct {
-<<<<<<< HEAD
 	*pcmd.AuthenticatedCLICommand
 	prerunner pcmd.PreRunner
+	config    *config.Config
 }
 
 // New returns the default command object for interacting with RBAC.
@@ -20,43 +18,21 @@
 	cliCmd := pcmd.NewAuthenticatedWithMDSCLICommand(
 		&cobra.Command{
 			Use:   "iam",
-			Short: "Manage RBAC and IAM permissions.",
-			Long:  "Manage Role Based Access (RBAC) and Identity and Access Management (IAM) permissions.",
+			Short: "Manage RBAC, ACL and IAM permissions.",
+			Long:  "Manage Role Based Access (RBAC), Access Control Lists (ACL), and Identity and Access Management (IAM) permissions.",
 		},
 		config, prerunner)
 	cmd := &command{
 		AuthenticatedCLICommand: cliCmd,
-		prerunner:  prerunner,
-=======
-	*cobra.Command
-	config *config.Config
-	client *mds.APIClient
-}
-
-// New returns the default command object for interacting with RBAC.
-func New(prerunner pcmd.PreRunner, config *config.Config, client *mds.APIClient) *cobra.Command {
-	cmd := &command{
-		Command: &cobra.Command{
-			Use:               "iam",
-			Short:             "Manage RBAC, ACL and IAM permissions.",
-			Long:              "Manage Role Based Access (RBAC), Access Control Lists (ACL), and Identity and Access Management (IAM) permissions.",
-			PersistentPreRunE: prerunner.Authenticated(),
-		},
-		config: config,
-		client: client,
->>>>>>> 175e4b6e
+		prerunner:               prerunner,
+		config:                  config,
 	}
 	cmd.init()
 	return cmd.Command
 }
 
 func (c *command) init() {
-<<<<<<< HEAD
-	c.AddCommand(NewRoleCommand(c.Config.Config, c.prerunner))
-	c.AddCommand(NewRolebindingCommand(c.Config.Config, c.prerunner))
-=======
-	c.AddCommand(NewRoleCommand(c.config, c.client))
-	c.AddCommand(NewRolebindingCommand(c.config, c.client))
-	c.AddCommand(NewACLCommand(c.config, c.client))
->>>>>>> 175e4b6e
+	c.AddCommand(NewRoleCommand(c.config, c.prerunner))
+	c.AddCommand(NewRolebindingCommand(c.config, c.prerunner))
+	c.AddCommand(NewACLCommand(c.config, c.prerunner))
 }