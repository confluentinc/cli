package iam

import (
	"github.com/spf13/cobra"

	pcmd "github.com/confluentinc/cli/internal/pkg/cmd"
	v3 "github.com/confluentinc/cli/internal/pkg/config/v3"
	"github.com/confluentinc/cli/internal/pkg/shell/completer"
)

type command struct {
	*pcmd.AuthenticatedCLICommand
	prerunner pcmd.PreRunner
}

<<<<<<< HEAD
func New(cfg *v3.Config, prerunner pcmd.PreRunner) *cobra.Command {
=======
// New returns the default command object for interacting with RBAC.
func New(cfg *v3.Config, prerunner pcmd.PreRunner, serverCompleter completer.ServerSideCompleter) *cobra.Command {
>>>>>>> a4dc9f52
	cmd := &cobra.Command{
		Use:         "iam",
		Annotations: map[string]string{pcmd.RunRequirement: pcmd.RequireNonAPIKeyCloudLoginOrOnPremLogin},
	}

	var cliCmd *pcmd.AuthenticatedCLICommand
	if cfg.IsOnPremLogin() {
		cmd.Short = "Manage RBAC, ACL and IAM permissions."
		cmd.Long = "Manage Role-Based Access Control (RBAC), Access Control Lists (ACL), and Identity and Access Management (IAM) permissions."
		cliCmd = pcmd.NewAuthenticatedWithMDSCLICommand(cmd, prerunner)
	} else {
		cmd.Short = "Manage RBAC and IAM permissions."
		cmd.Long = "Manage Role-Based Access Control (RBAC) and Identity and Access Management (IAM) permissions."
		cliCmd = pcmd.NewAuthenticatedCLICommand(cmd, prerunner)
	}

	c := &command{
		AuthenticatedCLICommand: cliCmd,
		prerunner:               prerunner,
	}

	serviceAccountCmd := NewServiceAccountCommand(c.prerunner)

	c.AddCommand(NewACLCommand(c.prerunner))
<<<<<<< HEAD
	c.AddCommand(NewRBACCommand(cfg, c.prerunner))
=======
	c.AddCommand(NewRoleCommand(cfg, c.prerunner))
	c.AddCommand(NewRolebindingCommand(cfg, c.prerunner))
	c.AddCommand(serviceAccountCmd.Command)
	c.AddCommand(NewUserCommand(c.prerunner))

	if cfg.IsCloudLogin() {
		serverCompleter.AddCommand(serviceAccountCmd)
	}
>>>>>>> a4dc9f52

	return c.Command
}<|MERGE_RESOLUTION|>--- conflicted
+++ resolved
@@ -13,12 +13,7 @@
 	prerunner pcmd.PreRunner
 }
 
-<<<<<<< HEAD
-func New(cfg *v3.Config, prerunner pcmd.PreRunner) *cobra.Command {
-=======
-// New returns the default command object for interacting with RBAC.
 func New(cfg *v3.Config, prerunner pcmd.PreRunner, serverCompleter completer.ServerSideCompleter) *cobra.Command {
->>>>>>> a4dc9f52
 	cmd := &cobra.Command{
 		Use:         "iam",
 		Annotations: map[string]string{pcmd.RunRequirement: pcmd.RequireNonAPIKeyCloudLoginOrOnPremLogin},
@@ -43,18 +38,13 @@
 	serviceAccountCmd := NewServiceAccountCommand(c.prerunner)
 
 	c.AddCommand(NewACLCommand(c.prerunner))
-<<<<<<< HEAD
 	c.AddCommand(NewRBACCommand(cfg, c.prerunner))
-=======
-	c.AddCommand(NewRoleCommand(cfg, c.prerunner))
-	c.AddCommand(NewRolebindingCommand(cfg, c.prerunner))
 	c.AddCommand(serviceAccountCmd.Command)
 	c.AddCommand(NewUserCommand(c.prerunner))
 
 	if cfg.IsCloudLogin() {
 		serverCompleter.AddCommand(serviceAccountCmd)
 	}
->>>>>>> a4dc9f52
 
 	return c.Command
 }