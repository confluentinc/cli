package iam

import (
	"github.com/spf13/cobra"

	pcmd "github.com/confluentinc/cli/internal/pkg/cmd"
<<<<<<< HEAD
	v1 "github.com/confluentinc/cli/internal/pkg/config/v1"
=======
	v3 "github.com/confluentinc/cli/internal/pkg/config/v3"
	"github.com/confluentinc/cli/internal/pkg/shell/completer"
>>>>>>> 8a786347
)

type command struct {
	*pcmd.AuthenticatedCLICommand
	prerunner pcmd.PreRunner
}

<<<<<<< HEAD
// New returns the default command object for interacting with RBAC.
func New(cfg *v1.Config, prerunner pcmd.PreRunner) *cobra.Command {
=======
func New(cfg *v3.Config, prerunner pcmd.PreRunner, serverCompleter completer.ServerSideCompleter) *cobra.Command {
>>>>>>> 8a786347
	cmd := &cobra.Command{
		Use:         "iam",
		Annotations: map[string]string{pcmd.RunRequirement: pcmd.RequireNonAPIKeyCloudLoginOrOnPremLogin},
	}

	var cliCmd *pcmd.AuthenticatedCLICommand
	if cfg.IsOnPremLogin() {
		cmd.Short = "Manage RBAC, ACL and IAM permissions."
		cmd.Long = "Manage Role-Based Access Control (RBAC), Access Control Lists (ACL), and Identity and Access Management (IAM) permissions."
		cliCmd = pcmd.NewAuthenticatedWithMDSCLICommand(cmd, prerunner)
	} else {
		cmd.Short = "Manage RBAC and IAM permissions."
		cmd.Long = "Manage Role-Based Access Control (RBAC) and Identity and Access Management (IAM) permissions."
		cliCmd = pcmd.NewAuthenticatedCLICommand(cmd, prerunner)
	}

	c := &command{
		AuthenticatedCLICommand: cliCmd,
		prerunner:               prerunner,
	}

	serviceAccountCmd := NewServiceAccountCommand(c.prerunner)

	c.AddCommand(NewACLCommand(c.prerunner))
	c.AddCommand(NewRBACCommand(cfg, c.prerunner))
	c.AddCommand(serviceAccountCmd.Command)
	c.AddCommand(NewUserCommand(c.prerunner))

	if cfg.IsCloudLogin() {
		serverCompleter.AddCommand(serviceAccountCmd)
	}

	return c.Command
}<|MERGE_RESOLUTION|>--- conflicted
+++ resolved
@@ -4,12 +4,8 @@
 	"github.com/spf13/cobra"
 
 	pcmd "github.com/confluentinc/cli/internal/pkg/cmd"
-<<<<<<< HEAD
 	v1 "github.com/confluentinc/cli/internal/pkg/config/v1"
-=======
-	v3 "github.com/confluentinc/cli/internal/pkg/config/v3"
 	"github.com/confluentinc/cli/internal/pkg/shell/completer"
->>>>>>> 8a786347
 )
 
 type command struct {
@@ -17,12 +13,7 @@
 	prerunner pcmd.PreRunner
 }
 
-<<<<<<< HEAD
-// New returns the default command object for interacting with RBAC.
-func New(cfg *v1.Config, prerunner pcmd.PreRunner) *cobra.Command {
-=======
-func New(cfg *v3.Config, prerunner pcmd.PreRunner, serverCompleter completer.ServerSideCompleter) *cobra.Command {
->>>>>>> 8a786347
+func New(cfg *v1.Config, prerunner pcmd.PreRunner, serverCompleter completer.ServerSideCompleter) *cobra.Command {
 	cmd := &cobra.Command{
 		Use:         "iam",
 		Annotations: map[string]string{pcmd.RunRequirement: pcmd.RequireNonAPIKeyCloudLoginOrOnPremLogin},
