--- conflicted
+++ resolved
@@ -54,15 +54,9 @@
 			lastName = user.LastName
 		}
 
-<<<<<<< HEAD
 		list.Add(&invitationOut{
-			Id:             invitation.Id,
-			Email:          invitation.Email,
-=======
-		outputWriter.AddElement(&invitationStruct{
 			Id:             invitation.GetId(),
 			Email:          invitation.GetEmail(),
->>>>>>> 789ab6ef
 			FirstName:      firstName,
 			LastName:       lastName,
 			UserResourceId: invitation.User.GetId(),
