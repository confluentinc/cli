--- conflicted
+++ resolved
@@ -56,11 +56,7 @@
 	iamClient := &iamv2.APIClient{
 		ServiceAccountsIamV2Api: suite.iamServiceAccountMock,
 	}
-<<<<<<< HEAD
-	prerunner := cliMock.NewPreRunnerMock(client, nil, nil, nil, conf)
-=======
 	prerunner := cliMock.NewPreRunnerMock(nil, ccloudv2.NewClient(iamClient, "auth-token"), nil, nil, conf)
->>>>>>> b54b162c
 	return NewServiceAccountCommand(prerunner)
 }
 
