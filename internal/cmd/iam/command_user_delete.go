--- conflicted
+++ resolved
@@ -21,21 +21,16 @@
 }
 
 func (c userCommand) delete(cmd *cobra.Command, args []string) error {
-	if resource.LookupType(args[0]) != resource.User {
+	resourceId := args[0]
+	if resource.LookupType(resourceId) != resource.User {
 		return errors.New(errors.BadResourceIDErrorMsg)
 	}
-	userId := args[0]
 
-<<<<<<< HEAD
 	_, err := c.V2Client.DeleteIamUser(resourceId)
 	if err != nil {
 		return errors.Errorf(`failed to delete user "%s": %v`, resourceId, err)
-=======
-	if err := c.Client.User.Delete(context.Background(), &orgv1.User{ResourceId: userId}); err != nil {
-		return err
->>>>>>> c3f360b2
 	}
 
-	utils.Println(cmd, fmt.Sprintf(errors.DeletedUserMsg, userId))
+	utils.Println(cmd, fmt.Sprintf(errors.DeletedUserMsg, resourceId))
 	return nil
 }