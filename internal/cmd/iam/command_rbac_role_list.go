--- conflicted
+++ resolved
@@ -52,20 +52,7 @@
 		return err
 	}
 
-<<<<<<< HEAD
-	ldClient := v1.GetCcloudLaunchDarklyClient(c.Context.PlatformName)
-=======
-	// check if IdentityAdmin is enabled
 	ldClient := featureflags.GetCcloudLaunchDarklyClient(c.Context.PlatformName)
-	if featureflags.Manager.BoolVariation("auth.rbac.identity_admin.enable", c.Context, ldClient, true, false) {
-		identityRoles, err := c.namespaceRoles(identityNamespace)
-		if err != nil {
-			return err
-		}
-		roles = append(roles, identityRoles...)
-	}
-
->>>>>>> 0998e9fa
 	if featureflags.Manager.BoolVariation("flink.rbac.namespace.cli.enable", c.Context, ldClient, true, false) {
 		flinkRoles, err := c.namespaceRoles(flinkNamespace)
 		if err != nil {
