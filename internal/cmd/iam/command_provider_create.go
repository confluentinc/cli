--- conflicted
+++ resolved
@@ -59,11 +59,7 @@
 		Issuer:      identityproviderv2.PtrString(issuerUri),
 		JwksUri:     identityproviderv2.PtrString(jwksuri),
 	}
-<<<<<<< HEAD
-	provider, httpResp, err := c.V2Client.CreateIdentityProvider(newIdentityProvider)
-=======
-	resp, err := c.V2Client.CreateIdentityProvider(newIdentityProvider)
->>>>>>> f0593059
+	provider, err := c.V2Client.CreateIdentityProvider(newIdentityProvider)
 	if err != nil {
 		return err
 	}
