--- conflicted
+++ resolved
@@ -22,11 +22,7 @@
 }
 
 func (c identityProviderCommand) describe(cmd *cobra.Command, args []string) error {
-<<<<<<< HEAD
-	identityProvider, httpResp, err := c.V2Client.GetIdentityProvider(args[0])
-=======
-	identityProviderProfile, err := c.V2Client.GetIdentityProvider(args[0])
->>>>>>> f0593059
+	identityProvider, err := c.V2Client.GetIdentityProvider(args[0])
 	if err != nil {
 		return err
 	}
