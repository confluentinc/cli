--- conflicted
+++ resolved
@@ -10,17 +10,13 @@
 	"github.com/spf13/cobra"
 	"github.com/spf13/pflag"
 
-<<<<<<< HEAD
-=======
+	"github.com/confluentinc/go-printer"
+	"github.com/confluentinc/mds-sdk-go"
+
 	"github.com/confluentinc/cli/internal/pkg/config"
 	"github.com/confluentinc/cli/internal/pkg/errors"
->>>>>>> 175e4b6e
-	"github.com/confluentinc/go-printer"
-	"github.com/confluentinc/mds-sdk-go"
 
 	"github.com/confluentinc/cli/internal/pkg/cmd"
-	"github.com/confluentinc/cli/internal/pkg/config"
-	"github.com/confluentinc/cli/internal/pkg/errors"
 )
 
 var (
@@ -47,7 +43,6 @@
 }
 
 type rolebindingCommand struct {
-<<<<<<< HEAD
 	*cmd.AuthenticatedCLICommand
 }
 
@@ -55,36 +50,14 @@
 func NewRolebindingCommand(cfg *config.Config, prerunner cmd.PreRunner) *cobra.Command {
 	cliCmd := cmd.NewAuthenticatedWithMDSCLICommand(
 		&cobra.Command{
-=======
-	*cobra.Command
-	config *config.Config
-	client *mds.APIClient
-	ctx    context.Context
-}
-
-// NewRolebindingCommand returns the sub-command object for interacting with RBAC rolebindings.
-func NewRolebindingCommand(config *config.Config, client *mds.APIClient) *cobra.Command {
-	cmd := &rolebindingCommand{
-		Command: &cobra.Command{
->>>>>>> 175e4b6e
 			Use:   "rolebinding",
 			Short: "Manage RBAC and IAM role bindings.",
 			Long:  "Manage Role Based Access (RBAC) and Identity and Access Management (IAM) role bindings.",
 		},
-<<<<<<< HEAD
 		cfg, prerunner)
 	roleBindingCmd := &rolebindingCommand{AuthenticatedCLICommand: cliCmd}
 	roleBindingCmd.init()
 	return roleBindingCmd.Command
-=======
-		config: config,
-		client: client,
-		ctx:    context.WithValue(context.Background(), mds.ContextAccessToken, config.AuthToken),
-	}
-
-	cmd.init()
-	return cmd.Command
->>>>>>> 175e4b6e
 }
 
 func (c *rolebindingCommand) init() {
@@ -172,10 +145,7 @@
 }
 
 func (c *rolebindingCommand) validateRoleAndResourceType(roleName string, resourceType string) error {
-	ctx, err := c.createContext()
-	if err != nil {
-		return err
-	}
+	ctx := c.createContext()
 	role, _, err := c.MDSClient.RoleDefinitionsApi.RoleDetail(ctx, roleName)
 	if err != nil {
 		return errors.Wrapf(err, "Failed to look up role %s. Was an invalid role name specified?", roleName)
@@ -266,9 +236,8 @@
 		}
 		role = r
 	}
-
-	principalsRolesResourcePatterns, response, err := c.client.RoleBindingSummariesApi.LookupResourcesForPrincipal(
-		c.ctx,
+	principalsRolesResourcePatterns, response, err := c.MDSClient.RoleBindingSummariesApi.LookupResourcesForPrincipal(
+		c.createContext(),
 		principal,
 		mds.Scope{Clusters: *scopeClusters})
 	if err != nil {
@@ -311,8 +280,8 @@
 	var err error
 	roleNames := []string{role}
 	if role == "*" {
-		roleNames, _, err = c.client.RoleBindingSummariesApi.ScopedPrincipalRolenames(
-			c.ctx,
+		roleNames, _, err = c.MDSClient.RoleBindingSummariesApi.ScopedPrincipalRolenames(
+			c.createContext(),
 			principal,
 			mds.Scope{Clusters: *scopeClusters})
 		if err != nil {
@@ -322,8 +291,8 @@
 
 	var data [][]string
 	for _, roleName := range roleNames {
-		rps, _, err := c.client.RoleBindingCRUDApi.GetRoleResourcesForPrincipal(
-			c.ctx,
+		rps, _, err := c.MDSClient.RoleBindingCRUDApi.GetRoleResourcesForPrincipal(
+			c.createContext(),
 			principal,
 			roleName,
 			mds.Scope{Clusters: *scopeClusters})
@@ -353,25 +322,6 @@
 		return errors.HandleCommon(err, cmd)
 	}
 
-<<<<<<< HEAD
-	var roleNamesWithMultiplicity []string
-	var resourcePatterns []mds.ResourcePattern
-	roleNames := []string{role}
-	ctx, err := c.createContext()
-	if err != nil {
-		return err
-	}
-	if role == "*" {
-		roleNames, _, err = c.MDSClient.UserAndRoleMgmtApi.ScopedPrincipalRolenames(ctx, principal, mds.Scope{Clusters: *scopeClusters})
-		if err != nil {
-			return errors.HandleCommon(err, cmd)
-		}
-	}
-
-	for _, r := range roleNames {
-		// This only gets resource-scoped bindings...
-		rps, _, err := c.MDSClient.UserAndRoleMgmtApi.GetRoleResourcesForPrincipal(ctx, principal, r, mds.Scope{Clusters: *scopeClusters})
-=======
 	var principals []string
 	if cmd.Flags().Changed("resource") {
 		r, err := cmd.Flags().GetString("resource")
@@ -379,7 +329,6 @@
 			return errors.HandleCommon(err, cmd)
 		}
 		resource, err := c.parseAndValidateResourcePattern(r, false)
->>>>>>> 175e4b6e
 		if err != nil {
 			return errors.HandleCommon(err, cmd)
 		}
@@ -387,8 +336,8 @@
 		if err != nil {
 			return errors.HandleCommon(err, cmd)
 		}
-		principals, _, err = c.client.RoleBindingSummariesApi.LookupPrincipalsWithRoleOnResource(
-			c.ctx,
+		principals, _, err = c.MDSClient.RoleBindingSummariesApi.LookupPrincipalsWithRoleOnResource(
+			c.createContext(),
 			role,
 			resource.ResourceType,
 			resource.Name,
@@ -397,8 +346,8 @@
 			return errors.HandleCommon(err, cmd)
 		}
 	} else {
-		principals, _, err = c.client.RoleBindingSummariesApi.LookupPrincipalsWithRole(
-			c.ctx,
+		principals, _, err = c.MDSClient.RoleBindingSummariesApi.LookupPrincipalsWithRole(
+			c.createContext(),
 			role,
 			mds.Scope{Clusters: *scopeClusters})
 		if err != nil {
@@ -480,28 +429,18 @@
 	}
 
 	var resp *http.Response
-	ctx, err := c.createContext()
-	if err != nil {
-		return err
-	}
 	if options.resource != "" {
-<<<<<<< HEAD
-		resp, err = c.MDSClient.UserAndRoleMgmtApi.AddRoleResourcesForPrincipal(ctx, options.principal, options.role, options.resourcesRequest)
-	} else {
-		resp, err = c.MDSClient.UserAndRoleMgmtApi.AddRoleForPrincipal(ctx, options.principal, options.role, mds.Scope{Clusters: options.scopeClusters})
-=======
-		resp, err = c.client.RoleBindingCRUDApi.AddRoleResourcesForPrincipal(
-			c.ctx,
+		resp, err = c.MDSClient.RoleBindingCRUDApi.AddRoleResourcesForPrincipal(
+			c.createContext(),
 			options.principal,
 			options.role,
 			options.resourcesRequest)
 	} else {
-		resp, err = c.client.RoleBindingCRUDApi.AddRoleForPrincipal(
-			c.ctx,
+		resp, err = c.MDSClient.RoleBindingCRUDApi.AddRoleForPrincipal(
+			c.createContext(),
 			options.principal,
 			options.role,
 			mds.Scope{Clusters: options.scopeClusters})
->>>>>>> 175e4b6e
 	}
 
 	if err != nil {
@@ -521,29 +460,19 @@
 		return errors.HandleCommon(err, cmd)
 	}
 
-	ctx, err := c.createContext()
-	if err != nil {
-		return err
-	}
 	var resp *http.Response
 	if options.resource != "" {
-<<<<<<< HEAD
-		resp, err = c.MDSClient.UserAndRoleMgmtApi.RemoveRoleResourcesForPrincipal(ctx, options.principal, options.role, options.resourcesRequest)
-	} else {
-		resp, err = c.MDSClient.UserAndRoleMgmtApi.DeleteRoleForPrincipal(ctx, options.principal, options.role, mds.Scope{Clusters: options.scopeClusters})
-=======
-		resp, err = c.client.RoleBindingCRUDApi.RemoveRoleResourcesForPrincipal(
-			c.ctx,
+		resp, err = c.MDSClient.RoleBindingCRUDApi.RemoveRoleResourcesForPrincipal(
+			c.createContext(),
 			options.principal,
 			options.role,
 			options.resourcesRequest)
 	} else {
-		resp, err = c.client.RoleBindingCRUDApi.DeleteRoleForPrincipal(
-			c.ctx,
+		resp, err = c.MDSClient.RoleBindingCRUDApi.DeleteRoleForPrincipal(
+			c.createContext(),
 			options.principal,
 			options.role,
 			mds.Scope{Clusters: options.scopeClusters})
->>>>>>> 175e4b6e
 	}
 
 	if err != nil {
@@ -561,28 +490,8 @@
 	if err != nil {
 		panic(err)
 	}
-<<<<<<< HEAD
-}
-
-// TODO please move this to a backend route
-func isClusterScopedRole(role string) bool {
-	clusterScopedRoles := []string{
-		"SystemAdmin",
-		"ClusterAdmin",
-		"SecurityAdmin",
-		"UserAdmin",
-		"Operator",
-	}
-	for _, r := range clusterScopedRoles {
-		if r == role {
-			return true
-		}
-	}
-	return false
-}
-
-func (c *rolebindingCommand) createContext() (context.Context, error) {
-	return context.WithValue(context.Background(), mds.ContextAccessToken, c.State.AuthToken), nil
-=======
->>>>>>> 175e4b6e
+}
+
+func (c *rolebindingCommand) createContext() context.Context {
+	return context.WithValue(context.Background(), mds.ContextAccessToken, c.AuthToken())
 }