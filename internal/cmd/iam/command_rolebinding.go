--- conflicted
+++ resolved
@@ -157,15 +157,9 @@
 
 func (c *rolebindingCommand) validateRoleAndResourceType(roleName string, resourceType string) error {
 	ctx := c.createContext()
-<<<<<<< HEAD
-	role, _, err := c.MDSClient.RBACRoleDefinitionsApi.RoleDetail(ctx, roleName)
-	if err != nil {
-		return errors.NewWrapErrorWithSuggestions(err, fmt.Sprintf(errors.LookUpRoleErrorMsg, roleName), errors.LookUpRoleSuggestions)
-=======
 	role, resp, err := c.MDSClient.RBACRoleDefinitionsApi.RoleDetail(ctx, roleName)
 	if err != nil || resp.StatusCode == 204 {
-		return errors.Wrapf(err, "Failed to look up role %s. Was an invalid role name specified?", roleName)
->>>>>>> 74898566
+		return errors.NewWrapErrorWithSuggestions(err, fmt.Sprintf(errors.LookUpRoleErrorMsg, roleName), errors.LookUpRoleSuggestions)
 	}
 
 	allResourceTypes := []string{}
