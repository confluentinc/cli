--- conflicted
+++ resolved
@@ -275,7 +275,6 @@
 	return &mds.MdsScope{ClusterName: clusterName}, nil
 }
 
-<<<<<<< HEAD
 func (c *rolebindingCommand) parseAndValidateScopeV2(cmd *cobra.Command) (*mdsv2alpha1.Scope, error) {
 	scopeV2 := &mdsv2alpha1.Scope{}
 	orgResourceId := c.State.Auth.Organization.GetResourceId()
@@ -321,9 +320,6 @@
 }
 
 func (c *rolebindingCommand) confluentList(cmd *cobra.Command) error {
-=======
-func (c *rolebindingCommand) list(cmd *cobra.Command, _ []string) error {
->>>>>>> 6cfe4a59
 	if cmd.Flags().Changed("principal") {
 		return c.listPrincipalResources(cmd)
 	} else if cmd.Flags().Changed("role") {
@@ -459,7 +455,7 @@
 	}
 }
 
-func (c *rolebindingCommand) list(cmd *cobra.Command, args []string) error {
+func (c *rolebindingCommand) list(cmd *cobra.Command, _ []string) error {
 	if c.CLIName == "ccloud" {
 		return c.ccloudList(cmd)
 	} else {
@@ -732,17 +728,7 @@
 		nil
 }
 
-<<<<<<< HEAD
 func (c *rolebindingCommand) confluentCreate(options *rolebindingOptions) (resp *http.Response, err error) {
-=======
-func (c *rolebindingCommand) create(cmd *cobra.Command, _ []string) error {
-	options, err := c.parseCommon(cmd)
-	if err != nil {
-		return errors.HandleCommon(err, cmd)
-	}
-
-	var resp *http.Response
->>>>>>> 6cfe4a59
 	if options.resource != "" {
 		resp, err = c.MDSClient.RBACRoleBindingCRUDApi.AddRoleResourcesForPrincipal(
 			c.createContext(),
@@ -767,7 +753,7 @@
 		options.scopeV2)
 }
 
-func (c *rolebindingCommand) create(cmd *cobra.Command, args []string) error {
+func (c *rolebindingCommand) create(cmd *cobra.Command, _ []string) error {
 	options, err := c.parseCommon(cmd)
 	if err != nil {
 		return errors.HandleCommon(err, cmd)
@@ -791,17 +777,7 @@
 	return nil
 }
 
-<<<<<<< HEAD
 func (c* rolebindingCommand) confluentDelete(options *rolebindingOptions) (resp *http.Response, err error) {
-=======
-func (c *rolebindingCommand) delete(cmd *cobra.Command, _ []string) error {
-	options, err := c.parseCommon(cmd)
-	if err != nil {
-		return errors.HandleCommon(err, cmd)
-	}
-
-	var resp *http.Response
->>>>>>> 6cfe4a59
 	if options.resource != "" {
 		resp, err = c.MDSClient.RBACRoleBindingCRUDApi.RemoveRoleResourcesForPrincipal(
 			c.createContext(),
@@ -826,7 +802,7 @@
 		options.scopeV2)
 }
 
-func (c *rolebindingCommand) delete(cmd *cobra.Command, args []string) error {
+func (c *rolebindingCommand) delete(cmd *cobra.Command, _ []string) error {
 	options, err := c.parseCommon(cmd)
 	if err != nil {
 		return errors.HandleCommon(err, cmd)
