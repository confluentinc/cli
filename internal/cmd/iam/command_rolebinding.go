--- conflicted
+++ resolved
@@ -40,12 +40,8 @@
 	resource         string
 	prefix           bool
 	principal        string
-<<<<<<< HEAD
 	scopeV2			 mdsv2alpha1.Scope
-	mdsScope         mds.MdsScope
-=======
 	scopeClusters    mds.ScopeClusters
->>>>>>> 393e58bf
 	resourcesRequest mds.ResourcesRequest
 }
 
@@ -225,22 +221,9 @@
 		return nil, errors.HandleCommon(errors.New("Must also specify a --kafka-cluster-id to uniquely identify the scope."), cmd)
 	}
 
-<<<<<<< HEAD
-	if clusterName == "" {
-		if c.Config.CLIName != "ccloud" {
-			if scope.KafkaCluster == "" && nonKafkaScopesSet > 0 {
-				return nil, errors.HandleCommon(errors.New("Must also specify a --kafka-cluster-id to uniquely identify the scope."), cmd)
-			}
-
-			if scope.KafkaCluster == "" && nonKafkaScopesSet == 0 {
-				return nil, errors.HandleCommon(errors.New("Must specify either cluster ID flag to indicate role binding scope or the cluster name."), cmd)
-			}
-		}
-=======
 	if scope.KafkaCluster == "" && nonKafkaScopesSet == 0 {
 		return nil, errors.HandleCommon(errors.New("Must specify at least one cluster ID flag to indicate role binding scope."), cmd)
 	}
->>>>>>> 393e58bf
 
 	if nonKafkaScopesSet > 1 {
 		return nil, errors.HandleCommon(errors.New("Cannot specify more than one non-Kafka cluster ID for a scope."), cmd)
@@ -250,7 +233,7 @@
 }
 
 func (c *rolebindingCommand) parseAndValidateScopeV2(cmd *cobra.Command) (*mdsv2alpha1.Scope, error) {
-	mdsScope, err := c.parseAndValidateScope(cmd)
+	scopeClusters, err := c.parseAndValidateScope(cmd)
 	if err != nil {
 		return nil, err
 	}
@@ -258,10 +241,10 @@
 	scopeV2 := &mdsv2alpha1.Scope{
 		Path: []string{"organization=" + orgResourceId, "environment=" + c.EnvironmentId()},
 		Clusters: mdsv2alpha1.ScopeClusters{
-			KafkaCluster: mdsScope.Clusters.KafkaCluster,
-			ConnectCluster: mdsScope.Clusters.ConnectCluster,
-			KsqlCluster: mdsScope.Clusters.KsqlCluster,
-			SchemaRegistryCluster: mdsScope.Clusters.SchemaRegistryCluster,
+			KafkaCluster: scopeClusters.KafkaCluster,
+			ConnectCluster: scopeClusters.ConnectCluster,
+			KsqlCluster: scopeClusters.KsqlCluster,
+			SchemaRegistryCluster: scopeClusters.SchemaRegistryCluster,
 		},
 	}
 	return scopeV2, err
@@ -276,33 +259,7 @@
 	return errors.HandleCommon(fmt.Errorf("required: either principal or role is required"), cmd)
 }
 
-<<<<<<< HEAD
-func (c *rolebindingCommand) confluentListPrincipalResourcesHelper(cmd *cobra.Command, principal string, scope *mds.MdsScope, role string) error {
-=======
-func (c *rolebindingCommand) listPrincipalResources(cmd *cobra.Command) error {
-	scopeClusters, err := c.parseAndValidateScope(cmd)
-	if err != nil {
-		return errors.HandleCommon(err, cmd)
-	}
-
-	principal, err := cmd.Flags().GetString("principal")
-	if err != nil {
-		return errors.HandleCommon(err, cmd)
-	}
-	err = c.validatePrincipalFormat(principal)
-	if err != nil {
-		return errors.HandleCommon(err, cmd)
-	}
-
-	role := "*"
-	if cmd.Flags().Changed("role") {
-		r, err := cmd.Flags().GetString("role")
-		if err != nil {
-			return errors.HandleCommon(err, cmd)
-		}
-		role = r
-	}
->>>>>>> 393e58bf
+func (c *rolebindingCommand) confluentListPrincipalResourcesHelper(cmd *cobra.Command, principal string, scopeClusters *mds.ScopeClusters, role string) error {
 	principalsRolesResourcePatterns, response, err := c.MDSClient.RBACRoleBindingSummariesApi.LookupResourcesForPrincipal(
 		c.createContext(),
 		principal,
@@ -349,7 +306,6 @@
 	return outputWriter.Out()
 }
 
-<<<<<<< HEAD
 func (c *rolebindingCommand) ccloudListPrincipalResourcesHelper(cmd *cobra.Command, principal string, scopeV2 *mdsv2alpha1.Scope, role string) error {
 	scopedPrincipalsRolesResourcePatterns, _, err := c.MDSv2Client.RBACRoleBindingSummariesApi.MyRoleBindings(
 		c.createContext(),
@@ -399,13 +355,13 @@
 }
 
 func (c *rolebindingCommand) listPrincipalResources(cmd *cobra.Command) error {
-	scope := &mds.MdsScope{}
+	scopeClusters := &mds.ScopeClusters{}
 	scopeV2 := &mdsv2alpha1.Scope{}
 	var err error
 	if c.Config.CLIName == "ccloud" {
 		scopeV2, err = c.parseAndValidateScopeV2(cmd)
 	} else {
-		scope, err = c.parseAndValidateScope(cmd)
+		scopeClusters, err = c.parseAndValidateScope(cmd)
 	}
 	if err != nil {
 		return errors.HandleCommon(err, cmd)
@@ -431,14 +387,11 @@
 	if c.Config.CLIName == "ccloud" {
 		return c.ccloudListPrincipalResourcesHelper(cmd, principal, scopeV2, role)
 	} else {
-		return c.confluentListPrincipalResourcesHelper(cmd, principal, scope, role)
-	}
-}
-
-func (c *rolebindingCommand) listPrincipalResourcesV1(cmd *cobra.Command, mdsScope *mds.MdsScope, principal string, role string) error {
-=======
+		return c.confluentListPrincipalResourcesHelper(cmd, principal, scopeClusters, role)
+	}
+}
+
 func (c *rolebindingCommand) listPrincipalResourcesV1(cmd *cobra.Command, scopeClusters *mds.ScopeClusters, principal string, role string) error {
->>>>>>> 393e58bf
 	var err error
 	roleNames := []string{role}
 	if role == "*" {
@@ -474,18 +427,14 @@
 }
 
 func (c *rolebindingCommand) listRolePrincipals(cmd *cobra.Command) error {
-<<<<<<< HEAD
-	scope := &mds.MdsScope{}
+	scopeClusters := &mds.ScopeClusters{}
 	// scopeV2 := &mdsv2alpha1.Scope{}
 	var err error
 	if c.Config.CLIName == "ccloud" {
 		// scopeV2, err = c.parseAndValidateScopeV2(cmd)
 	} else {
-		scope, err = c.parseAndValidateScope(cmd)
-	}
-=======
-	scopeClusters, err := c.parseAndValidateScope(cmd)
->>>>>>> 393e58bf
+		scopeClusters, err = c.parseAndValidateScope(cmd)
+	}
 	if err != nil {
 		return errors.HandleCommon(err, cmd)
 	}
@@ -566,23 +515,18 @@
 		return nil, errors.HandleCommon(err, cmd)
 	}
 
-<<<<<<< HEAD
-	scope := &mds.MdsScope{}
+	scopeClusters := &mds.ScopeClusters{}
 	scopeV2 := &mdsv2alpha1.Scope{}
 	if c.Config.CLIName != "ccloud" {
-		scope, err = c.parseAndValidateScope(cmd)
+		scopeClusters, err = c.parseAndValidateScope(cmd)
 	} else {
 		scopeV2, err = c.parseAndValidateScopeV2(cmd)
 	}
-=======
-	scopeClusters, err := c.parseAndValidateScope(cmd)
->>>>>>> 393e58bf
 	if err != nil {
 		return nil, errors.HandleCommon(err, cmd)
 	}
 
 	resourcesRequest := mds.ResourcesRequest{}
-<<<<<<< HEAD
 	if c.Config.CLIName != "ccloud" {
 		if resource != "" {
 			parsedResourcePattern, err := c.parseAndValidateResourcePattern(resource, prefix)
@@ -597,26 +541,9 @@
 				parsedResourcePattern,
 			}
 			resourcesRequest = mds.ResourcesRequest{
-				MdsScope:         *scope,
+				Scope:            mds.Scope{Clusters: *scopeClusters},
 				ResourcePatterns: resourcePatterns,
 			}
-=======
-	if resource != "" {
-		parsedResourcePattern, err := c.parseAndValidateResourcePattern(resource, prefix)
-		if err != nil {
-			return nil, errors.HandleCommon(err, cmd)
-		}
-		err = c.validateRoleAndResourceType(role, parsedResourcePattern.ResourceType)
-		if err != nil {
-			return nil, errors.HandleCommon(err, cmd)
-		}
-		resourcePatterns := []mds.ResourcePattern{
-			parsedResourcePattern,
-		}
-		resourcesRequest = mds.ResourcesRequest{
-			Scope:            mds.Scope{Clusters: *scopeClusters},
-			ResourcePatterns: resourcePatterns,
->>>>>>> 393e58bf
 		}
 	}
 
@@ -625,12 +552,8 @@
 			resource,
 			prefix,
 			principal,
-<<<<<<< HEAD
 			*scopeV2,
-			*scope,
-=======
 			*scopeClusters,
->>>>>>> 393e58bf
 			resourcesRequest,
 		},
 		nil
