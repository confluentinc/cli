package iam

import (
	"context"
	"fmt"
	"net/http"
	"sort"
	"strings"

	"github.com/spf13/cobra"
	"github.com/spf13/pflag"

	"github.com/confluentinc/cli/internal/pkg/cmd"
	v2 "github.com/confluentinc/cli/internal/pkg/config/v2"
	"github.com/confluentinc/cli/internal/pkg/errors"
	"github.com/confluentinc/cli/internal/pkg/output"
	"github.com/confluentinc/go-printer"
	"github.com/confluentinc/mds-sdk-go"
)

var (
<<<<<<< HEAD
	resourcePatternListFields = []string{"Principal", "Role", "ResourceType", "Name", "PatternType"}
	resourcePatternListLabels = []string{"Principal", "Role", "ResourceType", "Name", "PatternType"}
=======
	resourcePatternListFields           = []string{"Principal", "Role", "ResourceType", "Name", "PatternType"}
	resourcePatternHumanListLabels      = []string{"Principal", "Role", "ResourceType", "Name", "PatternType"}
	resourcePatternStructuredListLabels = []string{"principal", "role", "resource_type", "name", "pattern_type"}
>>>>>>> 3f10bbd2

	//TODO: please move this to a backend route
	clusterScopedRoles = map[string]bool{
		"SystemAdmin":   true,
		"ClusterAdmin":  true,
		"SecurityAdmin": true,
		"UserAdmin":     true,
		"Operator":      true,
	}
)

type rolebindingOptions struct {
	role             string
	resource         string
	prefix           bool
	principal        string
	scopeClusters    mds.ScopeClusters
	resourcesRequest mds.ResourcesRequest
}

type rolebindingCommand struct {
	*cmd.AuthenticatedCLICommand
}

type listDisplay struct {
	Principal    string
	Role         string
	ResourceType string
	Name         string
	PatternType  string
}

type listDisplay struct {
	Principal    string
	Role         string
	ResourceType string
	Name         string
	PatternType  string
}

// NewRolebindingCommand returns the sub-command object for interacting with RBAC rolebindings.
func NewRolebindingCommand(cfg *v2.Config, prerunner cmd.PreRunner) *cobra.Command {
	cliCmd := cmd.NewAuthenticatedWithMDSCLICommand(
		&cobra.Command{
			Use:   "rolebinding",
			Short: "Manage RBAC and IAM role bindings.",
			Long:  "Manage Role Based Access (RBAC) and Identity and Access Management (IAM) role bindings.",
		},
		cfg, prerunner)
	roleBindingCmd := &rolebindingCommand{AuthenticatedCLICommand: cliCmd}
	roleBindingCmd.init()
	return roleBindingCmd.Command
}

func (c *rolebindingCommand) init() {
	listCmd := &cobra.Command{
		Use:   "list",
		Short: "List role bindings.",
		Long:  "List the role bindings for a particular principal and/or role, and a particular scope.",
		RunE:  c.list,
		Args:  cobra.NoArgs,
	}
	listCmd.Flags().String("principal", "", "Principal whose rolebindings should be listed.")
	listCmd.Flags().String("role", "", "List rolebindings under a specific role given to a principal. Or if no principal is specified, list principals with the role.")
	listCmd.Flags().String("resource", "", "If specified with a role and no principals, list principals with rolebindings to the role for this qualified resource.")
	listCmd.Flags().String("kafka-cluster-id", "", "Kafka cluster ID for scope of rolebinding listings.")
	listCmd.Flags().String("schema-registry-cluster-id", "", "Schema Registry cluster ID for scope of rolebinding listings.")
	listCmd.Flags().String("ksql-cluster-id", "", "KSQL cluster ID for scope of rolebinding listings.")
	listCmd.Flags().String("connect-cluster-id", "", "Kafka Connect cluster ID for scope of rolebinding listings.")
	listCmd.Flags().StringP(output.FlagName, output.ShortHandFlag, output.DefaultValue, output.Usage)
	listCmd.Flags().SortFlags = false

	c.AddCommand(listCmd)

	createCmd := &cobra.Command{
		Use:   "create",
		Short: "Create a role binding.",
		RunE:  c.create,
		Args:  cobra.NoArgs,
	}
	createCmd.Flags().String("role", "", "Role name of the new role binding.")
	createCmd.Flags().String("resource", "", "Qualified resource name for the role binding.")
	createCmd.Flags().Bool("prefix", false, "Whether the provided resource name is treated as a prefix pattern.")
	createCmd.Flags().String("principal", "", "Qualified principal name for the role binding.")
	createCmd.Flags().String("kafka-cluster-id", "", "Kafka cluster ID for the role binding.")
	createCmd.Flags().String("schema-registry-cluster-id", "", "Schema Registry cluster ID for the role binding.")
	createCmd.Flags().String("ksql-cluster-id", "", "KSQL cluster ID for the role binding.")
	createCmd.Flags().String("connect-cluster-id", "", "Kafka Connect cluster ID for the role binding.")
	createCmd.Flags().SortFlags = false
	check(createCmd.MarkFlagRequired("role"))
	check(createCmd.MarkFlagRequired("principal"))
	c.AddCommand(createCmd)

	deleteCmd := &cobra.Command{
		Use:   "delete",
		Short: "Delete an existing role binding.",
		RunE:  c.delete,
		Args:  cobra.NoArgs,
	}
	deleteCmd.Flags().String("role", "", "Role name of the existing role binding.")
	deleteCmd.Flags().String("resource", "", "Qualified resource name associated with the role binding.")
	deleteCmd.Flags().Bool("prefix", false, "Whether the provided resource name is treated as a prefix pattern.")
	deleteCmd.Flags().String("principal", "", "Qualified principal name associated with the role binding.")
	deleteCmd.Flags().String("kafka-cluster-id", "", "Kafka cluster ID for the role binding.")
	deleteCmd.Flags().String("schema-registry-cluster-id", "", "Schema Registry cluster ID for the role binding.")
	deleteCmd.Flags().String("ksql-cluster-id", "", "KSQL cluster ID for the role binding.")
	deleteCmd.Flags().String("connect-cluster-id", "", "Kafka Connect cluster ID for the role binding.")
	deleteCmd.Flags().SortFlags = false
	check(createCmd.MarkFlagRequired("role"))
	check(deleteCmd.MarkFlagRequired("principal"))
	c.AddCommand(deleteCmd)
}

func (c *rolebindingCommand) validatePrincipalFormat(principal string) error {
	if len(strings.Split(principal, ":")) == 1 {
		return errors.New("Principal must be specified in this format: <Principal Type>:<Principal Name>")
	}

	return nil
}

func (c *rolebindingCommand) parseAndValidateResourcePattern(typename string, prefix bool) (mds.ResourcePattern, error) {
	var result mds.ResourcePattern
	if prefix {
		result.PatternType = "PREFIXED"
	} else {
		result.PatternType = "LITERAL"
	}

	parts := strings.Split(typename, ":")
	if len(parts) != 2 {
		return result, errors.New("Resource must be specified in this format: <Resource Type>:<Resource Name>")
	}
	result.ResourceType = parts[0]
	result.Name = parts[1]

	return result, nil
}

func (c *rolebindingCommand) validateRoleAndResourceType(roleName string, resourceType string) error {
	ctx := c.createContext()
	role, _, err := c.MDSClient.RoleDefinitionsApi.RoleDetail(ctx, roleName)
	if err != nil {
		return errors.Wrapf(err, "Failed to look up role %s. Was an invalid role name specified?", roleName)
	}

	allResourceTypes := []string{}
	found := false
	for _, operation := range role.AccessPolicy.AllowedOperations {
		allResourceTypes = append(allResourceTypes, operation.ResourceType)
		if operation.ResourceType == resourceType {
			found = true
			break
		}
	}

	if !found {
		return errors.New("Invalid resource type " + resourceType + " specified. It must be one of " + strings.Join(allResourceTypes, ", "))
	}

	return nil
}

func (c *rolebindingCommand) parseAndValidateScope(cmd *cobra.Command) (*mds.ScopeClusters, error) {
	scope := &mds.ScopeClusters{}

	nonKafkaScopesSet := 0

	cmd.Flags().Visit(func(flag *pflag.Flag) {
		switch flag.Name {
		case "kafka-cluster-id":
			scope.KafkaCluster = flag.Value.String()
		case "schema-registry-cluster-id":
			scope.SchemaRegistryCluster = flag.Value.String()
			nonKafkaScopesSet++
		case "ksql-cluster-id":
			scope.KsqlCluster = flag.Value.String()
			nonKafkaScopesSet++
		case "connect-cluster-id":
			scope.ConnectCluster = flag.Value.String()
			nonKafkaScopesSet++
		}
	})

	if scope.KafkaCluster == "" && nonKafkaScopesSet > 0 {
		return nil, errors.HandleCommon(errors.New("Must also specify a --kafka-cluster-id to uniquely identify the scope."), cmd)
	}

	if scope.KafkaCluster == "" && nonKafkaScopesSet == 0 {
		return nil, errors.HandleCommon(errors.New("Must specify at least one cluster ID flag to indicate role binding scope."), cmd)
	}

	if nonKafkaScopesSet > 1 {
		return nil, errors.HandleCommon(errors.New("Cannot specify more than one non-Kafka cluster ID for a scope."), cmd)
	}

	return scope, nil
}

func (c *rolebindingCommand) list(cmd *cobra.Command, args []string) error {
	if cmd.Flags().Changed("principal") {
		return c.listPrincipalResources(cmd)
	} else if cmd.Flags().Changed("role") {
		return c.listRolePrincipals(cmd)
	}
	return errors.HandleCommon(fmt.Errorf("required: either principal or role is required"), cmd)
}

func (c *rolebindingCommand) listPrincipalResources(cmd *cobra.Command) error {
	scopeClusters, err := c.parseAndValidateScope(cmd)
	if err != nil {
		return errors.HandleCommon(err, cmd)
	}

	principal, err := cmd.Flags().GetString("principal")
	if err != nil {
		return errors.HandleCommon(err, cmd)
	}
	err = c.validatePrincipalFormat(principal)
	if err != nil {
		return errors.HandleCommon(err, cmd)
	}

	role := "*"
	if cmd.Flags().Changed("role") {
		r, err := cmd.Flags().GetString("role")
		if err != nil {
			return errors.HandleCommon(err, cmd)
		}
		role = r
	}
	principalsRolesResourcePatterns, response, err := c.MDSClient.RoleBindingSummariesApi.LookupResourcesForPrincipal(
		c.createContext(),
		principal,
		mds.Scope{Clusters: *scopeClusters})
	if err != nil {
		if response.StatusCode == http.StatusNotFound {
			return c.listPrincipalResourcesV1(cmd, scopeClusters, principal, role)
		}
		return errors.HandleCommon(err, cmd)
	}

<<<<<<< HEAD
	outputWriter, err := output.NewListOutputWriter(cmd, resourcePatternListFields, resourcePatternListLabels)
=======
	outputWriter, err := output.NewListOutputWriter(cmd, resourcePatternListFields, resourcePatternHumanListLabels, resourcePatternStructuredListLabels)
>>>>>>> 3f10bbd2
	if err != nil {
		return errors.HandleCommon(err, cmd)
	}

	var data [][]string
	for principalName, rolesResourcePatterns := range principalsRolesResourcePatterns {
		for roleName, resourcePatterns := range rolesResourcePatterns {
			if role == "*" || roleName == role {
				for _, resourcePattern := range resourcePatterns {
					outputWriter.AddElement(&listDisplay{
						Principal:    principalName,
						Role:         roleName,
						ResourceType: resourcePattern.ResourceType,
						Name:         resourcePattern.Name,
						PatternType:  resourcePattern.PatternType,
					})
					data = append(data, append([]string{principalName, roleName}, printer.ToRow(&resourcePattern, resourcePatternListFields)...))
				}
				if len(resourcePatterns) == 0 && clusterScopedRoles[roleName] {
					outputWriter.AddElement(&listDisplay{
						Principal:    principalName,
						Role:         roleName,
						ResourceType: "Cluster",
						Name:         "",
						PatternType:  "",
					})
				}
			}
		}
	}

	outputWriter.StableSort()

	return outputWriter.Out()
}

func (c *rolebindingCommand) listPrincipalResourcesV1(cmd *cobra.Command, scopeClusters *mds.ScopeClusters, principal string, role string) error {
	var err error
	roleNames := []string{role}
	if role == "*" {
		roleNames, _, err = c.MDSClient.RoleBindingSummariesApi.ScopedPrincipalRolenames(
			c.createContext(),
			principal,
			mds.Scope{Clusters: *scopeClusters})
		if err != nil {
			return errors.HandleCommon(err, cmd)
		}
	}
	listV1Fields := []string{"Role", "ResourceType", "Name", "PatternType"}
	outputWriter, err := output.NewListOutputWriter(cmd, listV1Fields, listV1Fields)
	if err != nil {
		return errors.HandleCommon(err, cmd)
	}
	for _, roleName := range roleNames {
		rps, _, err := c.MDSClient.RoleBindingCRUDApi.GetRoleResourcesForPrincipal(
			c.createContext(),
			principal,
			roleName,
			mds.Scope{Clusters: *scopeClusters})
		if err != nil {
			return errors.HandleCommon(err, cmd)
		}
		for _, pattern := range rps {
			outputWriter.AddElement(&listDisplay{
				Role:         roleName,
				ResourceType: pattern.ResourceType,
				Name:         pattern.Name,
				PatternType:  pattern.PatternType,
			})
		}
		if len(rps) == 0 && clusterScopedRoles[roleName] {
			outputWriter.AddElement(&listDisplay{
				Role:         roleName,
				ResourceType: "Cluster",
				Name:         "",
				PatternType:  "",
			})
		}
	}

	return outputWriter.Out()
}

func (c *rolebindingCommand) listRolePrincipals(cmd *cobra.Command) error {
	scopeClusters, err := c.parseAndValidateScope(cmd)
	if err != nil {
		return errors.HandleCommon(err, cmd)
	}

	role, err := cmd.Flags().GetString("role")
	if err != nil {
		return errors.HandleCommon(err, cmd)
	}

	var principals []string
	if cmd.Flags().Changed("resource") {
		r, err := cmd.Flags().GetString("resource")
		if err != nil {
			return errors.HandleCommon(err, cmd)
		}
		resource, err := c.parseAndValidateResourcePattern(r, false)
		if err != nil {
			return errors.HandleCommon(err, cmd)
		}
		err = c.validateRoleAndResourceType(role, resource.ResourceType)
		if err != nil {
			return errors.HandleCommon(err, cmd)
		}
		principals, _, err = c.MDSClient.RoleBindingSummariesApi.LookupPrincipalsWithRoleOnResource(
			c.createContext(),
			role,
			resource.ResourceType,
			resource.Name,
			mds.Scope{Clusters: *scopeClusters})
		if err != nil {
			return errors.HandleCommon(err, cmd)
		}
	} else {
		principals, _, err = c.MDSClient.RoleBindingSummariesApi.LookupPrincipalsWithRole(
			c.createContext(),
			role,
			mds.Scope{Clusters: *scopeClusters})
		if err != nil {
			return errors.HandleCommon(err, cmd)
		}
	}

	sort.Strings(principals)
<<<<<<< HEAD
	outputWriter, err := output.NewListOutputWriter(cmd, []string{"Principal"}, []string{"Principal"})
=======
	outputWriter, err := output.NewListOutputWriter(cmd, []string{"Principal"}, []string{"Principal"}, []string{"principal"})
>>>>>>> 3f10bbd2
	if err != nil {
		return errors.HandleCommon(err, cmd)
	}
	for _, principal := range principals {
		displayStruct := &struct{
			Principal string
		}{
			Principal: principal,
		}
		outputWriter.AddElement(displayStruct)
	}
	return outputWriter.Out()
}

func (c *rolebindingCommand) parseCommon(cmd *cobra.Command) (*rolebindingOptions, error) {
	role, err := cmd.Flags().GetString("role")
	if err != nil {
		return nil, errors.HandleCommon(err, cmd)
	}

	resource, err := cmd.Flags().GetString("resource")
	if err != nil {
		return nil, errors.HandleCommon(err, cmd)
	}

	prefix := cmd.Flags().Changed("prefix")

	principal, err := cmd.Flags().GetString("principal")
	if err != nil {
		return nil, errors.HandleCommon(err, cmd)
	}
	err = c.validatePrincipalFormat(principal)
	if err != nil {
		return nil, errors.HandleCommon(err, cmd)
	}

	scopeClusters, err := c.parseAndValidateScope(cmd)
	if err != nil {
		return nil, errors.HandleCommon(err, cmd)
	}

	resourcesRequest := mds.ResourcesRequest{}
	if resource != "" {
		parsedResourcePattern, err := c.parseAndValidateResourcePattern(resource, prefix)
		if err != nil {
			return nil, errors.HandleCommon(err, cmd)
		}
		err = c.validateRoleAndResourceType(role, parsedResourcePattern.ResourceType)
		if err != nil {
			return nil, errors.HandleCommon(err, cmd)
		}
		resourcePatterns := []mds.ResourcePattern{
			parsedResourcePattern,
		}
		resourcesRequest = mds.ResourcesRequest{
			Scope:            mds.Scope{Clusters: *scopeClusters},
			ResourcePatterns: resourcePatterns,
		}
	}

	return &rolebindingOptions{
		role,
		resource,
		prefix,
		principal,
		*scopeClusters,
		resourcesRequest,
	},
		nil
}

func (c *rolebindingCommand) create(cmd *cobra.Command, args []string) error {
	options, err := c.parseCommon(cmd)
	if err != nil {
		return errors.HandleCommon(err, cmd)
	}

	var resp *http.Response
	if options.resource != "" {
		resp, err = c.MDSClient.RoleBindingCRUDApi.AddRoleResourcesForPrincipal(
			c.createContext(),
			options.principal,
			options.role,
			options.resourcesRequest)
	} else {
		resp, err = c.MDSClient.RoleBindingCRUDApi.AddRoleForPrincipal(
			c.createContext(),
			options.principal,
			options.role,
			mds.Scope{Clusters: options.scopeClusters})
	}

	if err != nil {
		return errors.HandleCommon(err, cmd)
	}

	if resp.StatusCode != http.StatusOK && resp.StatusCode != http.StatusNoContent {
		return errors.HandleCommon(errors.Wrapf(err, "No error, but received HTTP status code %d.  Please file a support ticket with details", resp.StatusCode), cmd)
	}

	return nil
}

func (c *rolebindingCommand) delete(cmd *cobra.Command, args []string) error {
	options, err := c.parseCommon(cmd)
	if err != nil {
		return errors.HandleCommon(err, cmd)
	}

	var resp *http.Response
	if options.resource != "" {
		resp, err = c.MDSClient.RoleBindingCRUDApi.RemoveRoleResourcesForPrincipal(
			c.createContext(),
			options.principal,
			options.role,
			options.resourcesRequest)
	} else {
		resp, err = c.MDSClient.RoleBindingCRUDApi.DeleteRoleForPrincipal(
			c.createContext(),
			options.principal,
			options.role,
			mds.Scope{Clusters: options.scopeClusters})
	}

	if err != nil {
		return errors.HandleCommon(err, cmd)
	}

	if resp.StatusCode != http.StatusOK && resp.StatusCode != http.StatusNoContent {
		return errors.HandleCommon(errors.Wrapf(err, "No error, but received HTTP status code %d.  Please file a support ticket with details", resp.StatusCode), cmd)
	}

	return nil
}

func check(err error) {
	if err != nil {
		panic(err)
	}
}

func (c *rolebindingCommand) createContext() context.Context {
	return context.WithValue(context.Background(), mds.ContextAccessToken, c.AuthToken())
}<|MERGE_RESOLUTION|>--- conflicted
+++ resolved
@@ -19,14 +19,9 @@
 )
 
 var (
-<<<<<<< HEAD
-	resourcePatternListFields = []string{"Principal", "Role", "ResourceType", "Name", "PatternType"}
-	resourcePatternListLabels = []string{"Principal", "Role", "ResourceType", "Name", "PatternType"}
-=======
 	resourcePatternListFields           = []string{"Principal", "Role", "ResourceType", "Name", "PatternType"}
 	resourcePatternHumanListLabels      = []string{"Principal", "Role", "ResourceType", "Name", "PatternType"}
 	resourcePatternStructuredListLabels = []string{"principal", "role", "resource_type", "name", "pattern_type"}
->>>>>>> 3f10bbd2
 
 	//TODO: please move this to a backend route
 	clusterScopedRoles = map[string]bool{
@@ -49,14 +44,6 @@
 
 type rolebindingCommand struct {
 	*cmd.AuthenticatedCLICommand
-}
-
-type listDisplay struct {
-	Principal    string
-	Role         string
-	ResourceType string
-	Name         string
-	PatternType  string
 }
 
 type listDisplay struct {
@@ -269,11 +256,7 @@
 		return errors.HandleCommon(err, cmd)
 	}
 
-<<<<<<< HEAD
-	outputWriter, err := output.NewListOutputWriter(cmd, resourcePatternListFields, resourcePatternListLabels)
-=======
 	outputWriter, err := output.NewListOutputWriter(cmd, resourcePatternListFields, resourcePatternHumanListLabels, resourcePatternStructuredListLabels)
->>>>>>> 3f10bbd2
 	if err != nil {
 		return errors.HandleCommon(err, cmd)
 	}
@@ -402,11 +385,7 @@
 	}
 
 	sort.Strings(principals)
-<<<<<<< HEAD
-	outputWriter, err := output.NewListOutputWriter(cmd, []string{"Principal"}, []string{"Principal"})
-=======
 	outputWriter, err := output.NewListOutputWriter(cmd, []string{"Principal"}, []string{"Principal"}, []string{"principal"})
->>>>>>> 3f10bbd2
 	if err != nil {
 		return errors.HandleCommon(err, cmd)
 	}
