--- conflicted
+++ resolved
@@ -117,7 +117,6 @@
 	}
 	listCmd.Flags().String("principal", "", "Principal whose rolebindings should be listed.")
 	listCmd.Flags().String("role", "", "List rolebindings under a specific role given to a principal. Or if no principal is specified, list principals with the role.")
-<<<<<<< HEAD
 	if c.cliName == "ccloud" {
 		listCmd.Flags().String("cloud-cluster", "", "Cloud cluster ID for scope of rolebinding listings.")
 		listCmd.Flags().String("environment", "", "Environment ID for scope of rolebinding listings.")
@@ -139,18 +138,10 @@
 		listCmd.Flags().String("kafka-cluster-id", "", "Kafka cluster ID for scope of rolebinding listings.")
 		listCmd.Flags().String("resource", "", "If specified with a role and no principals, list principals with rolebindings to the role for this qualified resource.")
 		listCmd.Flags().String("schema-registry-cluster-id", "", "Schema Registry cluster ID for scope of rolebinding listings.")
-		listCmd.Flags().String("ksql-cluster-id", "", "KSQL cluster ID for scope of rolebinding listings.")
+		listCmd.Flags().String("ksql-cluster-id", "", "ksqlDB cluster ID for scope of rolebinding listings.")
 		listCmd.Flags().String("connect-cluster-id", "", "Kafka Connect cluster ID for scope of rolebinding listings.")
 		listCmd.Flags().String("cluster-name", "", "Cluster name to uniquely identify the cluster for rolebinding listings.")
 	}
-=======
-	listCmd.Flags().String("resource", "", "If specified with a role and no principals, list principals with rolebindings to the role for this qualified resource.")
-	listCmd.Flags().String("kafka-cluster-id", "", "Kafka cluster ID for scope of rolebinding listings.")
-	listCmd.Flags().String("schema-registry-cluster-id", "", "Schema Registry cluster ID for scope of rolebinding listings.")
-	listCmd.Flags().String("ksql-cluster-id", "", "ksqlDB cluster ID for scope of rolebinding listings.")
-	listCmd.Flags().String("connect-cluster-id", "", "Kafka Connect cluster ID for scope of rolebinding listings.")
-	listCmd.Flags().String("cluster-name", "", "Cluster name to uniquely identify the cluster for rolebinding listings.")
->>>>>>> 6651d5fe
 	listCmd.Flags().StringP(output.FlagName, output.ShortHandFlag, output.DefaultValue, output.Usage)
 	listCmd.Flags().SortFlags = false
 
@@ -164,7 +155,6 @@
 	}
 	createCmd.Flags().String("role", "", "Role name of the new role binding.")
 	createCmd.Flags().String("principal", "", "Qualified principal name for the role binding.")
-<<<<<<< HEAD
 	if c.cliName == "ccloud" {
 		createCmd.Flags().String("cloud-cluster", "", "Cloud cluster ID for the role binding.")
 		createCmd.Flags().String("environment", "", "Environment ID for scope of rolebinding listings.")
@@ -173,17 +163,10 @@
 		createCmd.Flags().String("resource", "", "Qualified resource name for the role binding.")
 		createCmd.Flags().String("kafka-cluster-id", "", "Kafka cluster ID for the role binding.")
 		createCmd.Flags().String("schema-registry-cluster-id", "", "Schema Registry cluster ID for the role binding.")
-		createCmd.Flags().String("ksql-cluster-id", "", "KSQL cluster ID for the role binding.")
+		createCmd.Flags().String("ksql-cluster-id", "", "ksqlDB cluster ID for the role binding.")
 		createCmd.Flags().String("connect-cluster-id", "", "Kafka Connect cluster ID for the role binding.")
 		createCmd.Flags().String("cluster-name", "", "Cluster name to uniquely identify the cluster for rolebinding listings.")
 	}
-=======
-	createCmd.Flags().String("kafka-cluster-id", "", "Kafka cluster ID for the role binding.")
-	createCmd.Flags().String("schema-registry-cluster-id", "", "Schema Registry cluster ID for the role binding.")
-	createCmd.Flags().String("ksql-cluster-id", "", "ksqlDB cluster ID for the role binding.")
-	createCmd.Flags().String("connect-cluster-id", "", "Kafka Connect cluster ID for the role binding.")
-	createCmd.Flags().String("cluster-name", "", "Cluster name to uniquely identify the cluster for rolebinding listings.")
->>>>>>> 6651d5fe
 	createCmd.Flags().SortFlags = false
 	check(createCmd.MarkFlagRequired("role"))
 	check(createCmd.MarkFlagRequired("principal"))
@@ -197,7 +180,6 @@
 	}
 	deleteCmd.Flags().String("role", "", "Role name of the existing role binding.")
 	deleteCmd.Flags().String("principal", "", "Qualified principal name associated with the role binding.")
-<<<<<<< HEAD
 	if c.cliName == "ccloud" {
 		deleteCmd.Flags().String("cloud-cluster", "", "Cloud cluster ID for the role binding.")
 		deleteCmd.Flags().String("environment", "", "Environment ID for scope of rolebinding listings.")
@@ -206,17 +188,10 @@
 		deleteCmd.Flags().String("resource", "", "Qualified resource name associated with the role binding.")
 		deleteCmd.Flags().String("kafka-cluster-id", "", "Kafka cluster ID for the role binding.")
 		deleteCmd.Flags().String("schema-registry-cluster-id", "", "Schema Registry cluster ID for the role binding.")
-		deleteCmd.Flags().String("ksql-cluster-id", "", "KSQL cluster ID for the role binding.")
+		deleteCmd.Flags().String("ksql-cluster-id", "", "ksqlDB cluster ID for the role binding.")
 		deleteCmd.Flags().String("connect-cluster-id", "", "Kafka Connect cluster ID for the role binding.")
 		deleteCmd.Flags().String("cluster-name", "", "Cluster name to uniquely identify the cluster for rolebinding listings.")
 	}
-=======
-	deleteCmd.Flags().String("kafka-cluster-id", "", "Kafka cluster ID for the role binding.")
-	deleteCmd.Flags().String("schema-registry-cluster-id", "", "Schema Registry cluster ID for the role binding.")
-	deleteCmd.Flags().String("ksql-cluster-id", "", "ksqlDB cluster ID for the role binding.")
-	deleteCmd.Flags().String("connect-cluster-id", "", "Kafka Connect cluster ID for the role binding.")
-	deleteCmd.Flags().String("cluster-name", "", "Cluster name to uniquely identify the cluster for rolebinding listings.")
->>>>>>> 6651d5fe
 	deleteCmd.Flags().SortFlags = false
 	check(createCmd.MarkFlagRequired("role"))
 	check(deleteCmd.MarkFlagRequired("principal"))
@@ -590,22 +565,9 @@
 	return nil
 }
 
-<<<<<<< HEAD
 func (c *rolebindingCommand) confluentListRolePrincipals(cmd *cobra.Command, options *rolebindingOptions) error {
 	scope := &options.mdsScope
 	role := options.role
-=======
-func (c *rolebindingCommand) listRolePrincipals(cmd *cobra.Command) error {
-	scope, err := c.parseAndValidateScope(cmd)
-	if err != nil {
-		return err
-	}
-
-	role, err := cmd.Flags().GetString("role")
-	if err != nil {
-		return err
-	}
->>>>>>> 6651d5fe
 
 	var principals []string
 	var err error
@@ -644,7 +606,7 @@
 	sort.Strings(principals)
 	outputWriter, err := output.NewListOutputWriter(cmd, []string{"Principal"}, []string{"Principal"}, []string{"principal"})
 	if err != nil {
-		return err
+		return errors.HandleCommon(err, cmd)
 	}
 	for _, principal := range principals {
 		displayStruct := &struct {
@@ -666,14 +628,13 @@
 		role,
 		*scopeV2)
 	if err != nil {
-<<<<<<< HEAD
 		return errors.HandleCommon(err, cmd)
 	}
 
 	sort.Strings(principals)
 	outputWriter, err := output.NewListOutputWriter(cmd, []string{"Principal"}, []string{"Principal"}, []string{"principal"})
 	if err != nil {
-		return errors.HandleCommon(err, cmd)
+		return err
 	}
 	for _, principal := range principals {
 		displayStruct := &struct {
@@ -682,9 +643,6 @@
 			Principal: principal,
 		}
 		outputWriter.AddElement(displayStruct)
-=======
-		return nil, err
->>>>>>> 6651d5fe
 	}
 	return outputWriter.Out()
 }
@@ -700,7 +658,7 @@
 	if c.cliName != "ccloud" {
 		resource, err = cmd.Flags().GetString("resource")
 		if err != nil {
-			return nil, errors.HandleCommon(err, cmd)
+			return nil, err
 		}
 		prefix = cmd.Flags().Changed("prefix")
 	}
@@ -709,20 +667,14 @@
 	if err != nil {
 		return nil, err
 	}
-<<<<<<< HEAD
 	if principal == "current" {
 		principal = "User:" + c.State.Auth.User.ResourceId
 	}
 	if cmd.Flags().Changed("principal") {
 		err = c.validatePrincipalFormat(principal)
 		if err != nil {
-			return nil, errors.HandleCommon(err, cmd)
-		}
-=======
-	err = c.validatePrincipalFormat(principal)
-	if err != nil {
-		return nil, err
->>>>>>> 6651d5fe
+			return nil, err
+		}
 	}
 
 	scope := &mds.MdsScope{}
@@ -766,17 +718,7 @@
 		nil
 }
 
-<<<<<<< HEAD
 func (c *rolebindingCommand) confluentCreate(options *rolebindingOptions) (resp *http.Response, err error) {
-=======
-func (c *rolebindingCommand) create(cmd *cobra.Command, _ []string) error {
-	options, err := c.parseCommon(cmd)
-	if err != nil {
-		return err
-	}
-
-	var resp *http.Response
->>>>>>> 6651d5fe
 	if options.resource != "" {
 		resp, err = c.MDSClient.RBACRoleBindingCRUDApi.AddRoleResourcesForPrincipal(
 			c.createContext(),
@@ -825,17 +767,7 @@
 	return nil
 }
 
-<<<<<<< HEAD
 func (c *rolebindingCommand) confluentDelete(options *rolebindingOptions) (resp *http.Response, err error) {
-=======
-func (c *rolebindingCommand) delete(cmd *cobra.Command, _ []string) error {
-	options, err := c.parseCommon(cmd)
-	if err != nil {
-		return err
-	}
-
-	var resp *http.Response
->>>>>>> 6651d5fe
 	if options.resource != "" {
 		resp, err = c.MDSClient.RBACRoleBindingCRUDApi.RemoveRoleResourcesForPrincipal(
 			c.createContext(),
