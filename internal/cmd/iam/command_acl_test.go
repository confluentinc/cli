--- conflicted
+++ resolved
@@ -229,11 +229,7 @@
 func (suite *ACLTestSuite) TestMdsDeleteACL() {
 	expect := make(chan interface{})
 	for _, mdsResourcePattern := range mdsResourcePatterns {
-<<<<<<< HEAD
-		args := append([]string{"acl", "delete", "--kafka-cluster-id", "testcluster", "--host", "*", "--force"},
-=======
-		args := append([]string{"acl", "delete", "--kafka-cluster", "testcluster", "--host", "*"},
->>>>>>> 5f2addc4
+		args := append([]string{"acl", "delete", "--kafka-cluster", "testcluster", "--host", "*", "--force"},
 			mdsResourcePattern.args...)
 		for _, mdsAclEntry := range mdsACLEntries {
 			cmd := suite.newMockIamCmd(expect, "")
