package iam

import (
	"context"
	"encoding/json"
	"fmt"
	"net/http"
	"os"
	"strings"

	"github.com/olekukonko/tablewriter"
	"github.com/spf13/cobra"
	"github.com/tidwall/pretty"

	"github.com/confluentinc/go-printer"
	mds "github.com/confluentinc/mds-sdk-go/mdsv1"

	"github.com/confluentinc/cli/internal/pkg/cmd"
	"github.com/confluentinc/cli/internal/pkg/errors"
	"github.com/confluentinc/cli/internal/pkg/output"
)

var (
	roleFields = []string{"Name", "AccessPolicy"}
	roleLabels = []string{"Name", "AccessPolicy"}
)

type roleCommand struct {
	*cmd.AuthenticatedCLICommand
}

type prettyRole struct {
	Name         string
	AccessPolicy string
}

// NewRoleCommand returns the sub-command object for interacting with RBAC roles.
func NewRoleCommand(prerunner cmd.PreRunner) *cobra.Command {
	cliCmd := cmd.NewAuthenticatedWithMDSCLICommand(
		&cobra.Command{
			Use:   "role",
			Short: "Manage RBAC and IAM roles.",
			Long:  "Manage Role-Based Access Control (RBAC) and Identity and Access Management (IAM) roles.",
		}, prerunner)
	roleCmd := &roleCommand{
		AuthenticatedCLICommand: cliCmd,
	}
	roleCmd.init()
	return roleCmd.Command
}

func (c *roleCommand) createContext() context.Context {
	return context.WithValue(context.Background(), mds.ContextAccessToken, c.State.AuthToken)
}

func (c *roleCommand) init() {
	listCmd := &cobra.Command{
		Use:   "list",
<<<<<<< HEAD
		Short: "List the available RBAC roles.",
		RunE:  c.list,
=======
		Short: "List the available roles.",
		RunE:  cmd.NewCLIRunE(c.list),
>>>>>>> 77f50481
		Args:  cobra.NoArgs,
	}
	listCmd.Flags().StringP(output.FlagName, output.ShortHandFlag, output.DefaultValue, output.Usage)
	listCmd.Flags().SortFlags = false
	c.AddCommand(listCmd)

	describeCmd := &cobra.Command{
		Use:   "describe <name>",
		Short: "Describe the resources and operations allowed for a role.",
		RunE:  cmd.NewCLIRunE(c.describe),
		Args:  cobra.ExactArgs(1),
	}
	describeCmd.Flags().StringP(output.FlagName, output.ShortHandFlag, output.DefaultValue, output.Usage)
	describeCmd.Flags().SortFlags = false
	c.AddCommand(describeCmd)
}

func (c *roleCommand) list(cmd *cobra.Command, _ []string) error {
	roles, _, err := c.MDSClient.RBACRoleDefinitionsApi.Roles(c.createContext())
	if err != nil {
		return err
	}
	format, err := cmd.Flags().GetString(output.FlagName)
	if err != nil {
		return err
	}
	if format == output.Human.String() {
		var data [][]string
		for _, role := range roles {
			roleDisplay, err := createPrettyRole(role)
			if err != nil {
				return err
			}
			data = append(data, printer.ToRow(roleDisplay, roleFields))
		}
		outputTable(data)
	} else {
		return output.StructuredOutput(format, roles)
	}
	return nil
}

func (c *roleCommand) describe(cmd *cobra.Command, args []string) error {
	role := args[0]

	details, r, err := c.MDSClient.RBACRoleDefinitionsApi.RoleDetail(c.createContext(), role)
	if err != nil {
		if r.StatusCode == http.StatusNoContent {
			availableRoleNames, _, err := c.MDSClient.RBACRoleDefinitionsApi.Rolenames(c.createContext())
			if err != nil {
				return err
			}
			suggestionsMsg := fmt.Sprintf(errors.UnknownRoleSuggestions, strings.Join(availableRoleNames, ","))
			return errors.NewErrorWithSuggestions(fmt.Sprintf(errors.UnknownRoleErrorMsg, role), suggestionsMsg)
		}

		return err
	}

	format, err := cmd.Flags().GetString(output.FlagName)
	if err != nil {
		return err
	}

	if format == output.Human.String() {
		var data [][]string
		roleDisplay, err := createPrettyRole(details)
		if err != nil {
			return err
		}
		data = append(data, printer.ToRow(roleDisplay, roleFields))
		outputTable(data)
	} else {
		return output.StructuredOutput(format, details)
	}

	return nil
}

func createPrettyRole(role mds.Role) (*prettyRole, error) {
	marshalled, err := json.Marshal(role.AccessPolicy)
	if err != nil {
		return nil, err
	}
	return &prettyRole{
		role.Name,
		string(pretty.Pretty(marshalled)),
	}, nil
}

func outputTable(data [][]string) {
	tablePrinter := tablewriter.NewWriter(os.Stdout)
	tablePrinter.SetAutoWrapText(false)
	tablePrinter.SetAutoFormatHeaders(false)
	tablePrinter.SetHeader(roleLabels)
	tablePrinter.AppendBulk(data)
	tablePrinter.SetBorder(false)
	tablePrinter.Render()
}<|MERGE_RESOLUTION|>--- conflicted
+++ resolved
@@ -56,13 +56,8 @@
 func (c *roleCommand) init() {
 	listCmd := &cobra.Command{
 		Use:   "list",
-<<<<<<< HEAD
 		Short: "List the available RBAC roles.",
-		RunE:  c.list,
-=======
-		Short: "List the available roles.",
 		RunE:  cmd.NewCLIRunE(c.list),
->>>>>>> 77f50481
 		Args:  cobra.NoArgs,
 	}
 	listCmd.Flags().StringP(output.FlagName, output.ShortHandFlag, output.DefaultValue, output.Usage)
