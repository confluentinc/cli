--- conflicted
+++ resolved
@@ -148,14 +148,8 @@
 			if err != nil {
 				return err
 			}
-<<<<<<< HEAD
-
-			cmd.SilenceUsage = true
-			return fmt.Errorf("Unknown role specified.  Role should be one of %s", strings.Join(availableRoleNames, ", "))
-=======
 			suggestionsMsg := fmt.Sprintf(errors.UnknownRoleSuggestions, strings.Join(availableRoleNames, ","))
 			return errors.NewErrorWithSuggestions(fmt.Sprintf(errors.UnknownRoleErrorMsg, role), suggestionsMsg)
->>>>>>> 6651d5fe
 		}
 
 		return err
