package iam

import (
	"context"
	"encoding/json"
	"fmt"
<<<<<<< HEAD

=======
>>>>>>> 6664ff83
	"net/http"
	"os"
	"strings"

	"github.com/olekukonko/tablewriter"
	"github.com/spf13/cobra"
	"github.com/tidwall/pretty"

	"github.com/confluentinc/cli/internal/pkg/config"
	"github.com/confluentinc/cli/internal/pkg/errors"
	"github.com/confluentinc/cli/internal/pkg/output"
	"github.com/confluentinc/go-printer"
	mds "github.com/confluentinc/mds-sdk-go"
)

var (
	roleFields     = []string{"Name", "AccessPolicy"}
	roleLabels     = []string{"Name", "AccessPolicy"}
)

type roleCommand struct {
	*cobra.Command
	config *config.Config
	client *mds.APIClient
	ctx    context.Context
}

type prettyRole struct {
	Name         string
	AccessPolicy string
}

// NewRoleCommand returns the sub-command object for interacting with RBAC roles.
func NewRoleCommand(config *config.Config, client *mds.APIClient) *cobra.Command {
	cmd := &roleCommand{
		Command: &cobra.Command{
			Use:   "role",
			Short: "Manage RBAC and IAM roles.",
			Long:  "Manage Role Based Access (RBAC) and Identity and Access Management (IAM) roles.",
		},
		config: config,
		client: client,
		ctx:    context.WithValue(context.Background(), mds.ContextAccessToken, config.AuthToken),
	}

	cmd.init()
	return cmd.Command
}

func (c *roleCommand) init() {
	listCmd := &cobra.Command{
		Use:   "list",
		Short: "List the available roles.",
		RunE:  c.list,
		Args:  cobra.NoArgs,
	}
	listCmd.Flags().StringP(output.FlagName, output.ShortHandFlag, output.DefaultValue, output.Usage)
	listCmd.Flags().SortFlags = false
	c.AddCommand(listCmd)

	c.AddCommand(&cobra.Command{
		Use:   "describe <name>",
		Short: "Describe the resources and operations allowed for a role.",
		RunE:  c.describe,
		Args:  cobra.ExactArgs(1),
	})
}

func (c *roleCommand) list(cmd *cobra.Command, args []string) error {
	roles, _, err := c.client.RoleDefinitionsApi.Roles(c.ctx)
	if err != nil {
		return errors.HandleCommon(err, cmd)
	}
<<<<<<< HEAD
	format, err := cmd.Flags().GetString(output.FlagName)
	if err != nil {
		return errors.HandleCommon(err, cmd)
	}
	if format == output.Human.String() {
		var data [][]string
		for _, role := range roles {
			roleDisplay, err := createPrettyRole(role)
			if err != nil {
				return errors.HandleCommon(err, cmd)
			}
			data = append(data, printer.ToRow(roleDisplay, roleFields))
		}
		outputTable(data)
	} else {
		return output.StructuredOutput(format, roles)
	}
=======
	var data [][]string
	for _, role := range roles {
		roleDisplay, err := createPrettyRole(role)
		if err != nil {
			return errors.HandleCommon(err, cmd)
		}
		data = append(data, printer.ToRow(roleDisplay, roleFields))
	}
	outputTable(data)
>>>>>>> 6664ff83
	return nil
}

func (c *roleCommand) describe(cmd *cobra.Command, args []string) error {
	role := args[0]
	details, r, err := c.client.RoleDefinitionsApi.RoleDetail(c.ctx, role)
	if err != nil {
		if r.StatusCode == http.StatusNoContent {
			availableRoleNames, _, err := c.client.RoleDefinitionsApi.Rolenames(c.ctx)
			if err != nil {
				return errors.HandleCommon(err, cmd)
			}

			cmd.SilenceUsage = true
			return fmt.Errorf("Unknown role specified.  Role should be one of " + strings.Join(availableRoleNames, ", "))
		}

		return errors.HandleCommon(err, cmd)
	}

	var data [][]string
	roleDisplay, err := createPrettyRole(details)
	if err != nil {
		return errors.HandleCommon(err, cmd)
	}
	data = append(data, printer.ToRow(roleDisplay, roleFields))
	outputTable(data)
	return nil
}

func createPrettyRole(role mds.Role)(*prettyRole, error) {
	marshalled, err := json.Marshal(role.AccessPolicy)
	if err != nil {
		return nil, err
	}
	return &prettyRole{
		role.Name,
		string(pretty.Pretty(marshalled)),
	}, nil
}

func outputTable(data [][]string) {
	tablePrinter := tablewriter.NewWriter(os.Stdout)
	tablePrinter.SetAutoWrapText(false)
	tablePrinter.SetAutoFormatHeaders(false)
	tablePrinter.SetHeader(roleLabels)
	tablePrinter.AppendBulk(data)
	tablePrinter.SetBorder(false)
	tablePrinter.Render()
}<|MERGE_RESOLUTION|>--- conflicted
+++ resolved
@@ -4,10 +4,6 @@
 	"context"
 	"encoding/json"
 	"fmt"
-<<<<<<< HEAD
-
-=======
->>>>>>> 6664ff83
 	"net/http"
 	"os"
 	"strings"
@@ -81,7 +77,6 @@
 	if err != nil {
 		return errors.HandleCommon(err, cmd)
 	}
-<<<<<<< HEAD
 	format, err := cmd.Flags().GetString(output.FlagName)
 	if err != nil {
 		return errors.HandleCommon(err, cmd)
@@ -99,17 +94,6 @@
 	} else {
 		return output.StructuredOutput(format, roles)
 	}
-=======
-	var data [][]string
-	for _, role := range roles {
-		roleDisplay, err := createPrettyRole(role)
-		if err != nil {
-			return errors.HandleCommon(err, cmd)
-		}
-		data = append(data, printer.ToRow(roleDisplay, roleFields))
-	}
-	outputTable(data)
->>>>>>> 6664ff83
 	return nil
 }
 
