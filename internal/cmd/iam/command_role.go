--- conflicted
+++ resolved
@@ -1,9 +1,6 @@
 package iam
 
 import (
-<<<<<<< HEAD
-	"github.com/confluentinc/cli/internal/pkg/output"
-=======
 	"context"
 	"encoding/json"
 	"fmt"
@@ -12,24 +9,13 @@
 	"strings"
 
 	"github.com/olekukonko/tablewriter"
->>>>>>> e8269842
 	"github.com/spf13/cobra"
 	"github.com/tidwall/pretty"
 
 	"github.com/confluentinc/cli/internal/pkg/config"
 	"github.com/confluentinc/cli/internal/pkg/errors"
 	"github.com/confluentinc/go-printer"
-<<<<<<< HEAD
-	"github.com/confluentinc/mds-sdk-go"
-
-	"context"
-	"encoding/json"
-	"fmt"
-	"net/http"
-	"strings"
-=======
 	mds "github.com/confluentinc/mds-sdk-go"
->>>>>>> e8269842
 )
 
 var (
@@ -90,39 +76,16 @@
 	if err != nil {
 		return errors.HandleCommon(err, cmd)
 	}
-<<<<<<< HEAD
-
-	outputWriter, err := output.NewListOutputWriter(cmd, roleListFields, roleListLabels)
-	if err != nil {
-		return errors.HandleCommon(err, cmd)
-	}
-
-=======
 	var data [][]string
->>>>>>> e8269842
 	for _, role := range roles {
 		roleDisplay, err := createPrettyRole(role)
 		if err != nil {
 			return errors.HandleCommon(err, cmd)
 		}
-<<<<<<< HEAD
-		prettyRole := struct {
-			Name         string
-			AccessPolicy string
-		}{
-			role.Name,
-			string(pretty.Pretty(marshalled)),
-		}
-		outputWriter.AddElement(&prettyRole)
-	}
-
-	return outputWriter.Out()
-=======
 		data = append(data, printer.ToRow(roleDisplay, roleFields))
 	}
 	outputTable(data)
 	return nil
->>>>>>> e8269842
 }
 
 func (c *roleCommand) describe(cmd *cobra.Command, args []string) error {
