--- conflicted
+++ resolved
@@ -57,11 +57,8 @@
 		Args: cobra.ExactArgs(1),
 	}
 	cmd.Flags().String("cluster", "", "Kafka cluster ID.")
-<<<<<<< HEAD
+	cmd.Flags().String("sample-file", "", "Connector config file mode.")
 	cmd.Flags().StringP(output.FlagName, output.ShortHandFlag, output.DefaultValue, output.Usage)
-=======
-	cmd.Flags().String("sample-file", "", "Connector config file mode.")
->>>>>>> 5c56da5f
 	cmd.Flags().SortFlags = false
 	c.AddCommand(cmd)
 
@@ -122,34 +119,28 @@
 			AccountId:      c.EnvironmentId(),
 			KafkaClusterId: kafkaCluster.Id,
 			Plugin:         args[0]})
-<<<<<<< HEAD
-
-	if err != nil {
-		outputFormat, flagErr := cmd.Flags().GetString(output.FlagName)
-		if flagErr != nil {
-			return errors.HandleCommon(err, cmd)
-		}
-		if outputFormat == output.Human.String() {
-			pcmd.Println(cmd, "Following are the required configs: \nconnector.class \n"+err.Error())
-		} else {
-			displayList := []string{"connector.class"}
-			configList := strings.Split(err.Error(), "\n")
-			for _, s := range configList {
-				s = strings.TrimSpace(s)
-				if len(s) > 0 {
-					displayList = append(displayList, strings.TrimSpace(s))
-				}
-			}
-			return output.StructuredOutput(outputFormat, &struct {
-				Config []string `json:"config" yaml:"config"`
-			}{displayList})
-		}
-		return nil
-=======
 	if reply != nil && err != nil {
 		filename, flagErr := cmd.Flags().GetString("sample-file")
 		if filename == "" {
-			pcmd.Println(cmd, "Following are the required configs: \nconnector.class \n"+err.Error())
+			outputFormat, flagErr := cmd.Flags().GetString(output.FlagName)
+			if flagErr != nil {
+				return errors.HandleCommon(err, cmd)
+			}
+			if outputFormat == output.Human.String() {
+				pcmd.Println(cmd, "Following are the required configs: \nconnector.class \n"+err.Error())
+			} else {
+				displayList := []string{"connector.class"}
+				configList := strings.Split(err.Error(), "\n")
+				for _, s := range configList {
+					s = strings.TrimSpace(s)
+					if len(s) > 0 {
+						displayList = append(displayList, strings.TrimSpace(s))
+					}
+				}
+				return output.StructuredOutput(outputFormat, &struct {
+					Config []string `json:"config" yaml:"config"`
+				}{displayList})
+			}
 			return nil
 		} else {
 			if flagErr != nil {
@@ -177,7 +168,6 @@
 			pcmd.Println(cmd, "Wrote to file: ", filename)
 			return nil
 		}
->>>>>>> 5c56da5f
 	}
 	return errors.HandleCommon(errors.ErrInvalidCloud, cmd)
 }
