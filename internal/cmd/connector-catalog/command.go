package connector_catalog

import (
	"context"
	"fmt"
	"strings"

	"github.com/spf13/cobra"

	connectv1 "github.com/confluentinc/ccloudapis/connect/v1"
	pcmd "github.com/confluentinc/cli/internal/pkg/cmd"
	v2 "github.com/confluentinc/cli/internal/pkg/config/v2"
	"github.com/confluentinc/cli/internal/pkg/errors"
	"github.com/confluentinc/cli/internal/pkg/output"
)

type command struct {
	*pcmd.AuthenticatedCLICommand
}

type catalogDisplay struct {
	PluginName string
	Type       string
}

var (
	catalogFields          = []string{"PluginName", "Type"}
	catalogStructureLabels = []string{"plugin_name", "type"}
)

// New returns the default command object for interacting with Connect.
func New(prerunner pcmd.PreRunner, config *v2.Config) *cobra.Command {
	cmd := &command{
		AuthenticatedCLICommand: pcmd.NewAuthenticatedCLICommand(&cobra.Command{
			Use:   "connector-catalog",
			Short: "Catalog of connectors and their configurations.",
		}, config, prerunner),
	}
	cmd.init()
	return cmd.Command
}

func (c *command) init() {
	cmd := &cobra.Command{
		Use:   "describe <connector-type>",
		Short: "Describe a connector plugin type.",
		Example: FormatDescription(`
Describe required connector configuration parameters for a specific connector plugin.
With the --sample-file flag, create a sample connector configuration file.
::

        {{.CLIName}} connector-catalog describe <PluginName>
        {{.CLIName}} connector-catalog describe <PluginName> --sample-file <filename>`, c.Config.CLIName),
		RunE: c.describe,
		Args: cobra.ExactArgs(1),
	}
	cmd.Flags().String("cluster", "", "Kafka cluster ID.")
<<<<<<< HEAD
	cmd.Flags().String("sample-file", "", "Connector config file mode.")
=======
>>>>>>> c9e693ff
	cmd.Flags().StringP(output.FlagName, output.ShortHandFlag, output.DefaultValue, output.Usage)
	cmd.Flags().SortFlags = false
	c.AddCommand(cmd)

	cmd = &cobra.Command{
		Use:   "list",
		Short: "List connector plugin types.",
		Example: FormatDescription(`
List connectors in the current or specified Kafka cluster context.

::

        {{.CLIName}} connector-catalog list`, c.Config.CLIName),
		RunE: c.list,
		Args: cobra.NoArgs,
	}
	cmd.Flags().String("cluster", "", "Kafka cluster ID.")
	cmd.Flags().StringP(output.FlagName, output.ShortHandFlag, output.DefaultValue, output.Usage)
	cmd.Flags().SortFlags = false
	c.AddCommand(cmd)
}

func (c *command) list(cmd *cobra.Command, args []string) error {
	kafkaCluster, err := pcmd.KafkaCluster(cmd, c.Context)
	if err != nil {
		return errors.HandleCommon(err, cmd)
	}
	connectorInfo, err := c.Client.Connect.GetPlugins(context.Background(), &connectv1.Connector{AccountId: c.EnvironmentId(), KafkaClusterId: kafkaCluster.Id}, "")
	if err != nil {
		return errors.HandleCommon(err, cmd)
	}
	outputWriter, err := output.NewListOutputWriter(cmd, catalogFields, catalogFields, catalogStructureLabels)
	if err != nil {
		return errors.HandleCommon(err, cmd)
	}
	for _, conn := range connectorInfo {
		connector := &catalogDisplay{
			PluginName: conn.Class,
			Type:       conn.Type,
		}
		outputWriter.AddElement(connector)
	}
	return outputWriter.Out()
}

func (c *command) describe(cmd *cobra.Command, args []string) error {
	kafkaCluster, err := pcmd.KafkaCluster(cmd, c.Context)
	if err != nil {
		return errors.HandleCommon(err, cmd)
	}
	if len(args) == 0 {
		return errors.HandleCommon(errors.ErrNoPluginName, cmd)
	}
	config := map[string]string{"connector.class": args[0]}

	reply, err := c.Client.Connect.Validate(context.Background(),
		&connectv1.ConnectorConfig{
			UserConfigs:    config,
			AccountId:      c.EnvironmentId(),
			KafkaClusterId: kafkaCluster.Id,
			Plugin:         args[0]})
	if reply != nil && err != nil {
<<<<<<< HEAD
		filename, flagErr := cmd.Flags().GetString("sample-file")
		if filename == "" {
			outputFormat, flagErr := cmd.Flags().GetString(output.FlagName)
			if flagErr != nil {
				return errors.HandleCommon(err, cmd)
			}
			if outputFormat == output.Human.String() {
				pcmd.Println(cmd, "Following are the required configs: \nconnector.class: "+args[0]+"\n"+err.Error())
			} else {
				displayList := []string{"connector.class"}
				configList := strings.Split(err.Error(), "\n")
				for _, s := range configList {
					s = strings.TrimSpace(s)
					if len(s) > 0 {
						displayList = append(displayList, strings.TrimSpace(s))
					}
				}
				return output.StructuredOutput(outputFormat, &struct {
					Config []string `json:"config" yaml:"config"`
				}{displayList})
			}
			return nil
=======
		outputFormat, flagErr := cmd.Flags().GetString(output.FlagName)
		if flagErr != nil {
			return errors.HandleCommon(flagErr, cmd)
		}
		if outputFormat == output.Human.String() {
			pcmd.Println(cmd, "Following are the required configs: \nconnector.class: "+args[0]+"\n"+err.Error())
>>>>>>> c9e693ff
		} else {

			for _, c := range reply.Configs {
				if len(c.Value.Errors) > 0 {
					config[c.Value.Name] = fmt.Sprintf("%s ", c.Value.Errors[0])
				}
			}
			return output.StructuredOutput(outputFormat, &config)
		}
		return nil
	}
	return errors.HandleCommon(errors.ErrInvalidCloud, cmd)
}

func FormatDescription(description string, cliName string) string {
	return strings.ReplaceAll(description, "{{.CLIName}}", cliName)
}<|MERGE_RESOLUTION|>--- conflicted
+++ resolved
@@ -55,10 +55,6 @@
 		Args: cobra.ExactArgs(1),
 	}
 	cmd.Flags().String("cluster", "", "Kafka cluster ID.")
-<<<<<<< HEAD
-	cmd.Flags().String("sample-file", "", "Connector config file mode.")
-=======
->>>>>>> c9e693ff
 	cmd.Flags().StringP(output.FlagName, output.ShortHandFlag, output.DefaultValue, output.Usage)
 	cmd.Flags().SortFlags = false
 	c.AddCommand(cmd)
@@ -121,37 +117,12 @@
 			KafkaClusterId: kafkaCluster.Id,
 			Plugin:         args[0]})
 	if reply != nil && err != nil {
-<<<<<<< HEAD
-		filename, flagErr := cmd.Flags().GetString("sample-file")
-		if filename == "" {
-			outputFormat, flagErr := cmd.Flags().GetString(output.FlagName)
-			if flagErr != nil {
-				return errors.HandleCommon(err, cmd)
-			}
-			if outputFormat == output.Human.String() {
-				pcmd.Println(cmd, "Following are the required configs: \nconnector.class: "+args[0]+"\n"+err.Error())
-			} else {
-				displayList := []string{"connector.class"}
-				configList := strings.Split(err.Error(), "\n")
-				for _, s := range configList {
-					s = strings.TrimSpace(s)
-					if len(s) > 0 {
-						displayList = append(displayList, strings.TrimSpace(s))
-					}
-				}
-				return output.StructuredOutput(outputFormat, &struct {
-					Config []string `json:"config" yaml:"config"`
-				}{displayList})
-			}
-			return nil
-=======
 		outputFormat, flagErr := cmd.Flags().GetString(output.FlagName)
 		if flagErr != nil {
 			return errors.HandleCommon(flagErr, cmd)
 		}
 		if outputFormat == output.Human.String() {
 			pcmd.Println(cmd, "Following are the required configs: \nconnector.class: "+args[0]+"\n"+err.Error())
->>>>>>> c9e693ff
 		} else {
 
 			for _, c := range reply.Configs {
