package connector_catalog

import (
	"context"
	"encoding/json"
	"fmt"
	v2 "github.com/confluentinc/cli/internal/pkg/config/v2"
	"os"
	"strings"

	"github.com/spf13/cobra"

	connectv1 "github.com/confluentinc/ccloudapis/connect/v1"
	pcmd "github.com/confluentinc/cli/internal/pkg/cmd"
	"github.com/confluentinc/cli/internal/pkg/errors"
	"github.com/confluentinc/cli/internal/pkg/output"
)

type command struct {
	*pcmd.AuthenticatedCLICommand
}

type catalogDisplay struct {
	PluginName string
	Type       string
}

var (
	catalogFields          = []string{"PluginName", "Type"}
	catalogStructureLabels = []string{"plugin_name", "type"}
)

// New returns the default command object for interacting with Connect.
func New(prerunner pcmd.PreRunner, config *v2.Config) *cobra.Command {
	cmd := &command{
		AuthenticatedCLICommand: pcmd.NewAuthenticatedCLICommand(&cobra.Command{
			Use:   "connector-catalog",
			Short: "Catalog of connectors and their configurations.",
		}, config, prerunner),
	}
	cmd.init()
	return cmd.Command
}

func (c *command) init() {
	cmd := &cobra.Command{
		Use:   "describe <connector-type>",
		Short: "Describe a connector plugin type.",
		Example: FormatDescription(`
Describe required connector configuration parameters for a specific connector plugin.
With the --sample-file flag, create a sample connector configuration file.
::

        {{.CLIName}} connector-catalog describe <PluginName>
        {{.CLIName}} connector-catalog describe <PluginName> --sample-file <filename>`, c.Config.CLIName),
		RunE: c.describe,
		Args: cobra.ExactArgs(1),
	}
	cmd.Flags().String("cluster", "", "Kafka cluster ID.")
	cmd.Flags().String("sample-file", "", "Connector config file mode.")
	cmd.Flags().StringP(output.FlagName, output.ShortHandFlag, output.DefaultValue, output.Usage)
	cmd.Flags().SortFlags = false
	c.AddCommand(cmd)

	cmd = &cobra.Command{
		Use:   "list",
		Short: "List connector plugin types.",
		Example: FormatDescription(`
List connectors in the current or specified Kafka cluster context.

::

        {{.CLIName}} connector-catalog list`, c.Config.CLIName),
		RunE: c.list,
		Args: cobra.NoArgs,
	}
	cmd.Flags().String("cluster", "", "Kafka cluster ID.")
	cmd.Flags().StringP(output.FlagName, output.ShortHandFlag, output.DefaultValue, output.Usage)
	cmd.Flags().SortFlags = false
	c.AddCommand(cmd)
}

func (c *command) list(cmd *cobra.Command, args []string) error {
	kafkaCluster, err := pcmd.KafkaCluster(cmd, c.Context)
	if err != nil {
		return errors.HandleCommon(err, cmd)
	}
	connectorInfo, err := c.Client.Connect.GetPlugins(context.Background(), &connectv1.Connector{AccountId: c.EnvironmentId(), KafkaClusterId: kafkaCluster.Id}, "")
	if err != nil {
		return errors.HandleCommon(err, cmd)
	}
	outputWriter, err := output.NewListOutputWriter(cmd, catalogFields, catalogFields, catalogStructureLabels)
	if err != nil {
		return errors.HandleCommon(err, cmd)
	}
	for _, conn := range connectorInfo {
		connector := &catalogDisplay{
			PluginName: conn.Class,
			Type:       conn.Type,
		}
		outputWriter.AddElement(connector)
	}
	return outputWriter.Out()
}

func (c *command) describe(cmd *cobra.Command, args []string) error {
	kafkaCluster, err := pcmd.KafkaCluster(cmd, c.Context)
	if err != nil {
		return errors.HandleCommon(err, cmd)
	}
	if len(args) == 0 {
		return errors.HandleCommon(errors.ErrNoPluginName, cmd)
	}
	config := map[string]string{"connector.class": args[0]}

	reply, err := c.Client.Connect.Validate(context.Background(),
		&connectv1.ConnectorConfig{
			UserConfigs:    config,
			AccountId:      c.EnvironmentId(),
			KafkaClusterId: kafkaCluster.Id,
			Plugin:         args[0]})
	if reply != nil && err != nil {
		filename, flagErr := cmd.Flags().GetString("sample-file")
		if filename == "" {
<<<<<<< HEAD
			outputFormat, flagErr := cmd.Flags().GetString(output.FlagName)
			if flagErr != nil {
				return errors.HandleCommon(err, cmd)
			}
			if outputFormat == output.Human.String() {
				pcmd.Println(cmd, "Following are the required configs: \nconnector.class \n"+err.Error())
			} else {
				displayList := []string{"connector.class"}
				configList := strings.Split(err.Error(), "\n")
				for _, s := range configList {
					s = strings.TrimSpace(s)
					if len(s) > 0 {
						displayList = append(displayList, strings.TrimSpace(s))
					}
				}
				return output.StructuredOutput(outputFormat, &struct {
					Config []string `json:"config" yaml:"config"`
				}{displayList})
			}
=======
			pcmd.Println(cmd, "Following are the required configs: \nconnector.class: "+args[0]+"\n"+err.Error())
>>>>>>> 42dd6682
			return nil
		} else {
			if flagErr != nil {
				return flagErr
			}
			for _, c := range reply.Configs {
				if len(c.Value.Errors) > 0 {
					config[c.Value.Name] = fmt.Sprintf("%s ", c.Value.Errors[0])
				}
			}

			jsonConfig, err := json.MarshalIndent(&config, "", "    ")

			if err != nil {
				return errors.HandleCommon(err, cmd)
			}

			jsonFile, err := os.OpenFile(filename, os.O_APPEND|os.O_CREATE|os.O_WRONLY, 0644)
			if err != nil {
				return errors.HandleCommon(err, cmd)
			}
			_, err = jsonFile.Write(jsonConfig)
			if err != nil {
				return errors.HandleCommon(err, cmd)
			}
			pcmd.Println(cmd, "Wrote to file: ", filename)
			return nil
		}
	}
	return errors.HandleCommon(errors.ErrInvalidCloud, cmd)
}

func FormatDescription(description string, cliName string) string {
	return strings.ReplaceAll(description, "{{.CLIName}}", cliName)
}<|MERGE_RESOLUTION|>--- conflicted
+++ resolved
@@ -122,13 +122,12 @@
 	if reply != nil && err != nil {
 		filename, flagErr := cmd.Flags().GetString("sample-file")
 		if filename == "" {
-<<<<<<< HEAD
 			outputFormat, flagErr := cmd.Flags().GetString(output.FlagName)
 			if flagErr != nil {
 				return errors.HandleCommon(err, cmd)
 			}
 			if outputFormat == output.Human.String() {
-				pcmd.Println(cmd, "Following are the required configs: \nconnector.class \n"+err.Error())
+				pcmd.Println(cmd, "Following are the required configs: \nconnector.class: "+args[0]+"\n"+err.Error())
 			} else {
 				displayList := []string{"connector.class"}
 				configList := strings.Split(err.Error(), "\n")
@@ -142,9 +141,6 @@
 					Config []string `json:"config" yaml:"config"`
 				}{displayList})
 			}
-=======
-			pcmd.Println(cmd, "Following are the required configs: \nconnector.class: "+args[0]+"\n"+err.Error())
->>>>>>> 42dd6682
 			return nil
 		} else {
 			if flagErr != nil {
