--- conflicted
+++ resolved
@@ -24,29 +24,17 @@
 }
 
 func (c *command) use(cmd *cobra.Command, args []string) error {
-<<<<<<< HEAD
-	environment, err := c.Client.Account.Get(context.Background(), &ccloudv1.Account{Id: args[0]})
-	if err != nil {
-		return errors.NewErrorWithSuggestions(fmt.Sprintf(errors.EnvNotFoundErrorMsg, args[0]), fmt.Sprintf(errors.OrgResourceNotFoundSuggestions, resource.Environment))
-	}
-	c.Context.UseEnvironment(environment)
-=======
 	id := args[0]
 
 	if _, err := c.V2Client.GetOrgEnvironment(id); err != nil {
 		return errors.NewErrorWithSuggestions(err.Error(), "List available environments with `confluent environment list`.")
 	}
->>>>>>> ae194518
 
 	c.Context.SetCurrentEnvironment(id)
 	if err := c.Config.Save(); err != nil {
 		return err
 	}
 
-<<<<<<< HEAD
-	output.Printf("Using environment \"%s\".\n", args[0])
-=======
-	output.Printf("Now using \"%s\" as the default (active) environment.\n", id)
->>>>>>> ae194518
+	output.Printf("Using environment \"%s\".\n", id)
 	return nil
 }