--- conflicted
+++ resolved
@@ -28,7 +28,6 @@
 }
 
 func (c *command) delete(cmd *cobra.Command, args []string) error {
-<<<<<<< HEAD
 	displayName, err := c.validateArgs(cmd, args)
 	if err != nil {
 		return err
@@ -46,19 +45,20 @@
 
 	var errs error
 	var deleted []string
-	environmentId, _ := c.EnvironmentId()
 	for _, id := range args {
-		if httpResp, err := c.V2Client.DeleteOrgEnvironment(id); err != nil {
-			errs = errors.Join(errs, errors.CatchOrgV2ResourceNotFoundError(err, resource.Environment, httpResp))
+		if err := c.V2Client.DeleteOrgEnvironment(id); err != nil {
+			errs = errors.Join(err)
 		} else {
 			deleted = append(deleted, id)
-			if id == environmentId {
-				c.Context.SetEnvironment(nil)
+			if id == c.Context.GetCurrentEnvironment() {
+				c.Context.SetCurrentEnvironment("")
 
 				if err := c.Config.Save(); err != nil {
 					errs = errors.Join(errs, errors.Wrap(err, errors.EnvSwitchErrorMsg))
 				}
 			}
+			c.Context.DeleteEnvironment(id)
+			_ = c.Config.Save()
 		}
 	}
 	deletion.PrintSuccessfulDeletionMsg(deleted, resource.Environment)
@@ -66,35 +66,6 @@
 	if errs != nil {
 		return errors.NewErrorWithSuggestions(errs.Error(), fmt.Sprintf(errors.ListResourceSuggestions, resource.Environment, pcmd.FullParentName(cmd)))
 	}
-=======
-	id := args[0]
-
-	environment, err := c.V2Client.GetOrgEnvironment(id)
-	if err != nil {
-		return errors.NewErrorWithSuggestions(err.Error(), "List available environments with `confluent environment list`.")
-	}
-
-	promptMsg := fmt.Sprintf(errors.DeleteResourceConfirmMsg, resource.Environment, id, environment.GetDisplayName())
-	if _, err := form.ConfirmDeletion(cmd, promptMsg, environment.GetDisplayName()); err != nil {
-		return err
-	}
-
-	if err := c.V2Client.DeleteOrgEnvironment(id); err != nil {
-		return err
-	}
-
-	output.ErrPrintf(errors.DeletedResourceMsg, resource.Environment, id)
-
-	if id == c.Context.GetCurrentEnvironment() {
-		c.Context.SetCurrentEnvironment("")
-		if err := c.Config.Save(); err != nil {
-			return err
-		}
-	}
-
-	c.Context.DeleteEnvironment(id)
-	_ = c.Config.Save()
->>>>>>> 97aef682
 
 	return nil
 }
@@ -102,7 +73,7 @@
 func (c *command) validateArgs(cmd *cobra.Command, args []string) (string, error) {
 	var displayName string
 	describeFunc := func(id string) error {
-		environment, _, err := c.V2Client.GetOrgEnvironment(id)
+		environment, err := c.V2Client.GetOrgEnvironment(id)
 		if err == nil && displayName == "" { // store the first valid environment name
 			displayName = environment.GetDisplayName()
 		}
