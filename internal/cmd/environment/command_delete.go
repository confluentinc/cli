package environment

import (
	"fmt"

	"github.com/spf13/cobra"

	pcmd "github.com/confluentinc/cli/internal/pkg/cmd"
	"github.com/confluentinc/cli/internal/pkg/errors"
	"github.com/confluentinc/cli/internal/pkg/form"
	"github.com/confluentinc/cli/internal/pkg/output"
	"github.com/confluentinc/cli/internal/pkg/resource"
	"github.com/confluentinc/cli/internal/pkg/types"
	"github.com/confluentinc/cli/internal/pkg/utils"
)

func (c *command) newDeleteCommand() *cobra.Command {
	cmd := &cobra.Command{
		Use:               "delete <id-1> [id-2] ... [id-n]",
		Short:             "Delete Confluent Cloud environments and all of their resources.",
		Args:              cobra.MinimumNArgs(1),
		ValidArgsFunction: pcmd.NewValidArgsFunction(c.validArgs),
		RunE:              c.delete,
	}

	pcmd.AddForceFlag(cmd)

	return cmd
}

func (c *command) delete(cmd *cobra.Command, args []string) error {
	displayName, err := c.checkExistence(cmd, args)
	if err != nil {
		return err
	}

	if _, err := form.ConfirmDeletionType(cmd, resource.Environment, displayName, args); err != nil {
		return err
	}

	var errs error
	for _, envId := range args {
		if httpResp, err := c.V2Client.DeleteOrgEnvironment(envId); err != nil {
			errs = errors.Join(errs, errors.CatchOrgV2ResourceNotFoundError(err, resource.Environment, httpResp))
		} else {
			output.ErrPrintf(errors.DeletedResourceMsg, resource.Environment, envId)
			if envId == c.EnvironmentId() {
				c.Context.SetEnvironment(nil)

				if err := c.Config.Save(); err != nil {
					errs = errors.Join(errs, errors.Wrap(err, errors.EnvSwitchErrorMsg))
				}
			}
		}
	}
	if errs != nil {
		errs = errors.NewErrorWithSuggestions(errs.Error(), fmt.Sprintf(errors.OrgResourceNotFoundSuggestions, resource.Environment))
	}

<<<<<<< HEAD
	return errs
}
=======
	output.ErrPrintf(errors.DeletedResourceMsg, resource.Environment, id)
	environmentId, _ := c.EnvironmentId()
	if id == environmentId {
		c.Context.SetEnvironment(nil)
>>>>>>> df2b8e36

func (c *command) checkExistence(cmd *cobra.Command, args []string) (string, error) {
	// Single
	if len(args) == 1 {
		if environment, _, err := c.V2Client.GetOrgEnvironment(args[0]); err != nil {
			return "", errors.NewErrorWithSuggestions(fmt.Sprintf(errors.NotFoundErrorMsg, resource.Environment, args[0]), fmt.Sprintf(errors.DeleteNotFoundSuggestions, resource.Environment))
		} else {
			return environment.GetDisplayName(), nil
		}
	}

	// Multiple
	environments, err := c.V2Client.ListOrgEnvironments()
	if err != nil {
		return "", err
	}

	set := types.NewSet()
	for _, environment := range environments {
		set.Add(environment.GetId())
	}

	validArgs, invalidArgs := set.IntersectionAndDifference(args)
	if force, err := cmd.Flags().GetBool("force"); err != nil {
		return "", err
	} else if force && len(invalidArgs) > 0 {
		args = validArgs
		return "", nil
	}

	invalidArgsStr := utils.ArrayToCommaDelimitedString(invalidArgs, "and")
	if len(invalidArgs) == 1 {
		return "", errors.NewErrorWithSuggestions(fmt.Sprintf(errors.NotFoundErrorMsg, resource.Environment, invalidArgsStr), fmt.Sprintf(errors.DeleteNotFoundSuggestions, resource.Environment))
	} else if len(invalidArgs) > 1 {
		return "", errors.NewErrorWithSuggestions(fmt.Sprintf(errors.NotFoundErrorMsg, resource.Plural(resource.Environment), invalidArgsStr), fmt.Sprintf(errors.DeleteNotFoundSuggestions, resource.Environment))
	}

	return "", nil
}<|MERGE_RESOLUTION|>--- conflicted
+++ resolved
@@ -44,7 +44,8 @@
 			errs = errors.Join(errs, errors.CatchOrgV2ResourceNotFoundError(err, resource.Environment, httpResp))
 		} else {
 			output.ErrPrintf(errors.DeletedResourceMsg, resource.Environment, envId)
-			if envId == c.EnvironmentId() {
+			environmentId, _ := c.EnvironmentId()
+			if envId == environmentId {
 				c.Context.SetEnvironment(nil)
 
 				if err := c.Config.Save(); err != nil {
@@ -57,15 +58,8 @@
 		errs = errors.NewErrorWithSuggestions(errs.Error(), fmt.Sprintf(errors.OrgResourceNotFoundSuggestions, resource.Environment))
 	}
 
-<<<<<<< HEAD
 	return errs
 }
-=======
-	output.ErrPrintf(errors.DeletedResourceMsg, resource.Environment, id)
-	environmentId, _ := c.EnvironmentId()
-	if id == environmentId {
-		c.Context.SetEnvironment(nil)
->>>>>>> df2b8e36
 
 func (c *command) checkExistence(cmd *cobra.Command, args []string) (string, error) {
 	// Single
