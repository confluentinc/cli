package environment

import (
	"fmt"

	"github.com/spf13/cobra"

	pcmd "github.com/confluentinc/cli/internal/pkg/cmd"
	"github.com/confluentinc/cli/internal/pkg/errors"
	"github.com/confluentinc/cli/internal/pkg/form"
	"github.com/confluentinc/cli/internal/pkg/resource"
	"github.com/confluentinc/cli/internal/pkg/utils"
)

func (c *command) newDeleteCommand() *cobra.Command {
	cmd := &cobra.Command{
		Use:               "delete <id>",
		Short:             "Delete a Confluent Cloud environment and all its resources.",
		Args:              cobra.ExactArgs(1),
		ValidArgsFunction: pcmd.NewValidArgsFunction(c.validArgs),
		RunE:              c.delete,
	}

	pcmd.AddForceFlag(cmd)

	return cmd
}

func (c *command) delete(cmd *cobra.Command, args []string) error {
	id := args[0]

	environment, httpResp, err := c.V2Client.GetOrgEnvironment(id)
	if err != nil {
		return errors.CatchEnvironmentNotFoundError(err, httpResp)
	}

	promptMsg := fmt.Sprintf(errors.DeleteResourceConfirmMsg, resource.Environment, id, *environment.DisplayName)
	if _, err := form.ConfirmDeletion(cmd, promptMsg, *environment.DisplayName); err != nil {
		return err
	}

	httpResp, err = c.V2Client.DeleteOrgEnvironment(id)
	if err != nil {
		return errors.CatchEnvironmentNotFoundError(err, httpResp)
	}

<<<<<<< HEAD
	utils.ErrPrintf(errors.DeletedResourceMsg, resource.Environment, id)
=======
	utils.ErrPrintf(cmd, errors.DeletedResourceMsg, resource.Environment, id)
	if id == c.EnvironmentId(cmd) {
		c.Context.SetEnvironment(nil)

		if err := c.Config.Save(); err != nil {
			return errors.Wrap(err, errors.EnvSwitchErrorMsg)
		}
	}
>>>>>>> 6eaae895
	return nil
}<|MERGE_RESOLUTION|>--- conflicted
+++ resolved
@@ -44,17 +44,13 @@
 		return errors.CatchEnvironmentNotFoundError(err, httpResp)
 	}
 
-<<<<<<< HEAD
 	utils.ErrPrintf(errors.DeletedResourceMsg, resource.Environment, id)
-=======
-	utils.ErrPrintf(cmd, errors.DeletedResourceMsg, resource.Environment, id)
-	if id == c.EnvironmentId(cmd) {
+	if id == c.EnvironmentId() {
 		c.Context.SetEnvironment(nil)
 
 		if err := c.Config.Save(); err != nil {
 			return errors.Wrap(err, errors.EnvSwitchErrorMsg)
 		}
 	}
->>>>>>> 6eaae895
 	return nil
 }