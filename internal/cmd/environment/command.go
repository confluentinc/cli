package environment

import (
	"github.com/spf13/cobra"

	"github.com/confluentinc/cli/internal/pkg/analytics"
	pcmd "github.com/confluentinc/cli/internal/pkg/cmd"
)

type command struct {
	*pcmd.AuthenticatedStateFlagCommand
	completableChildren []*cobra.Command
	analyticsClient     analytics.Client
}

func New(prerunner pcmd.PreRunner, analyticsClient analytics.Client) *command {
<<<<<<< HEAD
	cliCmd := pcmd.NewAuthenticatedStateFlagCommand(
		&cobra.Command{
			Use:         "environment",
			Aliases:     []string{"env"},
			Short:       "Manage and select Confluent Cloud environments.",
			Annotations: map[string]string{pcmd.RunRequirement: pcmd.RequireNonAPIKeyCloudLogin},
		}, prerunner, SubcommandFlags)
	cmd := &command{AuthenticatedStateFlagCommand: cliCmd, analyticsClient: analyticsClient}
	cmd.init()
	return cmd
}

func (c *command) init() {
	listCmd := &cobra.Command{
		Use:   "list",
		Short: "List Confluent Cloud environments.",
		Args:  cobra.NoArgs,
		RunE:  pcmd.NewCLIRunE(c.list),
=======
	cmd := &cobra.Command{
		Use:         "environment",
		Short:       "Manage and select Confluent Cloud environments.",
		Annotations: map[string]string{pcmd.RunRequirement: pcmd.RequireNonAPIKeyCloudLogin},
>>>>>>> ffd522ce
	}

	c := &command{
		AuthenticatedStateFlagCommand: pcmd.NewAuthenticatedStateFlagCommand(cmd, prerunner, SubcommandFlags),
		analyticsClient:               analyticsClient,
	}

	deleteCmd := c.newDeleteCommand()
	updateCmd := c.newUpdateCommand()
	useCmd := c.newUseCommand()

	c.AddCommand(c.newCreateCommand())
	c.AddCommand(deleteCmd)
	c.AddCommand(c.newListCommand())
	c.AddCommand(updateCmd)
	c.AddCommand(useCmd)

	c.completableChildren = []*cobra.Command{deleteCmd, updateCmd, useCmd}

	return c
}<|MERGE_RESOLUTION|>--- conflicted
+++ resolved
@@ -14,31 +14,11 @@
 }
 
 func New(prerunner pcmd.PreRunner, analyticsClient analytics.Client) *command {
-<<<<<<< HEAD
-	cliCmd := pcmd.NewAuthenticatedStateFlagCommand(
-		&cobra.Command{
-			Use:         "environment",
-			Aliases:     []string{"env"},
-			Short:       "Manage and select Confluent Cloud environments.",
-			Annotations: map[string]string{pcmd.RunRequirement: pcmd.RequireNonAPIKeyCloudLogin},
-		}, prerunner, SubcommandFlags)
-	cmd := &command{AuthenticatedStateFlagCommand: cliCmd, analyticsClient: analyticsClient}
-	cmd.init()
-	return cmd
-}
-
-func (c *command) init() {
-	listCmd := &cobra.Command{
-		Use:   "list",
-		Short: "List Confluent Cloud environments.",
-		Args:  cobra.NoArgs,
-		RunE:  pcmd.NewCLIRunE(c.list),
-=======
 	cmd := &cobra.Command{
 		Use:         "environment",
+		Aliases:     []string{"env"},
 		Short:       "Manage and select Confluent Cloud environments.",
 		Annotations: map[string]string{pcmd.RunRequirement: pcmd.RequireNonAPIKeyCloudLogin},
->>>>>>> ffd522ce
 	}
 
 	c := &command{
