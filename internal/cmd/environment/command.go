--- conflicted
+++ resolved
@@ -4,13 +4,9 @@
 	"context"
 	"fmt"
 
-	orgv1 "github.com/confluentinc/ccloudapis/org/v1"
-<<<<<<< HEAD
-=======
-	"github.com/confluentinc/go-printer"
 	"github.com/spf13/cobra"
 
->>>>>>> 969d9b1b
+	orgv1 "github.com/confluentinc/ccloudapis/org/v1"
 	pcmd "github.com/confluentinc/cli/internal/pkg/cmd"
 	v2 "github.com/confluentinc/cli/internal/pkg/config/v2"
 	"github.com/confluentinc/cli/internal/pkg/errors"
@@ -117,7 +113,6 @@
 	if err != nil {
 		return errors.HandleCommon(err, cmd)
 	}
-<<<<<<< HEAD
 
 	outputWriter, err := output.NewListOutputWriter(cmd, listFields, listHumanLabels, listStructuredLabels)
 	if err != nil {
@@ -126,19 +121,11 @@
 	for _, environment := range environments {
 		// Add '*' only in the case where we are printing out tables
 		if outputWriter.GetOutputFormat() == output.Human {
-			if environment.Id == c.config.Auth.Account.Id {
+			if environment.Id == c.EnvironmentId() {
 				environment.Id = fmt.Sprintf("* %s", environment.Id)
 			} else {
 				environment.Id = fmt.Sprintf("  %s", environment.Id)
 			}
-=======
-	var data [][]string
-	for _, environment := range environments {
-		if environment.Id == c.EnvironmentId() {
-			environment.Id = fmt.Sprintf("* %s", environment.Id)
-		} else {
-			environment.Id = fmt.Sprintf("  %s", environment.Id)
->>>>>>> 969d9b1b
 		}
 		outputWriter.AddElement(environment)
 	}
