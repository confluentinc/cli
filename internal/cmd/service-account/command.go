--- conflicted
+++ resolved
@@ -202,11 +202,7 @@
 		return errors.HandleCommon(err, cmd)
 	}
 
-<<<<<<< HEAD
-	outputWriter, err := output.NewListOutputWriter(cmd, listFields, listLabels)
-=======
 	outputWriter, err := output.NewListOutputWriter(cmd, listFields, listHumanLabels, listStructuredLabels)
->>>>>>> 3f10bbd2
 	if err != nil {
 		return errors.HandleCommon(err, cmd)
 	}
