package quit

import (
	"fmt"
	"os"

	"github.com/spf13/cobra"

	pcmd "github.com/confluentinc/cli/internal/pkg/cmd"
	v3 "github.com/confluentinc/cli/internal/pkg/config/v3"
<<<<<<< HEAD
	"github.com/confluentinc/cli/internal/pkg/feedback"
	"github.com/confluentinc/cli/internal/pkg/log"
	"github.com/confluentinc/cli/internal/pkg/version"
=======
>>>>>>> 445c5547
)

// NewQuitCmd returns the Cobra command for quitting the shell.
func NewQuitCmd(prerunner pcmd.PreRunner, config *v3.Config) *cobra.Command {
	quitCmd := pcmd.NewAnonymousCLICommand(&cobra.Command{
		Use:   "quit",
		Short: fmt.Sprintf("Exit the %s shell.", version.CLIName),
		Args:  cobra.NoArgs,
	}, prerunner)
	quitCmd.Run = func(cmd *cobra.Command, args []string) {
<<<<<<< HEAD
		// For quit pcmd.
		analytics.SendAnalyticsAndLog(quitCmd.Command, args, nil, client, logger)
		// For shell pcmd.
		analytics.SendAnalyticsAndLog(quitCmd.Command.Parent(), args, nil, client, logger)
		err := client.Close()
		if err != nil {
			logger.Debug(err)
		}
		feedback.HandleFeedbackNudge(config.CLIName, args)
=======
		fmt.Printf("Exiting %s shell.\n", config.CLIName)
>>>>>>> 445c5547
		os.Exit(0)
	}
	return quitCmd.Command
}<|MERGE_RESOLUTION|>--- conflicted
+++ resolved
@@ -7,36 +7,17 @@
 	"github.com/spf13/cobra"
 
 	pcmd "github.com/confluentinc/cli/internal/pkg/cmd"
-	v3 "github.com/confluentinc/cli/internal/pkg/config/v3"
-<<<<<<< HEAD
-	"github.com/confluentinc/cli/internal/pkg/feedback"
-	"github.com/confluentinc/cli/internal/pkg/log"
 	"github.com/confluentinc/cli/internal/pkg/version"
-=======
->>>>>>> 445c5547
 )
 
 // NewQuitCmd returns the Cobra command for quitting the shell.
-func NewQuitCmd(prerunner pcmd.PreRunner, config *v3.Config) *cobra.Command {
+func NewQuitCmd(prerunner pcmd.PreRunner) *cobra.Command {
 	quitCmd := pcmd.NewAnonymousCLICommand(&cobra.Command{
 		Use:   "quit",
 		Short: fmt.Sprintf("Exit the %s shell.", version.CLIName),
 		Args:  cobra.NoArgs,
 	}, prerunner)
 	quitCmd.Run = func(cmd *cobra.Command, args []string) {
-<<<<<<< HEAD
-		// For quit pcmd.
-		analytics.SendAnalyticsAndLog(quitCmd.Command, args, nil, client, logger)
-		// For shell pcmd.
-		analytics.SendAnalyticsAndLog(quitCmd.Command.Parent(), args, nil, client, logger)
-		err := client.Close()
-		if err != nil {
-			logger.Debug(err)
-		}
-		feedback.HandleFeedbackNudge(config.CLIName, args)
-=======
-		fmt.Printf("Exiting %s shell.\n", config.CLIName)
->>>>>>> 445c5547
 		os.Exit(0)
 	}
 	return quitCmd.Command
