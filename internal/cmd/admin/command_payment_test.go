--- conflicted
+++ resolved
@@ -7,13 +7,14 @@
 
 	ccloudv1 "github.com/confluentinc/ccloud-sdk-go-v1-public"
 	ccloudv1mock "github.com/confluentinc/ccloud-sdk-go-v1-public/mock"
+	"github.com/spf13/cobra"
+	"github.com/stretchr/testify/require"
+
 	pcmd "github.com/confluentinc/cli/internal/pkg/cmd"
 	v1 "github.com/confluentinc/cli/internal/pkg/config/v1"
 	dynamicconfig "github.com/confluentinc/cli/internal/pkg/dynamic-config"
 	"github.com/confluentinc/cli/internal/pkg/mock"
 	climock "github.com/confluentinc/cli/mock"
-	"github.com/spf13/cobra"
-	"github.com/stretchr/testify/require"
 )
 
 func TestPaymentDescribe(t *testing.T) {
@@ -139,8 +140,8 @@
 					},
 				},
 			},
-			CLICommand:    &pcmd.CLICommand{Command: mockAdminCommand()},
-			PrivateClient: mockClient(),
+			CLICommand: &pcmd.CLICommand{Command: mockAdminCommand()},
+			Client:     mockClient(),
 		},
 		isTest: true,
 	}
@@ -149,11 +150,7 @@
 func mockAdminCommand() *cobra.Command {
 	client := mockClient()
 	cfg := v1.AuthenticatedCloudConfigMock()
-<<<<<<< HEAD
 	return New(climock.NewPreRunnerMock(nil, client, nil, nil, nil, cfg), true)
-=======
-	return New(climock.NewPreRunnerMock(client, nil, nil, nil, nil, cfg), true)
->>>>>>> 788a991d
 }
 
 func mockClient() (client *ccloudv1.Client) {
