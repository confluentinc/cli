package local

import (
	"fmt"
	"io/ioutil"
	"math/rand"
	"os"
	"path/filepath"
	"strings"
	"time"

	"github.com/spf13/cobra"

	"github.com/confluentinc/cli/internal/pkg/cmd"
	v3 "github.com/confluentinc/cli/internal/pkg/config/v3"
)

func NewCurrentCommand(prerunner cmd.PreRunner, cfg *v3.Config) *cobra.Command {
	currentCommand := cmd.NewAnonymousCLICommand(
		&cobra.Command{
			Use:   "current",
			Short: "Get the path of the data and logs for the current Confluent run.",
			Args:  cobra.NoArgs,
			RunE:  runCurrentCommand,
		},
		cfg, prerunner)

	return currentCommand.Command
}

func runCurrentCommand(command *cobra.Command, _ []string) error {
	current, err := getConfluentCurrent()
	if err != nil {
		return err
	}

	command.Println(current)
	return nil
}

func getConfluentCurrent() (string, error) {
	root := os.Getenv("CONFLUENT_CURRENT")
	if root == "" {
		root = os.TempDir()
	}

	var confluentCurrent string

	trackingFile := filepath.Join(root, "confluent.current")
	if _, err := os.Stat(trackingFile); os.IsNotExist(err) {
		confluentCurrent = createCurrentDirectory(root)
		if err := os.Mkdir(confluentCurrent, 0777); err != nil {
			return "", err
		}
		if err := ioutil.WriteFile(trackingFile, []byte(confluentCurrent), 0644); err != nil {
			return "", err
		}
	} else {
		data, err := ioutil.ReadFile(trackingFile)
		if err != nil {
			return "", err
		}
		confluentCurrent = strings.TrimSuffix(string(data), "\n")
	}

	return confluentCurrent, nil
}

func createCurrentDirectory(parentDir string) string {
	rand.Seed(time.Now().Unix())

	for {
		childDir := fmt.Sprintf("confluent.%06d", rand.Intn(1000000))
		path := filepath.Join(parentDir, childDir)
		if _, err := os.Stat(path); os.IsNotExist(err) {
			return path
		}
	}
<<<<<<< HEAD
=======
}

func notifyConfluentCurrent(command *cobra.Command) error {
	current, err := getConfluentCurrent()
	if err != nil {
		return err
	}

	command.Printf("Using CONFLUENT_CURRENT: %s\n", current)
	return nil
>>>>>>> 97f0cb3c
}<|MERGE_RESOLUTION|>--- conflicted
+++ resolved
@@ -76,17 +76,4 @@
 			return path
 		}
 	}
-<<<<<<< HEAD
-=======
-}
-
-func notifyConfluentCurrent(command *cobra.Command) error {
-	current, err := getConfluentCurrent()
-	if err != nil {
-		return err
-	}
-
-	command.Printf("Using CONFLUENT_CURRENT: %s\n", current)
-	return nil
->>>>>>> 97f0cb3c
 }