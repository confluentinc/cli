--- conflicted
+++ resolved
@@ -32,29 +32,4 @@
 
 	config := map[string]string{"replace": "new", "comment": "new", "append": "new"}
 	req.NoError(configService(ch, cc, exampleService, config))
-<<<<<<< HEAD
-}
-
-func TestIsNotRunning(t *testing.T) {
-	req := require.New(t)
-
-	cc := &mock.MockConfluentCurrent{
-		HasPidFileFunc: func(service string) (bool, error) {
-			return false, nil
-		},
-	}
-
-	isUp, err := isRunning(cc, exampleService)
-	req.NoError(err)
-	req.False(isUp)
-}
-
-func TestIsPortClosed(t *testing.T) {
-	req := require.New(t)
-
-	isOpen, err := isPortOpen(exampleService)
-	req.NoError(err)
-	req.False(isOpen)
-=======
->>>>>>> 9d46c4e4
 }