package local

import (
	"fmt"

	"github.com/google/uuid"
	"github.com/spf13/cobra"

	ckafka "github.com/confluentinc/confluent-kafka-go/kafka"

	"github.com/confluentinc/cli/internal/cmd/kafka"
	pcmd "github.com/confluentinc/cli/internal/pkg/cmd"
	"github.com/confluentinc/cli/internal/pkg/errors"
	"github.com/confluentinc/cli/internal/pkg/examples"
	"github.com/confluentinc/cli/internal/pkg/log"
	"github.com/confluentinc/cli/internal/pkg/output"
)

func (c *Command) newKafkaTopicConsumeCommand() *cobra.Command {
	cmd := &cobra.Command{
		Use:   "consume <topic>",
		Args:  cobra.ExactArgs(1),
		RunE:  c.kafkaTopicConsume,
		Short: "Consume messages from a Kafka topic.",
		Long:  "Consume messages from a Kafka topic. Configuration and command guide: https://docs.confluent.io/confluent-cli/current/cp-produce-consume.html.\n\nTruncated message headers will be printed if they exist.",
		Example: examples.BuildExampleString(
			examples.Example{
				Text: `Consume message from topic "test" from the beginning and with keys printed.`,
				Code: "confluent local kafka topic consume test --from-beginning --print-key",
			},
		),
	}

	cmd.Flags().String("group", "", "Consumer group ID.")
	cmd.Flags().BoolP("from-beginning", "b", false, "Consume from beginning of the topic.")
	cmd.Flags().Int64("offset", 0, "The offset from the beginning to consume from.")
	cmd.Flags().Int32("partition", -1, "The partition to consume from.")
	cmd.Flags().Bool("print-key", false, "Print key of the message.")
	cmd.Flags().Bool("timestamp", false, "Print message timestamp in milliseconds.")
	cmd.Flags().String("delimiter", "\t", "The delimiter separating each key and value.")
	cmd.Flags().StringSlice("config", nil, `A comma-separated list of configuration overrides ("key=value") for the consumer client.`)
	pcmd.AddConsumerConfigFileFlag(cmd)

	cobra.CheckErr(cmd.MarkFlagFilename("config-file", "avsc", "json"))

	cmd.MarkFlagsMutuallyExclusive("from-beginning", "offset")
	cmd.MarkFlagsMutuallyExclusive("config", "config-file")

	return cmd
}

func (c *Command) kafkaTopicConsume(cmd *cobra.Command, args []string) error {
	printKey, err := cmd.Flags().GetBool("print-key")
	if err != nil {
		return err
	}

	timestamp, err := cmd.Flags().GetBool("timestamp")
	if err != nil {
		return err
	}

	delimiter, err := cmd.Flags().GetString("delimiter")
	if err != nil {
		return err
	}

	if c.Config.LocalPorts == nil {
		return errors.NewErrorWithSuggestions(errors.FailedToReadPortsErrorMsg, errors.FailedToReadPortsSuggestions)
	}
	consumer, err := newOnPremConsumer(cmd, ":"+c.Config.LocalPorts.PlaintextPort)
	if err != nil {
		return errors.NewErrorWithSuggestions(fmt.Errorf(errors.FailedToCreateConsumerErrorMsg, err).Error(), errors.OnPremConfigGuideSuggestions)
	}
	log.CliLogger.Tracef("Create consumer succeeded")

	adminClient, err := ckafka.NewAdminClientFromConsumer(consumer)
	if err != nil {
		return fmt.Errorf(errors.FailedToCreateAdminClientErrorMsg, err)
	}
	defer adminClient.Close()

	topicName := args[0]
	err = kafka.ValidateTopic(adminClient, topicName)
	if err != nil {
		return err
	}

	offset, err := kafka.GetOffsetWithFallback(cmd)
	if err != nil {
		return err
	}

	partition, err := cmd.Flags().GetInt32("partition")
	if err != nil {
		return err
	}
	partitionFilter := kafka.PartitionFilter{
		Changed: cmd.Flags().Changed("partition"),
		Index:   partition,
	}

	rebalanceCallback := kafka.GetRebalanceCallback(offset, partitionFilter)
	if err := consumer.Subscribe(topicName, rebalanceCallback); err != nil {
		return err
	}

	output.ErrPrintln(errors.StartingConsumerMsg)

	groupHandler := &kafka.GroupHandler{
<<<<<<< HEAD
		Ctx:         context.Background(),
		Out:         cmd.OutOrStdout(),
		KeyFormat:   "string",
		ValueFormat: "string",
=======
		Out:    cmd.OutOrStdout(),
		Format: "string",
>>>>>>> 34a8ba21
		Properties: kafka.ConsumerProperties{
			PrintKey:  printKey,
			Timestamp: timestamp,
			Delimiter: delimiter,
		},
	}
	return kafka.RunConsumer(consumer, groupHandler)
}

func newOnPremConsumer(cmd *cobra.Command, bootstrap string) (*ckafka.Consumer, error) {
	group, err := cmd.Flags().GetString("group")
	if err != nil {
		return nil, err
	}
	if group == "" {
		group = fmt.Sprintf("confluent_cli_consumer_%s", uuid.New())
	}
	log.CliLogger.Debugf("Created consumer group: %s", group)

	configMap := &ckafka.ConfigMap{
		"ssl.endpoint.identification.algorithm": "https",
		"group.id":                              group,
		"client.id":                             "confluent-local",
		"bootstrap.servers":                     bootstrap,
		"partition.assignment.strategy":         "cooperative-sticky",
		"security.protocol":                     "PLAINTEXT",
	}

	configFile, err := cmd.Flags().GetString("config-file")
	if err != nil {
		return nil, err
	}

	config, err := cmd.Flags().GetStringSlice("config")
	if err != nil {
		return nil, err
	}

	if err := kafka.OverwriteKafkaClientConfigs(configMap, configFile, config); err != nil {
		return nil, err
	}

	if err := kafka.SetConsumerDebugOption(configMap); err != nil {
		return nil, err
	}

	return ckafka.NewConsumer(configMap)
}<|MERGE_RESOLUTION|>--- conflicted
+++ resolved
@@ -108,15 +108,9 @@
 	output.ErrPrintln(errors.StartingConsumerMsg)
 
 	groupHandler := &kafka.GroupHandler{
-<<<<<<< HEAD
-		Ctx:         context.Background(),
 		Out:         cmd.OutOrStdout(),
 		KeyFormat:   "string",
 		ValueFormat: "string",
-=======
-		Out:    cmd.OutOrStdout(),
-		Format: "string",
->>>>>>> 34a8ba21
 		Properties: kafka.ConsumerProperties{
 			PrintKey:  printKey,
 			Timestamp: timestamp,
