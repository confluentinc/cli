--- conflicted
+++ resolved
@@ -45,14 +45,9 @@
 func NewConnectConnectorConfigCommand(prerunner cmd.PreRunner) *cobra.Command {
 	c := NewLocalCommand(
 		&cobra.Command{
-<<<<<<< HEAD
 			Use:   "config [connector-name]",
 			Args:  cobra.ExactArgs(1),
 			Short: "View or set connector configurations.",
-=======
-			Use:   "config [connector]",
-			Args:  cobra.ExactArgs(1),
-			Short: "Print a connector config, or configure a connector.",
 			Example: examples.BuildExampleString(
 				examples.Example{
 					Desc: "Print the current configuration of a connector named ``s3-sink``:",
@@ -67,7 +62,6 @@
 					Code: "confluent local services connect connector config wikipedia-file-source --config <path-to-connector>/wikipedia-file-source.properties",
 				},
 			),
->>>>>>> f1c3f148
 		}, prerunner)
 
 	c.Command.RunE = c.runConnectConnectorConfigCommand
@@ -195,22 +189,16 @@
 func NewConnectConnectorLoadCommand(prerunner cmd.PreRunner) *cobra.Command {
 	c := NewLocalCommand(
 		&cobra.Command{
-<<<<<<< HEAD
 			Use:   "load [connector-name]",
 			Args:  cobra.ExactArgs(1),
 			Short: "Load a connector.",
 			Long:  "Load a bundled connector from Confluent Platform or your own custom connector.",
-=======
-			Use:   "load [connector]",
-			Args:  cobra.ExactArgs(1),
-			Short: "Load a connector.",
 			Example: examples.BuildExampleString(
 				examples.Example{
 					Desc: "Load a predefined connector called ``s3-sink``:",
 					Code: "confluent local load s3-sink",
 				},
 			),
->>>>>>> f1c3f148
 		}, prerunner)
 
 	c.Command.RunE = c.runConnectConnectorLoadCommand
@@ -277,12 +265,7 @@
 func NewConnectConnectorUnloadCommand(prerunner cmd.PreRunner) *cobra.Command {
 	c := NewLocalCommand(
 		&cobra.Command{
-<<<<<<< HEAD
 			Use:   "unload [connector-name]",
-			Args:  cobra.ExactArgs(1),
-			Short: "Unload a connector.",
-=======
-			Use:   "unload [connector]",
 			Args:  cobra.ExactArgs(1),
 			Short: "Unload a connector.",
 			Example: examples.BuildExampleString(
@@ -291,7 +274,6 @@
 					Code: "confluent local unload s3-sink",
 				},
 			),
->>>>>>> f1c3f148
 		}, prerunner)
 
 	c.Command.RunE = c.runConnectConnectorUnloadCommand
