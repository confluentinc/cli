--- conflicted
+++ resolved
@@ -110,13 +110,9 @@
 	c := NewLocalCommand(
 		&cobra.Command{
 			Use:   "consume [topic]",
-<<<<<<< HEAD
+			Args:  cobra.ExactArgs(1),
 			Short: "Consume from a Kafka topic.",
 			Long:  "Consume data from topics. By default this command consumes binary data from the Apache Kafka® cluster on localhost.",
-=======
->>>>>>> f1c3f148
-			Args:  cobra.ExactArgs(1),
-			Short: "Consume from a Kafka topic.",
 			Example: examples.BuildExampleString(
 				examples.Example{
 					Desc: "Consume Avro data from the beginning of topic called ``mytopic1`` on a development Kafka cluster on localhost. Assumes Confluent Schema Registry is listening at ``http://localhost:8081``.",
@@ -163,13 +159,9 @@
 	c := NewLocalCommand(
 		&cobra.Command{
 			Use:   "produce [topic]",
-<<<<<<< HEAD
+			Args:  cobra.ExactArgs(1),
 			Short: "Produce to a Kafka topic.",
 			Long:  "Produce data to topics. By default this command produces non-Avro data to the Apache Kafka® cluster on localhost.",
-=======
->>>>>>> f1c3f148
-			Args:  cobra.ExactArgs(1),
-			Short: "Produce to a Kafka topic.",
 			Example: examples.BuildExampleString(
 				examples.Example{
 					Desc: "Produce Avro data to a topic called ``mytopic1`` on a development Kafka cluster on localhost. Assumes Confluent Schema Registry is listening at ``http://localhost:8081``.",
