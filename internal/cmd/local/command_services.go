--- conflicted
+++ resolved
@@ -12,10 +12,6 @@
 	"github.com/spf13/cobra"
 
 	"github.com/confluentinc/cli/internal/pkg/cmd"
-<<<<<<< HEAD
-=======
-	v3 "github.com/confluentinc/cli/internal/pkg/config/v3"
->>>>>>> 393e58bf
 )
 
 type Service struct {
@@ -146,18 +142,12 @@
 	for _, service := range availableServices {
 		servicesCommand.AddCommand(NewServiceCommand(service, prerunner))
 	}
-<<<<<<< HEAD
+
 	servicesCommand.AddCommand(NewServicesListCommand(prerunner))
 	servicesCommand.AddCommand(NewServicesStartCommand(prerunner))
 	servicesCommand.AddCommand(NewServicesStatusCommand(prerunner))
 	servicesCommand.AddCommand(NewServicesStopCommand(prerunner))
-=======
-	servicesCommand.AddCommand(NewServicesListCommand(prerunner, cfg))
-	servicesCommand.AddCommand(NewServicesStartCommand(prerunner, cfg))
-	servicesCommand.AddCommand(NewServicesStatusCommand(prerunner, cfg))
-	servicesCommand.AddCommand(NewServicesStopCommand(prerunner, cfg))
-	servicesCommand.AddCommand(NewServicesTopCommand(prerunner, cfg))
->>>>>>> 393e58bf
+	servicesCommand.AddCommand(NewServicesTopCommand(prerunner))
 
 	return servicesCommand.Command
 }
@@ -168,14 +158,8 @@
 			Use:   "list",
 			Short: "List all Confluent Platform services.",
 			Args:  cobra.NoArgs,
-<<<<<<< HEAD
-			RunE:  runListCommand,
-		}, prerunner)
-=======
 			RunE:  runServicesListCommand,
-		},
-		cfg, prerunner)
->>>>>>> 393e58bf
+		}, prerunner)
 
 	return servicesListCommand.Command
 }
@@ -197,14 +181,8 @@
 			Use:   "start",
 			Short: "Start all Confluent Platform services.",
 			Args:  cobra.NoArgs,
-<<<<<<< HEAD
-			RunE:  runStartCommand,
-		}, prerunner)
-=======
 			RunE:  runServicesStartCommand,
-		},
-		cfg, prerunner)
->>>>>>> 393e58bf
+		}, prerunner)
 
 	return servicesStartCommand.Command
 }
@@ -236,14 +214,8 @@
 			Use:   "status",
 			Short: "Check the status of all Confluent Platform services.",
 			Args:  cobra.NoArgs,
-<<<<<<< HEAD
-			RunE:  runStatusCommand,
-		}, prerunner)
-=======
 			RunE:  runServicesStatusCommand,
-		},
-		cfg, prerunner)
->>>>>>> 393e58bf
+		}, prerunner)
 
 	return servicesStatusCommand.Command
 }
@@ -269,14 +241,8 @@
 			Use:   "stop",
 			Short: "Stop all Confluent Platform services.",
 			Args:  cobra.NoArgs,
-<<<<<<< HEAD
-			RunE:  runStopCommand,
-		}, prerunner)
-=======
 			RunE:  runServicesStopCommand,
-		},
-		cfg, prerunner)
->>>>>>> 393e58bf
+		}, prerunner)
 
 	return servicesStopCommand.Command
 }
@@ -302,15 +268,14 @@
 	return nil
 }
 
-func NewServicesTopCommand(prerunner cmd.PreRunner, cfg *v3.Config) *cobra.Command {
+func NewServicesTopCommand(prerunner cmd.PreRunner) *cobra.Command {
 	servicesTopCommand := cmd.NewAnonymousCLICommand(
 		&cobra.Command{
 			Use:   "top",
 			Short: "Monitor all Confluent Platform services.",
 			Args:  cobra.NoArgs,
 			RunE:  runServicesTopCommand,
-		},
-		cfg, prerunner)
+		}, prerunner)
 
 	return servicesTopCommand.Command
 }
