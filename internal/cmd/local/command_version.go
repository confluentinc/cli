--- conflicted
+++ resolved
@@ -1,16 +1,11 @@
 package local
 
 import (
-	v3 "github.com/confluentinc/cli/internal/pkg/config/v3"
-	"github.com/confluentinc/cli/internal/pkg/local"
-
 	"github.com/spf13/cobra"
 
 	"github.com/confluentinc/cli/internal/pkg/cmd"
-<<<<<<< HEAD
-=======
 	v3 "github.com/confluentinc/cli/internal/pkg/config/v3"
->>>>>>> 9d46c4e4
+	"github.com/confluentinc/cli/internal/pkg/local"
 )
 
 func NewVersionCommand(prerunner cmd.PreRunner, cfg *v3.Config) *cobra.Command {
@@ -46,30 +41,4 @@
 
 	cmd.Printf(command, "%s: %s\n", flavor, version)
 	return nil
-<<<<<<< HEAD
-=======
-}
-
-// Get the version number of a service based on a trusted file
-func getVersion(ch local.ConfluentHome, service string) (string, error) {
-	pattern, ok := versionFiles[service]
-	if !ok {
-		pattern = versionFiles["Confluent Platform"]
-	}
-
-	matches, err := ch.FindFile(pattern)
-	if err != nil {
-		return "", err
-	}
-	if len(matches) == 0 {
-		return "", fmt.Errorf("could not find %s in CONFLUENT_HOME", pattern)
-	}
-
-	versionFile := matches[0]
-	x := strings.Split(pattern, "*")
-	prefix, suffix := x[0], x[1]
-	version := versionFile[len(prefix) : len(versionFile)-len(suffix)]
-
-	return version, nil
->>>>>>> 9d46c4e4
 }