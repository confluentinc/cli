--- conflicted
+++ resolved
@@ -131,11 +131,7 @@
 	if previousInstallations, err := existingPluginInstallation(pluginDir, pluginManifest); err != nil {
 		return err
 	} else if len(previousInstallations) > 0 {
-<<<<<<< HEAD
-		output.Printf("\nA version of this plugin is already installed and must be removed to continue.\n")
-=======
-		output.Print("\nA version of this plugin is already installed.\n")
->>>>>>> 85dd239d
+		output.Println("\nA version of this plugin is already installed and must be removed to continue.")
 		for _, previousInstallation := range previousInstallations {
 			if err := uninstall(previousInstallation, dryRun, force); err != nil {
 				return err
