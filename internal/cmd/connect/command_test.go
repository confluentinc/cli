--- conflicted
+++ resolved
@@ -179,11 +179,7 @@
 
 func (suite *ConnectTestSuite) TestDeleteConnector() {
 	cmd := suite.newCmd()
-<<<<<<< HEAD
-	cmd.SetArgs([]string{"delete", connectorID, "--force"})
-=======
-	cmd.SetArgs([]string{"cluster", "delete", connectorID})
->>>>>>> 5f2addc4
+	cmd.SetArgs([]string{"cluster", "delete", connectorID, "--force"})
 	err := cmd.Execute()
 	req := require.New(suite.T())
 	req.Nil(err)
