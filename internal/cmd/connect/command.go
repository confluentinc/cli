package connect

import (
	"context"
	"fmt"
	"os"

	"github.com/c-bata/go-prompt"
	"github.com/spf13/cobra"

	schedv1 "github.com/confluentinc/cc-structs/kafka/scheduler/v1"
	opv1 "github.com/confluentinc/cc-structs/operator/v1"
	"github.com/confluentinc/go-printer"

	"github.com/confluentinc/cli/internal/pkg/analytics"
	pcmd "github.com/confluentinc/cli/internal/pkg/cmd"
	v3 "github.com/confluentinc/cli/internal/pkg/config/v3"
	"github.com/confluentinc/cli/internal/pkg/errors"
	"github.com/confluentinc/cli/internal/pkg/examples"
	"github.com/confluentinc/cli/internal/pkg/output"
	"github.com/confluentinc/cli/internal/pkg/shell/completer"
	"github.com/confluentinc/cli/internal/pkg/utils"
	pversion "github.com/confluentinc/cli/internal/pkg/version"
)

type command struct {
	*pcmd.AuthenticatedStateFlagCommand
	completableChildren     []*cobra.Command
	completableFlagChildren map[string][]*cobra.Command
	analyticsClient         analytics.Client
	prerunner               pcmd.PreRunner
}

type connectorDescribeDisplay struct {
	Name   string `json:"name" yaml:"name"`
	ID     string `json:"id" yaml:"id"`
	Status string `json:"status" yaml:"status"`
	Type   string `json:"type" yaml:"type"`
	Trace  string `json:"trace,omitempty" yaml:"trace,omitempty"`
}

type taskDescribeDisplay struct {
	TaskId int32  `json:"task_id" yaml:"task_id"`
	State  string `json:"state" yaml:"state"`
}
type configDescribeDisplay struct {
	Config string `json:"config" yaml:"config"`
	Value  string `json:"value" yaml:"value"`
}

type structuredDescribeDisplay struct {
	Connector *connectorDescribeDisplay `json:"connector" yaml:"connector"`
	Tasks     []taskDescribeDisplay     `json:"tasks" yaml:"task"`
	Configs   []configDescribeDisplay   `json:"configs" yaml:"configs"`
}

var (
	describeRenames      = map[string]string{}
	listFields           = []string{"ID", "Name", "Status", "Type", "Trace"}
	listStructuredLabels = []string{"id", "name", "status", "type", "trace"}
)

// New returns the default command object for interacting with Connect.
func New(cfg *v3.Config, prerunner pcmd.PreRunner, analyticsClient analytics.Client) *command {
	cliCmd := pcmd.NewAuthenticatedStateFlagCommand(
		&cobra.Command{
<<<<<<< HEAD
			Use:         "connect",
			Short:       "Manage Connect.",
			Annotations: map[string]string{pcmd.RunRequirement: pcmd.RequireOnPremLogin},
		},
		prerunner)
=======
			Use:   "connect",
			Short: "Manage Kafka Connect.",
		}, prerunner, SubcommandFlags)
>>>>>>> 521e3ec0
	cmd := &command{
		AuthenticatedStateFlagCommand: cliCmd,
		prerunner:                     prerunner,
		analyticsClient:               analyticsClient,
	}
	cmd.init(cfg)
	return cmd
}

func (c *command) init(cfg *v3.Config) {
	describeCmd := &cobra.Command{
		Use:   "describe <id>",
		Short: "Describe a connector.",
		Args:  cobra.ExactArgs(1),
		RunE:  pcmd.NewCLIRunE(c.describe),
		Example: examples.BuildExampleString(
			examples.Example{
				Text: "Describe connector and task level details of a connector in the current or specified Kafka cluster context.",
				Code: fmt.Sprintf("%s connect describe <id>\n%s connect describe <id> --cluster <cluster-id>", pversion.CLIName, pversion.CLIName),
			},
		),
	}
	describeCmd.Flags().StringP(output.FlagName, output.ShortHandFlag, output.DefaultValue, output.Usage)
	describeCmd.Flags().SortFlags = false

	listCmd := &cobra.Command{
		Use:   "list",
		Short: "List connectors.",
		Args:  cobra.NoArgs,
		RunE:  pcmd.NewCLIRunE(c.list),
		Example: examples.BuildExampleString(
			examples.Example{
				Text: "List connectors in the current or specified Kafka cluster context.",
				Code: fmt.Sprintf("%s connect list\n%s connect list --cluster <cluster-id>", pversion.CLIName, pversion.CLIName),
			},
		),
	}
	listCmd.Flags().StringP(output.FlagName, output.ShortHandFlag, output.DefaultValue, output.Usage)
	listCmd.Flags().SortFlags = false

	createCmd := &cobra.Command{
		Use:   "create",
		Short: "Create a connector.",
		Args:  cobra.NoArgs,
		RunE:  pcmd.NewCLIRunE(c.create),
		Example: examples.BuildExampleString(
			examples.Example{
				Text: "Create a connector in the current or specified Kafka cluster context.",
				Code: fmt.Sprintf("%s connect create --config <file>\n%s connect create --cluster <cluster-id> --config <file>", pversion.CLIName, pversion.CLIName),
			},
		),
	}
	createCmd.Flags().String("config", "", "JSON connector config file.")
	createCmd.Flags().StringP(output.FlagName, output.ShortHandFlag, output.DefaultValue, output.Usage)
	panicOnError(createCmd.MarkFlagRequired("config"))
	createCmd.Flags().SortFlags = false

	deleteCmd := &cobra.Command{
		Use:   "delete <id>",
		Short: "Delete a connector.",
		Args:  cobra.ExactArgs(1),
		RunE:  pcmd.NewCLIRunE(c.delete),
		Example: examples.BuildExampleString(
			examples.Example{
				Text: "Delete a connector in the current or specified Kafka cluster context.",
				Code: fmt.Sprintf("%s connect delete --config <file>\n%s connect delete --cluster <cluster-id> --config <file>", pversion.CLIName, pversion.CLIName),
			},
		),
	}

	updateCmd := &cobra.Command{
		Use:   "update <id>",
		Short: "Update a connector configuration.",
		Args:  cobra.ExactArgs(1),
		RunE:  pcmd.NewCLIRunE(c.update),
	}
	updateCmd.Flags().String("config", "", "JSON connector config file.")
	panicOnError(updateCmd.MarkFlagRequired("config"))
	updateCmd.Flags().SortFlags = false

	pauseCmd := &cobra.Command{
		Use:   "pause <id>",
		Short: "Pause a connector.",
		Args:  cobra.ExactArgs(1),
		RunE:  pcmd.NewCLIRunE(c.pause),
		Example: examples.BuildExampleString(
			examples.Example{
				Text: "Pause a connector in the current or specified Kafka cluster context.",
				Code: fmt.Sprintf("%s connect pause --config <file>\n%s connect pause --cluster <cluster-id> --config <file>", pversion.CLIName, pversion.CLIName),
			},
		),
	}

	resumeCmd := &cobra.Command{
		Use:   "resume <id>",
		Short: "Resume a connector.",
		Args:  cobra.ExactArgs(1),
		RunE:  pcmd.NewCLIRunE(c.resume),
		Example: examples.BuildExampleString(
			examples.Example{
				Text: "Resume a connector in the current or specified Kafka cluster context.",
				Code: fmt.Sprintf("%s connect resume --config <file>\n%s connect resume --cluster <cluster-id> --config <file>", pversion.CLIName, pversion.CLIName),
			},
		),
	}

	if cfg.IsCloud() {
		c.AddCommand(describeCmd)
		c.AddCommand(listCmd)
		c.AddCommand(createCmd)
		c.AddCommand(deleteCmd)
		c.AddCommand(updateCmd)
		c.AddCommand(pauseCmd)
		c.AddCommand(resumeCmd)
		c.AddCommand(NewEventCommand(c.prerunner))
		c.AddCommand(NewPluginCommand(c.prerunner))
	} else {
		c.AddCommand(NewClusterCommandOnPrem(c.prerunner))
	}
	c.completableChildren = []*cobra.Command{deleteCmd, describeCmd, pauseCmd, resumeCmd, updateCmd}
	c.completableFlagChildren = map[string][]*cobra.Command{
		"cluster": {createCmd},
	}
}

func (c *command) list(cmd *cobra.Command, _ []string) error {
	kafkaCluster, err := c.Context.GetKafkaClusterForCommand(cmd)
	if err != nil {
		return err
	}
	connectors, err := c.Client.Connect.ListWithExpansions(context.Background(), &schedv1.Connector{AccountId: c.EnvironmentId(), KafkaClusterId: kafkaCluster.ID}, "status,info,id")
	if err != nil {
		return err
	}
	outputWriter, err := output.NewListOutputWriter(cmd, listFields, listFields, listStructuredLabels)
	if err != nil {
		return err
	}
	for name, connector := range connectors {
		connector := &connectorDescribeDisplay{
			Name:   name,
			ID:     connector.Id.Id,
			Status: connector.Status.Connector.State,
			Type:   connector.Info.Type,
			Trace:  connector.Status.Connector.Trace,
		}
		outputWriter.AddElement(connector)
	}
	return outputWriter.Out()
}

func (c *command) describe(cmd *cobra.Command, args []string) error {
	kafkaCluster, err := c.Context.GetKafkaClusterForCommand(cmd)
	if err != nil {
		return err
	}
	connector, err := c.Client.Connect.GetExpansionById(context.Background(), &schedv1.Connector{AccountId: c.EnvironmentId(), KafkaClusterId: kafkaCluster.ID, Id: args[0]})
	if err != nil {
		return err
	}

	outputOption, err := cmd.Flags().GetString(output.FlagName)
	if err != nil {
		return err
	}
	if outputOption == output.Human.String() {
		return printHumanDescribe(cmd, connector)
	} else {
		return printStructuredDescribe(connector, outputOption)
	}
}

func (c *command) create(cmd *cobra.Command, _ []string) error {
	kafkaCluster, err := c.Context.GetKafkaClusterForCommand(cmd)
	if err != nil {
		return err
	}
	userConfigs, err := getConfig(cmd)
	if err != nil {
		return err
	}
	connector, err := c.Client.Connect.Create(context.Background(), &schedv1.ConnectorConfig{UserConfigs: *userConfigs, AccountId: c.EnvironmentId(), KafkaClusterId: kafkaCluster.ID, Name: (*userConfigs)["name"], Plugin: (*userConfigs)["connector.class"]})
	if err != nil {
		return err
	}
	// Resolve Connector ID from Name of created connector
	connectorExpansion, err := c.Client.Connect.GetExpansionByName(context.Background(), &schedv1.Connector{AccountId: c.EnvironmentId(), KafkaClusterId: kafkaCluster.ID, Name: connector.Name})
	if err != nil {
		return err
	}
	outputFormat, err := cmd.Flags().GetString(output.FlagName)
	if err != nil {
		return err
	}
	trace := connectorExpansion.Status.Connector.Trace
	if outputFormat == output.Human.String() {
		utils.Printf(cmd, errors.CreatedConnectorMsg, connector.Name, connectorExpansion.Id.Id)
		if trace != "" {
			utils.Printf(cmd, "Error Trace: %s\n", trace)
		}
	} else {
		return output.StructuredOutput(outputFormat, &struct {
			ConnectorName string `json:"name" yaml:"name"`
			Id            string `json:"id" yaml:"id"`
			Trace         string `json:"error_trace,omitempty" yaml:"error_trace,omitempty"`
		}{
			ConnectorName: connector.Name,
			Id:            connectorExpansion.Id.Id,
			Trace:         trace,
		})
	}
	c.analyticsClient.SetSpecialProperty(analytics.ResourceIDPropertiesKey, connectorExpansion.Id.Id)
	return nil
}

func (c *command) update(cmd *cobra.Command, args []string) error {
	userConfigs, err := getConfig(cmd)
	if err != nil {
		return err
	}
	kafkaCluster, err := c.Context.GetKafkaClusterForCommand(cmd)
	if err != nil {
		return err
	}
	// Resolve Connector Name from ID
	connector, err := c.Client.Connect.GetExpansionById(context.Background(), &schedv1.Connector{AccountId: c.EnvironmentId(), KafkaClusterId: kafkaCluster.ID, Id: args[0]})
	if err != nil {
		return err
	}
	_, err = c.Client.Connect.Update(context.Background(), &schedv1.ConnectorConfig{UserConfigs: *userConfigs, AccountId: c.EnvironmentId(), KafkaClusterId: kafkaCluster.ID, Name: connector.Info.Name, Plugin: (*userConfigs)["connector.class"]})
	if err != nil {
		return err
	}
	utils.Printf(cmd, errors.UpdatedConnectorMsg, args[0])
	return nil
}

func (c *command) delete(cmd *cobra.Command, args []string) error {
	kafkaCluster, err := c.Context.GetKafkaClusterForCommand(cmd)
	if err != nil {
		return err
	}
	connector, err := c.Client.Connect.GetExpansionById(context.Background(), &schedv1.Connector{AccountId: c.EnvironmentId(), KafkaClusterId: kafkaCluster.ID, Id: args[0]})
	if err != nil {
		return err
	}
	err = c.Client.Connect.Delete(context.Background(), &schedv1.Connector{Name: connector.Info.Name, AccountId: c.EnvironmentId(), KafkaClusterId: kafkaCluster.ID})
	if err != nil {
		return err
	}
	utils.Printf(cmd, errors.DeletedConnectorMsg, args[0])
	c.analyticsClient.SetSpecialProperty(analytics.ResourceIDPropertiesKey, connector.Id.Id)
	return nil
}

func (c *command) pause(cmd *cobra.Command, args []string) error {
	kafkaCluster, err := c.Context.GetKafkaClusterForCommand(cmd)
	if err != nil {
		return err
	}
	connector, err := c.Client.Connect.GetExpansionById(context.Background(), &schedv1.Connector{AccountId: c.EnvironmentId(), KafkaClusterId: kafkaCluster.ID, Id: args[0]})
	if err != nil {
		return err
	}
	err = c.Client.Connect.Pause(context.Background(), &schedv1.Connector{Name: connector.Info.Name, AccountId: c.EnvironmentId(), KafkaClusterId: kafkaCluster.ID})
	if err != nil {
		return err
	}
	utils.Printf(cmd, errors.PausedConnectorMsg, args[0])
	return nil
}

func (c *command) resume(cmd *cobra.Command, args []string) error {
	kafkaCluster, err := c.Context.GetKafkaClusterForCommand(cmd)
	if err != nil {
		return err
	}
	connector, err := c.Client.Connect.GetExpansionById(context.Background(), &schedv1.Connector{AccountId: c.EnvironmentId(), KafkaClusterId: kafkaCluster.ID, Id: args[0]})
	if err != nil {
		return err
	}
	err = c.Client.Connect.Resume(context.Background(), &schedv1.Connector{Name: connector.Info.Name, AccountId: c.EnvironmentId(), KafkaClusterId: kafkaCluster.ID})
	if err != nil {
		return err
	}
	utils.Printf(cmd, errors.ResumedConnectorMsg, args[0])
	return nil
}

func panicOnError(err error) {
	if err != nil {
		panic(err)
	}
}

func printHumanDescribe(cmd *cobra.Command, connector *opv1.ConnectorExpansion) error {
	utils.Println(cmd, "Connector Details")
	data := &connectorDescribeDisplay{
		Name:   connector.Status.Name,
		ID:     connector.Id.Id,
		Status: connector.Status.Connector.State,
		Type:   connector.Info.Type,
		Trace:  connector.Status.Connector.Trace,
	}
	_ = printer.RenderTableOut(data, listFields, describeRenames, os.Stdout)
	utils.Println(cmd, "\n\nTask Level Details")
	var tasks [][]string
	titleRow := []string{"TaskId", "State"}
	for _, task := range connector.Status.Tasks {
		tasks = append(tasks, printer.ToRow(&taskDescribeDisplay{
			task.Id,
			task.State,
		}, titleRow))
	}
	printer.RenderCollectionTable(tasks, titleRow)
	utils.Println(cmd, "\n\nConfiguration Details")
	var configs [][]string
	titleRow = []string{"Config", "Value"}
	for name, value := range connector.Info.Config {
		configs = append(configs, printer.ToRow(&configDescribeDisplay{
			name,
			value,
		}, titleRow))
	}
	printer.RenderCollectionTable(configs, titleRow)
	return nil
}

func printStructuredDescribe(connector *opv1.ConnectorExpansion, format string) error {
	structuredDisplay := &structuredDescribeDisplay{
		Connector: &connectorDescribeDisplay{
			Name:   connector.Status.Name,
			ID:     connector.Id.Id,
			Status: connector.Status.Connector.State,
			Type:   connector.Info.Type,
			Trace:  connector.Status.Connector.Trace,
		},
		Tasks:   []taskDescribeDisplay{},
		Configs: []configDescribeDisplay{},
	}
	for _, task := range connector.Status.Tasks {
		structuredDisplay.Tasks = append(structuredDisplay.Tasks, taskDescribeDisplay{
			TaskId: task.Id,
			State:  task.State,
		})
	}
	for name, value := range connector.Info.Config {
		structuredDisplay.Configs = append(structuredDisplay.Configs, configDescribeDisplay{
			Config: name,
			Value:  value,
		})
	}
	return output.StructuredOutput(format, structuredDisplay)
}

func (c *command) Cmd() *cobra.Command {
	return c.Command
}

func (c *command) ServerCompletableChildren() []*cobra.Command {
	return c.completableChildren
}

func (c *command) ServerComplete() []prompt.Suggest {
	var suggestions []prompt.Suggest
	connectors, err := c.fetchConnectors()
	if err != nil {
		return suggestions
	}
	for _, conn := range connectors {
		suggestions = append(suggestions, prompt.Suggest{
			Text:        conn.Id.Id,
			Description: conn.Info.Name,
		})
	}
	return suggestions
}

func (c *command) fetchConnectors() (map[string]*opv1.ConnectorExpansion, error) {
	kafkaCluster, err := c.Context.GetKafkaClusterForCommand(c.Command)
	if err != nil {
		return nil, err
	}
	connectors, err := c.Client.Connect.ListWithExpansions(context.Background(), &schedv1.Connector{AccountId: c.EnvironmentId(), KafkaClusterId: kafkaCluster.ID}, "status,info,id")
	if err != nil {
		return nil, err
	}
	return connectors, nil

}

func (c *command) ServerCompletableFlagChildren() map[string][]*cobra.Command {
	return c.completableFlagChildren
}

func (c *command) ServerFlagComplete() map[string]func() []prompt.Suggest {
	return map[string]func() []prompt.Suggest{
		"cluster": completer.ClusterFlagServerCompleterFunc(c.Client, c.EnvironmentId()),
	}
}<|MERGE_RESOLUTION|>--- conflicted
+++ resolved
@@ -64,17 +64,10 @@
 func New(cfg *v3.Config, prerunner pcmd.PreRunner, analyticsClient analytics.Client) *command {
 	cliCmd := pcmd.NewAuthenticatedStateFlagCommand(
 		&cobra.Command{
-<<<<<<< HEAD
 			Use:         "connect",
-			Short:       "Manage Connect.",
-			Annotations: map[string]string{pcmd.RunRequirement: pcmd.RequireOnPremLogin},
-		},
-		prerunner)
-=======
-			Use:   "connect",
-			Short: "Manage Kafka Connect.",
+			Short:       "Manage Kafka Connect.",
+			Annotations: map[string]string{pcmd.RunRequirement: pcmd.RequireNonAPIKeyCloudLoginOrOnPremLogin},
 		}, prerunner, SubcommandFlags)
->>>>>>> 521e3ec0
 	cmd := &command{
 		AuthenticatedStateFlagCommand: cliCmd,
 		prerunner:                     prerunner,
@@ -86,10 +79,11 @@
 
 func (c *command) init(cfg *v3.Config) {
 	describeCmd := &cobra.Command{
-		Use:   "describe <id>",
-		Short: "Describe a connector.",
-		Args:  cobra.ExactArgs(1),
-		RunE:  pcmd.NewCLIRunE(c.describe),
+		Use:         "describe <id>",
+		Short:       "Describe a connector.",
+		Args:        cobra.ExactArgs(1),
+		RunE:        pcmd.NewCLIRunE(c.describe),
+		Annotations: map[string]string{pcmd.RunRequirement: pcmd.RequireNonAPIKeyCloudLogin},
 		Example: examples.BuildExampleString(
 			examples.Example{
 				Text: "Describe connector and task level details of a connector in the current or specified Kafka cluster context.",
@@ -101,10 +95,11 @@
 	describeCmd.Flags().SortFlags = false
 
 	listCmd := &cobra.Command{
-		Use:   "list",
-		Short: "List connectors.",
-		Args:  cobra.NoArgs,
-		RunE:  pcmd.NewCLIRunE(c.list),
+		Use:         "list",
+		Short:       "List connectors.",
+		Args:        cobra.NoArgs,
+		RunE:        pcmd.NewCLIRunE(c.list),
+		Annotations: map[string]string{pcmd.RunRequirement: pcmd.RequireNonAPIKeyCloudLogin},
 		Example: examples.BuildExampleString(
 			examples.Example{
 				Text: "List connectors in the current or specified Kafka cluster context.",
@@ -116,10 +111,11 @@
 	listCmd.Flags().SortFlags = false
 
 	createCmd := &cobra.Command{
-		Use:   "create",
-		Short: "Create a connector.",
-		Args:  cobra.NoArgs,
-		RunE:  pcmd.NewCLIRunE(c.create),
+		Use:         "create",
+		Short:       "Create a connector.",
+		Args:        cobra.NoArgs,
+		RunE:        pcmd.NewCLIRunE(c.create),
+		Annotations: map[string]string{pcmd.RunRequirement: pcmd.RequireNonAPIKeyCloudLogin},
 		Example: examples.BuildExampleString(
 			examples.Example{
 				Text: "Create a connector in the current or specified Kafka cluster context.",
@@ -133,10 +129,11 @@
 	createCmd.Flags().SortFlags = false
 
 	deleteCmd := &cobra.Command{
-		Use:   "delete <id>",
-		Short: "Delete a connector.",
-		Args:  cobra.ExactArgs(1),
-		RunE:  pcmd.NewCLIRunE(c.delete),
+		Use:         "delete <id>",
+		Short:       "Delete a connector.",
+		Args:        cobra.ExactArgs(1),
+		RunE:        pcmd.NewCLIRunE(c.delete),
+		Annotations: map[string]string{pcmd.RunRequirement: pcmd.RequireNonAPIKeyCloudLogin},
 		Example: examples.BuildExampleString(
 			examples.Example{
 				Text: "Delete a connector in the current or specified Kafka cluster context.",
@@ -146,20 +143,22 @@
 	}
 
 	updateCmd := &cobra.Command{
-		Use:   "update <id>",
-		Short: "Update a connector configuration.",
-		Args:  cobra.ExactArgs(1),
-		RunE:  pcmd.NewCLIRunE(c.update),
+		Use:         "update <id>",
+		Short:       "Update a connector configuration.",
+		Args:        cobra.ExactArgs(1),
+		RunE:        pcmd.NewCLIRunE(c.update),
+		Annotations: map[string]string{pcmd.RunRequirement: pcmd.RequireNonAPIKeyCloudLogin},
 	}
 	updateCmd.Flags().String("config", "", "JSON connector config file.")
 	panicOnError(updateCmd.MarkFlagRequired("config"))
 	updateCmd.Flags().SortFlags = false
 
 	pauseCmd := &cobra.Command{
-		Use:   "pause <id>",
-		Short: "Pause a connector.",
-		Args:  cobra.ExactArgs(1),
-		RunE:  pcmd.NewCLIRunE(c.pause),
+		Use:         "pause <id>",
+		Short:       "Pause a connector.",
+		Args:        cobra.ExactArgs(1),
+		RunE:        pcmd.NewCLIRunE(c.pause),
+		Annotations: map[string]string{pcmd.RunRequirement: pcmd.RequireNonAPIKeyCloudLogin},
 		Example: examples.BuildExampleString(
 			examples.Example{
 				Text: "Pause a connector in the current or specified Kafka cluster context.",
@@ -169,10 +168,11 @@
 	}
 
 	resumeCmd := &cobra.Command{
-		Use:   "resume <id>",
-		Short: "Resume a connector.",
-		Args:  cobra.ExactArgs(1),
-		RunE:  pcmd.NewCLIRunE(c.resume),
+		Use:         "resume <id>",
+		Short:       "Resume a connector.",
+		Args:        cobra.ExactArgs(1),
+		RunE:        pcmd.NewCLIRunE(c.resume),
+		Annotations: map[string]string{pcmd.RunRequirement: pcmd.RequireNonAPIKeyCloudLogin},
 		Example: examples.BuildExampleString(
 			examples.Example{
 				Text: "Resume a connector in the current or specified Kafka cluster context.",
@@ -181,19 +181,17 @@
 		),
 	}
 
-	if cfg.IsCloud() {
-		c.AddCommand(describeCmd)
-		c.AddCommand(listCmd)
-		c.AddCommand(createCmd)
-		c.AddCommand(deleteCmd)
-		c.AddCommand(updateCmd)
-		c.AddCommand(pauseCmd)
-		c.AddCommand(resumeCmd)
-		c.AddCommand(NewEventCommand(c.prerunner))
-		c.AddCommand(NewPluginCommand(c.prerunner))
-	} else {
-		c.AddCommand(NewClusterCommandOnPrem(c.prerunner))
-	}
+	c.AddCommand(NewClusterCommandOnPrem(c.prerunner))
+	c.AddCommand(createCmd)
+	c.AddCommand(deleteCmd)
+	c.AddCommand(describeCmd)
+	c.AddCommand(NewEventCommand(c.prerunner))
+	c.AddCommand(listCmd)
+	c.AddCommand(pauseCmd)
+	c.AddCommand(NewPluginCommand(c.prerunner))
+	c.AddCommand(resumeCmd)
+	c.AddCommand(updateCmd)
+
 	c.completableChildren = []*cobra.Command{deleteCmd, describeCmd, pauseCmd, resumeCmd, updateCmd}
 	c.completableFlagChildren = map[string][]*cobra.Command{
 		"cluster": {createCmd},
