package connect

import (
	"context"

	"github.com/spf13/cobra"

	pcmd "github.com/confluentinc/cli/internal/pkg/cmd"
	"github.com/confluentinc/cli/internal/pkg/errors"
	"github.com/confluentinc/cli/internal/pkg/output"
)

type eventDescribeOut struct {
	ClusterId        string `human:"Cluster" serialized:"cluster_id"`
	EnvironmentId    string `human:"Environment" serialized:"environment_id"`
	ServiceAccountId string `human:"Service Account" serialized:"service_account_id"`
	TopicName        string `human:"Topic Name" serialized:"topic_name"`
}

func (c *eventCommand) newDescribeCommand() *cobra.Command {
	cmd := &cobra.Command{
		Use:   "describe",
		Short: "Describe the Connect log events configuration.",
		Args:  cobra.NoArgs,
		RunE:  c.describe,
	}

	pcmd.AddOutputFlag(cmd)

	return cmd
}

func (c *eventCommand) describe(cmd *cobra.Command, _ []string) error {
	auditLog := c.Context.GetOrganization().GetAuditLog()

	if auditLog.GetClusterId() == "" {
		return errors.New(errors.ConnectLogEventsNotEnabledErrorMsg)
	}

	serviceAccount, err := c.Client.User.GetServiceAccount(context.Background(), auditLog.GetServiceAccountId())
	if err != nil {
		return err
	}

<<<<<<< HEAD
	table := output.NewTable(cmd)
	table.Add(&eventDescribeOut{
		ClusterId:        auditLog.ClusterId,
		EnvironmentId:    auditLog.AccountId,
		ServiceAccountId: serviceAccount.ResourceId,
=======
	info := &connectLogEventsInfo{
		ClusterId:        auditLog.GetClusterId(),
		EnvironmentId:    auditLog.GetAccountId(),
		ServiceAccountId: serviceAccount.GetResourceId(),
>>>>>>> 789ab6ef
		TopicName:        "confluent-connect-log-events",
	})
	return table.Print()
}<|MERGE_RESOLUTION|>--- conflicted
+++ resolved
@@ -42,18 +42,11 @@
 		return err
 	}
 
-<<<<<<< HEAD
 	table := output.NewTable(cmd)
 	table.Add(&eventDescribeOut{
-		ClusterId:        auditLog.ClusterId,
-		EnvironmentId:    auditLog.AccountId,
-		ServiceAccountId: serviceAccount.ResourceId,
-=======
-	info := &connectLogEventsInfo{
 		ClusterId:        auditLog.GetClusterId(),
 		EnvironmentId:    auditLog.GetAccountId(),
 		ServiceAccountId: serviceAccount.GetResourceId(),
->>>>>>> 789ab6ef
 		TopicName:        "confluent-connect-log-events",
 	})
 	return table.Print()
