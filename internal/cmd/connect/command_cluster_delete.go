package connect

import (
	"github.com/spf13/cobra"

	pcmd "github.com/confluentinc/cli/internal/pkg/cmd"
	"github.com/confluentinc/cli/internal/pkg/deletion"
	"github.com/confluentinc/cli/internal/pkg/errors"
	"github.com/confluentinc/cli/internal/pkg/examples"
	"github.com/confluentinc/cli/internal/pkg/form"
	"github.com/confluentinc/cli/internal/pkg/resource"
)

func (c *clusterCommand) newDeleteCommand() *cobra.Command {
	cmd := &cobra.Command{
		Use:               "delete <id-1> [id-2] ... [id-n]",
		Short:             "Delete connectors.",
		Args:              cobra.MinimumNArgs(1),
		ValidArgsFunction: pcmd.NewValidArgsFunction(c.validArgsMultiple),
		RunE:              c.delete,
		Annotations:       map[string]string{pcmd.RunRequirement: pcmd.RequireNonAPIKeyCloudLogin},
		Example: examples.BuildExampleString(
			examples.Example{
				Text: "Delete a connector in the current or specified Kafka cluster context.",
				Code: "confluent connect cluster delete",
			},
			examples.Example{
				Code: "confluent connect cluster delete --cluster lkc-123456",
			},
		),
	}

	pcmd.AddForceFlag(cmd)
	pcmd.AddClusterFlag(cmd, c.AuthenticatedCLICommand)
	pcmd.AddContextFlag(cmd, c.CLICommand)
	pcmd.AddEnvironmentFlag(cmd, c.AuthenticatedCLICommand)

	return cmd
}

func (c *clusterCommand) delete(cmd *cobra.Command, args []string) error {
	environmentId, err := c.EnvironmentId()
	if err != nil {
		return err
	}

<<<<<<< HEAD
	kafkaCluster, err := c.Context.GetKafkaClusterForCommand()
=======
	environmentId, err := c.Context.EnvironmentId()
>>>>>>> 97aef682
	if err != nil {
		return err
	}

	connectorIdToName, err := c.validateArgs(cmd, environmentId, kafkaCluster.ID, args)
	if err != nil {
		return err
	}

	if len(args) == 1 {
		if err := form.ConfirmDeletionWithString(cmd, resource.Connector, args[0], connectorIdToName[args[0]]); err != nil {
			return err
		}
	} else {
		if ok, err := form.ConfirmDeletionYesNo(cmd, resource.Connector, args); err != nil || !ok {
			return err
		}
	}

	var errs error
	var deleted []string
	for _, id := range args {
		if _, err := c.V2Client.DeleteConnector(connectorIdToName[id], environmentId, kafkaCluster.ID); err != nil {
			errs = errors.Join(errs, err)
		} else {
			deleted = append(deleted, id)
		}
	}
	deletion.PrintSuccessfulDeletionMsg(deleted, resource.Connector)

	return errs
}

func (c *clusterCommand) validateArgs(cmd *cobra.Command, environmentId, kafkaClusterId string, args []string) (map[string]string, error) {
	connectorIdToName := make(map[string]string)
	describeFunc := func(id string) error {
		connector, err := c.V2Client.GetConnectorExpansionById(id, environmentId, kafkaClusterId)
		if err == nil {
			connectorIdToName[id] = connector.Info.GetName()
		}
		return err
	}

	return connectorIdToName, deletion.ValidateArgsForDeletion(cmd, args, resource.Connector, describeFunc)
}<|MERGE_RESOLUTION|>--- conflicted
+++ resolved
@@ -39,16 +39,12 @@
 }
 
 func (c *clusterCommand) delete(cmd *cobra.Command, args []string) error {
-	environmentId, err := c.EnvironmentId()
+	environmentId, err := c.Context.EnvironmentId()
 	if err != nil {
 		return err
 	}
 
-<<<<<<< HEAD
 	kafkaCluster, err := c.Context.GetKafkaClusterForCommand()
-=======
-	environmentId, err := c.Context.EnvironmentId()
->>>>>>> 97aef682
 	if err != nil {
 		return err
 	}
