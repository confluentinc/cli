--- conflicted
+++ resolved
@@ -43,21 +43,17 @@
 }
 
 func (c *clusterCommand) delete(cmd *cobra.Command, args []string) error {
+	environmentId, err := c.environmentId()
+	if err != nil {
+		return err
+	}
+
 	kafkaCluster, err := c.Context.GetKafkaClusterForCommand()
 	if err != nil {
 		return err
 	}
 
-<<<<<<< HEAD
-	connectorIdToName, err := c.checkExistence(cmd, kafkaCluster.ID, args)
-=======
-	environmentId, err := c.EnvironmentId()
-	if err != nil {
-		return err
-	}
-
-	connector, err := c.V2Client.GetConnectorExpansionById(clusterId, environmentId, kafkaCluster.ID)
->>>>>>> df2b8e36
+	connectorIdToName, err := c.checkExistence(cmd, environmentId, kafkaCluster.ID, args)
 	if err != nil {
 		return err
 	}
@@ -66,10 +62,9 @@
 		return err
 	}
 
-<<<<<<< HEAD
 	var errs error
 	for _, connectorId := range args {
-		if _, err := c.V2Client.DeleteConnector(connectorIdToName[connectorId], c.EnvironmentId(), kafkaCluster.ID); err != nil {
+		if _, err := c.V2Client.DeleteConnector(connectorIdToName[connectorId], environmentId, kafkaCluster.ID); err != nil {
 			errs = errors.Join(errs, err)
 		} else {
 			output.Printf(errors.DeletedResourceMsg, resource.Connector, connectorId)
@@ -79,10 +74,10 @@
 	return errs
 }
 
-func (c *clusterCommand) checkExistence(cmd *cobra.Command, kafkaClusterId string, args []string) (map[string]string, error) {
+func (c *clusterCommand) checkExistence(cmd *cobra.Command, environmentId, kafkaClusterId string, args []string) (map[string]string, error) {
 	// Single
 	if len(args) == 1 {
-		if connector, err := c.V2Client.GetConnectorExpansionById(args[0], c.EnvironmentId(), kafkaClusterId); err != nil {
+		if connector, err := c.V2Client.GetConnectorExpansionById(args[0], environmentId, kafkaClusterId); err != nil {
 			return nil, errors.NewErrorWithSuggestions(fmt.Sprintf(errors.NotFoundErrorMsg, resource.Connector, args[0]), fmt.Sprintf(errors.DeleteNotFoundSuggestions, resource.Connector))
 		} else {
 			return map[string]string{args[0]: connector.Info.GetName()}, nil
@@ -90,7 +85,7 @@
 	}
 
 	// Multiple
-	connectors, err := c.V2Client.ListConnectorsWithExpansions(c.EnvironmentId(), kafkaClusterId, "id,status")
+	connectors, err := c.V2Client.ListConnectorsWithExpansions(environmentId, kafkaClusterId, "id,status")
 	if err != nil {
 		return nil, err
 	}
@@ -115,10 +110,6 @@
 		return nil, errors.NewErrorWithSuggestions(fmt.Sprintf(errors.NotFoundErrorMsg, resource.Connector, invalidArgsStr), fmt.Sprintf(errors.DeleteNotFoundSuggestions, resource.Connector))
 	} else if len(invalidArgs) > 1 {
 		return nil, errors.NewErrorWithSuggestions(fmt.Sprintf(errors.NotFoundErrorMsg, resource.Plural(resource.Connector), invalidArgsStr), fmt.Sprintf(errors.DeleteNotFoundSuggestions, resource.Connector))
-=======
-	if _, err := c.V2Client.DeleteConnector(connector.Info.GetName(), environmentId, kafkaCluster.ID); err != nil {
-		return err
->>>>>>> df2b8e36
 	}
 
 	return connectorIdToName, nil
