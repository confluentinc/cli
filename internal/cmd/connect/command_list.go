package connect

import (
	"github.com/spf13/cobra"

	pcmd "github.com/confluentinc/cli/internal/pkg/cmd"
	"github.com/confluentinc/cli/internal/pkg/examples"
	"github.com/confluentinc/cli/internal/pkg/output"
)

func (c *command) newListCommand() *cobra.Command {
	cmd := &cobra.Command{
		Use:         "list",
		Short:       "List connectors.",
		Args:        cobra.NoArgs,
		RunE:        c.list,
		Annotations: map[string]string{pcmd.RunRequirement: pcmd.RequireNonAPIKeyCloudLogin},
		Example: examples.BuildExampleString(
			examples.Example{
				Text: "List connectors in the current or specified Kafka cluster context.",
				Code: "confluent connect list",
			},
			examples.Example{
				Code: "confluent connect list --cluster lkc-123456",
			},
		),
	}

	pcmd.AddClusterFlag(cmd, c.AuthenticatedCLICommand)
	pcmd.AddContextFlag(cmd, c.CLICommand)
	pcmd.AddEnvironmentFlag(cmd, c.AuthenticatedCLICommand)
	pcmd.AddOutputFlag(cmd)

	return cmd
}

func (c *command) list(cmd *cobra.Command, _ []string) error {
	kafkaCluster, err := c.Context.GetKafkaClusterForCommand()
	if err != nil {
		return err
	}

	connectors, err := c.V2Client.ListConnectorsWithExpansions(c.EnvironmentId(), kafkaCluster.ID, "id,status")
	if err != nil {
		return err
	}

<<<<<<< HEAD
	list := output.NewList(cmd)
	for name, connector := range connectorExpansions {
		list.Add(&connectOut{
=======
	outputWriter, err := output.NewListOutputWriter(cmd, listFields, listFields, listStructuredLabels)
	if err != nil {
		return err
	}

	for name, connector := range connectors {
		outputWriter.AddElement(&connectorDescribeDisplay{
>>>>>>> 789ab6ef
			Name:   name,
			Id:     connector.Id.GetId(),
			Status: connector.Status.Connector.GetState(),
			Type:   connector.Status.GetType(),
			Trace:  connector.Status.Connector.GetTrace(),
		})
	}
	return list.Print()
}<|MERGE_RESOLUTION|>--- conflicted
+++ resolved
@@ -45,19 +45,9 @@
 		return err
 	}
 
-<<<<<<< HEAD
 	list := output.NewList(cmd)
-	for name, connector := range connectorExpansions {
+	for name, connector := range connectors {
 		list.Add(&connectOut{
-=======
-	outputWriter, err := output.NewListOutputWriter(cmd, listFields, listFields, listStructuredLabels)
-	if err != nil {
-		return err
-	}
-
-	for name, connector := range connectors {
-		outputWriter.AddElement(&connectorDescribeDisplay{
->>>>>>> 789ab6ef
 			Name:   name,
 			Id:     connector.Id.GetId(),
 			Status: connector.Status.Connector.GetState(),
