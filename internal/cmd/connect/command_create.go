--- conflicted
+++ resolved
@@ -58,11 +58,7 @@
 
 	connectorInfo, err := c.V2Client.CreateConnector(c.EnvironmentId(), kafkaCluster.ID, connectConfig)
 	if err != nil {
-<<<<<<< HEAD
-		return errors.CatchRequestNotValidMessageError(err, httpResp)
-=======
 		return err
->>>>>>> c6ff3d44
 	}
 
 	connector, err := c.V2Client.GetConnectorExpansionByName(connectorInfo.GetName(), c.EnvironmentId(), kafkaCluster.ID)
