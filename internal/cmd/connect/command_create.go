--- conflicted
+++ resolved
@@ -71,35 +71,11 @@
 		return err
 	}
 
-<<<<<<< HEAD
 	table := output.NewTable(cmd)
 	table.Add(&connectCreateOut{
-		Id:         connectorExpansion.Id.GetId(),
+		Id:         connector.Id.GetId(),
 		Name:       connectorInfo.GetName(),
-		ErrorTrace: connectorExpansion.Status.Connector.GetTrace(),
+		ErrorTrace: connector.Status.Connector.GetTrace(),
 	})
 	return table.Print()
-=======
-	outputFormat, err := cmd.Flags().GetString(output.FlagName)
-	if err != nil {
-		return err
-	}
-
-	trace := connector.Status.Connector.GetTrace()
-
-	if outputFormat == output.Human.String() {
-		utils.Printf(cmd, errors.CreatedConnectorMsg, connector.Id.GetId(), connectorInfo.GetName())
-		if trace != "" {
-			utils.Printf(cmd, "Error Trace: %s\n", trace)
-		}
-	} else {
-		return output.StructuredOutput(outputFormat, &connectCreateDisplay{
-			Id:         connector.Id.GetId(),
-			Name:       connectorInfo.GetName(),
-			ErrorTrace: trace,
-		})
-	}
-
-	return nil
->>>>>>> 789ab6ef
 }