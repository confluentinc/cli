--- conflicted
+++ resolved
@@ -19,20 +19,12 @@
 		Annotations: map[string]string{pcmd.RunRequirement: pcmd.RequireNonAPIKeyCloudLogin},
 	}
 
-<<<<<<< HEAD
-=======
 	cmd.Flags().StringSlice("config", nil, `A comma-separated list of configuration overrides ("key=value") for the connector being updated.`)
->>>>>>> 102d2294
 	cmd.Flags().String("config-file", "", "JSON connector config file.")
 	pcmd.AddClusterFlag(cmd, c.AuthenticatedCLICommand)
 	pcmd.AddContextFlag(cmd, c.CLICommand)
 	pcmd.AddEnvironmentFlag(cmd, c.AuthenticatedCLICommand)
 
-<<<<<<< HEAD
-	_ = cmd.MarkFlagRequired("config-file")
-
-=======
->>>>>>> 102d2294
 	return cmd
 }
 
