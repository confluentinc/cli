--- conflicted
+++ resolved
@@ -13,11 +13,11 @@
 	"github.com/confluentinc/cli/internal/pkg/version"
 )
 
-var (
-	pluginConfigFields          = []string{"Config", "Documentation", "IsRequired"}
-	pluginConfigHumanFields     = []string{"Config", "Documentation", "Required"}
-	pluginConfigStructureLabels = []string{"config", "documentation", "is_required"}
-)
+type pluginDescribeOut struct {
+	Config        string `human:"Config" serialized:"config"`
+	Documentation string `human:"Documentation" serialized:"documentation"`
+	IsRequired    bool   `human:"Required" serialized:"is_required"`
+}
 
 func (c *pluginCommand) newDescribeCommand() *cobra.Command {
 	cmd := &cobra.Command{
@@ -55,19 +55,8 @@
 		return errors.NewWrapErrorWithSuggestions(err, errors.InvalidCloudErrorMsg, errors.InvalidCloudSuggestions)
 	}
 
-<<<<<<< HEAD
-	if output.GetFormat(cmd) == output.Human {
-		utils.Println(cmd, "The following are required configs:")
-		utils.Println(cmd, "connector.class : "+args[0])
-		for _, c := range *reply.Configs {
-			if len(c.Value.GetErrors()) > 0 {
-				utils.Println(cmd, c.Value.GetName()+" : ["+c.Value.GetErrors()[0]+"]")
-			}
-=======
-	outputWriter, err := output.NewListOutputWriter(cmd, pluginConfigFields, pluginConfigHumanFields, pluginConfigStructureLabels)
-	if err != nil {
-		return err
-	}
+	list := output.NewList(cmd)
+	list.Sort(false)
 
 	configs := reply.GetConfigs()
 	sort.Slice(configs, func(i, j int) bool {
@@ -75,7 +64,6 @@
 		requiredJ := configs[j].Definition.GetRequired()
 		if requiredI == requiredJ {
 			return configs[i].Value.GetName() < configs[j].Value.GetName()
->>>>>>> 54ffa91c
 		}
 
 		return requiredI
@@ -86,17 +74,12 @@
 		if config.Definition.GetDocumentation() != "" {
 			doc = config.Definition.GetDocumentation()
 		}
-		pluginConfigDisplayElement := &pluginConfigDisplay{
+		list.Add(&pluginDescribeOut{
 			Config:        config.Value.GetName(),
 			Documentation: doc,
 			IsRequired:    config.Definition.GetRequired(),
-		}
-		outputWriter.AddElement(pluginConfigDisplayElement)
+		})
 	}
-<<<<<<< HEAD
-	return output.SerializedOutput(cmd, &config)
-=======
 
-	return outputWriter.Out()
->>>>>>> 54ffa91c
+	return list.Print()
 }