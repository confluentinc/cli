--- conflicted
+++ resolved
@@ -39,7 +39,6 @@
 	"github.com/confluentinc/cli/internal/pkg/errors"
 	"github.com/confluentinc/cli/internal/pkg/featureflags"
 	"github.com/confluentinc/cli/internal/pkg/form"
-	launchdarkly "github.com/confluentinc/cli/internal/pkg/launch-darkly"
 	"github.com/confluentinc/cli/internal/pkg/netrc"
 	secrets "github.com/confluentinc/cli/internal/pkg/secret"
 	"github.com/confluentinc/cli/internal/pkg/usage"
@@ -158,10 +157,8 @@
 
 func changeDefaults(cmd *cobra.Command, cfg *v1.Config) {
 	hideAndErrIfMissingRunRequirement(cmd, cfg)
-<<<<<<< HEAD
-=======
 	catchErrors(cmd)
->>>>>>> 0a1194b3
+
 	cmd.Flags().SortFlags = false
 
 	for _, subcommand := range cmd.Commands() {
@@ -180,8 +177,6 @@
 			cmd.RunE = func(_ *cobra.Command, _ []string) error { return err }
 		}
 	}
-<<<<<<< HEAD
-=======
 }
 
 // catchErrors catches (and modifies) errors from any of the built-in error-producing functions.
@@ -195,7 +190,6 @@
 	if cmd.RunE != nil {
 		cmd.RunE = pcmd.CatchErrors(cmd.RunE)
 	}
->>>>>>> 0a1194b3
 }
 
 func getCloudClient(cfg *v1.Config, ccloudClientFactory pauth.CCloudClientFactory) *ccloud.Client {
