--- conflicted
+++ resolved
@@ -149,8 +149,6 @@
 			cli.AddCommand(iam.New(prerunner, cfg))
 		}
 	} else if cliName == "confluent" {
-<<<<<<< HEAD
-=======
 		cli.AddCommand(iam.New(cliName, prerunner))
 		// Kafka Command
 		isAPILogin := isAPIKeyCredential(cfg)
@@ -160,7 +158,6 @@
 		cli.AddCommand(sr)
 		cli.AddCommand(ksql.New(cliName, prerunner))
 		cli.AddCommand(connect.New(prerunner))
->>>>>>> 78034772
 
 		metaClient := cluster.NewScopedIdService(&http.Client{}, ver.UserAgent, logger)
 		cli.AddCommand(cluster.New(prerunner, metaClient))
@@ -179,12 +176,8 @@
 		cli.AddCommand(command)
 
 		cli.AddCommand(secret.New(prompt, resolver, secrets.NewPasswordProtectionPlugin(logger)))
-<<<<<<< HEAD
-		cli.AddCommand(iam.New(prerunner, cfg))
-=======
 
 		cli.AddCommand(auditlog.New(prerunner))
->>>>>>> 78034772
 	}
 	return command, nil
 }
