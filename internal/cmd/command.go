package cmd

import (
	"context"
	"os"

	"github.com/DABH/go-basher"
	"github.com/jonboulle/clockwork"
	"github.com/spf13/cobra"

	"github.com/confluentinc/ccloud-sdk-go"
	"github.com/confluentinc/mds-sdk-go"

	"github.com/confluentinc/cli/internal/cmd/apikey"
	"github.com/confluentinc/cli/internal/cmd/auth"
	"github.com/confluentinc/cli/internal/cmd/completion"
	"github.com/confluentinc/cli/internal/cmd/config"
	"github.com/confluentinc/cli/internal/cmd/environment"
	"github.com/confluentinc/cli/internal/cmd/iam"
	initcontext "github.com/confluentinc/cli/internal/cmd/init-context"
	"github.com/confluentinc/cli/internal/cmd/kafka"
	"github.com/confluentinc/cli/internal/cmd/ksql"
	"github.com/confluentinc/cli/internal/cmd/local"
	ps1 "github.com/confluentinc/cli/internal/cmd/prompt"
	"github.com/confluentinc/cli/internal/cmd/schema-registry"
	"github.com/confluentinc/cli/internal/cmd/secret"
	"github.com/confluentinc/cli/internal/cmd/service-account"
	"github.com/confluentinc/cli/internal/cmd/update"
	"github.com/confluentinc/cli/internal/cmd/version"
	pcmd "github.com/confluentinc/cli/internal/pkg/cmd"
	configs "github.com/confluentinc/cli/internal/pkg/config"
	"github.com/confluentinc/cli/internal/pkg/errors"
	"github.com/confluentinc/cli/internal/pkg/help"
	"github.com/confluentinc/cli/internal/pkg/io"
	"github.com/confluentinc/cli/internal/pkg/keystore"
	"github.com/confluentinc/cli/internal/pkg/log"
	pps1 "github.com/confluentinc/cli/internal/pkg/ps1"
	apikeys "github.com/confluentinc/cli/internal/pkg/sdk/apikey"
	environments "github.com/confluentinc/cli/internal/pkg/sdk/environment"
	kafkas "github.com/confluentinc/cli/internal/pkg/sdk/kafka"
	ksqls "github.com/confluentinc/cli/internal/pkg/sdk/ksql"
	users "github.com/confluentinc/cli/internal/pkg/sdk/user"
	secrets "github.com/confluentinc/cli/internal/pkg/secret"
	versions "github.com/confluentinc/cli/internal/pkg/version"
)

func NewConfluentCommand(cliName string, cfg *configs.Config, ver *versions.Version, logger *log.Logger) (*cobra.Command, error) {
	cli := &cobra.Command{
		Use:               cliName,
		Version:           ver.Version,
		DisableAutoGenTag: true,
	}
	cli.SetUsageFunc(func(cmd *cobra.Command) error {
		return help.ResolveReST(cmd.UsageTemplate(), cmd)
	})
	cli.SetHelpFunc(func(cmd *cobra.Command, args []string) {
		_ = help.ResolveReST(cmd.HelpTemplate(), cmd)
	})
	if cliName == "ccloud" {
		cli.Short = "Confluent Cloud CLI."
		cli.Long = "Manage your Confluent Cloud."
	} else {
		cli.Short = "Confluent CLI."
		cli.Long = "Manage your Confluent Platform."
	}
	cli.PersistentFlags().CountP("verbose", "v",
		"Increase verbosity (-v for warn, -vv for info, -vvv for debug, -vvvv for trace).")

	prompt := pcmd.NewPrompt(os.Stdin)

	updateClient, err := update.NewClient(cliName, logger)
	if err != nil {
		return nil, err
	}

	client := ccloud.NewClientWithJWT(context.Background(), cfg.AuthToken, &ccloud.Params{
		BaseURL: cfg.AuthURL, Logger: cfg.Logger, UserAgent: ver.UserAgent,
	})

	ch := &pcmd.ConfigHelper{Config: cfg, Client: client, Version: ver}
	fs := &io.RealFileSystem{}

	prerunner := &pcmd.PreRun{
		UpdateClient: updateClient,
		CLIName:      cliName,
		Version:      ver.Version,
		Logger:       logger,
		Config:       cfg,
		ConfigHelper: ch,
		Clock:        clockwork.NewRealClock(),
	}

	cli.PersistentPreRunE = prerunner.Anonymous()

	mdsConfig := mds.NewConfiguration()
	mdsConfig.BasePath = cfg.AuthURL
	mdsConfig.UserAgent = ver.UserAgent

	mdsClient := mds.NewAPIClient(mdsConfig)

	cli.Version = ver.Version
	cli.AddCommand(version.NewVersionCmd(prerunner, ver))

	conn := config.New(cfg)
	conn.Hidden = true // The config/context feature isn't finished yet, so let's hide it
	cli.AddCommand(conn)

	cli.AddCommand(completion.NewCompletionCmd(cli, cliName))
	cli.AddCommand(update.New(cliName, cfg, ver, prompt, updateClient))

<<<<<<< HEAD
	cli.AddCommand(auth.New(prerunner, cfg, logger, mdsClient)...)
	resolver := &pcmd.FlagResolverImpl{Prompt: prompt, Out: os.Stdout}
=======
	cli.AddCommand(auth.New(prerunner, cfg, logger, mdsClient, ver.UserAgent)...)

>>>>>>> c3f29ea7
	if cliName == "ccloud" {
		kafkaClient := kafkas.New(client, logger)
		cmd, err := kafka.New(prerunner, cfg, kafkaClient, ch)
		if err != nil {
			return nil, err
		}
		cli.AddCommand(cmd)
		cli.AddCommand(initcontext.New(prerunner, cfg, prompt, resolver))
		credType, err := cfg.CredentialType()
		if _, ok := err.(*errors.UnspecifiedCredentialError); ok {
			return nil, err
		}
		if credType == configs.APIKey {
			return cli, nil
		}
		cli.AddCommand(ps1.NewPromptCmd(cfg, &pps1.Prompt{Config: cfg}, logger))
		userClient := users.New(client, logger)
		ks := &keystore.ConfigKeyStore{Config: cfg, Helper: ch}
		cli.AddCommand(environment.New(prerunner, cfg, environments.New(client, logger), cliName))
		cli.AddCommand(service_account.New(prerunner, cfg, userClient))
		cli.AddCommand(apikey.New(prerunner, cfg, apikeys.New(client, logger), ch, ks))

		// Schema Registry
		// If srClient is nil, the function will look it up after prerunner verifies authentication. Exposed so tests can pass mocks
		sr := schema_registry.New(prerunner, cfg, client.SchemaRegistry, ch, nil, client.Metrics, logger)
		cli.AddCommand(sr)

		conn = ksql.New(prerunner, cfg, ksqls.New(client, logger), kafkaClient, userClient, ch)
		conn.Hidden = true // The ksql feature isn't finished yet, so let's hide it
		cli.AddCommand(conn)

		//conn = connect.New(prerunner, cfg, connects.New(client, logger))
		//conn.Hidden = true // The connect feature isn't finished yet, so let's hide it
		//cli.AddCommand(conn)
	} else if cliName == "confluent" {
		ch := &pcmd.ConfigHelper{Config: cfg, Client: client}

		cli.AddCommand(iam.New(prerunner, cfg, ch, ver, mdsClient))

		bash, err := basher.NewContext("/bin/bash", false)
		if err != nil {
			return nil, err
		}
		shellRunner := &local.BashShellRunner{BasherContext: bash}
		cli.AddCommand(local.New(cli, prerunner, shellRunner, logger, fs))
		
		cli.AddCommand(secret.New(prerunner, cfg, prompt, resolver, secrets.NewPasswordProtectionPlugin(logger)))
	}
	return cli, nil
}<|MERGE_RESOLUTION|>--- conflicted
+++ resolved
@@ -107,14 +107,10 @@
 
 	cli.AddCommand(completion.NewCompletionCmd(cli, cliName))
 	cli.AddCommand(update.New(cliName, cfg, ver, prompt, updateClient))
-
-<<<<<<< HEAD
-	cli.AddCommand(auth.New(prerunner, cfg, logger, mdsClient)...)
-	resolver := &pcmd.FlagResolverImpl{Prompt: prompt, Out: os.Stdout}
-=======
-	cli.AddCommand(auth.New(prerunner, cfg, logger, mdsClient, ver.UserAgent)...)
-
->>>>>>> c3f29ea7
+  cli.AddCommand(auth.New(prerunner, cfg, logger, mdsClient, ver.UserAgent)...)
+  
+  resolver := &pcmd.FlagResolverImpl{Prompt: prompt, Out: os.Stdout}
+  
 	if cliName == "ccloud" {
 		kafkaClient := kafkas.New(client, logger)
 		cmd, err := kafka.New(prerunner, cfg, kafkaClient, ch)
