--- conflicted
+++ resolved
@@ -1,13 +1,7 @@
 package cmd
 
 import (
-<<<<<<< HEAD
-=======
-	"context"
-	"github.com/confluentinc/cli/internal/cmd/connector"
-	connector_catalog "github.com/confluentinc/cli/internal/cmd/connector-catalog"
 	"net/http"
->>>>>>> 175e4b6e
 	"os"
 	"runtime"
 
@@ -20,6 +14,8 @@
 	"github.com/confluentinc/cli/internal/cmd/cluster"
 	"github.com/confluentinc/cli/internal/cmd/completion"
 	"github.com/confluentinc/cli/internal/cmd/config"
+	"github.com/confluentinc/cli/internal/cmd/connector"
+	connector_catalog "github.com/confluentinc/cli/internal/cmd/connector-catalog"
 	"github.com/confluentinc/cli/internal/cmd/environment"
 	"github.com/confluentinc/cli/internal/cmd/iam"
 	initcontext "github.com/confluentinc/cli/internal/cmd/init-context"
@@ -43,9 +39,6 @@
 	pversion "github.com/confluentinc/cli/internal/pkg/version"
 )
 
-<<<<<<< HEAD
-func NewConfluentCommand(cliName string, cfg *pconfig.Config, logger *log.Logger, ver *pversion.Version) (*cobra.Command, error) {
-=======
 type Command struct {
 	*cobra.Command
 	// @VisibleForTesting
@@ -53,8 +46,7 @@
 	logger    *log.Logger
 }
 
-func NewConfluentCommand(cliName string, cfg *configs.Config, ver *versions.Version, logger *log.Logger, analytics analytics.Client) (*Command, error) {
->>>>>>> 175e4b6e
+func NewConfluentCommand(cliName string, cfg *pconfig.Config, logger *log.Logger, ver *pversion.Version, analytics analytics.Client) (*Command, error) {
 	cli := &cobra.Command{
 		Use:               cliName,
 		Version:           ver.Version,
@@ -92,105 +84,47 @@
 		CLIName:      cliName,
 		Logger:       logger,
 		Clock:        clockwork.NewRealClock(),
-<<<<<<< HEAD
 		FlagResolver: resolver,
 		Version:      ver,
-=======
 		Analytics:    analytics,
->>>>>>> 175e4b6e
 	}
-	cliCmd := pcmd.NewAnonymousCLICommand(cli, cfg, prerunner)
-
-	cli.PersistentPreRunE = prerunner.Anonymous(cliCmd)
-
-<<<<<<< HEAD
-	cli.AddCommand(version.NewVersionCmd(prerunner, ver))
-
-	conn := config.New(cfg, prerunner)
-=======
-	mdsConfig := mds.NewConfiguration()
-	mdsConfig.BasePath = cfg.AuthURL
-	mdsConfig.UserAgent = ver.UserAgent
-	if cfg.Platforms[cfg.AuthURL] != nil {
-		caCertPath := cfg.Platforms[cfg.AuthURL].CaCertPath
-		if caCertPath != "" {
-			// Try to load certs. On failure, warn, but don't error out because this may be an auth command, so there may
-			// be a --ca-cert-path flag on the cmd line that'll fix whatever issue there is with the cert file in the config
-			caCertFile, err := os.Open(caCertPath)
-			if err == nil {
-				defer caCertFile.Close()
-				mdsConfig.HTTPClient, err = auth.SelfSignedCertClient(caCertFile, logger)
-				if err != nil {
-					logger.Warnf("Unable to load certificate from %s. %s. Resulting SSL errors will be fixed by logging in with the --ca-cert-path flag.", caCertPath, err.Error())
-					mdsConfig.HTTPClient = auth.DefaultClient()
-				}
-			} else {
-				logger.Warnf("Unable to load certificate from %s. %s. Resulting SSL errors will be fixed by logging in with the --ca-cert-path flag.", caCertPath, err.Error())
-				mdsConfig.HTTPClient = auth.DefaultClient()
-			}
-		}
-	}
-	mdsClient := mds.NewAPIClient(mdsConfig)
+	_ = pcmd.NewAnonymousCLICommand(cli, cfg, prerunner) // Add to correctly set prerunners. TODO: Check if really needed.
+	command := &Command{Command: cli, Analytics: analytics, logger: logger}
 
 	cli.Version = ver.Version
 	cli.AddCommand(version.NewVersionCmd(prerunner, ver))
 
 	conn := config.New(cfg, prerunner, analytics)
->>>>>>> 175e4b6e
 	conn.Hidden = true // The config/context feature isn't finished yet, so let's hide it
 	cli.AddCommand(conn)
 
 	cli.AddCommand(completion.NewCompletionCmd(cli, cliName))
-<<<<<<< HEAD
-	cli.AddCommand(update.New(cliName, cfg, ver, prompt, updateClient))
-	cli.AddCommand(auth.New(prerunner, cfg, logger, ver.UserAgent)...)
+
+	if !cfg.DisableUpdates {
+		cli.AddCommand(update.New(cliName, cfg, ver, prompt, updateClient))
+	}
+	cli.AddCommand(auth.New(prerunner, cfg, logger, ver.UserAgent, analytics)...)
 
 	if cliName == "ccloud" {
-		cmd := kafka.New(prerunner, cfg)
+		cmd := kafka.New(prerunner, cfg, logger.Named("kafka"), ver.ClientID)
 		cli.AddCommand(cmd)
-		cli.AddCommand(initcontext.New(prerunner, cfg, prompt, resolver))
+		cli.AddCommand(initcontext.New(prerunner, cfg, prompt, resolver, analytics))
 		if currCtx != nil && currCtx.Credential != nil && currCtx.Credential.CredentialType == pconfig.APIKey {
-			return cli, nil
+			return command, nil
 		}
 		cli.AddCommand(ps1.NewPromptCmd(cfg, &pps1.Prompt{Config: cfg}, logger))
 		cli.AddCommand(environment.New(prerunner, cfg, cliName))
 		cli.AddCommand(service_account.New(prerunner, cfg))
-		cli.AddCommand(apikey.New(prerunner, cfg, nil))
-=======
-
-	if !cfg.DisableUpdates {
-		cli.AddCommand(update.New(cliName, cfg, ver, prompt, updateClient))
-	}
-	cli.AddCommand(auth.New(prerunner, cfg, logger, mdsClient, ver.UserAgent, analytics)...)
-
-	resolver := &pcmd.FlagResolverImpl{Prompt: prompt, Out: os.Stdout}
-
-	if cliName == "ccloud" {
-		cmd, err := kafka.New(prerunner, cfg, logger.Named("kafka"), ver.ClientID, client.Kafka, ch)
-		if err != nil {
-			return nil, err
-		}
-		cli.AddCommand(cmd)
-		cli.AddCommand(initcontext.New(prerunner, cfg, prompt, resolver, analytics))
-		credType, err := cfg.CredentialType()
-		if _, ok := err.(*errors.UnspecifiedCredentialError); ok {
-			return nil, err
-		}
-		if credType == configs.APIKey {
-			return &Command{Command: cli, Analytics: analytics, logger: logger}, nil
-		}
-		cli.AddCommand(ps1.NewPromptCmd(cfg, &pps1.Prompt{Config: cfg}, logger))
-		ks := &keystore.ConfigKeyStore{Config: cfg, Helper: ch}
-		cli.AddCommand(environment.New(prerunner, cfg, client.Account, cliName))
-		cli.AddCommand(service_account.New(prerunner, cfg, client.User))
-		cli.AddCommand(apikey.New(prerunner, cfg, client.APIKey, ch, ks, resolver))
->>>>>>> 175e4b6e
+		// Keystore exposed so tests can pass mocks.
+		cli.AddCommand(apikey.New(prerunner, cfg, nil, resolver))
 
 		// Schema Registry
 		// If srClient is nil, the function will look it up after prerunner verifies authentication. Exposed so tests can pass mocks
 		sr := schema_registry.New(prerunner, cfg, nil, logger)
 		cli.AddCommand(sr)
-<<<<<<< HEAD
+		cli.AddCommand(ksql.New(prerunner, cfg))
+		cli.AddCommand(connector.New(prerunner, cfg))
+		cli.AddCommand(connector_catalog.New(prerunner, cfg))
 
 		conn = ksql.New(prerunner, cfg)
 		conn.Hidden = true // The ksql feature isn't finished yet, so let's hide it
@@ -200,14 +134,7 @@
 		//conn.Hidden = true // The connect feature isn't finished yet, so let's hide it
 		//cli.AddCommand(conn)
 	} else if cliName == "confluent" {
-
 		cli.AddCommand(iam.New(prerunner, cfg))
-=======
-		cli.AddCommand(ksql.New(prerunner, cfg, client.KSQL, client.Kafka, client.User, ch))
-		cli.AddCommand(connector.New(prerunner, cfg, client.Connect, ch))
-		cli.AddCommand(connector_catalog.New(prerunner, cfg, client.Connect, ch))
-	} else if cliName == "confluent" {
-		cli.AddCommand(iam.New(prerunner, cfg, mdsClient))
 
 		metaClient := cluster.NewScopedIdService(&http.Client{}, ver.UserAgent, logger)
 		cli.AddCommand(cluster.New(prerunner, cfg, metaClient))
@@ -218,14 +145,13 @@
 				return nil, err
 			}
 			shellRunner := &local.BashShellRunner{BasherContext: bash}
-			cli.AddCommand(local.New(cli, prerunner, shellRunner, logger, fs))
+			cli.AddCommand(local.New(cli, prerunner, shellRunner, logger, fs, cfg))
 		}
 
-		cli.AddCommand(secret.New(prerunner, cfg, prompt, resolver, secrets.NewPasswordProtectionPlugin(logger)))
+		cli.AddCommand(secret.New(prompt, resolver, secrets.NewPasswordProtectionPlugin(logger)))
 	}
-	return &Command{Command: cli, Analytics: analytics, logger: logger}, nil
+	return command, nil
 }
->>>>>>> 175e4b6e
 
 func (c *Command) Execute(args []string) error {
 	c.Analytics.SetStartTime()
@@ -236,19 +162,12 @@
 		if analyticsError != nil {
 			c.logger.Debugf("segment analytics sending event failed: %s\n", analyticsError.Error())
 		}
-<<<<<<< HEAD
-		shellRunner := &local.BashShellRunner{BasherContext: bash}
-		cli.AddCommand(local.New(cli, prerunner, shellRunner, logger, fs, cfg))
-
-		cli.AddCommand(secret.New(prompt, resolver, secrets.NewPasswordProtectionPlugin(logger)))
-=======
 		return err
 	}
 	c.Analytics.CatchHelpCall(c.Command, args)
 	analyticsError := c.Analytics.SendCommandSucceeded()
 	if analyticsError != nil {
 		c.logger.Debugf("segment analytics sending event failed: %s\n", analyticsError.Error())
->>>>>>> 175e4b6e
 	}
 	return nil
 }