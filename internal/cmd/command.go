package cmd

import (
	"net/http"
	"os"
	"runtime"

	"github.com/DABH/go-basher"
	"github.com/jonboulle/clockwork"
	"github.com/spf13/cobra"

	"github.com/confluentinc/cli/internal/cmd/apikey"
	"github.com/confluentinc/cli/internal/cmd/auth"
	"github.com/confluentinc/cli/internal/cmd/cluster"
	"github.com/confluentinc/cli/internal/cmd/completion"
	"github.com/confluentinc/cli/internal/cmd/config"
	"github.com/confluentinc/cli/internal/cmd/connector"
	connector_catalog "github.com/confluentinc/cli/internal/cmd/connector-catalog"
	"github.com/confluentinc/cli/internal/cmd/environment"
	"github.com/confluentinc/cli/internal/cmd/feedback"
	"github.com/confluentinc/cli/internal/cmd/iam"
	initcontext "github.com/confluentinc/cli/internal/cmd/init-context"
	"github.com/confluentinc/cli/internal/cmd/kafka"
	"github.com/confluentinc/cli/internal/cmd/ksql"
	"github.com/confluentinc/cli/internal/cmd/local"
	ps1 "github.com/confluentinc/cli/internal/cmd/prompt"
	schema_registry "github.com/confluentinc/cli/internal/cmd/schema-registry"
	"github.com/confluentinc/cli/internal/cmd/secret"
	service_account "github.com/confluentinc/cli/internal/cmd/service-account"
	"github.com/confluentinc/cli/internal/cmd/update"
	"github.com/confluentinc/cli/internal/cmd/version"
	"github.com/confluentinc/cli/internal/pkg/analytics"
	pauth "github.com/confluentinc/cli/internal/pkg/auth"
	pcmd "github.com/confluentinc/cli/internal/pkg/cmd"
<<<<<<< HEAD
=======
	v2 "github.com/confluentinc/cli/internal/pkg/config/v2"
	v3 "github.com/confluentinc/cli/internal/pkg/config/v3"
	pfeedback "github.com/confluentinc/cli/internal/pkg/feedback"
>>>>>>> 094392c4
	"github.com/confluentinc/cli/internal/pkg/help"
	"github.com/confluentinc/cli/internal/pkg/io"
	"github.com/confluentinc/cli/internal/pkg/log"
	pps1 "github.com/confluentinc/cli/internal/pkg/ps1"
	secrets "github.com/confluentinc/cli/internal/pkg/secret"
	pversion "github.com/confluentinc/cli/internal/pkg/version"
)

type Command struct {
	*cobra.Command
	// @VisibleForTesting
	Analytics analytics.Client
	logger    *log.Logger
}

func NewConfluentCommand(cliName string, logger *log.Logger, ver *pversion.Version, analytics analytics.Client, netrcHandler *pauth.NetrcHandler) (*Command, error) {
	cli := &cobra.Command{
		Use:               cliName,
		Version:           ver.Version,
		DisableAutoGenTag: true,
	}
	cli.SetUsageFunc(func(cmd *cobra.Command) error {
		return help.ResolveReST(cmd.UsageTemplate(), cmd)
	})
	cli.SetHelpFunc(func(cmd *cobra.Command, args []string) {
		_ = help.ResolveReST(cmd.HelpTemplate(), cmd)
	})
	if cliName == "ccloud" {
		cli.Short = "Confluent Cloud CLI."
		cli.Long = "Manage your Confluent Cloud."
	} else {
		cli.Short = "Confluent CLI."
		cli.Long = "Manage your Confluent Platform."
	}
	cli.PersistentFlags().CountP("verbose", "v",
		"Increase verbosity (-v for warn, -vv for info, -vvv for debug, -vvvv for trace).")

	prompt := pcmd.NewPrompt(os.Stdin)

	updateClient, err := update.NewClient(cliName, logger)
	if err != nil {
		return nil, err
	}

	fs := &io.RealFileSystem{}

	resolver := &pcmd.FlagResolverImpl{Prompt: prompt, Out: os.Stdout}
	prerunner := &pcmd.PreRun{
		UpdateClient:       updateClient,
		CLIName:            cliName,
		Logger:             logger,
		Clock:              clockwork.NewRealClock(),
		FlagResolver:       resolver,
		Version:            ver,
		Analytics:          analytics,
		UpdateTokenHandler: pauth.NewUpdateTokenHandler(netrcHandler),
	}
<<<<<<< HEAD
	_ = pcmd.NewAnonymousCLICommand(cli, prerunner) // Add to correctly set prerunners. TODO: Check if really needed.
=======
>>>>>>> 094392c4
	command := &Command{Command: cli, Analytics: analytics, logger: logger}

	cli.Version = ver.Version
	cli.AddCommand(version.NewVersionCmd(prerunner, ver))

<<<<<<< HEAD
	conn := config.New(prerunner, analytics)
	cli.AddCommand(conn)

=======
>>>>>>> 094392c4
	cli.AddCommand(completion.NewCompletionCmd(cli, cliName))

	cli.AddCommand(update.New(cliName, logger, ver, prompt, updateClient, analytics))

	cli.AddCommand(auth.New(cliName, prerunner, logger, ver.UserAgent, analytics, netrcHandler)...)

	if cliName == "ccloud" {
		cmd := kafka.New(prerunner, logger.Named("kafka"), ver.ClientID)
		cli.AddCommand(cmd)
<<<<<<< HEAD
		cli.AddCommand(feedback.NewFeedbackCmd(cliName, prerunner, analytics))
		cli.AddCommand(initcontext.New(prerunner, prompt, resolver, analytics))
		cli.AddCommand(ps1.NewPromptCmd(cliName, prerunner, &pps1.Prompt{}, logger))
		cli.AddCommand(environment.New(cliName, prerunner))
		cli.AddCommand(service_account.New(prerunner))
=======
		cli.AddCommand(feedback.NewFeedbackCmd(prerunner, cfg, analytics))
		cli.AddCommand(initcontext.New(prerunner, cfg, prompt, resolver, analytics))
		cli.AddCommand(config.New(cfg, prerunner, analytics))
		if currCtx != nil && currCtx.Credential != nil && currCtx.Credential.CredentialType == v2.APIKey {
			return command, nil
		}
		cli.AddCommand(ps1.NewPromptCmd(cfg, prerunner, &pps1.Prompt{Config: cfg}, logger))
		cli.AddCommand(environment.New(prerunner, cfg, cliName))
		cli.AddCommand(service_account.New(prerunner, cfg))
>>>>>>> 094392c4
		// Keystore exposed so tests can pass mocks.
		cli.AddCommand(apikey.New(prerunner, nil, resolver))

		// Schema Registry
		// If srClient is nil, the function will look it up after prerunner verifies authentication. Exposed so tests can pass mocks
<<<<<<< HEAD
		sr := schema_registry.New(cliName, prerunner, nil, logger)
		cli.AddCommand(sr)
		cli.AddCommand(ksql.New(prerunner))
		cli.AddCommand(connector.New(cliName, prerunner))
		cli.AddCommand(connector_catalog.New(cliName, prerunner))

		conn = ksql.New(prerunner)
		conn.Hidden = true // The ksql feature isn't finished yet, so let's hide it
		cli.AddCommand(conn)

=======
		cli.AddCommand(schema_registry.New(prerunner, cfg, nil, logger))
		cli.AddCommand(ksql.New(prerunner, cfg))
		cli.AddCommand(connector.New(prerunner, cfg))
		cli.AddCommand(connector_catalog.New(prerunner, cfg))

>>>>>>> 094392c4
		//conn = connect.New(prerunner, cfg, connects.New(client, logger))
		//conn.Hidden = true // The connect feature isn't finished yet, so let's hide it
		//cli.AddCommand(conn)
	} else if cliName == "confluent" {
		cli.AddCommand(iam.New(prerunner))

		metaClient := cluster.NewScopedIdService(&http.Client{}, ver.UserAgent, logger)
		cli.AddCommand(cluster.New(prerunner, metaClient))

		if runtime.GOOS != "windows" {
			bash, err := basher.NewContext("/bin/bash", false)
			if err != nil {
				return nil, err
			}
			shellRunner := &local.BashShellRunner{BasherContext: bash}
			cli.AddCommand(local.New(cli, prerunner, shellRunner, logger, fs))
		}

		command := local.NewCommand(prerunner)
		command.Hidden = true // WIP
		cli.AddCommand(command)

		cli.AddCommand(secret.New(prompt, resolver, secrets.NewPasswordProtectionPlugin(logger)))
	}
	return command, nil
}

func (c *Command) Execute(cliName string, args []string) error {
	c.Analytics.SetStartTime()
	c.Command.SetArgs(args)

	err := c.Command.Execute()
	analyticsError := c.Analytics.SendCommandAnalytics(c.Command, args, err)
	if analyticsError != nil {
		c.logger.Debugf("segment analytics sending event failed: %s\n", analyticsError.Error())
	}
	pfeedback.HandleFeedbackNudge(cliName, args)

	return err
}
<|MERGE_RESOLUTION|>--- conflicted
+++ resolved
@@ -32,12 +32,7 @@
 	"github.com/confluentinc/cli/internal/pkg/analytics"
 	pauth "github.com/confluentinc/cli/internal/pkg/auth"
 	pcmd "github.com/confluentinc/cli/internal/pkg/cmd"
-<<<<<<< HEAD
-=======
-	v2 "github.com/confluentinc/cli/internal/pkg/config/v2"
-	v3 "github.com/confluentinc/cli/internal/pkg/config/v3"
 	pfeedback "github.com/confluentinc/cli/internal/pkg/feedback"
->>>>>>> 094392c4
 	"github.com/confluentinc/cli/internal/pkg/help"
 	"github.com/confluentinc/cli/internal/pkg/io"
 	"github.com/confluentinc/cli/internal/pkg/log"
@@ -95,21 +90,11 @@
 		Analytics:          analytics,
 		UpdateTokenHandler: pauth.NewUpdateTokenHandler(netrcHandler),
 	}
-<<<<<<< HEAD
-	_ = pcmd.NewAnonymousCLICommand(cli, prerunner) // Add to correctly set prerunners. TODO: Check if really needed.
-=======
->>>>>>> 094392c4
 	command := &Command{Command: cli, Analytics: analytics, logger: logger}
 
 	cli.Version = ver.Version
 	cli.AddCommand(version.NewVersionCmd(prerunner, ver))
 
-<<<<<<< HEAD
-	conn := config.New(prerunner, analytics)
-	cli.AddCommand(conn)
-
-=======
->>>>>>> 094392c4
 	cli.AddCommand(completion.NewCompletionCmd(cli, cliName))
 
 	cli.AddCommand(update.New(cliName, logger, ver, prompt, updateClient, analytics))
@@ -119,46 +104,21 @@
 	if cliName == "ccloud" {
 		cmd := kafka.New(prerunner, logger.Named("kafka"), ver.ClientID)
 		cli.AddCommand(cmd)
-<<<<<<< HEAD
 		cli.AddCommand(feedback.NewFeedbackCmd(cliName, prerunner, analytics))
 		cli.AddCommand(initcontext.New(prerunner, prompt, resolver, analytics))
 		cli.AddCommand(ps1.NewPromptCmd(cliName, prerunner, &pps1.Prompt{}, logger))
 		cli.AddCommand(environment.New(cliName, prerunner))
 		cli.AddCommand(service_account.New(prerunner))
-=======
-		cli.AddCommand(feedback.NewFeedbackCmd(prerunner, cfg, analytics))
-		cli.AddCommand(initcontext.New(prerunner, cfg, prompt, resolver, analytics))
-		cli.AddCommand(config.New(cfg, prerunner, analytics))
-		if currCtx != nil && currCtx.Credential != nil && currCtx.Credential.CredentialType == v2.APIKey {
-			return command, nil
-		}
-		cli.AddCommand(ps1.NewPromptCmd(cfg, prerunner, &pps1.Prompt{Config: cfg}, logger))
-		cli.AddCommand(environment.New(prerunner, cfg, cliName))
-		cli.AddCommand(service_account.New(prerunner, cfg))
->>>>>>> 094392c4
+		cli.AddCommand(config.New(prerunner, analytics))
 		// Keystore exposed so tests can pass mocks.
 		cli.AddCommand(apikey.New(prerunner, nil, resolver))
 
 		// Schema Registry
 		// If srClient is nil, the function will look it up after prerunner verifies authentication. Exposed so tests can pass mocks
-<<<<<<< HEAD
-		sr := schema_registry.New(cliName, prerunner, nil, logger)
-		cli.AddCommand(sr)
+		cli.AddCommand(schema_registry.New(cliName, prerunner, nil, logger))
 		cli.AddCommand(ksql.New(prerunner))
 		cli.AddCommand(connector.New(cliName, prerunner))
 		cli.AddCommand(connector_catalog.New(cliName, prerunner))
-
-		conn = ksql.New(prerunner)
-		conn.Hidden = true // The ksql feature isn't finished yet, so let's hide it
-		cli.AddCommand(conn)
-
-=======
-		cli.AddCommand(schema_registry.New(prerunner, cfg, nil, logger))
-		cli.AddCommand(ksql.New(prerunner, cfg))
-		cli.AddCommand(connector.New(prerunner, cfg))
-		cli.AddCommand(connector_catalog.New(prerunner, cfg))
-
->>>>>>> 094392c4
 		//conn = connect.New(prerunner, cfg, connects.New(client, logger))
 		//conn.Hidden = true // The connect feature isn't finished yet, so let's hide it
 		//cli.AddCommand(conn)
