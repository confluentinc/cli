package cmd

import (
	"fmt"
	"os"

	"github.com/jonboulle/clockwork"
	segment "github.com/segmentio/analytics-go"
	"github.com/spf13/cobra"
	"github.com/spf13/viper"

	"github.com/confluentinc/cli/internal/cmd/admin"
	"github.com/confluentinc/cli/internal/cmd/api-key"
	"github.com/confluentinc/cli/internal/cmd/audit-log"
	"github.com/confluentinc/cli/internal/cmd/cluster"
	"github.com/confluentinc/cli/internal/cmd/completion"
	"github.com/confluentinc/cli/internal/cmd/config"
	"github.com/confluentinc/cli/internal/cmd/connect"
	"github.com/confluentinc/cli/internal/cmd/connector"
	"github.com/confluentinc/cli/internal/cmd/connector-catalog"
	"github.com/confluentinc/cli/internal/cmd/environment"
	"github.com/confluentinc/cli/internal/cmd/iam"
	initcontext "github.com/confluentinc/cli/internal/cmd/init"
	"github.com/confluentinc/cli/internal/cmd/kafka"
	"github.com/confluentinc/cli/internal/cmd/ksql"
	"github.com/confluentinc/cli/internal/cmd/local"
	"github.com/confluentinc/cli/internal/cmd/login"
	"github.com/confluentinc/cli/internal/cmd/logout"
	"github.com/confluentinc/cli/internal/cmd/price"
	"github.com/confluentinc/cli/internal/cmd/prompt"
	"github.com/confluentinc/cli/internal/cmd/schema-registry"
	"github.com/confluentinc/cli/internal/cmd/secret"
	"github.com/confluentinc/cli/internal/cmd/service-account"
	"github.com/confluentinc/cli/internal/cmd/shell"
	"github.com/confluentinc/cli/internal/cmd/signup"
	"github.com/confluentinc/cli/internal/cmd/update"
	"github.com/confluentinc/cli/internal/cmd/version"
	"github.com/confluentinc/cli/internal/pkg/analytics"
	pauth "github.com/confluentinc/cli/internal/pkg/auth"
	pcmd "github.com/confluentinc/cli/internal/pkg/cmd"
	pconfig "github.com/confluentinc/cli/internal/pkg/config"
	"github.com/confluentinc/cli/internal/pkg/config/load"
	v2 "github.com/confluentinc/cli/internal/pkg/config/v2"
	v3 "github.com/confluentinc/cli/internal/pkg/config/v3"
	"github.com/confluentinc/cli/internal/pkg/errors"
	"github.com/confluentinc/cli/internal/pkg/form"
	"github.com/confluentinc/cli/internal/pkg/help"
	"github.com/confluentinc/cli/internal/pkg/log"
	"github.com/confluentinc/cli/internal/pkg/metric"
	"github.com/confluentinc/cli/internal/pkg/netrc"
	"github.com/confluentinc/cli/internal/pkg/ps1"
	secrets "github.com/confluentinc/cli/internal/pkg/secret"
	"github.com/confluentinc/cli/internal/pkg/shell/completer"
	keys "github.com/confluentinc/cli/internal/pkg/third-party-keys"
	pversion "github.com/confluentinc/cli/internal/pkg/version"
	"github.com/confluentinc/cli/mock"
)

type command struct {
	*cobra.Command
	// @VisibleForTesting
	Analytics analytics.Client
	logger    *log.Logger
}

func NewConfluentCommand(cfg *v3.Config, isTest bool, ver *pversion.Version) *command {
<<<<<<< HEAD
	viper.AutomaticEnv()

	cli := &cobra.Command{
		Use:               pversion.CLIName,
		Short:             fmt.Sprintf("%s.", pversion.FullCLIName),
		Long:              "Manage your Confluent Cloud or Confluent Platform.",
=======
	cli := &cobra.Command{
		Use:               pversion.CLIName,
		Short:             fmt.Sprintf("%s.", pversion.FullCLIName),
		Long:              getLongDescription(cfg),
>>>>>>> 90440c22
		Version:           ver.Version,
		DisableAutoGenTag: true,
	}

	cli.SetUsageFunc(func(cmd *cobra.Command) error {
		return help.ResolveReST(cmd.UsageTemplate(), cmd)
	})
	cli.SetHelpFunc(func(cmd *cobra.Command, _ []string) {
		_ = help.ResolveReST(cmd.HelpTemplate(), cmd)
	})

	cli.PersistentFlags().BoolP("help", "h", false, "Show help for this command.")
	cli.PersistentFlags().CountP("verbose", "v", "Increase verbosity (-v for warn, -vv for info, -vvv for debug, -vvvv for trace).")
	cli.Flags().Bool("version", false, fmt.Sprintf("Show version of the %s.", pversion.FullCLIName))

	// TODO: Remove once unification is complete
	cliName := "confluent"
	if cfg.IsCloud() {
		cliName = "ccloud"
	}

	logger := log.New()

	disableUpdateCheck := cfg.DisableUpdates || cfg.DisableUpdateCheck
	updateClient := update.NewClient(pversion.CLIName, disableUpdateCheck, logger)

	analyticsClient := getAnalyticsClient(isTest, pversion.CLIName, cfg, ver.Version, logger)
	authTokenHandler := pauth.NewAuthTokenHandler(logger)
	ccloudClientFactory := pauth.NewCCloudClientFactory(ver.UserAgent, logger)
	flagResolver := &pcmd.FlagResolverImpl{Prompt: form.NewPrompt(os.Stdin), Out: os.Stdout}
	jwtValidator := pcmd.NewJWTValidator(logger)
	netrcHandler := netrc.NewNetrcHandler(netrc.GetNetrcFilePath(isTest))
	loginCredentialsManager := pauth.NewLoginCredentialsManager(netrcHandler, form.NewPrompt(os.Stdin), logger)
	mdsClientManager := &pauth.MDSClientManagerImpl{}

	prerunner := &pcmd.PreRun{
		Analytics:               analyticsClient,
		AuthTokenHandler:        authTokenHandler,
		CCloudClientFactory:     ccloudClientFactory,
		CLIName:                 cliName,
		Config:                  cfg,
		FlagResolver:            flagResolver,
		IsTest:                  isTest,
		JWTValidator:            jwtValidator,
		Logger:                  logger,
		LoginCredentialsManager: loginCredentialsManager,
		MDSClientManager:        mdsClientManager,
		UpdateClient:            updateClient,
		Version:                 ver,
	}

	command := &command{Command: cli, Analytics: analyticsClient, logger: logger}

	var serverCompleter completer.ServerSideCompleter
<<<<<<< HEAD
=======
	shellCompleter := completer.NewShellCompleter(cli)
>>>>>>> 90440c22
	if cfg.IsCloud() {
		serverCompleter = shellCompleter.ServerSideCompleter
	}

	isAPIKeyLogin := isAPIKeyCredential(cfg)

	// No-login commands
	cli.AddCommand(completion.New(cli, cliName))
	cli.AddCommand(config.New(cfg.IsCloud(), prerunner, analyticsClient))
	cli.AddCommand(kafka.New(isAPIKeyLogin, cliName, prerunner, logger.Named("kafka"), ver.ClientID, serverCompleter, analyticsClient))
	cli.AddCommand(local.New(prerunner))
	cli.AddCommand(login.New(prerunner, logger, ccloudClientFactory, mdsClientManager, analyticsClient, netrcHandler, loginCredentialsManager, authTokenHandler, isTest).Command)
<<<<<<< HEAD
	cli.AddCommand(logout.New(cfg, prerunner, analyticsClient, netrcHandler).Command)
	cli.AddCommand(version.New(cliName, prerunner, ver))

=======
	cli.AddCommand(logout.New(cliName, prerunner, analyticsClient, netrcHandler).Command)
	cli.AddCommand(secret.New(flagResolver, secrets.NewPasswordProtectionPlugin(logger)))
>>>>>>> 90440c22
	if !cfg.DisableUpdates {
		cli.AddCommand(update.New(cliName, logger, ver, updateClient, analyticsClient))
	}
	cli.AddCommand(version.New(cliName, prerunner, ver))

<<<<<<< HEAD
	if cfg.IsOnPrem() {
		cli.AddCommand(cluster.New(prerunner, cluster.NewScopedIdService(ver.UserAgent, logger)))
		cli.AddCommand(connect.New(prerunner))
		cli.AddCommand(local.New(prerunner))
		cli.AddCommand(secret.New(flagResolver, secrets.NewPasswordProtectionPlugin(logger)))
	}

=======
>>>>>>> 90440c22
	if cfg.IsCloud() {
		cli.AddCommand(admin.New(prerunner, isTest))
		cli.AddCommand(auditlog.New(cliName, prerunner))
		cli.AddCommand(initcontext.New(prerunner, flagResolver, analyticsClient))

<<<<<<< HEAD
	// If a user uses an API key to log in, don't allow the remaining commands.
	if cfg.IsCloud() && isAPIKeyLogin {
		return command
	}

	cli.AddCommand(iam.New(cliName, prerunner))
	cli.AddCommand(ksql.New(cliName, prerunner, serverCompleter, analyticsClient))
	cli.AddCommand(schemaregistry.New(cliName, prerunner, nil, logger, analyticsClient))

	if cfg.IsCloud() {
=======
		// If a user logs in with an API key, don't allow the remaining commands.
		if isAPIKeyLogin {
			return command
		}

>>>>>>> 90440c22
		apiKeyCmd := apikey.New(prerunner, nil, flagResolver, analyticsClient)
		connectorCmd := connector.New(cliName, prerunner, analyticsClient)
		connectorCatalogCmd := connectorcatalog.New(cliName, prerunner)
		environmentCmd := environment.New(cliName, prerunner, analyticsClient)
		serviceAccountCmd := serviceaccount.New(prerunner, analyticsClient)

		serverCompleter.AddCommand(apiKeyCmd)
		serverCompleter.AddCommand(connectorCmd)
		serverCompleter.AddCommand(connectorCatalogCmd)
		serverCompleter.AddCommand(environmentCmd)
		serverCompleter.AddCommand(serviceAccountCmd)

		cli.AddCommand(apiKeyCmd.Command)
		cli.AddCommand(connectorCatalogCmd.Command)
		cli.AddCommand(connectorCmd.Command)
		cli.AddCommand(environmentCmd.Command)
		cli.AddCommand(iam.New(cliName, prerunner))
		cli.AddCommand(ksql.New(cliName, prerunner, serverCompleter, analyticsClient))
		cli.AddCommand(price.New(prerunner))
		cli.AddCommand(prompt.New(cliName, prerunner, &ps1.Prompt{}, logger))
		cli.AddCommand(schemaregistry.New(cliName, prerunner, nil, logger, analyticsClient))
		cli.AddCommand(serviceAccountCmd.Command)
		cli.AddCommand(shell.NewShellCmd(cli, prerunner, cliName, cfg, shellCompleter, logger, analyticsClient, jwtValidator))
		cli.AddCommand(signup.New(prerunner, logger, ver.UserAgent, ccloudClientFactory).Command)
	}

	if cfg.IsOnPrem() {
		cli.AddCommand(auditlog.New(cliName, prerunner))
		cli.AddCommand(cluster.New(prerunner, cluster.NewScopedIdService(ver.UserAgent, logger)))
		cli.AddCommand(connect.New(prerunner))
		cli.AddCommand(iam.New(cliName, prerunner))
		cli.AddCommand(ksql.New(cliName, prerunner, serverCompleter, analyticsClient))
		cli.AddCommand(schemaregistry.New(cliName, prerunner, nil, logger, analyticsClient))
	}

	return command
}

func getAnalyticsClient(isTest bool, cliName string, cfg *v3.Config, cliVersion string, logger *log.Logger) analytics.Client {
	if cliName == "confluent" || isTest {
		return mock.NewDummyAnalyticsMock()
	}
	segmentClient, _ := segment.NewWithConfig(keys.SegmentKey, segment.Config{
		Logger: analytics.NewLogger(logger),
	})
	return analytics.NewAnalyticsClient(cliName, cfg, cliVersion, segmentClient, clockwork.NewRealClock())
}

func isAPIKeyCredential(cfg *v3.Config) bool {
	ctx := cfg.Context()
	return ctx != nil && ctx.Credential != nil && ctx.Credential.CredentialType == v2.APIKey
}

func (c *command) Execute(args []string) error {
	c.Analytics.SetStartTime()
	c.Command.SetArgs(args)
	err := c.Command.Execute()
	errors.DisplaySuggestionsMessage(err, os.Stderr)
	c.sendAndFlushAnalytics(args, err)
	return err
}

func (c *command) sendAndFlushAnalytics(args []string, err error) {
	if err := c.Analytics.SendCommandAnalytics(c.Command, args, err); err != nil {
		c.logger.Debugf("segment analytics sending event failed: %s\n", err.Error())
	}

	if err := c.Analytics.Close(); err != nil {
		c.logger.Debug(err)
	}
}

func LoadConfig() (*v3.Config, error) {
	cfg := v3.New(&pconfig.Params{
		Logger:     log.New(),
		MetricSink: metric.NewSink(),
	})

	return load.LoadAndMigrate(cfg)
}

func getLongDescription(cfg *v3.Config) string {
	if cfg.IsCloud() {
		return "Manage your Confluent Cloud."
	}

	if cfg.IsOnPrem() {
		return "Manage your Confluent Platform."
	}

	return "Manage your Confluent Cloud or Confluent Platform. Log in to see all available commands."
}<|MERGE_RESOLUTION|>--- conflicted
+++ resolved
@@ -64,19 +64,12 @@
 }
 
 func NewConfluentCommand(cfg *v3.Config, isTest bool, ver *pversion.Version) *command {
-<<<<<<< HEAD
 	viper.AutomaticEnv()
 
-	cli := &cobra.Command{
-		Use:               pversion.CLIName,
-		Short:             fmt.Sprintf("%s.", pversion.FullCLIName),
-		Long:              "Manage your Confluent Cloud or Confluent Platform.",
-=======
 	cli := &cobra.Command{
 		Use:               pversion.CLIName,
 		Short:             fmt.Sprintf("%s.", pversion.FullCLIName),
 		Long:              getLongDescription(cfg),
->>>>>>> 90440c22
 		Version:           ver.Version,
 		DisableAutoGenTag: true,
 	}
@@ -131,10 +124,7 @@
 	command := &command{Command: cli, Analytics: analyticsClient, logger: logger}
 
 	var serverCompleter completer.ServerSideCompleter
-<<<<<<< HEAD
-=======
 	shellCompleter := completer.NewShellCompleter(cli)
->>>>>>> 90440c22
 	if cfg.IsCloud() {
 		serverCompleter = shellCompleter.ServerSideCompleter
 	}
@@ -147,52 +137,23 @@
 	cli.AddCommand(kafka.New(isAPIKeyLogin, cliName, prerunner, logger.Named("kafka"), ver.ClientID, serverCompleter, analyticsClient))
 	cli.AddCommand(local.New(prerunner))
 	cli.AddCommand(login.New(prerunner, logger, ccloudClientFactory, mdsClientManager, analyticsClient, netrcHandler, loginCredentialsManager, authTokenHandler, isTest).Command)
-<<<<<<< HEAD
 	cli.AddCommand(logout.New(cfg, prerunner, analyticsClient, netrcHandler).Command)
-	cli.AddCommand(version.New(cliName, prerunner, ver))
-
-=======
-	cli.AddCommand(logout.New(cliName, prerunner, analyticsClient, netrcHandler).Command)
 	cli.AddCommand(secret.New(flagResolver, secrets.NewPasswordProtectionPlugin(logger)))
->>>>>>> 90440c22
 	if !cfg.DisableUpdates {
 		cli.AddCommand(update.New(cliName, logger, ver, updateClient, analyticsClient))
 	}
 	cli.AddCommand(version.New(cliName, prerunner, ver))
 
-<<<<<<< HEAD
-	if cfg.IsOnPrem() {
-		cli.AddCommand(cluster.New(prerunner, cluster.NewScopedIdService(ver.UserAgent, logger)))
-		cli.AddCommand(connect.New(prerunner))
-		cli.AddCommand(local.New(prerunner))
-		cli.AddCommand(secret.New(flagResolver, secrets.NewPasswordProtectionPlugin(logger)))
-	}
-
-=======
->>>>>>> 90440c22
 	if cfg.IsCloud() {
 		cli.AddCommand(admin.New(prerunner, isTest))
 		cli.AddCommand(auditlog.New(cliName, prerunner))
 		cli.AddCommand(initcontext.New(prerunner, flagResolver, analyticsClient))
 
-<<<<<<< HEAD
-	// If a user uses an API key to log in, don't allow the remaining commands.
-	if cfg.IsCloud() && isAPIKeyLogin {
-		return command
-	}
-
-	cli.AddCommand(iam.New(cliName, prerunner))
-	cli.AddCommand(ksql.New(cliName, prerunner, serverCompleter, analyticsClient))
-	cli.AddCommand(schemaregistry.New(cliName, prerunner, nil, logger, analyticsClient))
-
-	if cfg.IsCloud() {
-=======
 		// If a user logs in with an API key, don't allow the remaining commands.
 		if isAPIKeyLogin {
 			return command
 		}
 
->>>>>>> 90440c22
 		apiKeyCmd := apikey.New(prerunner, nil, flagResolver, analyticsClient)
 		connectorCmd := connector.New(cliName, prerunner, analyticsClient)
 		connectorCatalogCmd := connectorcatalog.New(cliName, prerunner)
