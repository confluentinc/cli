package cmd

import (
	"context"
	"os"

	"github.com/DABH/go-basher"
	"github.com/jonboulle/clockwork"
	"github.com/spf13/cobra"

	"github.com/confluentinc/ccloud-sdk-go"
	"github.com/confluentinc/mds-sdk-go"

	"github.com/confluentinc/cli/internal/cmd/apikey"
	"github.com/confluentinc/cli/internal/cmd/auth"
	"github.com/confluentinc/cli/internal/cmd/completion"
	"github.com/confluentinc/cli/internal/cmd/config"
	"github.com/confluentinc/cli/internal/cmd/environment"
	"github.com/confluentinc/cli/internal/cmd/iam"
	"github.com/confluentinc/cli/internal/cmd/kafka"
	"github.com/confluentinc/cli/internal/cmd/ksql"
	"github.com/confluentinc/cli/internal/cmd/local"
	ps1 "github.com/confluentinc/cli/internal/cmd/prompt"
	"github.com/confluentinc/cli/internal/cmd/schema-registry"
	"github.com/confluentinc/cli/internal/cmd/secret"
	"github.com/confluentinc/cli/internal/cmd/service-account"
	"github.com/confluentinc/cli/internal/cmd/update"
	"github.com/confluentinc/cli/internal/cmd/version"
	pcmd "github.com/confluentinc/cli/internal/pkg/cmd"
	configs "github.com/confluentinc/cli/internal/pkg/config"
	"github.com/confluentinc/cli/internal/pkg/help"
	"github.com/confluentinc/cli/internal/pkg/io"
	"github.com/confluentinc/cli/internal/pkg/keystore"
	"github.com/confluentinc/cli/internal/pkg/log"
	pps1 "github.com/confluentinc/cli/internal/pkg/ps1"
	apikeys "github.com/confluentinc/cli/internal/pkg/sdk/apikey"
	environments "github.com/confluentinc/cli/internal/pkg/sdk/environment"
	kafkas "github.com/confluentinc/cli/internal/pkg/sdk/kafka"
	ksqls "github.com/confluentinc/cli/internal/pkg/sdk/ksql"
	//connects "github.com/confluentinc/cli/internal/pkg/sdk/connect"
	users "github.com/confluentinc/cli/internal/pkg/sdk/user"
	secrets "github.com/confluentinc/cli/internal/pkg/secret"
	versions "github.com/confluentinc/cli/internal/pkg/version"
)

func NewConfluentCommand(cliName string, cfg *configs.Config, ver *versions.Version, logger *log.Logger) (*cobra.Command, error) {
	cli := &cobra.Command{
		Use:               cliName,
		Version:           ver.Version,
		DisableAutoGenTag: true,
	}
	cli.SetUsageFunc(func(cmd *cobra.Command) error {
		return help.ResolveReST(cmd.UsageTemplate(), cmd)
	})
	cli.SetHelpFunc(func(cmd *cobra.Command, args []string) {
		_ = help.ResolveReST(cmd.HelpTemplate(), cmd)
	})

	if cliName == "ccloud" {
		cli.Short = "Confluent Cloud CLI."
		cli.Long = "Manage your Confluent Cloud."
	} else {
		cli.Short = "Confluent CLI."
		cli.Long = "Manage your Confluent Platform."
	}
	cli.PersistentFlags().CountP("verbose", "v",
		"Increase verbosity (-v for warn, -vv for info, -vvv for debug, -vvvv for trace).")

	prompt := pcmd.NewPrompt(os.Stdin)

	updateClient, err := update.NewClient(cliName, logger)
	if err != nil {
		return nil, err
	}

	client := ccloud.NewClientWithJWT(context.Background(), cfg.AuthToken, cfg.AuthURL, cfg.Logger)

	ch := &pcmd.ConfigHelper{Config: cfg, Client: client, Version: ver}
	fs := &io.RealFileSystem{}

	prerunner := &pcmd.PreRun{
		UpdateClient: updateClient,
		CLIName:      cliName,
		Version:      ver.Version,
		Logger:       logger,
		Config:       cfg,
		ConfigHelper: ch,
		Clock:        clockwork.NewRealClock(),
	}

	cli.PersistentPreRunE = prerunner.Anonymous()

	mdsConfig := mds.NewConfiguration()
	mdsConfig.BasePath = cfg.AuthURL
	mdsConfig.UserAgent = ver.UserAgent

	mdsClient := mds.NewAPIClient(mdsConfig)

	cli.Version = ver.Version
	cli.AddCommand(version.NewVersionCmd(prerunner, ver))

	conn := config.New(cfg)
	conn.Hidden = true // The config/context feature isn't finished yet, so let's hide it
	cli.AddCommand(conn)

	cli.AddCommand(completion.NewCompletionCmd(cli, cliName))
	cli.AddCommand(update.New(cliName, cfg, ver, prompt, updateClient))

	cli.AddCommand(auth.New(prerunner, cfg, logger, mdsClient)...)

	if cliName == "ccloud" {
		cli.AddCommand(ps1.NewPromptCmd(cfg, &pps1.Prompt{Config: cfg}, logger))

		kafkaClient := kafkas.New(client, logger)
		userClient := users.New(client, logger)
		ks := &keystore.ConfigKeyStore{Config: cfg, Helper: ch}
		cli.AddCommand(environment.New(prerunner, cfg, environments.New(client, logger), cliName))
		cli.AddCommand(service_account.New(prerunner, cfg, userClient))
		cli.AddCommand(apikey.New(prerunner, cfg, apikeys.New(client, logger), ch, ks))
		cli.AddCommand(kafka.New(prerunner, cfg, kafkaClient, ch))

		// Schema Registry
		// If srClient is nil, the function will look it up after prerunner verifies authentication. Exposed so tests can pass mocks
<<<<<<< HEAD
		cli.AddCommand(schema_registry.New(prerunner, cfg, client.SchemaRegistry, ch, nil))
=======
		sr := schema_registry.New(prerunner, cfg, client.SchemaRegistry, ch, nil)
		sr.Hidden = true
		cli.AddCommand(sr)
>>>>>>> b5fc0588

		conn = ksql.New(prerunner, cfg, ksqls.New(client, logger), kafkaClient, userClient, ch)
		conn.Hidden = true // The ksql feature isn't finished yet, so let's hide it
		cli.AddCommand(conn)

		//conn = connect.New(prerunner, cfg, connects.New(client, logger))
		//conn.Hidden = true // The connect feature isn't finished yet, so let's hide it
		//cli.AddCommand(conn)
	} else if cliName == "confluent" {
		ch := &pcmd.ConfigHelper{Config: cfg, Client: client}

		cli.AddCommand(iam.New(prerunner, cfg, ch, ver, mdsClient))

		bash, err := basher.NewContext("/bin/bash", false)
		if err != nil {
			return nil, err
		}
		shellRunner := &local.BashShellRunner{BasherContext: bash}
		cli.AddCommand(local.New(cli, prerunner, shellRunner, logger, fs))
		resolver := &pcmd.FlagResolverImpl{Prompt: prompt, Out: os.Stdout}
		cli.AddCommand(secret.New(prerunner, cfg, prompt, resolver, secrets.NewPasswordProtectionPlugin(logger)))
	}

	return cli, nil
}<|MERGE_RESOLUTION|>--- conflicted
+++ resolved
@@ -121,13 +121,9 @@
 
 		// Schema Registry
 		// If srClient is nil, the function will look it up after prerunner verifies authentication. Exposed so tests can pass mocks
-<<<<<<< HEAD
-		cli.AddCommand(schema_registry.New(prerunner, cfg, client.SchemaRegistry, ch, nil))
-=======
 		sr := schema_registry.New(prerunner, cfg, client.SchemaRegistry, ch, nil)
 		sr.Hidden = true
 		cli.AddCommand(sr)
->>>>>>> b5fc0588
 
 		conn = ksql.New(prerunner, cfg, ksqls.New(client, logger), kafkaClient, userClient, ch)
 		conn.Hidden = true // The ksql feature isn't finished yet, so let's hide it
