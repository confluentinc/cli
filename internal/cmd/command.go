package cmd

import (
	"context"
	"os"

	"github.com/DABH/go-basher"
	"github.com/spf13/cobra"

	"github.com/confluentinc/ccloud-sdk-go"
	"github.com/confluentinc/mds-sdk-go"

	"github.com/confluentinc/cli/internal/cmd/apikey"
	"github.com/confluentinc/cli/internal/cmd/auth"
	"github.com/confluentinc/cli/internal/cmd/completion"
	"github.com/confluentinc/cli/internal/cmd/config"
	"github.com/confluentinc/cli/internal/cmd/environment"
	"github.com/confluentinc/cli/internal/cmd/iam"
	"github.com/confluentinc/cli/internal/cmd/kafka"
	"github.com/confluentinc/cli/internal/cmd/ksql"
	"github.com/confluentinc/cli/internal/cmd/local"
	"github.com/confluentinc/cli/internal/cmd/service-account"
	"github.com/confluentinc/cli/internal/cmd/update"
	"github.com/confluentinc/cli/internal/cmd/version"
	pcmd "github.com/confluentinc/cli/internal/pkg/cmd"
	configs "github.com/confluentinc/cli/internal/pkg/config"
	"github.com/confluentinc/cli/internal/pkg/help"
	"github.com/confluentinc/cli/internal/pkg/keystore"
	"github.com/confluentinc/cli/internal/pkg/log"
	apikeys "github.com/confluentinc/cli/internal/pkg/sdk/apikey"

	//connects "github.com/confluentinc/cli/internal/pkg/sdk/connect"
	environments "github.com/confluentinc/cli/internal/pkg/sdk/environment"
	kafkas "github.com/confluentinc/cli/internal/pkg/sdk/kafka"
	ksqls "github.com/confluentinc/cli/internal/pkg/sdk/ksql"
	users "github.com/confluentinc/cli/internal/pkg/sdk/user"
	versions "github.com/confluentinc/cli/internal/pkg/version"
)

func NewConfluentCommand(cliName string, cfg *configs.Config, ver *versions.Version, logger *log.Logger) (*cobra.Command, error) {
	cli := &cobra.Command{
		Use:               cliName,
		Version:           ver.Version,
		DisableAutoGenTag: true,
	}
	cli.SetUsageFunc(func(cmd *cobra.Command) error {
		return help.ResolveReST(cmd.UsageTemplate(), cmd)
	})
	cli.SetHelpFunc(func(cmd *cobra.Command, args []string) {
		_ = help.ResolveReST(cmd.HelpTemplate(), cmd)
	})

	if cliName == "ccloud" {
		cli.Short = "Confluent Cloud CLI."
		cli.Long = "Manage your Confluent Cloud."
	} else {
		cli.Short = "Confluent CLI."
		cli.Long = "Manage your Confluent Platform."
	}
	cli.PersistentFlags().CountP("verbose", "v",
<<<<<<< HEAD
		"Increase verbosity (-v for warn, -vv for info, -vvv for debug, -vvvv for trace)")
=======
		"Increase verbosity (-v for warn, -vv for info, -vvv for debug, -vvvv for trace).")
>>>>>>> c7aa3d0c

	prompt := pcmd.NewPrompt(os.Stdin)

	updateClient, err := update.NewClient(cliName, logger)
	if err != nil {
		return nil, err
	}

	client := ccloud.NewClientWithJWT(context.Background(), cfg.AuthToken, cfg.AuthURL, cfg.Logger)

	ch := &pcmd.ConfigHelper{Config: cfg, Client: client}

	prerunner := &pcmd.PreRun{
		UpdateClient: updateClient,
		CLIName:      cliName,
		Version:      ver.Version,
		Logger:       logger,
		Config:       cfg,
		ConfigHelper: ch,
	}

	cli.PersistentPreRunE = prerunner.Anonymous()

	mdsConfig := mds.NewConfiguration()
	mdsConfig.BasePath = cfg.AuthURL
	mdsConfig.UserAgent = ver.UserAgent

	mdsClient := mds.NewAPIClient(mdsConfig)

	cli.Version = ver.Version
	cli.AddCommand(version.NewVersionCmd(prerunner, ver))

	conn := config.New(cfg)
	conn.Hidden = true // The config/context feature isn't finished yet, so let's hide it
	cli.AddCommand(conn)

	cli.AddCommand(completion.NewCompletionCmd(cli, cliName))
	cli.AddCommand(update.New(cliName, cfg, ver, prompt, updateClient))

	cli.AddCommand(auth.New(prerunner, cfg, cliName, mdsClient)...)

	if cliName == "ccloud" {
		kafkaClient := kafkas.New(client, logger)
		userClient := users.New(client, logger)
		ks := &keystore.ConfigKeyStore{Config: cfg, Helper: ch}
		cli.AddCommand(environment.New(prerunner, cfg, environments.New(client, logger), cliName))
		cli.AddCommand(service_account.New(prerunner, cfg, userClient))
		cli.AddCommand(apikey.New(prerunner, cfg, apikeys.New(client, logger), ch, ks))
		cli.AddCommand(kafka.New(prerunner, cfg, kafkaClient, ch))

		conn = ksql.New(prerunner, cfg, ksqls.New(client, logger), kafkaClient, userClient, ch)
		conn.Hidden = true // The ksql feature isn't finished yet, so let's hide it
		cli.AddCommand(conn)

		//conn = connect.New(prerunner, cfg, connects.New(client, logger))
		//conn.Hidden = true // The connect feature isn't finished yet, so let's hide it
		//cli.AddCommand(conn)
	} else if cliName == "confluent" {
		ch := &pcmd.ConfigHelper{Config: cfg, Client: client}

		cli.AddCommand(iam.New(cfg, ch, ver, mdsClient))

		bash, err := basher.NewContext("/bin/bash", false)
		if err != nil {
			return nil, err
		}
		shellRunner := local.BashShellRunner{BasherContext: bash}
		cli.AddCommand(local.New(prerunner, &shellRunner))
	}

	return cli, nil
}<|MERGE_RESOLUTION|>--- conflicted
+++ resolved
@@ -58,11 +58,7 @@
 		cli.Long = "Manage your Confluent Platform."
 	}
 	cli.PersistentFlags().CountP("verbose", "v",
-<<<<<<< HEAD
-		"Increase verbosity (-v for warn, -vv for info, -vvv for debug, -vvvv for trace)")
-=======
 		"Increase verbosity (-v for warn, -vv for info, -vvv for debug, -vvvv for trace).")
->>>>>>> c7aa3d0c
 
 	prompt := pcmd.NewPrompt(os.Stdin)
 
