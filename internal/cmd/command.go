--- conflicted
+++ resolved
@@ -98,17 +98,12 @@
 	if err != nil {
 		return nil, err
 	}
-<<<<<<< HEAD
 
 	authTokenHandler := &pauth.AuthTokenHandlerImpl{}
 	nonInteractiveLoginHandler := pauth.NewNonInteractiveLoginHandler(authTokenHandler, netrcHandler, logger)
-
-=======
->>>>>>> 62774e88
 	resolver := &pcmd.FlagResolverImpl{Prompt: pcmd.NewPrompt(os.Stdin), Out: os.Stdout}
 	jwtValidator := pcmd.NewJWTValidator(logger)
 	prerunner := &pcmd.PreRun{
-<<<<<<< HEAD
 		Config:                     cfg,
 		ConfigLoadingError:         configLoadingErr,
 		UpdateClient:               updateClient,
@@ -119,18 +114,7 @@
 		Version:                    ver,
 		Analytics:                  analyticsClient,
 		NonInteractiveLoginHandler: nonInteractiveLoginHandler,
-=======
-		Config:             cfg,
-		ConfigLoadingError: configLoadingErr,
-		UpdateClient:       updateClient,
-		CLIName:            cliName,
-		Logger:             logger,
-		FlagResolver:       resolver,
-		Version:            ver,
-		Analytics:          analyticsClient,
-		JWTValidator:       jwtValidator,
-		UpdateTokenHandler: pauth.NewUpdateTokenHandler(netrcHandler),
->>>>>>> 62774e88
+		JWTValidator:               jwtValidator,
 	}
 	command := &Command{Command: cli, Analytics: analyticsClient, logger: logger}
 	shellCompleter := completer.NewShellCompleter(cli)
