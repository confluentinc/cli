package cmd

import (
	"fmt"
	"os"
	"os/exec"
	"strings"

	shell "github.com/brianstrauch/cobra-shell"
	"github.com/confluentinc/ccloud-sdk-go-v1"
	cliv1 "github.com/confluentinc/ccloud-sdk-go-v2/cli/v1"
	"github.com/spf13/cobra"

	"github.com/confluentinc/cli/internal/cmd/admin"
	apikey "github.com/confluentinc/cli/internal/cmd/api-key"
	auditlog "github.com/confluentinc/cli/internal/cmd/audit-log"
	cloudsignup "github.com/confluentinc/cli/internal/cmd/cloud-signup"
	"github.com/confluentinc/cli/internal/cmd/cluster"
	"github.com/confluentinc/cli/internal/cmd/completion"
	"github.com/confluentinc/cli/internal/cmd/connect"
	"github.com/confluentinc/cli/internal/cmd/context"
	"github.com/confluentinc/cli/internal/cmd/environment"
	"github.com/confluentinc/cli/internal/cmd/iam"
	"github.com/confluentinc/cli/internal/cmd/kafka"
	"github.com/confluentinc/cli/internal/cmd/ksql"
	"github.com/confluentinc/cli/internal/cmd/local"
	"github.com/confluentinc/cli/internal/cmd/login"
	"github.com/confluentinc/cli/internal/cmd/logout"
	"github.com/confluentinc/cli/internal/cmd/plugin"
	"github.com/confluentinc/cli/internal/cmd/price"
	"github.com/confluentinc/cli/internal/cmd/prompt"
	schemaregistry "github.com/confluentinc/cli/internal/cmd/schema-registry"
	"github.com/confluentinc/cli/internal/cmd/secret"
	servicequota "github.com/confluentinc/cli/internal/cmd/service-quota"
	"github.com/confluentinc/cli/internal/cmd/update"
	"github.com/confluentinc/cli/internal/cmd/version"
	pauth "github.com/confluentinc/cli/internal/pkg/auth"
	"github.com/confluentinc/cli/internal/pkg/ccloudv2"
	pcmd "github.com/confluentinc/cli/internal/pkg/cmd"
	v1 "github.com/confluentinc/cli/internal/pkg/config/v1"
	"github.com/confluentinc/cli/internal/pkg/errors"
	"github.com/confluentinc/cli/internal/pkg/featureflags"
	"github.com/confluentinc/cli/internal/pkg/form"
	"github.com/confluentinc/cli/internal/pkg/help"
	"github.com/confluentinc/cli/internal/pkg/netrc"
	pplugin "github.com/confluentinc/cli/internal/pkg/plugin"
	secrets "github.com/confluentinc/cli/internal/pkg/secret"
<<<<<<< HEAD
	"github.com/confluentinc/cli/internal/pkg/utils"
	pversion "github.com/confluentinc/cli/internal/pkg/version"
)

type command struct {
	*cobra.Command
}

type pluginInfo struct {
	args []string
	name string
	size int
}

func NewConfluentCommand(cfg *v1.Config, isTest bool, ver *pversion.Version) *command {
=======
	"github.com/confluentinc/cli/internal/pkg/usage"
	pversion "github.com/confluentinc/cli/internal/pkg/version"
)

func NewConfluentCommand(cfg *v1.Config, ver *pversion.Version, isTest bool) *cobra.Command {
>>>>>>> 14d0c2bc
	cmd := &cobra.Command{
		Use:     pversion.CLIName,
		Short:   fmt.Sprintf("%s.", pversion.FullCLIName),
		Long:    getLongDescription(cfg),
		Version: ver.Version,
	}

	cmd.Flags().Bool("version", false, fmt.Sprintf("Show version of the %s.", pversion.FullCLIName))
	cmd.PersistentFlags().BoolP("help", "h", false, "Show help for this command.")
	cmd.PersistentFlags().CountP("verbose", "v", "Increase verbosity (-v for warn, -vv for info, -vvv for debug, -vvvv for trace).")

	disableUpdateCheck := cfg.DisableUpdates || cfg.DisableUpdateCheck
	updateClient := update.NewClient(pversion.CLIName, disableUpdateCheck)
	authTokenHandler := pauth.NewAuthTokenHandler()
	ccloudClientFactory := pauth.NewCCloudClientFactory(ver.UserAgent)
	flagResolver := &pcmd.FlagResolverImpl{Prompt: form.NewPrompt(os.Stdin), Out: os.Stdout}
	jwtValidator := pcmd.NewJWTValidator()
	netrcHandler := netrc.NewNetrcHandler(netrc.GetNetrcFilePath(isTest))
	loginCredentialsManager := pauth.NewLoginCredentialsManager(netrcHandler, form.NewPrompt(os.Stdin), getCloudClient(cfg, ccloudClientFactory))
	loginOrganizationManager := pauth.NewLoginOrganizationManagerImpl()
	mdsClientManager := &pauth.MDSClientManagerImpl{}
	featureflags.Init(ver, isTest)

	cmd.SetHelpFunc(func(cmd *cobra.Command, args []string) {
		pcmd.LabelRequiredFlags(cmd)
		_ = help.WriteHelpTemplate(cmd)
	})

	prerunner := &pcmd.PreRun{
		AuthTokenHandler:        authTokenHandler,
		CCloudClientFactory:     ccloudClientFactory,
		Config:                  cfg,
		FlagResolver:            flagResolver,
		IsTest:                  isTest,
		JWTValidator:            jwtValidator,
		LoginCredentialsManager: loginCredentialsManager,
		MDSClientManager:        mdsClientManager,
		UpdateClient:            updateClient,
		Version:                 ver,
	}

	cmd.AddCommand(admin.New(prerunner, isTest))
	cmd.AddCommand(apikey.New(prerunner, nil, flagResolver))
	cmd.AddCommand(auditlog.New(prerunner))
	cmd.AddCommand(cluster.New(prerunner, ver.UserAgent))
	cmd.AddCommand(cloudsignup.New(prerunner, ver.UserAgent, ccloudClientFactory, isTest))
	cmd.AddCommand(completion.New())
	cmd.AddCommand(context.New(prerunner, flagResolver))
	cmd.AddCommand(connect.New(prerunner))
	cmd.AddCommand(environment.New(prerunner))
	cmd.AddCommand(iam.New(cfg, prerunner))
	cmd.AddCommand(kafka.New(cfg, prerunner, ver.ClientID))
	cmd.AddCommand(ksql.New(cfg, prerunner))
	cmd.AddCommand(local.New(prerunner))
	cmd.AddCommand(login.New(cfg, prerunner, ccloudClientFactory, mdsClientManager, netrcHandler, loginCredentialsManager, loginOrganizationManager, authTokenHandler, isTest))
	cmd.AddCommand(logout.New(cfg, prerunner, netrcHandler))
	cmd.AddCommand(plugin.New(prerunner))
	cmd.AddCommand(price.New(prerunner))
	cmd.AddCommand(prompt.New(cfg))
	cmd.AddCommand(servicequota.New(prerunner))
	cmd.AddCommand(schemaregistry.New(cfg, prerunner, nil))
	cmd.AddCommand(secret.New(prerunner, flagResolver, secrets.NewPasswordProtectionPlugin()))
	cmd.AddCommand(shell.New(cmd))
	cmd.AddCommand(update.New(prerunner, ver, updateClient))
	cmd.AddCommand(version.New(prerunner, ver))

	changeDefaults(cmd, cfg)
<<<<<<< HEAD
	return &command{Command: cmd}
}

func (c *command) Execute(args []string, cfg *v1.Config) error {
	if !cfg.DisablePlugins {
		if plugin, err := c.findPlugin(args); err != nil {
			return err
		} else if plugin != nil {
			return execPlugin(plugin)
		}
	}

	c.Command.SetArgs(args)
	err := c.Command.Execute()
=======

	return cmd
}

func Execute(cmd *cobra.Command, cfg *v1.Config, ver *pversion.Version, isTest bool) error {
	// Usage collection is a wrapper around Execute() instead of a post-run function so we can collect the error status.
	u := usage.New(ver.Version)

	if !isTest {
		cmd.PersistentPostRun = u.Collect
	}

	err := cmd.Execute()
>>>>>>> 14d0c2bc
	errors.DisplaySuggestionsMessage(err, os.Stderr)

<<<<<<< HEAD
// findPlugin determines if the arguments passed in are meant for a plugin
func (c *command) findPlugin(args []string) (*pluginInfo, error) {
	pluginMap, err := pplugin.SearchPath()
	if err != nil {
		return nil, err
	}

	plugin := buildPluginInfo(args)

	for len(plugin.name) > len(pversion.CLIName) {
		if pluginPathList, ok := pluginMap[plugin.name]; ok {
			if cmd, _, _ := c.Find(args); strings.ReplaceAll(cmd.CommandPath(), " ", "-") == plugin.name {
				utils.ErrPrintf(c.Command, "	- warning: %s is overshadowed by an existing Confluent CLI command.\n", pluginPathList[0])
				break
			}
			plugin.args = append([]string{pluginPathList[0]}, plugin.args...)
			return &plugin, nil
		}
		plugin.args = append([]string{args[plugin.size-1]}, plugin.args...)
		plugin.size--
		plugin.name = plugin.name[:strings.LastIndex(plugin.name, "-")]
	}
	return nil, err
}

// buildPluginInfo initializes a pluginInfo struct from command line arguments
func buildPluginInfo(args []string) pluginInfo {
	infoArgs := make([]string, 0, len(args))
	name := []string{pversion.CLIName}
	for i, arg := range args {
		if strings.HasPrefix(arg, "--") {
			infoArgs = args[i:]
			break
		}
		arg = strings.ReplaceAll(arg, "-", "_")
		name = append(name, arg)
	}
	return pluginInfo{
		args: infoArgs,
		name: strings.Join(name, "-"),
		size: len(name) - 1,
	}
}

// execPlugin runs a plugin found by the above findPlugin function
func execPlugin(info *pluginInfo) error {
	plugin := &exec.Cmd{
		Path:   info.args[0],
		Args:   info.args,
		Stdout: os.Stdout,
		Stdin:  os.Stdin,
		Stderr: os.Stderr,
	}
	return plugin.Run()
}

func LoadConfig() (*v1.Config, error) {
	cfg := v1.New()
	return load.LoadAndMigrate(cfg)
=======
	if cfg.IsCloudLogin() && u.Command != nil && *(u.Command) != "" {
		ctx := cfg.Context()
		client := ccloudv2.NewClient(ctx.GetPlatformServer(), ver.UserAgent, isTest, ctx.GetAuthToken())

		u.Error = cliv1.PtrBool(err != nil)
		u.Report(client)
	}

	return err
>>>>>>> 14d0c2bc
}

func getLongDescription(cfg *v1.Config) string {
	switch {
	case cfg.IsCloudLogin():
		return "Manage your Confluent Cloud."
	case cfg.IsOnPremLogin():
		return "Manage your Confluent Platform."
	default:
		return "Manage your Confluent Cloud or Confluent Platform. Log in to see all available commands."
	}
}

func changeDefaults(cmd *cobra.Command, cfg *v1.Config) {
	hideAndErrIfMissingRunRequirement(cmd, cfg)
	catchErrors(cmd)

	cmd.Flags().SortFlags = false

	for _, subcommand := range cmd.Commands() {
		changeDefaults(subcommand, cfg)
	}
}

// hideAndErrIfMissingRunRequirement hides commands that don't meet a requirement and errs if a user attempts to use it;
// for example, an on-prem command shouldn't be used by a cloud user.
func hideAndErrIfMissingRunRequirement(cmd *cobra.Command, cfg *v1.Config) {
	if err := pcmd.ErrIfMissingRunRequirement(cmd, cfg); err != nil {
		cmd.Hidden = true

		// Show err for internal commands. Leaf commands will err in the PreRun function.
		if cmd.HasSubCommands() {
			cmd.RunE = func(_ *cobra.Command, _ []string) error { return err }
		}
	}
}

// catchErrors catches (and modifies) errors from any of the built-in error-producing functions.
func catchErrors(cmd *cobra.Command) {
	if cmd.PersistentPreRunE != nil {
		cmd.PersistentPreRunE = pcmd.CatchErrors(cmd.PersistentPreRunE)
	}
	if cmd.PreRunE != nil {
		cmd.PreRunE = pcmd.CatchErrors(cmd.PreRunE)
	}
	if cmd.RunE != nil {
		cmd.RunE = pcmd.CatchErrors(cmd.RunE)
	}
}

func getCloudClient(cfg *v1.Config, ccloudClientFactory pauth.CCloudClientFactory) *ccloud.Client {
	if cfg.IsCloudLogin() {
		return ccloudClientFactory.AnonHTTPClientFactory(pauth.CCloudURL)
	}
	return nil
}<|MERGE_RESOLUTION|>--- conflicted
+++ resolved
@@ -45,7 +45,7 @@
 	"github.com/confluentinc/cli/internal/pkg/netrc"
 	pplugin "github.com/confluentinc/cli/internal/pkg/plugin"
 	secrets "github.com/confluentinc/cli/internal/pkg/secret"
-<<<<<<< HEAD
+	"github.com/confluentinc/cli/internal/pkg/usage"
 	"github.com/confluentinc/cli/internal/pkg/utils"
 	pversion "github.com/confluentinc/cli/internal/pkg/version"
 )
@@ -60,14 +60,7 @@
 	size int
 }
 
-func NewConfluentCommand(cfg *v1.Config, isTest bool, ver *pversion.Version) *command {
-=======
-	"github.com/confluentinc/cli/internal/pkg/usage"
-	pversion "github.com/confluentinc/cli/internal/pkg/version"
-)
-
 func NewConfluentCommand(cfg *v1.Config, ver *pversion.Version, isTest bool) *cobra.Command {
->>>>>>> 14d0c2bc
 	cmd := &cobra.Command{
 		Use:     pversion.CLIName,
 		Short:   fmt.Sprintf("%s.", pversion.FullCLIName),
@@ -135,27 +128,17 @@
 	cmd.AddCommand(version.New(prerunner, ver))
 
 	changeDefaults(cmd, cfg)
-<<<<<<< HEAD
-	return &command{Command: cmd}
-}
-
-func (c *command) Execute(args []string, cfg *v1.Config) error {
+	return cmd
+}
+
+func Execute(cmd *cobra.Command, args []string, cfg *v1.Config, ver *pversion.Version, isTest bool) error {
 	if !cfg.DisablePlugins {
-		if plugin, err := c.findPlugin(args); err != nil {
+		if plugin, err := findPlugin(cmd, args); err != nil {
 			return err
 		} else if plugin != nil {
 			return execPlugin(plugin)
 		}
 	}
-
-	c.Command.SetArgs(args)
-	err := c.Command.Execute()
-=======
-
-	return cmd
-}
-
-func Execute(cmd *cobra.Command, cfg *v1.Config, ver *pversion.Version, isTest bool) error {
 	// Usage collection is a wrapper around Execute() instead of a post-run function so we can collect the error status.
 	u := usage.New(ver.Version)
 
@@ -164,12 +147,21 @@
 	}
 
 	err := cmd.Execute()
->>>>>>> 14d0c2bc
 	errors.DisplaySuggestionsMessage(err, os.Stderr)
 
-<<<<<<< HEAD
+	if cfg.IsCloudLogin() && u.Command != nil && *(u.Command) != "" {
+		ctx := cfg.Context()
+		client := ccloudv2.NewClient(ctx.GetPlatformServer(), ver.UserAgent, isTest, ctx.GetAuthToken())
+
+		u.Error = cliv1.PtrBool(err != nil)
+		u.Report(client)
+	}
+
+	return err
+}
+
 // findPlugin determines if the arguments passed in are meant for a plugin
-func (c *command) findPlugin(args []string) (*pluginInfo, error) {
+func findPlugin(cmd *cobra.Command, args []string) (*pluginInfo, error) {
 	pluginMap, err := pplugin.SearchPath()
 	if err != nil {
 		return nil, err
@@ -179,8 +171,8 @@
 
 	for len(plugin.name) > len(pversion.CLIName) {
 		if pluginPathList, ok := pluginMap[plugin.name]; ok {
-			if cmd, _, _ := c.Find(args); strings.ReplaceAll(cmd.CommandPath(), " ", "-") == plugin.name {
-				utils.ErrPrintf(c.Command, "	- warning: %s is overshadowed by an existing Confluent CLI command.\n", pluginPathList[0])
+			if cmd, _, _ := cmd.Find(args); strings.ReplaceAll(cmd.CommandPath(), " ", "-") == plugin.name {
+				utils.ErrPrintf(cmd, "	- warning: %s is overshadowed by an existing Confluent CLI command.\n", pluginPathList[0])
 				break
 			}
 			plugin.args = append([]string{pluginPathList[0]}, plugin.args...)
@@ -224,22 +216,6 @@
 	return plugin.Run()
 }
 
-func LoadConfig() (*v1.Config, error) {
-	cfg := v1.New()
-	return load.LoadAndMigrate(cfg)
-=======
-	if cfg.IsCloudLogin() && u.Command != nil && *(u.Command) != "" {
-		ctx := cfg.Context()
-		client := ccloudv2.NewClient(ctx.GetPlatformServer(), ver.UserAgent, isTest, ctx.GetAuthToken())
-
-		u.Error = cliv1.PtrBool(err != nil)
-		u.Report(client)
-	}
-
-	return err
->>>>>>> 14d0c2bc
-}
-
 func getLongDescription(cfg *v1.Config) string {
 	switch {
 	case cfg.IsCloudLogin():
