--- conflicted
+++ resolved
@@ -1,10 +1,6 @@
 package cmd
 
 import (
-<<<<<<< HEAD
-	"github.com/confluentinc/cli/internal/cmd/auditlog"
-=======
->>>>>>> 74898566
 	"net/http"
 	"os"
 
