--- conflicted
+++ resolved
@@ -83,16 +83,10 @@
 		Principals:  principals,
 		Environment: &kafkaquotasv1.ObjectReference{Id: c.EnvironmentId()},
 	}
-<<<<<<< HEAD
 
-	quota, httpResp, err := c.V2Client.CreateKafkaQuota(quotaToCreate)
-	if err != nil {
-		return errors.CatchCCloudV2Error(err, httpResp)
-=======
 	quota, err := c.V2Client.CreateKafkaQuota(quotaToCreate)
 	if err != nil {
 		return err
->>>>>>> f0593059
 	}
 
 	table := output.NewTable(cmd)
