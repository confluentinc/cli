--- conflicted
+++ resolved
@@ -113,7 +113,7 @@
 		return nil
 	}
 
-	readOnlyConfigs := types.NewSet()
+	readOnlyConfigs := types.NewSet[string]()
 	configsValues := make(map[string]string)
 
 	if hasNumPartitionsChanged {
@@ -138,11 +138,6 @@
 		return errors.NewErrorWithSuggestions(errors.EmptyResponseErrorMsg, errors.InternalServerErrorSuggestions)
 	}
 
-<<<<<<< HEAD
-	readOnlyConfigs := types.NewSet[string]()
-	configsValues := make(map[string]string)
-=======
->>>>>>> e9fcb66d
 	for _, conf := range configsResp.Data {
 		if conf.IsReadOnly {
 			readOnlyConfigs.Add(conf.Name)
