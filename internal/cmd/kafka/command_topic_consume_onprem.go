--- conflicted
+++ resolved
@@ -118,11 +118,6 @@
 
 	utils.ErrPrintln(cmd, errors.StartingConsumerMsg)
 
-<<<<<<< HEAD
-	dir, err := sr.CreateTempDir()
-	if err != nil {
-		return err
-=======
 	var srClient *srsdk.APIClient
 	var ctx context.Context
 	if valueFormat != "string" {
@@ -136,12 +131,9 @@
 		}
 	}
 
-	dir := filepath.Join(os.TempDir(), "confluent-schema")
-	if _, err := os.Stat(dir); os.IsNotExist(err) {
-		if err := os.Mkdir(dir, 0755); err != nil {
-			return err
-		}
->>>>>>> 76afeb4d
+	dir, err := sr.CreateTempDir()
+	if err != nil {
+		return err
 	}
 	defer func() {
 		_ = os.RemoveAll(dir)
