--- conflicted
+++ resolved
@@ -70,15 +70,9 @@
 func NewMirrorCommand(prerunner pcmd.PreRunner) *cobra.Command {
 	cliCmd := pcmd.NewAuthenticatedStateFlagCommand(
 		&cobra.Command{
-<<<<<<< HEAD
 			Use:         "mirror",
 			Short:       "Manages cluster linking mirror topics.",
-			Hidden:      true,
 			Annotations: map[string]string{pcmd.RunRequirement: pcmd.RequireNonAPIKeyCloudLogin},
-=======
-			Use:   "mirror",
-			Short: "Manages cluster linking mirror topics.",
->>>>>>> e2b175c3
 		},
 		prerunner, MirrorSubcommandFlags)
 	cmd := &mirrorCommand{
