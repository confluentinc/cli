package kafka

import (
	"github.com/antihax/optional"
	"github.com/spf13/cobra"

	"github.com/confluentinc/kafka-rest-sdk-go/kafkarestv3"

	pcmd "github.com/confluentinc/cli/internal/pkg/cmd"
	"github.com/confluentinc/cli/internal/pkg/errors"
	"github.com/confluentinc/cli/internal/pkg/examples"
	"github.com/confluentinc/cli/internal/pkg/kafkarest"
)

func (c *mirrorCommand) newFailoverCommand() *cobra.Command {
	cmd := &cobra.Command{
<<<<<<< HEAD
		Use:   "failover <destination-topic-1> [destination-topic-2] ... [destination-topic-n] --link my-link",
		Short: "Failover mirror topics.",
		Args:  cobra.MinimumNArgs(1),
		RunE:  c.failover,
=======
		Use:               "failover <destination-topic-1> [destination-topic-2] ... [destination-topic-N]",
		Short:             "Failover mirror topics.",
		Args:              cobra.MinimumNArgs(1),
		ValidArgsFunction: pcmd.NewValidArgsFunction(c.validArgsMultiple),
		RunE:              c.failover,
>>>>>>> 8587e4c8
		Example: examples.BuildExampleString(
			examples.Example{
				Text: `Failover mirror topics "my-topic-1" and "my-topic-2":`,
				Code: "confluent kafka mirror failover my-topic-1 my-topic-2 --link my-link",
			},
		),
	}

	pcmd.AddLinkFlag(cmd, c.AuthenticatedCLICommand)
	cmd.Flags().Bool(dryrunFlagName, false, "If set, does not actually create the link, but simply validates it.")
	pcmd.AddClusterFlag(cmd, c.AuthenticatedCLICommand)
	pcmd.AddContextFlag(cmd, c.CLICommand)
	pcmd.AddEnvironmentFlag(cmd, c.AuthenticatedCLICommand)
	pcmd.AddOutputFlag(cmd)

	cobra.CheckErr(cmd.MarkFlagRequired(linkFlagName))

	return cmd
}

func (c *mirrorCommand) failover(cmd *cobra.Command, args []string) error {
	linkName, err := cmd.Flags().GetString(linkFlagName)
	if err != nil {
		return err
	}

	dryRun, err := cmd.Flags().GetBool(dryrunFlagName)
	if err != nil {
		return err
	}

	kafkaREST, err := c.GetKafkaREST()
	if kafkaREST == nil {
		if err != nil {
			return err
		}
		return errors.New(errors.RestProxyNotAvailableMsg)
	}

	lkc, err := getKafkaClusterLkcId(c.AuthenticatedCLICommand)
	if err != nil {
		return err
	}

	failoverMirrorOpt := &kafkarestv3.UpdateKafkaMirrorTopicsFailoverOpts{
		AlterMirrorsRequestData: optional.NewInterface(kafkarestv3.AlterMirrorsRequestData{MirrorTopicNames: args}),
		ValidateOnly:            optional.NewBool(dryRun),
	}

	results, httpResp, err := kafkaREST.Client.ClusterLinkingV3Api.UpdateKafkaMirrorTopicsFailover(kafkaREST.Context, lkc, linkName, failoverMirrorOpt)
	if err != nil {
		return kafkarest.NewError(kafkaREST.CloudClient.GetUrl(), err, httpResp)
	}

	return printAlterMirrorResult(cmd, results)
}<|MERGE_RESOLUTION|>--- conflicted
+++ resolved
@@ -14,18 +14,11 @@
 
 func (c *mirrorCommand) newFailoverCommand() *cobra.Command {
 	cmd := &cobra.Command{
-<<<<<<< HEAD
-		Use:   "failover <destination-topic-1> [destination-topic-2] ... [destination-topic-n] --link my-link",
-		Short: "Failover mirror topics.",
-		Args:  cobra.MinimumNArgs(1),
-		RunE:  c.failover,
-=======
-		Use:               "failover <destination-topic-1> [destination-topic-2] ... [destination-topic-N]",
+		Use:               "failover <destination-topic-1> [destination-topic-2] ... [destination-topic-n]",
 		Short:             "Failover mirror topics.",
 		Args:              cobra.MinimumNArgs(1),
 		ValidArgsFunction: pcmd.NewValidArgsFunction(c.validArgsMultiple),
 		RunE:              c.failover,
->>>>>>> 8587e4c8
 		Example: examples.BuildExampleString(
 			examples.Example{
 				Text: `Failover mirror topics "my-topic-1" and "my-topic-2":`,
