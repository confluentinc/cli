package kafka

import (
	"encoding/json"
	"fmt"
	"io"
	"os"

	"github.com/google/uuid"
	"github.com/spf13/cobra"

	ckafka "github.com/confluentinc/confluent-kafka-go/kafka"

	configv1 "github.com/confluentinc/cli/internal/pkg/config/v1"
	"github.com/confluentinc/cli/internal/pkg/errors"
	"github.com/confluentinc/cli/internal/pkg/form"
	"github.com/confluentinc/cli/internal/pkg/log"
	"github.com/confluentinc/cli/internal/pkg/properties"
)

type kafkaClientConfigs struct {
	configurations map[string]string
}

type PartitionFilter struct {
	Changed bool
	Index   int32
}

func getCommonConfig(kafka *configv1.KafkaClusterConfig, clientID string) *ckafka.ConfigMap {
	return &ckafka.ConfigMap{
		"security.protocol":                     "SASL_SSL",
		"sasl.mechanism":                        "PLAIN",
		"ssl.endpoint.identification.algorithm": "https",
		"client.id":                             clientID,
		"bootstrap.servers":                     kafka.Bootstrap,
		"sasl.username":                         kafka.APIKey,
		"sasl.password":                         kafka.APIKeys[kafka.APIKey].Secret,
	}
}

func getProducerConfigMap(kafka *configv1.KafkaClusterConfig, clientID string) (*ckafka.ConfigMap, error) {
	configMap := getCommonConfig(kafka, clientID)
	if err := configMap.SetKey("retry.backoff.ms", "250"); err != nil {
		return nil, err
	}
	if err := configMap.SetKey("request.timeout.ms", "10000"); err != nil {
		return nil, err
	}
	if err := SetProducerDebugOption(configMap); err != nil {
		return nil, err
	}
	return configMap, nil
}

func getConsumerConfigMap(group string, kafka *configv1.KafkaClusterConfig, clientID string) (*ckafka.ConfigMap, error) {
	configMap := getCommonConfig(kafka, clientID)
	if err := configMap.SetKey("group.id", group); err != nil {
		return nil, err
	}
	log.CliLogger.Debugf("Created consumer group: %s", group)

	// see explanation: https://www.confluent.io/blog/incremental-cooperative-rebalancing-in-kafka/
	if err := configMap.SetKey("partition.assignment.strategy", "cooperative-sticky"); err != nil {
		return nil, err
	}
	if err := SetConsumerDebugOption(configMap); err != nil {
		return nil, err
	}
	return configMap, nil
}

func getOnPremCommonConfig(clientID, bootstrap, caLocation string) *ckafka.ConfigMap {
	return &ckafka.ConfigMap{
		"ssl.endpoint.identification.algorithm": "https",
		"client.id":                             clientID,
		"bootstrap.servers":                     bootstrap,
		"enable.ssl.certificate.verification":   true,
		"ssl.ca.location":                       caLocation,
	}
}

func getOnPremProducerConfigMap(cmd *cobra.Command, clientID string) (*ckafka.ConfigMap, error) {
	bootstrap, err := cmd.Flags().GetString("bootstrap")
	if err != nil {
		return nil, err
	}
	caLocation, err := cmd.Flags().GetString("ca-location")
	if err != nil {
		return nil, err
	}
	configMap := getOnPremCommonConfig(clientID, bootstrap, caLocation)

	if err := configMap.SetKey("retry.backoff.ms", "250"); err != nil {
		return nil, err
	}
	if err := configMap.SetKey("request.timeout.ms", "10000"); err != nil {
		return nil, err
	}

	if err := SetProducerDebugOption(configMap); err != nil {
		return nil, err
	}

	return setProtocolConfig(cmd, configMap)
}

func getOnPremConsumerConfigMap(cmd *cobra.Command, clientID string) (*ckafka.ConfigMap, error) {
	bootstrap, err := cmd.Flags().GetString("bootstrap")
	if err != nil {
		return nil, err
	}
	caLocation, err := cmd.Flags().GetString("ca-location")
	if err != nil {
		return nil, err
	}
	configMap := getOnPremCommonConfig(clientID, bootstrap, caLocation)

	group, err := cmd.Flags().GetString("group")
	if err != nil {
		return nil, err
	}
	if group == "" {
		group = fmt.Sprintf("confluent_cli_consumer_%s", uuid.New())
	}
	if err := configMap.SetKey("group.id", group); err != nil {
		return nil, err
	}
	log.CliLogger.Debugf("Created consumer group: %s", group)

	// see explanation: https://www.confluent.io/blog/incremental-cooperative-rebalancing-in-kafka/
	if err := configMap.SetKey("partition.assignment.strategy", "cooperative-sticky"); err != nil {
		return nil, err
	}

	if err := SetConsumerDebugOption(configMap); err != nil {
		return nil, err
	}

	return setProtocolConfig(cmd, configMap)
}

func setProtocolConfig(cmd *cobra.Command, configMap *ckafka.ConfigMap) (*ckafka.ConfigMap, error) {
	protocol, err := cmd.Flags().GetString("protocol")
	if err != nil {
		return nil, err
	}
	switch protocol {
	case "SSL":
		configMap, err = setSSLConfig(cmd, configMap)
		if err != nil {
			return nil, err
		}
	case "SASL_SSL":
		configMap, err = setSaslConfig(cmd, configMap)
		if err != nil {
			return nil, err
		}
	default:
		return nil, errors.NewErrorWithSuggestions(fmt.Errorf(errors.InvalidSecurityProtocolErrorMsg, protocol).Error(), errors.OnPremConfigGuideSuggestions)
	}
	return configMap, nil
}

func setSSLConfig(cmd *cobra.Command, configMap *ckafka.ConfigMap) (*ckafka.ConfigMap, error) {
	certLocation, err := cmd.Flags().GetString("cert-location")
	if err != nil {
		return nil, err
	}
	keyLocation, err := cmd.Flags().GetString("key-location")
	if err != nil {
		return nil, err
	}
	keyPassword, err := cmd.Flags().GetString("key-password")
	if err != nil {
		return nil, err
	}
	sslMap := map[string]string{
		"security.protocol":        "SSL",
		"ssl.certificate.location": certLocation,
		"ssl.key.location":         keyLocation,
		"ssl.key.password":         keyPassword,
	}
	for key, value := range sslMap {
		if err := configMap.SetKey(key, value); err != nil {
			return nil, err
		}
	}
	return configMap, nil
}

func setSaslConfig(cmd *cobra.Command, configMap *ckafka.ConfigMap) (*ckafka.ConfigMap, error) {
	saslMechanism, err := cmd.Flags().GetString("sasl-mechanism")
	if err != nil {
		return nil, err
	}
	saslMap := map[string]string{
		"security.protocol": "SASL_SSL",
		"sasl.mechanism":    saslMechanism,
	}
	if saslMechanism == "PLAIN" {
		username, password, err := promptForSASLAuth(cmd)
		if err != nil {
			return nil, err
		}
		saslMap["sasl.username"] = username
		saslMap["sasl.password"] = password
	} else {
		saslMap["sasl.oauthbearer.config"] = oauthConfig
	}
	for key, value := range saslMap {
		if err := configMap.SetKey(key, value); err != nil {
			return nil, err
		}
	}
	return configMap, nil
}

func promptForSASLAuth(cmd *cobra.Command) (string, string, error) {
	username, err := cmd.Flags().GetString("username")
	if err != nil {
		return "", "", err
	}
	password, err := cmd.Flags().GetString("password")
	if err != nil {
		return "", "", err
	}
	if username != "" && password != "" {
		return username, password, nil
	}
	f := form.New(
		form.Field{ID: "username", Prompt: "Enter your SASL username"},
		form.Field{ID: "password", Prompt: "Enter your SASL password", IsHidden: true},
	)
	if err := f.Prompt(form.NewPrompt(os.Stdin)); err != nil {
		return "", "", err
	}
	return f.Responses["username"].(string), f.Responses["password"].(string), nil
}

func GetOffsetWithFallback(cmd *cobra.Command) (ckafka.Offset, error) {
	if cmd.Flags().Changed("offset") {
		offset, err := cmd.Flags().GetInt64("offset")
		if err != nil {
			return ckafka.OffsetInvalid, err
		}
		if offset < 0 {
			return ckafka.OffsetInvalid, errors.New(errors.InvalidOffsetErrorMsg)
		}
		return ckafka.NewOffset(offset)
	} else {
		fromBeginning, err := cmd.Flags().GetBool("from-beginning")
		if err != nil {
			return ckafka.OffsetInvalid, err
		}
		autoOffsetReset := "latest"
		if fromBeginning {
			autoOffsetReset = "earliest"
		}
		return ckafka.NewOffset(autoOffsetReset)
	}
}

func getPartitionsByIndex(partitions []ckafka.TopicPartition, partitionFilter PartitionFilter) []ckafka.TopicPartition {
	if partitionFilter.Changed {
		for _, partition := range partitions {
			if partition.Partition == partitionFilter.Index {
				log.CliLogger.Debugf("Consuming from partition: %d", partitionFilter.Index)
				return []ckafka.TopicPartition{partition}
			}
		}
		return []ckafka.TopicPartition{}
	}
	return partitions
}

func SetProducerDebugOption(configMap *ckafka.ConfigMap) error {
	switch log.CliLogger.Level {
	case log.DEBUG:
		return configMap.Set("debug=broker, topic, msg, protocol")
	case log.TRACE:
		return configMap.Set("debug=all")
	}
	return nil
}

func SetConsumerDebugOption(configMap *ckafka.ConfigMap) error {
	switch log.CliLogger.Level {
	case log.DEBUG:
		return configMap.Set("debug=broker, topic, msg, protocol, consumer, cgrp, fetch")
	case log.TRACE:
		return configMap.Set("debug=all")
	}
	return nil
}

func newProducerWithOverwrittenConfigs(configMap *ckafka.ConfigMap, configPath string, configStrings []string) (*ckafka.Producer, error) {
<<<<<<< HEAD
	if err := overwriteKafkaClientConfigs(configMap, configPath, configStrings); err != nil {
=======
	err := OverwriteKafkaClientConfigs(configMap, configPath, configStrings)
	if err != nil {
>>>>>>> 478c16af
		return nil, err
	}

	return ckafka.NewProducer(configMap)
}

func newConsumerWithOverwrittenConfigs(configMap *ckafka.ConfigMap, configPath string, configStrings []string) (*ckafka.Consumer, error) {
<<<<<<< HEAD
	if err := overwriteKafkaClientConfigs(configMap, configPath, configStrings); err != nil {
=======
	err := OverwriteKafkaClientConfigs(configMap, configPath, configStrings)
	if err != nil {
>>>>>>> 478c16af
		return nil, err
	}

	return ckafka.NewConsumer(configMap)
}

func OverwriteKafkaClientConfigs(configMap *ckafka.ConfigMap, configPath string, configs []string) error {
	configurations := make(map[string]string)
	if configPath != "" {
		configFile, err := os.Open(configPath)
		if err != nil {
			return err
		}
		defer configFile.Close()
		configBytes, err := io.ReadAll(configFile)
		if err != nil {
			return err
		}
		clientConfigs := &kafkaClientConfigs{}
		if err := json.Unmarshal(configBytes, &clientConfigs.configurations); err != nil {
			return err
		}
		configurations = clientConfigs.configurations
	}

	var err error
	if len(configs) > 0 {
		configurations, err = properties.ConfigFlagToMap(configs)
		if err != nil {
			return err
		}
	}

	for key, value := range configurations {
		if err := configMap.SetKey(key, value); err != nil {
			return err
		}
		log.CliLogger.Debugf(`Overwrote the value of client configuration "%s" to "%s"`, key, value)
	}

	return nil
}<|MERGE_RESOLUTION|>--- conflicted
+++ resolved
@@ -295,12 +295,7 @@
 }
 
 func newProducerWithOverwrittenConfigs(configMap *ckafka.ConfigMap, configPath string, configStrings []string) (*ckafka.Producer, error) {
-<<<<<<< HEAD
-	if err := overwriteKafkaClientConfigs(configMap, configPath, configStrings); err != nil {
-=======
-	err := OverwriteKafkaClientConfigs(configMap, configPath, configStrings)
-	if err != nil {
->>>>>>> 478c16af
+	if err := OverwriteKafkaClientConfigs(configMap, configPath, configStrings); err != nil {
 		return nil, err
 	}
 
@@ -308,12 +303,7 @@
 }
 
 func newConsumerWithOverwrittenConfigs(configMap *ckafka.ConfigMap, configPath string, configStrings []string) (*ckafka.Consumer, error) {
-<<<<<<< HEAD
-	if err := overwriteKafkaClientConfigs(configMap, configPath, configStrings); err != nil {
-=======
-	err := OverwriteKafkaClientConfigs(configMap, configPath, configStrings)
-	if err != nil {
->>>>>>> 478c16af
+	if err := OverwriteKafkaClientConfigs(configMap, configPath, configStrings); err != nil {
 		return nil, err
 	}
 
