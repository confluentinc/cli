--- conflicted
+++ resolved
@@ -264,13 +264,8 @@
 func getPartitionsByIndex(partitions []ckafka.TopicPartition, partitionFilter PartitionFilter) []ckafka.TopicPartition {
 	if partitionFilter.Changed {
 		for _, partition := range partitions {
-<<<<<<< HEAD
-			if partition.Partition == int32(partitionFilter.Index) {
+			if partition.Partition == partitionFilter.Index {
 				log.CliLogger.Debugf("Consuming from partition: %d", partitionFilter.Index)
-=======
-			if partition.Partition == partitionFilter.index {
-				log.CliLogger.Debugf("Consuming from partition: %d", partitionFilter.index)
->>>>>>> 21b31f37
 				return []ckafka.TopicPartition{partition}
 			}
 		}
