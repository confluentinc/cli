--- conflicted
+++ resolved
@@ -196,12 +196,7 @@
 		utils.ErrPrintln(cmd, getKafkaProvisionEstimate(sku))
 	}
 
-<<<<<<< HEAD
-	c.analyticsClient.SetSpecialProperty(analytics.ResourceIDPropertiesKey, *kafkaCluster.Id)
-	return c.outputKafkaClusterDescription(cmd, &kafkaCluster)
-=======
-	return outputKafkaClusterDescription(cmd, cluster)
->>>>>>> 810ec8bb
+	return outputKafkaClusterDescription(cmd, &kafkaCluster)
 }
 
 func checkCloudAndRegion(cloudId string, regionId string, clouds []*schedv1.CloudMetadata) error {
@@ -334,7 +329,6 @@
 		return int32(productv1.Sku_UNKNOWN), errors.NewErrorWithSuggestions(fmt.Sprintf(errors.InvalidTypeFlagErrorMsg, typeString),
 			fmt.Sprintf(errors.InvalidTypeFlagSuggestions, skuBasic, skuStandard, skuDedicated))
 	}
-<<<<<<< HEAD
 	return int32(sku), nil
 }
 
@@ -354,8 +348,6 @@
 		}
 	}
 	return nil
-=======
-	return sku, nil
 }
 
 func getKafkaProvisionEstimate(sku productv1.Sku) string {
@@ -367,5 +359,4 @@
 	default:
 		return fmt.Sprintf(fmtEstimate, "5 minutes")
 	}
->>>>>>> 810ec8bb
 }