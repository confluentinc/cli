--- conflicted
+++ resolved
@@ -67,13 +67,8 @@
 	pcmd.AddRegionFlag(cmd, c.AuthenticatedCLICommand)
 	pcmd.AddAvailabilityFlag(cmd)
 	pcmd.AddTypeFlag(cmd)
-<<<<<<< HEAD
 	cmd.Flags().Uint32("cku", 0, `Number of Confluent Kafka Units. Required for Kafka clusters of type "dedicated".`)
-	cmd.Flags().String("encryption-key", "", "Encryption Key ID (e.g. for Amazon Web Services, the Amazon Resource Name of the key).")
-=======
-	cmd.Flags().Int("cku", 0, `Number of Confluent Kafka Units (non-negative). Required for Kafka clusters of type "dedicated".`)
 	cmd.Flags().String("encryption-key", "", "Resource ID of the Cloud Key Management Service key (GCP only).")
->>>>>>> ec8084fc
 	pcmd.AddContextFlag(cmd, c.CLICommand)
 	if cfg.IsCloudLogin() {
 		pcmd.AddByokKeyFlag(cmd, c.AuthenticatedCLICommand)
