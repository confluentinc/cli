package kafka

import (
	"bytes"
	"context"
	"fmt"
	"os"
	"strings"
	"text/template"

	ccloudv1 "github.com/confluentinc/ccloud-sdk-go-v1-public"
	cmkv2 "github.com/confluentinc/ccloud-sdk-go-v2/cmk/v2"

	"github.com/spf13/cobra"

	"github.com/confluentinc/cli/internal/pkg/ccstructs"
	pcmd "github.com/confluentinc/cli/internal/pkg/cmd"
	v1 "github.com/confluentinc/cli/internal/pkg/config/v1"
	"github.com/confluentinc/cli/internal/pkg/errors"
	"github.com/confluentinc/cli/internal/pkg/examples"
	"github.com/confluentinc/cli/internal/pkg/form"
	"github.com/confluentinc/cli/internal/pkg/output"
	"github.com/confluentinc/cli/internal/pkg/utils"
)

const (
	skuBasic     = "basic"
	skuStandard  = "standard"
	skuDedicated = "dedicated"
)

var permitBYOKGCP = template.Must(template.New("byok_gcp_permissions").Parse(`Create a role with these permissions, add the identity as a member of your key, and grant your role to the member:

Permissions:
  - cloudkms.cryptoKeyVersions.useToDecrypt
  - cloudkms.cryptoKeyVersions.useToEncrypt
  - cloudkms.cryptoKeys.get

Identity:
  {{.ExternalIdentity}}`))

func (c *clusterCommand) newCreateCommand(cfg *v1.Config) *cobra.Command {
	cmd := &cobra.Command{
		Use:   "create <name>",
		Short: "Create a Kafka cluster.",
		Long:  "Create a Kafka cluster.\n\nNote: You cannot use this command to create a cluster that is configured with AWS PrivateLink. You must use the UI to create a cluster of that configuration.",
		Args:  cobra.ExactArgs(1),
		RunE: func(cmd *cobra.Command, args []string) error {
			return c.create(cmd, args, form.NewPrompt(os.Stdin))
		},
		Annotations: map[string]string{pcmd.RunRequirement: pcmd.RequireNonAPIKeyCloudLogin},
		Example: examples.BuildExampleString(
			examples.Example{
				Text: "Create a new dedicated cluster that uses a customer-managed encryption key in GCP:",
				Code: `confluent kafka cluster create sales092020 --cloud gcp --region asia-southeast1 --type dedicated --cku 1 --encryption-key "projects/PROJECT_NAME/locations/LOCATION/keyRings/KEY_RING/cryptoKeys/KEY_NAME"`,
			},
			examples.Example{
				Text: "Create a new dedicated cluster that uses a customer-managed encryption key in AWS:",
				Code: "confluent kafka cluster create my-cluster --cloud aws --region us-west-2 --type dedicated --cku 1 --byok cck-a123z",
			},
			examples.Example{
				Text: "For more information, see https://docs.confluent.io/current/cloud/clusters/byok-encrypted-clusters.html.",
			},
		),
	}

	pcmd.AddCloudFlag(cmd)
	pcmd.AddRegionFlag(cmd, c.AuthenticatedCLICommand)
	pcmd.AddAvailabilityFlag(cmd)
	pcmd.AddTypeFlag(cmd)
	cmd.Flags().Int("cku", 0, `Number of Confluent Kafka Units (non-negative). Required for Kafka clusters of type "dedicated".`)
	cmd.Flags().String("encryption-key", "", "Resource ID of the Cloud Key Management Service key (GCP only).")
	pcmd.AddContextFlag(cmd, c.CLICommand)
	if cfg.IsCloudLogin() {
		pcmd.AddByokKeyFlag(cmd, c.AuthenticatedCLICommand)
		pcmd.AddEnvironmentFlag(cmd, c.AuthenticatedCLICommand)
	}
	pcmd.AddOutputFlag(cmd)

	_ = cmd.MarkFlagRequired("cloud")
	_ = cmd.MarkFlagRequired("region")

	return cmd
}

func (c *clusterCommand) create(cmd *cobra.Command, args []string, prompt form.Prompt) error {
	cloud, err := cmd.Flags().GetString("cloud")
	if err != nil {
		return err
	}

	region, err := cmd.Flags().GetString("region")
	if err != nil {
		return err
	}

	clouds, err := c.Client.EnvironmentMetadata.Get(context.Background())
	if err != nil {
		return err
	}

	if err := checkCloudAndRegion(cloud, region, clouds); err != nil {
		return err
	}

	availabilityString, err := cmd.Flags().GetString("availability")
	if err != nil {
		return err
	}

	availability, err := stringToAvailability(availabilityString)
	if err != nil {
		return err
	}

	clusterType, err := cmd.Flags().GetString("type")
	if err != nil {
		return err
	}

	sku, err := stringToSku(clusterType)
	if err != nil {
		return err
	}

	var encryptionKey string
	if cmd.Flags().Changed("encryption-key") {
		if cloud != "gcp" {
			return errors.New(errors.EncryptionKeySupportErrorMsg)
		}

		encryptionKey, err = cmd.Flags().GetString("encryption-key")
		if err != nil {
			return err
		}

		if err := c.validateGcpEncryptionKey(cmd, prompt, cloud, c.EnvironmentId()); err != nil {
			return err
		}
	}

	byok, err := cmd.Flags().GetString("byok")
	if err != nil {
		return err
	}

<<<<<<< HEAD
	if encryptionKey != "" {
		input := validateEncryptionKeyInput{
			Cloud:          cloud,
			MetadataClouds: clouds,
			AccountID:      c.EnvironmentId(cmd),
		}
		if err := c.validateEncryptionKey(cmd, prompt, input); err != nil {
			return err
=======
	var keyGlobalObjectReference *cmkv2.GlobalObjectReference
	if byok != "" {
		key, httpResp, err := c.V2Client.GetByokKey(byok)
		if err != nil {
			return errors.CatchByokKeyNotFoundError(err, httpResp)
>>>>>>> d475e740
		}
		keyGlobalObjectReference = &cmkv2.GlobalObjectReference{Id: key.GetId()}
	}

	createCluster := cmkv2.CmkV2Cluster{
		Spec: &cmkv2.CmkV2ClusterSpec{
<<<<<<< HEAD
			Environment: &cmkv2.ObjectReference{
				Id: c.EnvironmentId(cmd),
			},
=======
			Environment:  &cmkv2.EnvScopedObjectReference{Id: c.EnvironmentId()},
>>>>>>> d475e740
			DisplayName:  cmkv2.PtrString(args[0]),
			Cloud:        cmkv2.PtrString(cloud),
			Region:       cmkv2.PtrString(region),
			Availability: cmkv2.PtrString(availability),
			Config:       setCmkClusterConfig(clusterType, 1, encryptionKey),
			Byok:         keyGlobalObjectReference,
		},
	}

	if cmd.Flags().Changed("cku") {
		cku, err := cmd.Flags().GetInt("cku")
		if err != nil {
			return err
		}
		if clusterType != skuDedicated {
			return errors.NewErrorWithSuggestions("the `--cku` flag can only be used when creating a dedicated Kafka cluster", "Specify a dedicated cluster with `--type`.")
		}
		if cku <= 0 {
			return errors.New(errors.CKUMoreThanZeroErrorMsg)
		}
		setClusterConfigCku(&createCluster, int32(cku))
	}

	kafkaCluster, httpResp, err := c.V2Client.CreateKafkaCluster(createCluster)
	if err != nil {
		return errors.CatchClusterConfigurationNotValidError(err, httpResp)
	}

	outputFormat, err := cmd.Flags().GetString(output.FlagName)
	if err != nil {
		return err
	}

	if outputFormat == output.Human.String() {
		utils.ErrPrintln(cmd, getKafkaProvisionEstimate(sku))
	}

	return c.outputKafkaClusterDescription(cmd, &kafkaCluster, false)
}

func checkCloudAndRegion(cloudId string, regionId string, clouds []*ccloudv1.CloudMetadata) error {
	for _, cloud := range clouds {
		if cloudId == cloud.GetId() {
			for _, region := range cloud.GetRegions() {
				if regionId == region.GetId() {
					if region.GetIsSchedulable() {
						return nil
					} else {
						break
					}
				}
			}
			return errors.NewErrorWithSuggestions(fmt.Sprintf(errors.CloudRegionNotAvailableErrorMsg, regionId, cloudId),
				fmt.Sprintf(errors.CloudRegionNotAvailableSuggestions, cloudId, cloudId))
		}
	}
	return errors.NewErrorWithSuggestions(fmt.Sprintf(errors.CloudProviderNotAvailableErrorMsg, cloudId),
		errors.CloudProviderNotAvailableSuggestions)
}

func (c *clusterCommand) validateGcpEncryptionKey(cmd *cobra.Command, prompt form.Prompt, cloud string, accountId string) error {
	ctx := context.Background()
	// The call is idempotent so repeated create commands return the same ID for the same account.
	externalID, err := c.Client.ExternalIdentity.CreateExternalIdentity(ctx, cloud, accountId)
	if err != nil {
		return err
	}
	buf := new(bytes.Buffer)
	err = permitBYOKGCP.Execute(buf, struct {
		ExternalIdentity string
	}{
		ExternalIdentity: externalID,
	})
	if err != nil {
		return err
	}
	buf.WriteString("\n\n")
	utils.Println(cmd, buf.String())

	promptMsg := "Please confirm you've authorized the key for this identity: " + externalID
	f := form.New(
		form.Field{ID: "authorized",
			Prompt:    promptMsg,
			IsYesOrNo: true})
	for {
		if err := f.Prompt(cmd, prompt); err != nil {
			utils.ErrPrintln(cmd, errors.FailedToReadConfirmationErrorMsg)
			continue
		}
		if !f.Responses["authorized"].(bool) {
			return errors.Errorf(errors.AuthorizeIdentityErrorMsg, externalID)

		}
		return nil
	}
}

func stringToAvailability(s string) (string, error) {
	if modelAvailability, ok := availabilitiesToModel[s]; ok {
		return modelAvailability, nil
	}
	return "", errors.NewErrorWithSuggestions(fmt.Sprintf(errors.InvalidAvailableFlagErrorMsg, s),
		fmt.Sprintf(errors.InvalidAvailableFlagSuggestions, singleZone, multiZone))
}

func stringToSku(skuType string) (ccstructs.Sku, error) {
	sku := ccstructs.Sku(ccstructs.Sku_value[strings.ToUpper(skuType)])
	switch sku {
	case ccstructs.Sku_BASIC, ccstructs.Sku_STANDARD, ccstructs.Sku_DEDICATED:
		break
	default:
		return ccstructs.Sku_UNKNOWN, errors.NewErrorWithSuggestions(fmt.Sprintf(errors.InvalidTypeFlagErrorMsg, skuType),
			fmt.Sprintf(errors.InvalidTypeFlagSuggestions, skuBasic, skuStandard, skuDedicated))
	}
	return sku, nil
}

func setCmkClusterConfig(typeString string, cku int32, encryptionKeyID string) *cmkv2.CmkV2ClusterSpecConfigOneOf {
	switch typeString {
	case skuBasic:
		return &cmkv2.CmkV2ClusterSpecConfigOneOf{
			CmkV2Basic: &cmkv2.CmkV2Basic{Kind: "Basic"},
		}
	case skuStandard:
		return &cmkv2.CmkV2ClusterSpecConfigOneOf{
			CmkV2Standard: &cmkv2.CmkV2Standard{Kind: "Standard"},
		}
	case skuDedicated:
		var encryptionPtr *string
		if encryptionKeyID != "" {
			encryptionPtr = &encryptionKeyID
		}

		return &cmkv2.CmkV2ClusterSpecConfigOneOf{
			CmkV2Dedicated: &cmkv2.CmkV2Dedicated{Kind: "Dedicated", Cku: cku, EncryptionKey: encryptionPtr},
		}
	default:
		return &cmkv2.CmkV2ClusterSpecConfigOneOf{
			CmkV2Basic: &cmkv2.CmkV2Basic{Kind: "Basic"},
		}
	}
}

func setClusterConfigCku(cluster *cmkv2.CmkV2Cluster, cku int32) {
	cluster.Spec.Config.CmkV2Dedicated.Cku = cku
}

func getKafkaProvisionEstimate(sku ccstructs.Sku) string {
	fmtEstimate := "It may take up to %s for the Kafka cluster to be ready."

	switch sku {
	case ccstructs.Sku_DEDICATED:
		return fmt.Sprintf(fmtEstimate, "1 hour") + " The organization admin will receive an email once the dedicated cluster is provisioned."
	default:
		return fmt.Sprintf(fmtEstimate, "5 minutes")
	}
}<|MERGE_RESOLUTION|>--- conflicted
+++ resolved
@@ -134,7 +134,7 @@
 			return err
 		}
 
-		if err := c.validateGcpEncryptionKey(cmd, prompt, cloud, c.EnvironmentId()); err != nil {
+		if err := c.validateGcpEncryptionKey(cmd, prompt, cloud, c.EnvironmentId(cmd)); err != nil {
 			return err
 		}
 	}
@@ -144,35 +144,18 @@
 		return err
 	}
 
-<<<<<<< HEAD
-	if encryptionKey != "" {
-		input := validateEncryptionKeyInput{
-			Cloud:          cloud,
-			MetadataClouds: clouds,
-			AccountID:      c.EnvironmentId(cmd),
-		}
-		if err := c.validateEncryptionKey(cmd, prompt, input); err != nil {
-			return err
-=======
 	var keyGlobalObjectReference *cmkv2.GlobalObjectReference
 	if byok != "" {
 		key, httpResp, err := c.V2Client.GetByokKey(byok)
 		if err != nil {
 			return errors.CatchByokKeyNotFoundError(err, httpResp)
->>>>>>> d475e740
 		}
 		keyGlobalObjectReference = &cmkv2.GlobalObjectReference{Id: key.GetId()}
 	}
 
 	createCluster := cmkv2.CmkV2Cluster{
 		Spec: &cmkv2.CmkV2ClusterSpec{
-<<<<<<< HEAD
-			Environment: &cmkv2.ObjectReference{
-				Id: c.EnvironmentId(cmd),
-			},
-=======
-			Environment:  &cmkv2.EnvScopedObjectReference{Id: c.EnvironmentId()},
->>>>>>> d475e740
+			Environment:  &cmkv2.EnvScopedObjectReference{Id: c.EnvironmentId(cmd)},
 			DisplayName:  cmkv2.PtrString(args[0]),
 			Cloud:        cmkv2.PtrString(cloud),
 			Region:       cmkv2.PtrString(region),
