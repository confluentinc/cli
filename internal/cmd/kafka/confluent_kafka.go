package kafka

import (
	"encoding/binary"
	"encoding/json"
	"fmt"
	"io"
	"os"
	"os/signal"
	"path/filepath"
	"regexp"
	"time"

	"github.com/antihax/optional"
	"github.com/spf13/cobra"

	ckafka "github.com/confluentinc/confluent-kafka-go/kafka"
	srsdk "github.com/confluentinc/schema-registry-sdk-go"

	sr "github.com/confluentinc/cli/internal/cmd/schema-registry"
	configv1 "github.com/confluentinc/cli/internal/pkg/config/v1"
	"github.com/confluentinc/cli/internal/pkg/errors"
	"github.com/confluentinc/cli/internal/pkg/output"
	schemaregistry "github.com/confluentinc/cli/internal/pkg/schema-registry"
	"github.com/confluentinc/cli/internal/pkg/serdes"
	"github.com/confluentinc/cli/internal/pkg/utils"
)

const (
	messageOffset = 5 // Schema ID is stored at the [1:5] bytes of a message as meta info (when valid)

	// required fields of SASL/oauthbearer configuration
	principalClaimNameKey = "principalClaimName"
	principalKey          = "principal"
	oauthConfig           = "principalClaimName=confluent principal=admin"
)

var (
	// Regex for sasl.oauthbearer.config, which constrains it to be
	// 1 or more name=value pairs with optional ignored whitespace
	oauthbearerConfigRegex = regexp.MustCompile(`^(\s*(\w+)\s*=\s*(\w+))+\s*$`)
	// Regex used to extract name=value pairs from sasl.oauthbearer.config
	oauthbearerNameEqualsValueRegex = regexp.MustCompile(`(\w+)\s*=\s*(\w+)`)
)

type ConsumerProperties struct {
	Delimiter  string
	FullHeader bool
	PrintKey   bool
	Timestamp  bool
	SchemaPath string
}

// GroupHandler instances are used to handle individual topic-partition claims.
type GroupHandler struct {
	SrClient    *schemaregistry.Client
	KeyFormat   string
	ValueFormat string
	Out         io.Writer
	Subject     string
	Properties  ConsumerProperties
}

func (c *command) refreshOAuthBearerToken(cmd *cobra.Command, client ckafka.Handle) error {
	protocol, err := cmd.Flags().GetString("protocol")
	if err != nil {
		return err
	}
	saslMechanism, err := cmd.Flags().GetString("sasl-mechanism")
	if err != nil {
		return err
	}
	if protocol == "SASL_SSL" && saslMechanism == "OAUTHBEARER" {
		oart := ckafka.OAuthBearerTokenRefresh{Config: oauthConfig}
		if c.Context.State == nil { // require log-in to use oauthbearer token
			return errors.NewErrorWithSuggestions(errors.NotLoggedInErrorMsg, errors.AuthTokenSuggestions)
		}
		oauthBearerToken, retrieveErr := retrieveUnsecuredToken(oart, c.Context.GetAuthToken())
		if retrieveErr != nil {
			_ = client.SetOAuthBearerTokenFailure(retrieveErr.Error())
			return fmt.Errorf("token retrieval error: %w", retrieveErr)
		} else {
			setTokenError := client.SetOAuthBearerToken(oauthBearerToken)
			if setTokenError != nil {
				_ = client.SetOAuthBearerTokenFailure(setTokenError.Error())
				return fmt.Errorf("error setting token and extensions: %w", setTokenError)
			}
		}
	}
	return nil
}

func retrieveUnsecuredToken(e ckafka.OAuthBearerTokenRefresh, tokenValue string) (ckafka.OAuthBearerToken, error) {
	config := e.Config
	if !oauthbearerConfigRegex.MatchString(config) {
		return ckafka.OAuthBearerToken{}, fmt.Errorf("ignoring event %T due to malformed config: %s", e, config)
	}
	oauthbearerConfigMap := map[string]string{
		principalClaimNameKey: "sub",
	}
	for _, kv := range oauthbearerNameEqualsValueRegex.FindAllStringSubmatch(config, -1) {
		oauthbearerConfigMap[kv[1]] = kv[2]
	}
	principal := oauthbearerConfigMap[principalKey]
	if principal == "" {
		return ckafka.OAuthBearerToken{}, fmt.Errorf("ignoring event %T: no %s: %s", e, principalKey, config)
	}

	if len(oauthbearerConfigMap) > 2 { // do not proceed if there are any unknown name=value pairs
		return ckafka.OAuthBearerToken{}, fmt.Errorf("ignoring event %T: unrecognized key(s): %s", e, config)
	}

	now := time.Now()
	expiration := now.Add(time.Second * time.Duration(3600)) // timeout after 60 mins. TODO: re-authenticate after timout
	oauthBearerToken := ckafka.OAuthBearerToken{
		TokenValue: tokenValue,
		Expiration: expiration,
		Principal:  principal,
	}
	return oauthBearerToken, nil
}

func newProducer(kafka *configv1.KafkaClusterConfig, clientID, configPath string, configStrings []string) (*ckafka.Producer, error) {
	configMap, err := getProducerConfigMap(kafka, clientID)
	if err != nil {
		return nil, err
	}

	return newProducerWithOverwrittenConfigs(configMap, configPath, configStrings)
}

func newConsumer(group string, kafka *configv1.KafkaClusterConfig, clientID, configPath string, configStrings []string) (*ckafka.Consumer, error) {
	configMap, err := getConsumerConfigMap(group, kafka, clientID)
	if err != nil {
		return nil, err
	}

	return newConsumerWithOverwrittenConfigs(configMap, configPath, configStrings)
}

func newOnPremProducer(cmd *cobra.Command, clientID, configPath string, configStrings []string) (*ckafka.Producer, error) {
	configMap, err := getOnPremProducerConfigMap(cmd, clientID)
	if err != nil {
		return nil, err
	}

	return newProducerWithOverwrittenConfigs(configMap, configPath, configStrings)
}

func newOnPremConsumer(cmd *cobra.Command, clientID, configPath string, configStrings []string) (*ckafka.Consumer, error) {
	configMap, err := getOnPremConsumerConfigMap(cmd, clientID)
	if err != nil {
		return nil, err
	}

	return newConsumerWithOverwrittenConfigs(configMap, configPath, configStrings)
}

// example: https://github.com/confluentinc/confluent-kafka-go/blob/e01dd295220b5bf55f3fbfabdf8cc6d3f0ae185f/examples/cooperative_consumer_example/cooperative_consumer_example.go#L121
func GetRebalanceCallback(offset ckafka.Offset, partitionFilter PartitionFilter) func(*ckafka.Consumer, ckafka.Event) error {
	return func(consumer *ckafka.Consumer, event ckafka.Event) error {
		switch ev := event.(type) { // ev is of type ckafka.Event
		case ckafka.AssignedPartitions:
			partitions := make([]ckafka.TopicPartition, len(ev.Partitions))
			for i, partition := range ev.Partitions {
				partition.Offset = offset
				partitions[i] = partition
			}
			partitions = getPartitionsByIndex(partitions, partitionFilter)

			if err := consumer.IncrementalAssign(partitions); err != nil {
				return err
			}
		case ckafka.RevokedPartitions:
			if consumer.AssignmentLost() {
				output.ErrPrintln("%% Current assignment lost.")
			}
			parts := getPartitionsByIndex(ev.Partitions, partitionFilter)
			if err := consumer.IncrementalUnassign(parts); err != nil {
				return err
			}
		}
		return nil
	}
}

func consumeMessage(message *ckafka.Message, h *GroupHandler) error {
	if h.Properties.PrintKey {
<<<<<<< HEAD
		keyDeserializer, err := serdes.GetDeserializationProvider(h.KeyFormat)
		if err != nil {
			return err
		}

		if h.KeyFormat != "string" {
			schemaPath, referencePathMap, err := h.RequestSchema(message.Key)
			if err != nil {
				return err
			}
			message.Key = message.Key[messageOffset:]
			if err := keyDeserializer.LoadSchema(schemaPath, referencePathMap); err != nil {
				return err
			}
		}

		jsonMessage, err := serdes.Deserialize(keyDeserializer, message.Key)
		if err != nil {
			return err
		}
		if len(jsonMessage) == 0 {
			jsonMessage = "null"
		}

		if _, err := fmt.Fprint(h.Out, jsonMessage+h.Properties.Delimiter); err != nil {
=======
		key := string(e.Key)
		if key == "" {
			key = "null"
		}
		if _, err := fmt.Fprint(h.Out, key+h.Properties.Delimiter); err != nil {
>>>>>>> fb5c9a10
			return err
		}
	}

	valueDeserializer, err := serdes.GetDeserializationProvider(h.ValueFormat)
	if err != nil {
		return err
	}

	if h.ValueFormat != "string" {
		schemaPath, referencePathMap, err := h.RequestSchema(message.Value)
		if err != nil {
			return err
		}
		// Message body is encoded after 5 bytes of meta information.
		message.Value = message.Value[messageOffset:]
		if err := valueDeserializer.LoadSchema(schemaPath, referencePathMap); err != nil {
			return err
		}
	}

	jsonMessage, err := serdes.Deserialize(valueDeserializer, message.Value)
	if err != nil {
		return err
	}

	if h.Properties.Timestamp {
		jsonMessage = fmt.Sprintf("Timestamp: %d\t%s", message.Timestamp.UnixMilli(), jsonMessage)
	}

	if _, err := fmt.Fprintln(h.Out, jsonMessage); err != nil {
		return err
	}

	if message.Headers != nil {
		var headers any = message.Headers
		if h.Properties.FullHeader {
			headers = getFullHeaders(message.Headers)
		}
		if _, err := fmt.Fprintf(h.Out, "%% Headers: %v\n", headers); err != nil {
			return err
		}
	}

	return nil
}

func RunConsumer(consumer *ckafka.Consumer, groupHandler *GroupHandler) error {
	run := true
	signals := make(chan os.Signal, 1)
	signal.Notify(signals, os.Interrupt)
	for run {
		select {
		case <-signals: // Trap SIGINT to trigger a shutdown.
			output.ErrPrintln(errors.StoppingConsumerMsg)
			consumer.Close()
			run = false
		default:
			event := consumer.Poll(100) // polling event from consumer with a timeout of 100ms
			if event == nil {
				continue
			}
			switch e := event.(type) {
			case *ckafka.Message:
				if err := consumeMessage(e, groupHandler); err != nil {
					return err
				}
			case ckafka.Error:
				fmt.Fprintf(groupHandler.Out, "%% Error: %v: %v\n", e.Code(), e)
				if e.Code() == ckafka.ErrAllBrokersDown {
					run = false
				}
			}
		}
	}
	return nil
}

func (h *GroupHandler) RequestSchema(value []byte) (string, map[string]string, error) {
	if len(value) == 0 || value[0] != 0x0 {
		return "", nil, errors.NewErrorWithSuggestions("unknown magic byte", fmt.Sprintf("Check that all messages from this topic are in the %s format.", h.ValueFormat))
	}
	if len(value) < messageOffset {
		return "", nil, errors.New("failed to find schema ID in topic data")
	}

	// Retrieve schema from cluster only if schema is specified.
	schemaID := int32(binary.BigEndian.Uint32(value[1:messageOffset])) // schema id is stored as a part of message meta info

	// Create temporary file to store schema retrieved (also for cache). Retry if get error retrieving schema or writing temp schema file
	tempStorePath := filepath.Join(h.Properties.SchemaPath, fmt.Sprintf("%s-%d.txt", h.Subject, schemaID))
	tempRefStorePath := filepath.Join(h.Properties.SchemaPath, fmt.Sprintf("%s-%d.ref", h.Subject, schemaID))
	var references []srsdk.SchemaReference
	if !utils.FileExists(tempStorePath) || !utils.FileExists(tempRefStorePath) {
		// TODO: add handler for writing schema failure
		opts := &srsdk.GetSchemaOpts{Subject: optional.NewString(h.Subject)}
		schemaString, err := h.SrClient.GetSchema(schemaID, opts)
		if err != nil {
			return "", nil, err
		}
		if err := os.WriteFile(tempStorePath, []byte(schemaString.Schema), 0644); err != nil {
			return "", nil, err
		}

		refBytes, err := json.Marshal(schemaString.References)
		if err != nil {
			return "", nil, err
		}
		if err := os.WriteFile(tempRefStorePath, refBytes, 0644); err != nil {
			return "", nil, err
		}
		references = schemaString.References
	} else {
		refBlob, err := os.ReadFile(tempRefStorePath)
		if err != nil {
			return "", nil, err
		}
		if err := json.Unmarshal(refBlob, &references); err != nil {
			return "", nil, err
		}
	}

	// Store the references in temporary files
	referencePathMap, err := sr.StoreSchemaReferences(h.Properties.SchemaPath, references, h.SrClient)
	if err != nil {
		return "", nil, err
	}

	return tempStorePath, referencePathMap, nil
}

func getFullHeaders(headers []ckafka.Header) []string {
	headerStrings := make([]string, len(headers))
	for i, header := range headers {
		headerStrings[i] = getHeaderString(header)
	}
	return headerStrings
}

func getHeaderString(header ckafka.Header) string {
	if header.Value == nil {
		return fmt.Sprintf("%s=nil", header.Key)
	} else if len(header.Value) == 0 {
		return fmt.Sprintf("%s=<empty>", header.Key)
	} else {
		return fmt.Sprintf(`%s="%s"`, header.Key, string(header.Value))
	}
}<|MERGE_RESOLUTION|>--- conflicted
+++ resolved
@@ -186,7 +186,6 @@
 
 func consumeMessage(message *ckafka.Message, h *GroupHandler) error {
 	if h.Properties.PrintKey {
-<<<<<<< HEAD
 		keyDeserializer, err := serdes.GetDeserializationProvider(h.KeyFormat)
 		if err != nil {
 			return err
@@ -207,18 +206,11 @@
 		if err != nil {
 			return err
 		}
-		if len(jsonMessage) == 0 {
+		if jsonMessage == "" {
 			jsonMessage = "null"
 		}
 
 		if _, err := fmt.Fprint(h.Out, jsonMessage+h.Properties.Delimiter); err != nil {
-=======
-		key := string(e.Key)
-		if key == "" {
-			key = "null"
-		}
-		if _, err := fmt.Fprint(h.Out, key+h.Properties.Delimiter); err != nil {
->>>>>>> fb5c9a10
 			return err
 		}
 	}
