--- conflicted
+++ resolved
@@ -7,8 +7,6 @@
 	"encoding/binary"
 	"encoding/json"
 	"fmt"
-	ckafka "github.com/confluentinc/confluent-kafka-go/kafka"
-	srsdk "github.com/confluentinc/schema-registry-sdk-go"
 	"io"
 	"io/ioutil"
 	"log"
@@ -16,8 +14,10 @@
 	"os"
 	"os/signal"
 	"path/filepath"
-<<<<<<< HEAD
 	"strings"
+
+	ckafka "github.com/confluentinc/confluent-kafka-go/kafka"
+	srsdk "github.com/confluentinc/schema-registry-sdk-go"
 
 	configv1 "github.com/confluentinc/cli/internal/pkg/config/v1"
 	"github.com/confluentinc/cli/internal/pkg/errors"
@@ -26,12 +26,6 @@
 	ckafka "github.com/confluentinc/confluent-kafka-go/kafka"
 	srsdk "github.com/confluentinc/schema-registry-sdk-go"
 	"github.com/spf13/cobra"
-=======
-
-	configv1 "github.com/confluentinc/cli/internal/pkg/config/v1"
-	"github.com/confluentinc/cli/internal/pkg/errors"
-	"github.com/confluentinc/cli/internal/pkg/serdes"
->>>>>>> 749bb9f1
 )
 
 // Schema ID is stored at the [1:5] bytes of a message as meta info (when valid)
@@ -168,7 +162,6 @@
 	return configMap, nil
 }
 
-<<<<<<< HEAD
 func GetCAClient(caCertPath string) *http.Client {
 	caCert, err := ioutil.ReadFile(caCertPath)
 	if err != nil {
@@ -205,8 +198,6 @@
 	return string(requestBytes), nil
 }
 
-=======
->>>>>>> 749bb9f1
 func (h *GroupHandler) RequestSchema(value []byte) (string, map[string]string, error) {
 	if len(value) < messageOffset {
 		return "", nil, errors.New(errors.FailedToFindSchemaIDErrorMsg)
@@ -257,13 +248,10 @@
 	}
 
 	return tempStorePath, referencePathMap, nil
-<<<<<<< HEAD
 }
 
 func (h *GroupHandler) GetSchemaOnPrem(schemaId int32) (string, error) {
 	return "", nil
-=======
->>>>>>> 749bb9f1
 }
 
 func ConsumeMessage(e *ckafka.Message, h *GroupHandler) error {
@@ -288,11 +276,7 @@
 	}
 
 	if h.Format != "string" {
-<<<<<<< HEAD
 		schemaPath, referencePathMap, err := h.RequestSchema(value, h.Properties.Cloud)
-=======
-		schemaPath, referencePathMap, err := h.RequestSchema(value)
->>>>>>> 749bb9f1
 		if err != nil {
 			return err
 		}
