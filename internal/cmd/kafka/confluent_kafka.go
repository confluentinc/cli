package kafka

import (
	"context"
	"encoding/binary"
	"fmt"
	"io"
	"os"
	"os/signal"
	"regexp"
	"time"

	ckafka "github.com/confluentinc/confluent-kafka-go/kafka"
	srsdk "github.com/confluentinc/schema-registry-sdk-go"
	"github.com/spf13/cobra"

	sr "github.com/confluentinc/cli/internal/cmd/schema-registry"
	configv1 "github.com/confluentinc/cli/internal/pkg/config/v1"
	"github.com/confluentinc/cli/internal/pkg/errors"
	serdes "github.com/confluentinc/cli/internal/pkg/serdes"
	"github.com/confluentinc/cli/internal/pkg/utils"
)

const (
	messageOffset = 5 // Schema ID is stored at the [1:5] bytes of a message as meta info (when valid)

	// required fields of SASL/oauthbearer configuration
	principalClaimNameKey = "principalClaimName"
	principalKey          = "principal"
	oauthConfig           = "principalClaimName=confluent principal=admin"
)

var (
	// Regex for sasl.oauthbearer.config, which constrains it to be
	// 1 or more name=value pairs with optional ignored whitespace
	oauthbearerConfigRegex = regexp.MustCompile(`^(\s*(\w+)\s*=\s*(\w+))+\s*$`)
	// Regex used to extract name=value pairs from sasl.oauthbearer.config
	oauthbearerNameEqualsValueRegex = regexp.MustCompile(`(\w+)\s*=\s*(\w+)`)
)

type ConsumerProperties struct {
	Delimiter  string
	FullHeader bool
	PrintKey   bool
	SchemaPath string
}

// GroupHandler instances are used to handle individual topic-partition claims.
type GroupHandler struct {
	SrClient   *srsdk.APIClient
	Ctx        context.Context
	Format     string
	Out        io.Writer
	Subject    string
	Properties ConsumerProperties
}

func (c *authenticatedTopicCommand) refreshOAuthBearerToken(cmd *cobra.Command, client ckafka.Handle) error {
	protocol, err := cmd.Flags().GetString("protocol")
	if err != nil {
		return err
	}
	mechanism, err := cmd.Flags().GetString("sasl-mechanism")
	if err != nil {
		return err
	}
	if protocol == "SASL_SSL" && mechanism == "OAUTHBEARER" {
		oart := ckafka.OAuthBearerTokenRefresh{Config: oauthConfig}
		if c.State == nil { // require log-in to use oauthbearer token
			return errors.NewErrorWithSuggestions(errors.NotLoggedInErrorMsg, errors.AuthTokenSuggestion)
		}
		oauthBearerToken, retrieveErr := retrieveUnsecuredToken(oart, c.AuthToken())
		if retrieveErr != nil {
			_ = client.SetOAuthBearerTokenFailure(retrieveErr.Error())
			return fmt.Errorf("token retrieval error: %w", retrieveErr)
		} else {
			setTokenError := client.SetOAuthBearerToken(oauthBearerToken)
			if setTokenError != nil {
				_ = client.SetOAuthBearerTokenFailure(setTokenError.Error())
				return fmt.Errorf("error setting token and extensions: %w", setTokenError)
			}
		}
	}
	return nil
}

func retrieveUnsecuredToken(e ckafka.OAuthBearerTokenRefresh, tokenValue string) (ckafka.OAuthBearerToken, error) {
	config := e.Config
	if !oauthbearerConfigRegex.MatchString(config) {
		return ckafka.OAuthBearerToken{}, fmt.Errorf("ignoring event %T due to malformed config: %s", e, config)
	}
	oauthbearerConfigMap := map[string]string{
		principalClaimNameKey: "sub",
	}
	for _, kv := range oauthbearerNameEqualsValueRegex.FindAllStringSubmatch(config, -1) {
		oauthbearerConfigMap[kv[1]] = kv[2]
	}
	principal := oauthbearerConfigMap[principalKey]
	if principal == "" {
		return ckafka.OAuthBearerToken{}, fmt.Errorf("ignoring event %T: no %s: %s", e, principalKey, config)
	}

	if len(oauthbearerConfigMap) > 2 { // do not proceed if there are any unknown name=value pairs
		return ckafka.OAuthBearerToken{}, fmt.Errorf("ignoring event %T: unrecognized key(s): %s", e, config)
	}

	now := time.Now()
	expiration := now.Add(time.Second * time.Duration(3600)) // timeout after 60 mins. TODO: re-authenticate after timout
	oauthBearerToken := ckafka.OAuthBearerToken{
		TokenValue: tokenValue,
		Expiration: expiration,
		Principal:  principal,
	}
	return oauthBearerToken, nil
}

func newProducer(kafka *configv1.KafkaClusterConfig, clientID, configPath string, configStrings []string) (*ckafka.Producer, error) {
	configMap, err := getProducerConfigMap(kafka, clientID)
	if err != nil {
		return nil, err
	}

	return newProducerWithOverwrittenConfigs(configMap, configPath, configStrings)
}

func newConsumer(group string, kafka *configv1.KafkaClusterConfig, clientID string, beginning bool, configPath string, configStrings []string) (*ckafka.Consumer, error) {
	configMap, err := getConsumerConfigMap(group, kafka, clientID, beginning)
	if err != nil {
		return nil, err
	}

	return newConsumerWithOverwrittenConfigs(configMap, configPath, configStrings)
}

func newOnPremProducer(cmd *cobra.Command, clientID string, configPath string, configStrings []string) (*ckafka.Producer, error) {
	configMap, err := getOnPremProducerConfigMap(cmd, clientID)
	if err != nil {
		return nil, err
	}

	return newProducerWithOverwrittenConfigs(configMap, configPath, configStrings)
}

func newOnPremConsumer(cmd *cobra.Command, clientID string, configPath string, configStrings []string) (*ckafka.Consumer, error) {
	configMap, err := getOnPremConsumerConfigMap(cmd, clientID)
	if err != nil {
		return nil, err
	}
<<<<<<< HEAD
	keyLocation, err := cmd.Flags().GetString("key-location")
	if err != nil {
		return nil, err
	}
	keyPassword, err := cmd.Flags().GetString("key-password")
	if err != nil {
		return nil, err
	}
	sslMap := map[string]string{
		"security.protocol":        "SSL",
		"ssl.certificate.location": certLocation,
		"ssl.key.location":         keyLocation,
		"ssl.key.password":         keyPassword,
	}
	for key, value := range sslMap {
		if err := configMap.SetKey(key, value); err != nil {
			return nil, err
		}
	}
	return configMap, nil
}

func setSASLConfig(cmd *cobra.Command, configMap *ckafka.ConfigMap) (*ckafka.ConfigMap, error) {
	mechanism, err := cmd.Flags().GetString("sasl-mechanism")
	if err != nil {
		return nil, err
	}
	saslMap := map[string]string{
		"security.protocol": "SASL_SSL",
		"sasl.mechanism":    mechanism,
	}
	if mechanism == "PLAIN" {
		username, password, err := promptForSASLAuth(cmd)
		if err != nil {
			return nil, err
		}
		saslMap["sasl.username"] = username
		saslMap["sasl.password"] = password
	} else {
		saslMap["sasl.oauthbearer.config"] = oauthConfig
	}
	for key, value := range saslMap {
		if err := configMap.SetKey(key, value); err != nil {
			return nil, err
		}
	}
	return configMap, nil
}

func getProducerConfigMap(kafka *configv1.KafkaClusterConfig, clientID string) (*ckafka.ConfigMap, error) {
	configMap := getCommonConfig(kafka, clientID)
	if err := configMap.SetKey("retry.backoff.ms", "250"); err != nil {
		return nil, err
	}
	if err := configMap.SetKey("request.timeout.ms", "10000"); err != nil {
		return nil, err
	}
	if err := setProducerDebugOption(configMap); err != nil {
		return nil, err
	}
	return configMap, nil
}

func getConsumerConfigMap(group string, kafka *configv1.KafkaClusterConfig, clientID string, beginning bool) (*ckafka.ConfigMap, error) {
	configMap := getCommonConfig(kafka, clientID)
	if err := configMap.SetKey("group.id", group); err != nil {
		return nil, err
	}
	autoOffsetReset := "latest"
	if beginning {
		autoOffsetReset = "earliest"
	}
	if err := configMap.SetKey("auto.offset.reset", autoOffsetReset); err != nil {
		return nil, err
	}
	if err := setConsumerDebugOption(configMap); err != nil {
		return nil, err
	}
	return configMap, nil
}

func (h *GroupHandler) RequestSchema(value []byte) (string, map[string]string, error) {
	if len(value) < messageOffset {
		return "", nil, errors.New(errors.FailedToFindSchemaIDErrorMsg)
	}

	// Retrieve schema from cluster only if schema is specified.
	schemaId := int32(binary.BigEndian.Uint32(value[1:messageOffset])) // schema id is stored as a part of message meta info
	return sr.RequestSchemaWithId(schemaId, h.Properties.SchemaPath, h.Subject, h.SrClient, h.Ctx)
=======

	return newConsumerWithOverwrittenConfigs(configMap, configPath, configStrings)
>>>>>>> 76afeb4d
}

func consumeMessage(e *ckafka.Message, h *GroupHandler) error {
	value := e.Value
	if h.Properties.PrintKey {
		key := e.Key
		var keyString string
		if len(key) == 0 {
			keyString = "null"
		} else {
			keyString = string(key)
		}
		_, err := fmt.Fprint(h.Out, keyString+h.Properties.Delimiter)
		if err != nil {
			return err
		}
	}

	deserializationProvider, err := serdes.GetDeserializationProvider(h.Format)
	if err != nil {
		return err
	}

	if h.Format != "string" {
		schemaPath, referencePathMap, err := h.RequestSchema(value)
		if err != nil {
			return err
		}
		// Message body is encoded after 5 bytes of meta information.
		value = value[messageOffset:]
		err = deserializationProvider.LoadSchema(schemaPath, referencePathMap)
		if err != nil {
			return err
		}
	}
	jsonMessage, err := serdes.Deserialize(deserializationProvider, value)
	if err != nil {
		return err
	}

	_, err = fmt.Fprintln(h.Out, jsonMessage)
	if err != nil {
		return err
	}

	if e.Headers != nil {
		var headers interface{} = e.Headers
		if h.Properties.FullHeader {
			headers = getFullHeaders(e.Headers)
		}
		_, err = fmt.Fprintf(h.Out, "%% Headers: %v\n", headers)
		if err != nil {
			return err
		}
	}
	return nil
}

func runConsumer(cmd *cobra.Command, consumer *ckafka.Consumer, groupHandler *GroupHandler) error {
	run := true
	signals := make(chan os.Signal, 1)
	signal.Notify(signals, os.Interrupt)
	for run {
		select {
		case <-signals: // Trap SIGINT to trigger a shutdown.
			utils.ErrPrintln(cmd, errors.StoppingConsumer)
			consumer.Close()
			run = false
		default:
			event := consumer.Poll(100) // polling event from consumer with a timeout of 100ms
			if event == nil {
				continue
			}
			switch e := event.(type) {
			case *ckafka.Message:
				err := consumeMessage(e, groupHandler)
				if err != nil {
					return err
				}
			case ckafka.Error:
				fmt.Fprintf(groupHandler.Out, "%% Error: %v: %v\n", e.Code(), e)
				if e.Code() == ckafka.ErrAllBrokersDown {
					run = false
				}
			}
		}
	}
	return nil
}

func (h *GroupHandler) RequestSchema(value []byte) (string, map[string]string, error) {
	if len(value) < messageOffset {
		return "", nil, errors.New(errors.FailedToFindSchemaIDErrorMsg)
	}

	// Retrieve schema from cluster only if schema is specified.
	schemaID := int32(binary.BigEndian.Uint32(value[1:messageOffset])) // schema id is stored as a part of message meta info

	// Create temporary file to store schema retrieved (also for cache). Retry if get error retriving schema or writing temp schema file
	tempStorePath := filepath.Join(h.Properties.SchemaPath, fmt.Sprintf("%s-%d.txt", h.Subject, schemaID))
	tempRefStorePath := filepath.Join(h.Properties.SchemaPath, fmt.Sprintf("%s-%d.ref", h.Subject, schemaID))
	var references []srsdk.SchemaReference
	if !utils.FileExists(tempStorePath) || !utils.FileExists(tempRefStorePath) {
		// TODO: add handler for writing schema failure
		getSchemaOpts := srsdk.GetSchemaOpts{
			Subject: optional.NewString(h.Subject),
		}
		schemaString, _, err := h.SrClient.DefaultApi.GetSchema(h.Ctx, schemaID, &getSchemaOpts)
		if err != nil {
			return "", nil, err
		}
		err = ioutil.WriteFile(tempStorePath, []byte(schemaString.Schema), 0644)
		if err != nil {
			return "", nil, err
		}

		refBytes, err := json.Marshal(schemaString.References)
		if err != nil {
			return "", nil, err
		}
		err = ioutil.WriteFile(tempRefStorePath, refBytes, 0644)
		if err != nil {
			return "", nil, err
		}
		references = schemaString.References
	} else {
		refBlob, err := ioutil.ReadFile(tempRefStorePath)
		if err != nil {
			return "", nil, err
		}
		err = json.Unmarshal(refBlob, &references)
		if err != nil {
			return "", nil, err
		}
	}

	// Store the references in temporary files
	referencePathMap, err := sr.StoreSchemaReferences(h.Properties.SchemaPath, references, h.SrClient, h.Ctx)
	if err != nil {
		return "", nil, err
	}

	return tempStorePath, referencePathMap, nil
}

func getFullHeaders(headers []ckafka.Header) []string {
	headerStrings := make([]string, len(headers))
	for i, header := range headers {
		headerStrings[i] = getHeaderString(header)
	}
	return headerStrings
}

func getHeaderString(header ckafka.Header) string {
	if header.Value == nil {
		return fmt.Sprintf("%s=nil", header.Key)
	} else if len(header.Value) == 0 {
		return fmt.Sprintf("%s=<empty>", header.Key)
	} else {
		return fmt.Sprintf("%s=%s", header.Key, string(header.Value))
	}
}<|MERGE_RESOLUTION|>--- conflicted
+++ resolved
@@ -3,13 +3,17 @@
 import (
 	"context"
 	"encoding/binary"
+	"encoding/json"
 	"fmt"
 	"io"
+	"io/ioutil"
 	"os"
 	"os/signal"
+	"path/filepath"
 	"regexp"
 	"time"
 
+	"github.com/antihax/optional"
 	ckafka "github.com/confluentinc/confluent-kafka-go/kafka"
 	srsdk "github.com/confluentinc/schema-registry-sdk-go"
 	"github.com/spf13/cobra"
@@ -146,100 +150,8 @@
 	if err != nil {
 		return nil, err
 	}
-<<<<<<< HEAD
-	keyLocation, err := cmd.Flags().GetString("key-location")
-	if err != nil {
-		return nil, err
-	}
-	keyPassword, err := cmd.Flags().GetString("key-password")
-	if err != nil {
-		return nil, err
-	}
-	sslMap := map[string]string{
-		"security.protocol":        "SSL",
-		"ssl.certificate.location": certLocation,
-		"ssl.key.location":         keyLocation,
-		"ssl.key.password":         keyPassword,
-	}
-	for key, value := range sslMap {
-		if err := configMap.SetKey(key, value); err != nil {
-			return nil, err
-		}
-	}
-	return configMap, nil
-}
-
-func setSASLConfig(cmd *cobra.Command, configMap *ckafka.ConfigMap) (*ckafka.ConfigMap, error) {
-	mechanism, err := cmd.Flags().GetString("sasl-mechanism")
-	if err != nil {
-		return nil, err
-	}
-	saslMap := map[string]string{
-		"security.protocol": "SASL_SSL",
-		"sasl.mechanism":    mechanism,
-	}
-	if mechanism == "PLAIN" {
-		username, password, err := promptForSASLAuth(cmd)
-		if err != nil {
-			return nil, err
-		}
-		saslMap["sasl.username"] = username
-		saslMap["sasl.password"] = password
-	} else {
-		saslMap["sasl.oauthbearer.config"] = oauthConfig
-	}
-	for key, value := range saslMap {
-		if err := configMap.SetKey(key, value); err != nil {
-			return nil, err
-		}
-	}
-	return configMap, nil
-}
-
-func getProducerConfigMap(kafka *configv1.KafkaClusterConfig, clientID string) (*ckafka.ConfigMap, error) {
-	configMap := getCommonConfig(kafka, clientID)
-	if err := configMap.SetKey("retry.backoff.ms", "250"); err != nil {
-		return nil, err
-	}
-	if err := configMap.SetKey("request.timeout.ms", "10000"); err != nil {
-		return nil, err
-	}
-	if err := setProducerDebugOption(configMap); err != nil {
-		return nil, err
-	}
-	return configMap, nil
-}
-
-func getConsumerConfigMap(group string, kafka *configv1.KafkaClusterConfig, clientID string, beginning bool) (*ckafka.ConfigMap, error) {
-	configMap := getCommonConfig(kafka, clientID)
-	if err := configMap.SetKey("group.id", group); err != nil {
-		return nil, err
-	}
-	autoOffsetReset := "latest"
-	if beginning {
-		autoOffsetReset = "earliest"
-	}
-	if err := configMap.SetKey("auto.offset.reset", autoOffsetReset); err != nil {
-		return nil, err
-	}
-	if err := setConsumerDebugOption(configMap); err != nil {
-		return nil, err
-	}
-	return configMap, nil
-}
-
-func (h *GroupHandler) RequestSchema(value []byte) (string, map[string]string, error) {
-	if len(value) < messageOffset {
-		return "", nil, errors.New(errors.FailedToFindSchemaIDErrorMsg)
-	}
-
-	// Retrieve schema from cluster only if schema is specified.
-	schemaId := int32(binary.BigEndian.Uint32(value[1:messageOffset])) // schema id is stored as a part of message meta info
-	return sr.RequestSchemaWithId(schemaId, h.Properties.SchemaPath, h.Subject, h.SrClient, h.Ctx)
-=======
 
 	return newConsumerWithOverwrittenConfigs(configMap, configPath, configStrings)
->>>>>>> 76afeb4d
 }
 
 func consumeMessage(e *ckafka.Message, h *GroupHandler) error {
