--- conflicted
+++ resolved
@@ -294,11 +294,8 @@
 	if err != nil {
 		return "", nil, err
 	}
-<<<<<<< HEAD
 
 	return tempStorePath, referencePathMap, nil
-=======
-	return nil
 }
 
 func getFullHeaders(headers []ckafka.Header) []string {
@@ -317,5 +314,4 @@
 	} else {
 		return fmt.Sprintf("%s=%s", header.Key, string(header.Value))
 	}
->>>>>>> e72fbdfa
 }