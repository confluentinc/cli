--- conflicted
+++ resolved
@@ -64,11 +64,7 @@
 	}
 
 	update := cmkv2.CmkV2ClusterUpdate{
-<<<<<<< HEAD
 		Id:   cmkv2.PtrString(clusterId),
-=======
-		Id:   cmkv2.PtrString(clusterID),
->>>>>>> ec8084fc
 		Spec: &cmkv2.CmkV2ClusterSpecUpdate{Environment: &cmkv2.EnvScopedObjectReference{Id: c.EnvironmentId()}},
 	}
 
@@ -96,14 +92,8 @@
 		if err != nil {
 			return err
 		}
-<<<<<<< HEAD
 		if availability == "" {
 			return errors.New("`--availability` must not be empty")
-=======
-		updatedCku, err := c.validateResize(int32(cku), &currentCluster, prompt)
-		if err != nil {
-			return err
->>>>>>> ec8084fc
 		}
 		update.Spec.SetAvailability(strings.ToUpper(strings.ReplaceAll(availability, "-", "_")))
 	}
@@ -157,7 +147,7 @@
 			case skuBasic, skuStandard:
 				return fmt.Errorf(errors.ClusterResizeNotSupportedErrorMsg)
 			case skuDedicated:
-				updatedCku, err := c.validateResize(cmd, int32(cku), &currentCluster, prompt)
+				updatedCku, err := c.validateResize(int32(cku), &currentCluster, prompt)
 				if err != nil {
 					return err
 				}
@@ -178,16 +168,12 @@
 	return c.outputKafkaClusterDescription(cmd, &updatedCluster, true)
 }
 
-<<<<<<< HEAD
-func (c *clusterCommand) validateResize(cmd *cobra.Command, cku int32, currentCluster *cmkv2.CmkV2Cluster, prompt form.Prompt) (int32, error) {
-=======
 func (c *clusterCommand) validateResize(cku int32, currentCluster *cmkv2.CmkV2Cluster, prompt form.Prompt) (int32, error) {
 	// Ensure the cluster is a Dedicated Cluster
 	if currentCluster.GetSpec().Config.CmkV2Dedicated == nil {
 		return 0, errors.New(errors.ClusterResizeNotSupportedErrorMsg)
 	}
 	// Durability Checks
->>>>>>> ec8084fc
 	if currentCluster.Spec.GetAvailability() == highAvailability && cku <= 1 {
 		return 0, errors.New(errors.CKUMoreThanOneErrorMsg)
 	}
@@ -195,12 +181,6 @@
 	if cku == 0 {
 		return 0, errors.New(errors.CKUMoreThanZeroErrorMsg)
 	}
-<<<<<<< HEAD
-
-=======
-	// Cluster can't be resized while it's provisioning or being expanded already.
-	// Name _can_ be changed during these times, though.
->>>>>>> ec8084fc
 	if err := isClusterResizeInProgress(currentCluster); err != nil {
 		return 0, err
 	}
