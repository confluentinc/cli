--- conflicted
+++ resolved
@@ -58,13 +58,8 @@
 	update := cmkv2.CmkV2ClusterUpdate{
 		Id: cmkv2.PtrString(clusterID),
 		Spec: &cmkv2.CmkV2ClusterSpecUpdate{
-<<<<<<< HEAD
-			Environment: &cmkv2.ObjectReference{
+			Environment: &cmkv2.EnvScopedObjectReference{
 				Id: c.EnvironmentId(cmd),
-=======
-			Environment: &cmkv2.EnvScopedObjectReference{
-				Id: c.EnvironmentId(),
->>>>>>> d475e740
 			},
 		},
 	}
