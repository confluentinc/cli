package kafka

import (
	"bytes"
	"context"
	"fmt"
	"os"
	"strings"
	"text/template"

	productv1 "github.com/confluentinc/cc-structs/kafka/product/core/v1"
	schedv1 "github.com/confluentinc/cc-structs/kafka/scheduler/v1"
	"github.com/spf13/cobra"

	pcmd "github.com/confluentinc/cli/internal/pkg/cmd"
	"github.com/confluentinc/cli/internal/pkg/errors"
<<<<<<< HEAD
	"github.com/confluentinc/cli/internal/pkg/examples"
=======
	"github.com/confluentinc/cli/internal/pkg/form"
>>>>>>> ae83d36d
	"github.com/confluentinc/cli/internal/pkg/output"
)

var (
	listFields           = []string{"Id", "Name", "Type", "ServiceProvider", "Region", "Availability", "Status"}
	listHumanLabels      = []string{"Id", "Name", "Type", "Provider", "Region", "Availability", "Status"}
	listStructuredLabels = []string{"id", "name", "type", "provider", "region", "availability", "status"}
	basicDescribeFields  = []string{"Id", "Name", "Type", "NetworkIngress", "NetworkEgress", "Storage", "ServiceProvider", "Availability", "Region", "Status", "Endpoint", "ApiEndpoint"}
	describeHumanRenames = map[string]string{
		"NetworkIngress":  "Ingress",
		"NetworkEgress":   "Egress",
		"ServiceProvider": "Provider",
		"EncryptionKeyId": "Encryption Key ID"}
	describeStructuredRenames = map[string]string{
		"Id":                 "id",
		"Name":               "name",
		"Type":               "type",
		"ClusterSize":        "cluster_size",
		"PendingClusterSize": "pending_cluster_size",
		"NetworkIngress":     "ingress",
		"NetworkEgress":      "egress",
		"Storage":            "storage",
		"ServiceProvider":    "provider",
		"Region":             "region",
		"Availability":       "availability",
		"Status":             "status",
		"Endpoint":           "endpoint",
		"ApiEndpoint":        "api_endpoint",
		"EncryptionKeyId":    "encryption_key_id"}
)

const (
	singleZone   = "single-zone"
	multiZone    = "multi-zone"
	skuBasic     = "basic"
	skuStandard  = "standard"
	skuDedicated = "dedicated"
)

type clusterCommand struct {
	*pcmd.AuthenticatedCLICommand
	prerunner pcmd.PreRunner
}

type describeStruct struct {
	Id                 string
	Name               string
	Type               string
	ClusterSize        int32
	PendingClusterSize int32
	NetworkIngress     int32
	NetworkEgress      int32
	Storage            int32
	ServiceProvider    string
	Region             string
	Availability       string
	Status             string
	Endpoint           string
	ApiEndpoint        string
	EncryptionKeyId    string
}

// NewClusterCommand returns the Cobra command for Kafka cluster.
func NewClusterCommand(prerunner pcmd.PreRunner) *cobra.Command {
	cliCmd := pcmd.NewAuthenticatedCLICommand(
		&cobra.Command{
			Use:   "cluster",
			Short: "Manage Kafka clusters.",
		}, prerunner)
	cmd := &clusterCommand{
		AuthenticatedCLICommand: cliCmd,
		prerunner:               prerunner,
	}
	cmd.init()
	return cmd.Command
}

func (c *clusterCommand) init() {
	listCmd := &cobra.Command{
		Use:   "list",
		Short: "List Kafka clusters.",
		RunE:  pcmd.NewCLIRunE(c.list),
		Args:  cobra.NoArgs,
	}
	listCmd.Flags().StringP(output.FlagName, output.ShortHandFlag, output.DefaultValue, output.Usage)
	listCmd.Flags().SortFlags = false
	c.AddCommand(listCmd)

	createCmd := &cobra.Command{
		Use:   "create <name>",
<<<<<<< HEAD
		Args:  cobra.ExactArgs(1),
		RunE:  pcmd.NewCLIRunE(c.create),
		Short: "Create a Kafka cluster.",
		Example: examples.BuildExampleString(
			examples.Example{
				Desc: "Create a new dedicated cluster that uses a customer-managed encryption key in AWS. For more information, see https://docs.confluent.io/current/cloud/clusters/byok-encrypted-clusters.html.",
				Code: `ccloud kafka cluster create sales092020 --cloud "aws" --type "dedicated" --encryption-key "arn:aws:kms:us-west-2:111122223333:key/1234abcd-12ab-34cd-56ef-1234567890ab"`,
			},
		),
=======
		Short: "Create a Kafka cluster.",
		Example: `
Create a new dedicated cluster that uses a customer-managed encryption key in AWS:

::

	ccloud kafka cluster create sales092020 --cloud "aws" --type "dedicated" --encryption-key "arn:aws:kms:us-west-2:111122223333:key/1234abcd-12ab-34cd-56ef-1234567890ab"

For more information, see https://docs.confluent.io/current/cloud/clusters/byok-encrypted-clusters.html.
`,
		RunE: pcmd.NewCLIRunE(c.create),
		Args: cobra.ExactArgs(1),
>>>>>>> ae83d36d
	}

	createCmd.Flags().String("cloud", "", "Cloud provider ID (e.g. 'aws' or 'gcp').")
	createCmd.Flags().String("region", "", "Cloud region ID for cluster (e.g. 'us-west-2').")
	check(createCmd.MarkFlagRequired("cloud"))
	check(createCmd.MarkFlagRequired("region"))
	createCmd.Flags().String("availability", singleZone, fmt.Sprintf("Availability of the cluster. Allowed Values: %s, %s.", singleZone, multiZone))
	createCmd.Flags().String("type", skuBasic, fmt.Sprintf("Type of the Kafka cluster. Allowed values: %s, %s, %s.", skuBasic, skuStandard, skuDedicated))
	createCmd.Flags().Int("cku", 0, "Number of Confluent Kafka Units (non-negative). Required for Kafka clusters of type 'dedicated'.")
	createCmd.Flags().String("encryption-key", "", "Encryption Key ID (e.g. for Amazon Web Services, the Amazon Resource Name of the key).")
	createCmd.Flags().StringP(output.FlagName, output.ShortHandFlag, output.DefaultValue, output.Usage)
	createCmd.Flags().SortFlags = false
	c.AddCommand(createCmd)

	describeCmd := &cobra.Command{
		Use:   "describe <id>",
		Short: "Describe a Kafka cluster.",
		RunE:  pcmd.NewCLIRunE(c.describe),
		Args:  cobra.ExactArgs(1),
	}
	describeCmd.Flags().StringP(output.FlagName, output.ShortHandFlag, output.DefaultValue, output.Usage)
	describeCmd.Flags().SortFlags = false
	c.AddCommand(describeCmd)

	updateCmd := &cobra.Command{
		Use:   "update <id>",
		Short: "Update a Kafka cluster.",
		RunE:  pcmd.NewCLIRunE(c.update),
		Args:  cobra.ExactArgs(1),
	}
	updateCmd.Flags().String("name", "", "Name of the Kafka cluster.")
	updateCmd.Flags().Int("cku", 0, "Number of Confluent Kafka Units (non-negative). For Kafka clusters of type 'dedicated' only.")
	updateCmd.Flags().StringP(output.FlagName, output.ShortHandFlag, output.DefaultValue, output.Usage)
	updateCmd.Flags().SortFlags = false
	c.AddCommand(updateCmd)

	deleteCmd := &cobra.Command{
		Use:   "delete <id>",
		Short: "Delete a Kafka cluster.",
		RunE:  pcmd.NewCLIRunE(c.delete),
		Args:  cobra.ExactArgs(1),
	}
	c.AddCommand(deleteCmd)
	c.AddCommand(&cobra.Command{
		Use:   "use <id>",
		Short: "Make the Kafka cluster active for use in other commands.",
		RunE:  pcmd.NewCLIRunE(c.use),
		Args:  cobra.ExactArgs(1),
	})
}

func (c *clusterCommand) list(cmd *cobra.Command, _ []string) error {
	req := &schedv1.KafkaCluster{AccountId: c.EnvironmentId()}
	clusters, err := c.Client.Kafka.List(context.Background(), req)
	if err != nil {
		return err
	}
	outputWriter, err := output.NewListOutputWriter(cmd, listFields, listHumanLabels, listStructuredLabels)
	if err != nil {
		return err
	}
	for _, cluster := range clusters {
		// Add '*' only in the case where we are printing out tables
		if outputWriter.GetOutputFormat() == output.Human {
			if cluster.Id == c.Context.KafkaClusterContext.GetActiveKafkaClusterId() {
				cluster.Id = fmt.Sprintf("* %s", cluster.Id)
			} else {
				cluster.Id = fmt.Sprintf("  %s", cluster.Id)
			}
		}
		outputWriter.AddElement(convertClusterToDescribeStruct(cluster))
	}
	return outputWriter.Out()
}

func (c *clusterCommand) create(cmd *cobra.Command, args []string) error {
	cloud, err := cmd.Flags().GetString("cloud")
	if err != nil {
		return err
	}
	region, err := cmd.Flags().GetString("region")
	if err != nil {
		return err
	}
	clouds, err := c.Client.EnvironmentMetadata.Get(context.Background())
	if err != nil {
		return err
	}
	err = checkCloudAndRegion(cloud, region, clouds)
	if err != nil {
		return err
	}
	availabilityString, err := cmd.Flags().GetString("availability")
	if err != nil {
		return err
	}
	availability, err := stringToAvailability(availabilityString)
	if err != nil {
		return err
	}
	typeString, err := cmd.Flags().GetString("type")
	if err != nil {
		return err
	}
	sku, err := stringToSku(typeString)
	if err != nil {
		return err
	}
	encryptionKeyID, err := cmd.Flags().GetString("encryption-key")
	if err != nil {
		return err
	}
	if encryptionKeyID != "" {
		if err := c.validateEncryptionKey(cmd, cloud, clouds); err != nil {
			return err
		}
	}

	cfg := &schedv1.KafkaClusterConfig{
		AccountId:       c.EnvironmentId(),
		Name:            args[0],
		ServiceProvider: cloud,
		Region:          region,
		Durability:      availability,
		Deployment:      &schedv1.Deployment{Sku: sku},
		EncryptionKeyId: encryptionKeyID,
	}
	if cmd.Flags().Changed("cku") {
		cku, err := cmd.Flags().GetInt("cku")
		if err != nil {
			return err
		}
		if sku != productv1.Sku_DEDICATED {
			return errors.New(errors.CKUOnlyForDedicatedErrorMsg)
		}
		if cku <= 0 {
			return errors.New(errors.CKUMoreThanZeroErrorMsg)
		}
		cfg.Cku = int32(cku)
	}

	cluster, err := c.Client.Kafka.Create(context.Background(), cfg)
	if err != nil {
		// TODO: don't swallow validation errors (reportedly separately)
		return err
	}
	outputFormat, err := cmd.Flags().GetString(output.FlagName)
	if err != nil {
		return err
	}
	if outputFormat == output.Human.String() {
		pcmd.ErrPrintln(cmd, errors.KafkaClusterTime)
	}
	return outputKafkaClusterDescription(cmd, cluster)
}

var encryptionKeyPolicy = template.Must(template.New("encryptionKey").Parse(`{{range  $i, $accountID := .}}{{if $i}},{{end}}{
    "Sid" : "Allow Confluent account ({{$accountID}}) to use the key",
    "Effect" : "Allow",
    "Principal" : {
      "AWS" : ["arn:aws:iam::{{$accountID}}:root"]
    },
    "Action" : [ "kms:Encrypt", "kms:Decrypt", "kms:ReEncrypt*", "kms:GenerateDataKey*", "kms:DescribeKey" ],
    "Resource" : "*"
  }, {
    "Sid" : "Allow Confluent account ({{$accountID}}) to attach persistent resources",
    "Effect" : "Allow",
    "Principal" : {
      "AWS" : ["arn:aws:iam::{{$accountID}}:root"]
    },
    "Action" : [ "kms:CreateGrant", "kms:ListGrants", "kms:RevokeGrant" ],
    "Resource" : "*"
}{{end}}`))

func (c *clusterCommand) validateEncryptionKey(cmd *cobra.Command, cloud string, clouds []*schedv1.CloudMetadata) error {
	accounts := getEnvironmentsForCloud(cloud, clouds)

	buf := new(bytes.Buffer)
	buf.WriteString(errors.CopyBYOKPermissionsHeaderMsg)
	buf.WriteString("\n\n")
	if err := encryptionKeyPolicy.Execute(buf, accounts); err != nil {
		return errors.New(errors.FailedToRenderKeyPolicyErrorMsg)
	}
	buf.WriteString("\n\n")

	f := form.New(form.Field{
		ID:        "authorized",
		Prompt:    "Please confirm you've authorized the key for these accounts " + strings.Join(accounts, ", "),
		IsYesOrNo: true,
	})
	for {
		if err := f.Prompt(cmd, pcmd.NewPrompt(os.Stdin)); err != nil {
			cmd.PrintErrln(errors.FailedToReadConfirmationErrorMsg)
			continue
		}
		if f.Responses["authorized"].(bool) {
			return errors.Errorf(errors.AuthorizeAccountsErrorMsg, strings.Join(accounts, ", "))
		}
	}
}

func stringToAvailability(s string) (schedv1.Durability, error) {
	if s == singleZone {
		return schedv1.Durability_LOW, nil
	} else if s == multiZone {
		return schedv1.Durability_HIGH, nil
	}
	return schedv1.Durability_LOW, errors.NewErrorWithSuggestions(fmt.Sprintf(errors.InvalidAvailableFlagErrorMsg, s),
		fmt.Sprintf(errors.InvalidAvailableFlagSuggestions, singleZone, multiZone))
}

func stringToSku(s string) (productv1.Sku, error) {
	sku := productv1.Sku(productv1.Sku_value[strings.ToUpper(s)])
	switch sku {
	case productv1.Sku_BASIC, productv1.Sku_STANDARD, productv1.Sku_DEDICATED:
		break
	default:
		return productv1.Sku_UNKNOWN, errors.NewErrorWithSuggestions(fmt.Sprintf(errors.InvalidTypeFlagErrorMsg, s),
			fmt.Sprintf(errors.InvalidTypeFlagSuggestions, skuBasic, skuStandard, skuDedicated))
	}
	return sku, nil
}

func (c *clusterCommand) describe(cmd *cobra.Command, args []string) error {
	req := &schedv1.KafkaCluster{AccountId: c.EnvironmentId(), Id: args[0]}
	cluster, err := c.Client.Kafka.Describe(context.Background(), req)
	if err != nil {
		return errors.CatchKafkaNotFoundError(err, args[0])
	}
	return outputKafkaClusterDescription(cmd, cluster)
}

func (c *clusterCommand) update(cmd *cobra.Command, args []string) error {
	if !cmd.Flags().Changed("name") && !cmd.Flags().Changed("cku") {
		return errors.New(errors.NameOrCKUFlagErrorMsg)
	}
	req := &schedv1.KafkaCluster{
		AccountId: c.EnvironmentId(),
		Id:        args[0],
	}
	if cmd.Flags().Changed("name") {
		name, err := cmd.Flags().GetString("name")
		if err != nil {
			return err
		}
		if name == "" {
			return errors.New(errors.NonEmptyNameErrorMsg)
		}
		req.Name = name
	} else {
		currentCluster, err := c.Client.Kafka.Describe(context.Background(), req)
		if err != nil {
			return err
		}
		req.Name = currentCluster.Name
	}
	if cmd.Flags().Changed("cku") {
		cku, err := cmd.Flags().GetInt("cku")
		if err != nil {
			return err
		}
		if cku <= 0 {
			return errors.New(errors.CKUMoreThanZeroErrorMsg)
		}
		req.Cku = int32(cku)
	}
	updatedCluster, err := c.Client.Kafka.Update(context.Background(), req)
	if err != nil {
		return err
	}
	return outputKafkaClusterDescription(cmd, updatedCluster)
}

func (c *clusterCommand) delete(cmd *cobra.Command, args []string) error {
	req := &schedv1.KafkaCluster{AccountId: c.EnvironmentId(), Id: args[0]}
	err := c.Client.Kafka.Delete(context.Background(), req)
	if err != nil {
		return errors.CatchKafkaNotFoundError(err, args[0])
	}
	err = c.Context.RemoveKafkaClusterConfig(args[0])
	if err != nil {
		return err
	}
	pcmd.Printf(cmd, errors.KafkaClusterDeletedMsg, args[0])
	return nil
}

func (c *clusterCommand) use(cmd *cobra.Command, args []string) error {
	clusterID := args[0]

	_, err := c.Context.FindKafkaCluster(cmd, clusterID)
	if err != nil {
		err = errors.CatchKafkaNotFoundError(err, clusterID)
		return err
	}
	err = c.Context.SetActiveKafkaCluster(cmd, clusterID)
	if err != nil {
		return err
	}
	cmd.PrintErrf(errors.UseKafkaClusterMsg, clusterID, c.Context.GetCurrentEnvironmentId())
	return nil
}

func check(err error) {
	if err != nil {
		panic(err)
	}
}

func checkCloudAndRegion(cloudId string, regionId string, clouds []*schedv1.CloudMetadata) error {
	for _, cloud := range clouds {
		if cloudId == cloud.Id {
			for _, region := range cloud.Regions {
				if regionId == region.Id {
					if region.IsSchedulable {
						return nil
					} else {
						break
					}
				}
			}
			return errors.NewErrorWithSuggestions(fmt.Sprintf(errors.CloudRegionNotAvailableErrorMsg, regionId, cloudId),
				fmt.Sprintf(errors.CloudRegionNotAvailableSuggestions, cloudId, cloudId))
		}
	}
	return errors.NewErrorWithSuggestions(fmt.Sprintf(errors.CloudProviderNotAvailableErrorMsg, cloudId),
		errors.CloudProviderNotAvailableSuggestions)
}

func getEnvironmentsForCloud(cloudId string, clouds []*schedv1.CloudMetadata) []string {
	var environments []string
	for _, cloud := range clouds {
		if cloudId == cloud.Id {
			for _, environment := range cloud.Accounts {
				environments = append(environments, environment.Id)
			}
			break
		}
	}
	return environments
}

func outputKafkaClusterDescription(cmd *cobra.Command, cluster *schedv1.KafkaCluster) error {
	return output.DescribeObject(cmd, convertClusterToDescribeStruct(cluster), getKafkaClusterDescribeFields(cluster), describeHumanRenames, describeStructuredRenames)
}

func convertClusterToDescribeStruct(cluster *schedv1.KafkaCluster) *describeStruct {
	return &describeStruct{
		Id:                 cluster.Id,
		Name:               cluster.Name,
		Type:               cluster.Deployment.Sku.String(),
		ClusterSize:        cluster.Cku,
		PendingClusterSize: cluster.PendingCku,
		NetworkIngress:     cluster.NetworkIngress,
		NetworkEgress:      cluster.NetworkEgress,
		Storage:            cluster.Storage,
		ServiceProvider:    cluster.ServiceProvider,
		Region:             cluster.Region,
		Availability:       cluster.Durability.String(),
		Status:             cluster.Status.String(),
		Endpoint:           cluster.Endpoint,
		ApiEndpoint:        cluster.ApiEndpoint,
		EncryptionKeyId:    cluster.EncryptionKeyId,
	}
}

func getKafkaClusterDescribeFields(cluster *schedv1.KafkaCluster) []string {
	describeFields := basicDescribeFields
	if isDedicated(cluster) {
		describeFields = append(describeFields, "ClusterSize")
		if isExpanding(cluster) {
			describeFields = append(describeFields, "PendingClusterSize")
		}
		if cluster.EncryptionKeyId != "" {
			describeFields = append(describeFields, "EncryptionKeyId")
		}
	}
	return describeFields
}

func isDedicated(cluster *schedv1.KafkaCluster) bool {
	return cluster.Deployment.Sku == productv1.Sku_DEDICATED
}

func isExpanding(cluster *schedv1.KafkaCluster) bool {
	return cluster.Status == schedv1.ClusterStatus_EXPANDING || cluster.PendingCku > cluster.Cku
}<|MERGE_RESOLUTION|>--- conflicted
+++ resolved
@@ -14,11 +14,8 @@
 
 	pcmd "github.com/confluentinc/cli/internal/pkg/cmd"
 	"github.com/confluentinc/cli/internal/pkg/errors"
-<<<<<<< HEAD
 	"github.com/confluentinc/cli/internal/pkg/examples"
-=======
 	"github.com/confluentinc/cli/internal/pkg/form"
->>>>>>> ae83d36d
 	"github.com/confluentinc/cli/internal/pkg/output"
 )
 
@@ -109,7 +106,6 @@
 
 	createCmd := &cobra.Command{
 		Use:   "create <name>",
-<<<<<<< HEAD
 		Args:  cobra.ExactArgs(1),
 		RunE:  pcmd.NewCLIRunE(c.create),
 		Short: "Create a Kafka cluster.",
@@ -119,20 +115,6 @@
 				Code: `ccloud kafka cluster create sales092020 --cloud "aws" --type "dedicated" --encryption-key "arn:aws:kms:us-west-2:111122223333:key/1234abcd-12ab-34cd-56ef-1234567890ab"`,
 			},
 		),
-=======
-		Short: "Create a Kafka cluster.",
-		Example: `
-Create a new dedicated cluster that uses a customer-managed encryption key in AWS:
-
-::
-
-	ccloud kafka cluster create sales092020 --cloud "aws" --type "dedicated" --encryption-key "arn:aws:kms:us-west-2:111122223333:key/1234abcd-12ab-34cd-56ef-1234567890ab"
-
-For more information, see https://docs.confluent.io/current/cloud/clusters/byok-encrypted-clusters.html.
-`,
-		RunE: pcmd.NewCLIRunE(c.create),
-		Args: cobra.ExactArgs(1),
->>>>>>> ae83d36d
 	}
 
 	createCmd.Flags().String("cloud", "", "Cloud provider ID (e.g. 'aws' or 'gcp').")
