--- conflicted
+++ resolved
@@ -225,24 +225,8 @@
 		return err
 	}
 	if encryptionKeyID != "" {
-<<<<<<< HEAD
 		if err := c.validateEncryptionKey(cloud, clouds); err != nil {
 			return errors.HandleCommon(err, cmd)
-=======
-		accounts := getEnvironmentsForCloud(cloud, clouds)
-		accountsStr := strings.Join(accounts, ", ")
-		msg := fmt.Sprintf(errors.ConfirmAuthorizedKeyMsg, accountsStr)
-		ok, err := confirm.Do(
-			stdout,
-			stdin,
-			msg,
-		)
-		if err != nil {
-			return errors.Wrap(err, errors.FailedToReadConfirmationErrorMsg)
-		}
-		if !ok {
-			return errors.Errorf(errors.AuthorizeAccountsErrorMsg, accountsStr)
->>>>>>> e36c3352
 		}
 	}
 
@@ -303,12 +287,12 @@
 }{{end}}`))
 
 func (c *clusterCommand) validateEncryptionKey(cloud string, clouds []*schedv1.CloudMetadata) error {
-	accounts := getAccountsForCloud(cloud, clouds)
+	accounts := getEnvironmentsForCloud(cloud, clouds)
 	var buf bytes.Buffer
-	buf.WriteString(`Copy and append these permissions to the existing "Statements" array field in the key policy of your ARN to authorize access for Confluent:`)
+	buf.WriteString(errors.CopyBYOKPermissionsHeaderMsg)
 	buf.WriteString("\n\n")
 	if err := encryptionKeyPolicy.Execute(&buf, accounts); err != nil {
-		return fmt.Errorf("Failed to render key policy")
+		return errors.New(errors.FailedToRenderKeyPolicyErrorMsg)
 	}
 	buf.WriteString("\n\n")
 	ok, err := confirm.Do(
@@ -317,10 +301,10 @@
 		buf.String(),
 	)
 	if err != nil {
-		return fmt.Errorf("Failed to read your confirmation")
+		return errors.New(errors.FailedToReadConfirmationErrorMsg)
 	}
 	if !ok {
-		return fmt.Errorf("Please authorize the accounts for the key")
+		return errors.Errorf(errors.AuthorizeAccountsErrorMsg, strings.Join(accounts, ", "))
 	}
 	return nil
 }
