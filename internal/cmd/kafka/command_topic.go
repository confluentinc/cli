--- conflicted
+++ resolved
@@ -784,6 +784,7 @@
 	if err != nil {
 		return err
 	}
+	defer adminClient.Close()
 	err = h.validateTopic(adminClient, topic, cluster)
 	if err != nil {
 		return err
@@ -981,6 +982,7 @@
 	if err != nil {
 		return err
 	}
+	defer adminClient.Close()
 	err = h.validateTopic(adminClient, topic, cluster)
 	if err != nil {
 		return err
@@ -1059,12 +1061,7 @@
 	}
 	if !foundTopic {
 		h.logger.Tracef("validateTopic failed due to topic not being found in the client's topic list")
-<<<<<<< HEAD
-		return errors.NewErrorWithSuggestions(fmt.Sprintf(errors.TopicNotExistsErrorMsg, topic), fmt.Sprintf(errors.TopicNotExistsSuggestions, cluster.ID, cluster.ID))
-=======
-		client.Close()
-		return nil, errors.NewErrorWithSuggestions(fmt.Sprintf(errors.TopicDoesNotExistOrMissingACLsErrorMsg, topic), fmt.Sprintf(errors.TopicDoesNotExistOrMissingACLsSuggestions, cluster.ID, cluster.ID, cluster.ID))
->>>>>>> e2b175c3
+		return errors.NewErrorWithSuggestions(fmt.Sprintf(errors.TopicDoesNotExistOrMissingACLsErrorMsg, topic), fmt.Sprintf(errors.TopicDoesNotExistOrMissingACLsSuggestions, cluster.ID, cluster.ID, cluster.ID))
 	}
 	h.logger.Tracef("validateTopic succeeded")
 	return nil
