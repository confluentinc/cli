package kafka

import (
	"bufio"
	"context"
	"fmt"
	"os"
	"os/signal"
	"strings"
	"syscall"

<<<<<<< HEAD
	"github.com/google/uuid"
	"github.com/spf13/cobra"
	ckafka "github.com/confluentinc/confluent-kafka-go-dev/kafka"

	"github.com/confluentinc/ccloud-sdk-go"
	kafkav1 "github.com/confluentinc/ccloudapis/kafka/v1"
	"github.com/confluentinc/go-printer"
=======
	"github.com/Shopify/sarama"
	kafkav1 "github.com/confluentinc/ccloudapis/kafka/v1"
	"github.com/confluentinc/go-printer"
	"github.com/google/uuid"
	"github.com/spf13/cobra"

>>>>>>> 02536e31
	pcmd "github.com/confluentinc/cli/internal/pkg/cmd"
	v2 "github.com/confluentinc/cli/internal/pkg/config/v2"
	v3 "github.com/confluentinc/cli/internal/pkg/config/v3"
	"github.com/confluentinc/cli/internal/pkg/errors"
	"github.com/confluentinc/cli/internal/pkg/log"
	"github.com/confluentinc/cli/internal/pkg/output"
)

type hasAPIKeyTopicCommand struct {
	*pcmd.HasAPIKeyCLICommand
	prerunner pcmd.PreRunner
	logger    *log.Logger
	clientID  string
}
type authenticatedTopicCommand struct {
	*pcmd.AuthenticatedCLICommand
	logger   *log.Logger
	clientID string
}

type partitionDescribeDisplay struct {
	Topic     string   `json:"topic" yaml:"topic"`
	Partition uint32   `json:"partition" yaml:"partition"`
	Leader    uint32   `json:"leader" yaml:"leader"`
	Replicas  []uint32 `json:"replicas" yaml:"replicas"`
	ISR       []uint32 `json:"isr" yaml:"isr"`
}

type structuredDescribeDisplay struct {
	TopicName         string                     `json:"topic_name" yaml:"topic_name"`
	PartitionCount    int                        `json:"partition_count" yaml:"partition_count"`
	ReplicationFactor int                        `json:"replication_factor" yaml:"replication_factor"`
	Partitions        []partitionDescribeDisplay `json:"partitions" yaml:"partitions"`
	Config            map[string]string          `json:"config" yaml:"config"`
}

// NewTopicCommand returns the Cobra command for Kafka topic.
func NewTopicCommand(prerunner pcmd.PreRunner, config *v3.Config, logger *log.Logger, clientID string) *cobra.Command {
	command := &cobra.Command{
		Use:   "topic",
		Short: "Manage Kafka topics.",
	}
	hasAPIKeyCmd := &hasAPIKeyTopicCommand{
		HasAPIKeyCLICommand: pcmd.NewHasAPIKeyCLICommand(command, config, prerunner),
		prerunner:           prerunner,
		logger:              logger,
		clientID:            clientID,
	}
	authenticatedCmd := &authenticatedTopicCommand{
		AuthenticatedCLICommand: pcmd.NewAuthenticatedCLICommand(command, config, prerunner),
		logger:                  logger,
		clientID:                clientID,
	}
	authenticatedCmd.init()
	hasAPIKeyCmd.init()
	return command
}

func (h *hasAPIKeyTopicCommand) init() {
	// Hack to overwrite Authenticated prerunner set by authenticatedTopicCmd
	h.PersistentPreRunE = h.prerunner.HasAPIKey(h.HasAPIKeyCLICommand)
	cmd := &cobra.Command{
		Use:   "produce <topic>",
		Short: "Produce messages to a Kafka topic.",
		RunE:  h.produce,
		Args:  cobra.ExactArgs(1),
	}
	cmd.Flags().String("cluster", "", "Kafka cluster ID.")
	cmd.Flags().String("delimiter", ":", "The key/value delimiter.")
	cmd.Flags().SortFlags = false
	h.AddCommand(cmd)

	cmd = &cobra.Command{
		Use:   "consume <topic>",
		Short: "Consume messages from a Kafka topic.",
		Example: `
Consume items from the 'my_topic' topic and press 'Ctrl + C' to exit.

::

	ccloud kafka topic consume -b my_topic`,
		RunE: h.consume,
		Args: cobra.ExactArgs(1),
	}
	cmd.Flags().String("cluster", "", "Kafka cluster ID.")
	cmd.Flags().String("group", fmt.Sprintf("confluent_cli_consumer_%s", uuid.New()), "Consumer group ID.")
	cmd.Flags().BoolP("from-beginning", "b", false, "Consume from beginning of the topic.")
	cmd.Flags().SortFlags = false
	h.AddCommand(cmd)
}

func (a *authenticatedTopicCommand) init() {
	// Issue: Can't resolve context here, but need context to decide whether or not to show command.
	ctx := a.Config.Config.Context() // TODO: Change to DynamicConfig to handle flags.
	if ctx != nil && ctx.Credential.CredentialType == v2.APIKey {
		return
	}
	cmd := &cobra.Command{
		Use:   "list",
		Short: "List Kafka topics.",
		Example: `
List all topics.

::

        ccloud kafka topic list`,
		RunE: a.list,
		Args: cobra.NoArgs,
	}
	cmd.Flags().String("cluster", "", "Kafka cluster ID.")
	cmd.Flags().StringP(output.FlagName, output.ShortHandFlag, output.DefaultValue, output.Usage)
	cmd.Flags().SortFlags = false
	a.AddCommand(cmd)

	cmd = &cobra.Command{
		Use:   "create <topic>",
		Short: "Create a Kafka topic.",
		Example: `
Create a topic named 'my_topic' with default options.

::

   ccloud kafka topic create my_topic`,
		RunE: a.create,
		Args: cobra.ExactArgs(1),
	}
	cmd.Flags().String("cluster", "", "Kafka cluster ID.")
	cmd.Flags().Uint32("partitions", 6, "Number of topic partitions.")
	cmd.Flags().StringSlice("config", nil, "A comma-separated list of topics. Configuration ('key=value') overrides for the topic being created.")
	cmd.Flags().Bool("dry-run", false, "Run the command without committing changes to Kafka.")
	cmd.Flags().SortFlags = false
	a.AddCommand(cmd)

	cmd = &cobra.Command{
		Use:   "describe <topic>",
		Short: "Describe a Kafka topic.",
		Example: `
Describe the 'my_topic' topic.

::


       ccloud kafka topic describe my_topic`,
		RunE: a.describe,
		Args: cobra.ExactArgs(1),
	}
	cmd.Flags().String("cluster", "", "Kafka cluster ID.")
	cmd.Flags().StringP(output.FlagName, output.ShortHandFlag, output.DefaultValue, output.Usage)
	cmd.Flags().SortFlags = false
	a.AddCommand(cmd)

	cmd = &cobra.Command{
		Use:   "update <topic>",
		Short: "Update a Kafka topic.",
		Example: `
Modify the 'my_topic' topic to have a retention period of days ('259200000' milliseconds).

::

    ccloud kafka topic update my_topic --config="retention.ms=259200000"		`,
		RunE: a.update,
		Args: cobra.ExactArgs(1),
	}
	cmd.Flags().String("cluster", "", "Kafka cluster ID.")
	cmd.Flags().StringSlice("config", nil, "A comma-separated list of topics. Configuration ('key=value') overrides for the topic being created.")
	cmd.Flags().Bool("dry-run", false, "Execute request without committing changes to Kafka.")
	cmd.Flags().SortFlags = false
	a.AddCommand(cmd)

	cmd = &cobra.Command{
		Use:   "delete <topic>",
		Short: "Delete a Kafka topic.",
		Example: `
Delete the topics 'my_topic' and 'my_topic_avro'. Use this command carefully as data loss can occur.

::

        ccloud kafka topic delete my_topic
        ccloud kafka topic delete my_topic_avro		`,
		RunE: a.delete,
		Args: cobra.ExactArgs(1),
	}
	cmd.Flags().String("cluster", "", "Kafka cluster ID.")
	cmd.Flags().SortFlags = false
	a.AddCommand(cmd)
}

func (a *authenticatedTopicCommand) list(cmd *cobra.Command, args []string) error {
	cluster, err := pcmd.KafkaCluster(cmd, a.Context)
	if err != nil {
		return errors.HandleCommon(err, cmd)
	}
	resp, err := a.Client.Kafka.ListTopics(context.Background(), cluster)
	if err != nil {
		return errors.HandleCommon(err, cmd)
	}

	outputWriter, err := output.NewListOutputWriter(cmd, []string{"Name"}, []string{"Name"}, []string{"name"})
	if err != nil {
		return errors.HandleCommon(err, cmd)
	}
	for _, topic := range resp {
		outputWriter.AddElement(topic)
	}
	return outputWriter.Out()
}

func (a *authenticatedTopicCommand) create(cmd *cobra.Command, args []string) error {
	cluster, err := pcmd.KafkaCluster(cmd, a.Context)
	if err != nil {
		return errors.HandleCommon(err, cmd)
	}

	topic := &kafkav1.Topic{
		Spec: &kafkav1.TopicSpecification{
			Configs: make(map[string]string)},
		Validate: false,
	}

	topic.Spec.Name = args[0]

	topic.Spec.NumPartitions, err = cmd.Flags().GetUint32("partitions")
	if err != nil {
		return errors.HandleCommon(err, cmd)
	}

	const defaultReplicationFactor = 3
	topic.Spec.ReplicationFactor = defaultReplicationFactor

	topic.Validate, err = cmd.Flags().GetBool("dry-run")
	if err != nil {
		return errors.HandleCommon(err, cmd)
	}

	configs, err := cmd.Flags().GetStringSlice("config")
	if err != nil {
		return errors.HandleCommon(err, cmd)
	}

	if topic.Spec.Configs, err = toMap(configs); err != nil {
		return errors.HandleCommon(err, cmd)
	}
	err = a.Client.Kafka.CreateTopic(context.Background(), cluster, topic)

	return errors.HandleCommon(err, cmd)
}

func (a *authenticatedTopicCommand) describe(cmd *cobra.Command, args []string) error {
	cluster, err := pcmd.KafkaCluster(cmd, a.Context)
	if err != nil {
		return errors.HandleCommon(err, cmd)
	}

	topic := &kafkav1.TopicSpecification{Name: args[0]}
	resp, err := a.Client.Kafka.DescribeTopic(context.Background(), cluster, &kafkav1.Topic{Spec: topic, Validate: false})
	if err != nil {
		return errors.HandleCommon(err, cmd)
	}
	outputOption, err := cmd.Flags().GetString(output.FlagName)
	if err != nil {
		return errors.HandleCommon(err, cmd)
	}
	if outputOption == output.Human.String() {
		return printHumanDescribe(cmd, resp)
	} else {
		return printStructuredDescribe(resp, outputOption)
	}
}

func (a *authenticatedTopicCommand) update(cmd *cobra.Command, args []string) error {
	cluster, err := pcmd.KafkaCluster(cmd, a.Context)
	if err != nil {
		return errors.HandleCommon(err, cmd)
	}

	topic := &kafkav1.TopicSpecification{Name: args[0], Configs: make(map[string]string)}

	configs, err := cmd.Flags().GetStringSlice("config")
	if err != nil {
		return errors.HandleCommon(err, cmd)
	}

	if topic.Configs, err = toMap(configs); err != nil {
		return errors.HandleCommon(err, cmd)
	}

	validate, err := cmd.Flags().GetBool("dry-run")
	if err != nil {
		return errors.HandleCommon(err, cmd)
	}
	err = a.Client.Kafka.UpdateTopic(context.Background(), cluster, &kafkav1.Topic{Spec: topic, Validate: validate})

	return errors.HandleCommon(err, cmd)
}

func (a *authenticatedTopicCommand) delete(cmd *cobra.Command, args []string) error {
	cluster, err := pcmd.KafkaCluster(cmd, a.Context)
	if err != nil {
		return errors.HandleCommon(err, cmd)
	}

	topic := &kafkav1.TopicSpecification{Name: args[0]}
	err = a.Client.Kafka.DeleteTopic(context.Background(), cluster, &kafkav1.Topic{Spec: topic, Validate: false})

	return errors.HandleCommon(err, cmd)
}

func (h *hasAPIKeyTopicCommand) produce(cmd *cobra.Command, args []string) error {
	topic := args[0]
	cluster, err := h.Context.ActiveKafkaCluster(cmd)
	if err != nil {
		return errors.HandleCommon(err, cmd)
	}

	delim, err := cmd.Flags().GetString("delimiter")
	if err != nil {
		return errors.HandleCommon(err, cmd)
	}

	pcmd.ErrPrintln(cmd, "Starting Kafka Producer. ^C or ^D to exit")

<<<<<<< HEAD
	producer, err := NewProducer(cluster, c.clientID)
=======
	InitSarama(h.logger)
	producer, err := NewSaramaProducer(cluster, h.clientID)
>>>>>>> 02536e31
	if err != nil {
		return errors.HandleCommon(err, cmd)
	}

	// Line reader for producer input.
	scanner := bufio.NewScanner(os.Stdin)
	// CCloud Kafka messageMaxBytes:
	// https://github.com/confluentinc/cc-spec-kafka/blob/9f0af828d20e9339aeab6991f32d8355eb3f0776/plugins/kafka/kafka.go#L43.
	const maxScanTokenSize = 1024*1024*2 + 12
	scanner.Buffer(nil, maxScanTokenSize)
	input := make(chan string, 1)
	// Avoid blocking in for loop so ^C or ^D can exit immediately.
	var scanErr error
	scan := func() {
		hasNext := scanner.Scan()
		if !hasNext {
			// Actual error.
			if scanner.Err() != nil {
				scanErr = scanner.Err()
			}
			// Otherwise just EOF.
			close(input)
		} else {
			input <- scanner.Text()
		}
	}

	// Trap SIGINT to trigger a shutdown.
	signals := make(chan os.Signal, 1)
	signal.Notify(signals, os.Interrupt)
	go func() {
		<-signals
		close(input)
	}()
	// Prime reader
	scan()

	var key, value string
	deliveryChan := make(chan ckafka.Event)
	for data := range input {
		data = strings.TrimSpace(data)

		record := strings.SplitN(data, delim, 2)
		value = record[len(record)-1]
		if len(record) == 2 {
			key = record[0]
		}
		msg := &ckafka.Message{
			TopicPartition: ckafka.TopicPartition{Topic: &topic, Partition: ckafka.PartitionAny},
			Key:            []byte(key),
			Value:          []byte(value),
		}
		err := producer.Produce(msg, deliveryChan)
		if err != nil {
<<<<<<< HEAD
			fmt.Printf("Produce failure: %s\n", err)
=======
			pcmd.ErrPrintf(cmd, "Failed to produce offset %d: %s\n", offset, err)
>>>>>>> 02536e31
		}
		e := <-deliveryChan
		m := e.(*ckafka.Message)
		if m.TopicPartition.Error != nil {
			fmt.Printf("Failed to produce at offset %v: %v\n", m.TopicPartition.Offset, m.TopicPartition.Error)
		}
		key = ""
		go scan()
	}
	if scanErr != nil {
		return errors.HandleCommon(scanErr, cmd)
	}
	producer.Close()
	return nil
}

func (h *hasAPIKeyTopicCommand) consume(cmd *cobra.Command, args []string) error {
	topic := args[0]
	beginning, err := cmd.Flags().GetBool("from-beginning")
	if err != nil {
		return errors.HandleCommon(err, cmd)
	}
	cluster, err := h.Context.ActiveKafkaCluster(cmd)
	if err != nil {
		return errors.HandleCommon(err, cmd)
	}
	group, err := cmd.Flags().GetString("group")
	if err != nil {
		return errors.HandleCommon(err, cmd)
	}
<<<<<<< HEAD
	consumer, err := NewConsumer(group, cluster, c.clientID, beginning)
=======

	InitSarama(h.logger)
	consumer, err := NewSaramaConsumer(group, cluster, h.clientID, beginning)
>>>>>>> 02536e31
	if err != nil {
		return errors.HandleCommon(err, cmd)
	}

<<<<<<< HEAD
	pcmd.Println(cmd, "Starting Kafka Consumer. ^C to exit")
=======
	// Trap SIGINT to trigger a shutdown.
	signals := make(chan os.Signal, 1)
	signal.Notify(signals, os.Interrupt)
	go func() {
		<-signals
		pcmd.ErrPrintln(cmd, "Stopping Consumer.")
		consumer.Close()
	}()

	go func() {
		for err := range consumer.Errors() {
			pcmd.ErrPrintln(cmd, "ERROR", err)
		}
	}()

	pcmd.ErrPrintln(cmd, "Starting Kafka Consumer. ^C to exit")
>>>>>>> 02536e31

	err = consumer.Subscribe(topic, nil)

	run := true
	sigchan := make(chan os.Signal, 1)
	signal.Notify(sigchan, syscall.SIGINT, syscall.SIGTERM)

	for run == true {
		select {
		case sig := <-sigchan:
			fmt.Printf("Caught signal %v: terminating\n", sig)
			run = false
		default:
			ev := consumer.Poll(100)
			if ev == nil {
				continue
			}

			switch e := ev.(type) {
			case *ckafka.Message:
				fmt.Println(string(e.Value))
				if e.Headers != nil {
					fmt.Printf("%% Headers: %v\n", e.Headers)
				}
			case ckafka.Error:
				fmt.Fprintf(os.Stderr, "%% Error: %v: %v\n", e.Code(), e)
			}
		}
	}
	return errors.HandleCommon(err, cmd)
}

func toMap(configs []string) (map[string]string, error) {
	configMap := make(map[string]string)
	for _, cfg := range configs {
		pair := strings.SplitN(cfg, "=", 2)
		if len(pair) < 2 {
			return nil, fmt.Errorf("The configuration must be in the form of key=value")
		}
		configMap[pair[0]] = pair[1]
	}
	return configMap, nil
}

func printHumanDescribe(cmd *cobra.Command, resp *kafkav1.TopicDescription) error {
	pcmd.Printf(cmd, "Topic: %s PartitionCount: %d ReplicationFactor: %d\n",
		resp.Name, len(resp.Partitions), len(resp.Partitions[0].Replicas))

	var partitions [][]string
	titleRow := []string{"Topic", "Partition", "Leader", "Replicas", "ISR"}
	for _, partition := range resp.Partitions {
		partitions = append(partitions, printer.ToRow(getPartitionDisplay(partition, resp.Name), titleRow))
	}

	printer.RenderCollectionTable(partitions, titleRow)

	var entries [][]string
	titleRow = []string{"Name", "Value"}
	for _, entry := range resp.Config {
		record := &struct {
			Name  string
			Value string
		}{
			entry.Name,
			entry.Value,
		}
		entries = append(entries, printer.ToRow(record, titleRow))
	}

	pcmd.Println(cmd, "\nConfiguration\n ")
	printer.RenderCollectionTable(entries, titleRow)
	return nil
}

func printStructuredDescribe(resp *kafkav1.TopicDescription, format string) error {
	structuredDisplay := &structuredDescribeDisplay{Config: make(map[string]string)}
	structuredDisplay.TopicName = resp.Name
	structuredDisplay.PartitionCount = len(resp.Partitions)
	structuredDisplay.ReplicationFactor = len(resp.Partitions[0].Replicas)

	var partitionList []partitionDescribeDisplay
	for _, partition := range resp.Partitions {
		partitionList = append(partitionList, *getPartitionDisplay(partition, resp.Name))
	}
	structuredDisplay.Partitions = partitionList

	for _, entry := range resp.Config {
		structuredDisplay.Config[entry.Name] = entry.Value
	}

	return output.StructuredOutput(format, structuredDisplay)
}

func getPartitionDisplay(partition *kafkav1.TopicPartitionInfo, topicName string) *partitionDescribeDisplay {
	var replicas []uint32
	for _, replica := range partition.Replicas {
		replicas = append(replicas, replica.Id)
	}

	var isr []uint32
	for _, replica := range partition.Isr {
		isr = append(isr, replica.Id)
	}

	return &partitionDescribeDisplay{
		Topic:     topicName,
		Partition: partition.Partition,
		Leader:    partition.Leader.Id,
		Replicas:  replicas,
		ISR:       isr,
	}
}<|MERGE_RESOLUTION|>--- conflicted
+++ resolved
@@ -9,22 +9,14 @@
 	"strings"
 	"syscall"
 
-<<<<<<< HEAD
+	ckafka "github.com/confluentinc/confluent-kafka-go/kafka"
 	"github.com/google/uuid"
 	"github.com/spf13/cobra"
-	ckafka "github.com/confluentinc/confluent-kafka-go-dev/kafka"
 
 	"github.com/confluentinc/ccloud-sdk-go"
 	kafkav1 "github.com/confluentinc/ccloudapis/kafka/v1"
 	"github.com/confluentinc/go-printer"
-=======
-	"github.com/Shopify/sarama"
-	kafkav1 "github.com/confluentinc/ccloudapis/kafka/v1"
-	"github.com/confluentinc/go-printer"
-	"github.com/google/uuid"
-	"github.com/spf13/cobra"
-
->>>>>>> 02536e31
+
 	pcmd "github.com/confluentinc/cli/internal/pkg/cmd"
 	v2 "github.com/confluentinc/cli/internal/pkg/config/v2"
 	v3 "github.com/confluentinc/cli/internal/pkg/config/v3"
@@ -346,12 +338,7 @@
 
 	pcmd.ErrPrintln(cmd, "Starting Kafka Producer. ^C or ^D to exit")
 
-<<<<<<< HEAD
-	producer, err := NewProducer(cluster, c.clientID)
-=======
-	InitSarama(h.logger)
-	producer, err := NewSaramaProducer(cluster, h.clientID)
->>>>>>> 02536e31
+	producer, err := NewProducer(cluster, h.clientID)
 	if err != nil {
 		return errors.HandleCommon(err, cmd)
 	}
@@ -406,11 +393,7 @@
 		}
 		err := producer.Produce(msg, deliveryChan)
 		if err != nil {
-<<<<<<< HEAD
-			fmt.Printf("Produce failure: %s\n", err)
-=======
 			pcmd.ErrPrintf(cmd, "Failed to produce offset %d: %s\n", offset, err)
->>>>>>> 02536e31
 		}
 		e := <-deliveryChan
 		m := e.(*ckafka.Message)
@@ -441,20 +424,11 @@
 	if err != nil {
 		return errors.HandleCommon(err, cmd)
 	}
-<<<<<<< HEAD
-	consumer, err := NewConsumer(group, cluster, c.clientID, beginning)
-=======
-
-	InitSarama(h.logger)
-	consumer, err := NewSaramaConsumer(group, cluster, h.clientID, beginning)
->>>>>>> 02536e31
-	if err != nil {
-		return errors.HandleCommon(err, cmd)
-	}
-
-<<<<<<< HEAD
-	pcmd.Println(cmd, "Starting Kafka Consumer. ^C to exit")
-=======
+	consumer, err := NewConsumer(group, cluster, h.clientID, beginning)
+	if err != nil {
+		return errors.HandleCommon(err, cmd)
+	}
+
 	// Trap SIGINT to trigger a shutdown.
 	signals := make(chan os.Signal, 1)
 	signal.Notify(signals, os.Interrupt)
@@ -471,7 +445,6 @@
 	}()
 
 	pcmd.ErrPrintln(cmd, "Starting Kafka Consumer. ^C to exit")
->>>>>>> 02536e31
 
 	err = consumer.Subscribe(topic, nil)
 
