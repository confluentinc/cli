package kafka

import (
	"bufio"
	"context"
	"fmt"
	"os"
	"os/signal"
	"strings"

	"github.com/Shopify/sarama"
	"github.com/google/uuid"
	"github.com/spf13/cobra"

	"github.com/confluentinc/ccloud-sdk-go"
	kafkav1 "github.com/confluentinc/ccloudapis/kafka/v1"
	"github.com/confluentinc/go-printer"

	pcmd "github.com/confluentinc/cli/internal/pkg/cmd"
	"github.com/confluentinc/cli/internal/pkg/config"
	"github.com/confluentinc/cli/internal/pkg/errors"
)

type topicCommand struct {
	*cobra.Command
	config    *config.Config
	client    ccloud.Kafka
	ch        *pcmd.ConfigHelper
	prerunner pcmd.PreRunner
}

// NewTopicCommand returns the Cobra command for Kafka topic.
func NewTopicCommand(prerunner pcmd.PreRunner, config *config.Config, client ccloud.Kafka, ch *pcmd.ConfigHelper) *cobra.Command {
	cmd := &topicCommand{
		Command: &cobra.Command{
			Use:   "topic",
			Short: "Manage Kafka topics.",
		},
		config:    config,
		client:    client,
		ch:        ch,
		prerunner: prerunner,
	}
	cmd.init()
	return cmd.Command
}

func (c *topicCommand) init() {
	cmd := &cobra.Command{
		Use:   "list",
<<<<<<< HEAD
		Short: "List Kafka topics",
		Example: `
List all topics.

::

        ccloud kafka topic list`,
=======
		Short: "List Kafka topics.",
>>>>>>> 7159d555
		RunE:  c.list,
		Args:  cobra.NoArgs,
	}
	cmd.Flags().String("cluster", "", "Kafka cluster ID.")
	cmd.Flags().SortFlags = false
	c.AddCommand(cmd)

	cmd = &cobra.Command{
<<<<<<< HEAD
		Use:   "create TOPIC",
		Short: "Create a Kafka topic",
		Example: `
Create a topic named 'my_topic' with default options.

::

   ccloud kafka topic create my_topic`,
=======
		Use:   "create <topic>",
		Short: "Create a Kafka topic.",
>>>>>>> 7159d555
		RunE:  c.create,
		Args:  cobra.ExactArgs(1),
	}
	cmd.Flags().String("cluster", "", "Kafka cluster ID.")
	cmd.Flags().Uint32("partitions", 6, "Number of topic partitions.")
	cmd.Flags().Uint32("replication-factor", 3, "Replication factor.")
	cmd.Flags().StringSlice("config", nil, "A comma-separated list of topic configuration ('key=value') overrides for the topic being created.")
	cmd.Flags().Bool("dry-run", false, "Run the command without committing changes to Kafka.")
	cmd.Flags().SortFlags = false
	c.AddCommand(cmd)

	cmd = &cobra.Command{
<<<<<<< HEAD
		Use:   "describe TOPIC",
		Short: "Describe a Kafka topic",
		Example: `
Describe the 'my_topic' topic.

::


       ccloud kafka topic describe my_topic`,
=======
		Use:   "describe <topic>",
		Short: "Describe a Kafka topic.",
>>>>>>> 7159d555
		RunE:  c.describe,
		Args:  cobra.ExactArgs(1),
	}
	cmd.Flags().String("cluster", "", "Kafka cluster ID.")
	cmd.Flags().SortFlags = false
	c.AddCommand(cmd)

	cmd = &cobra.Command{
<<<<<<< HEAD
		Use:   "update TOPIC",
		Short: "Update a Kafka topic",
		Example: `
Modify the 'my_topic' topic to have a retention period of days ('259200000' milliseconds).

::

    ccloud kafka topic update my_topic --config="retention.ms=259200000"		`,
=======
		Use:   "update <topic>",
		Short: "Update a Kafka topic.",
>>>>>>> 7159d555
		RunE:  c.update,
		Args:  cobra.ExactArgs(1),
	}
	cmd.Flags().String("cluster", "", "Kafka cluster ID.")
	cmd.Flags().StringSlice("config", nil, "A comma-separated list of topic configuration ('key=value') overrides for the topic being created.")
	cmd.Flags().Bool("dry-run", false, "Execute request without committing changes to Kafka.")
	cmd.Flags().SortFlags = false
	c.AddCommand(cmd)

	cmd = &cobra.Command{
<<<<<<< HEAD
		Use:   "delete TOPIC",
		Short: "Delete a Kafka topic",
		Example: `
Delete the topics 'my_topic' and 'my_topic_avro'. Use this command carefully as data loss can occur.

::

        ccloud kafka topic delete my_topic
        ccloud kafka topic delete my_topic_avro		`,
=======
		Use:   "delete <topic>",
		Short: "Delete a Kafka topic.",
>>>>>>> 7159d555
		RunE:  c.delete,
		Args:  cobra.ExactArgs(1),
	}
	cmd.Flags().String("cluster", "", "Kafka cluster ID.")
	cmd.Flags().SortFlags = false
	c.AddCommand(cmd)

	cmd = &cobra.Command{
		Use:               "produce <topic>",
		Short:             "Produce messages to a Kafka topic.",
		RunE:              c.produce,
		Args:              cobra.ExactArgs(1),
		PersistentPreRunE: c.prerunner.AuthenticatedAPIKey(),
	}
	cmd.Flags().String("cluster", "", "Kafka cluster ID.")
	cmd.Flags().String("delimiter", ":", "The key/value delimiter.")
	cmd.Flags().SortFlags = false
	c.AddCommand(cmd)

	cmd = &cobra.Command{
<<<<<<< HEAD
		Use:               "consume TOPIC",
		Short:             "Consume messages from a Kafka topic",
		Example: `
Consume items from the 'my_topic' topic and press 'Ctrl + C' to exit.

::

	ccloud kafka topic consume -b my_topic`,
=======
		Use:               "consume <topic>",
		Short:             "Consume messages from a Kafka topic.",
>>>>>>> 7159d555
		RunE:              c.consume,
		Args:              cobra.ExactArgs(1),
		PersistentPreRunE: c.prerunner.AuthenticatedAPIKey(),
	}
	cmd.Flags().String("cluster", "", "Kafka cluster ID.")
	cmd.Flags().String("group", fmt.Sprintf("confluent_cli_consumer_%s", uuid.New()), "Consumer group ID.")
	cmd.Flags().BoolP("from-beginning", "b", false, "Consume from beginning of the topic.")
	cmd.Flags().SortFlags = false
	c.AddCommand(cmd)

}

func (c *topicCommand) list(cmd *cobra.Command, args []string) error {
	cluster, err := pcmd.GetKafkaCluster(cmd, c.ch)
	if err != nil {
		return errors.HandleCommon(err, cmd)
	}

	resp, err := c.client.ListTopics(context.Background(), cluster)
	if err != nil {
		return errors.HandleCommon(err, cmd)
	}

	var topics [][]string
	for _, topic := range resp {
		topics = append(topics, printer.ToRow(topic, []string{"Name"}))
	}

	printer.RenderCollectionTable(topics, []string{"Name"})

	return nil
}

func (c *topicCommand) create(cmd *cobra.Command, args []string) error {
	cluster, err := pcmd.GetKafkaCluster(cmd, c.ch)
	if err != nil {
		return errors.HandleCommon(err, cmd)
	}

	topic := &kafkav1.Topic{
		Spec: &kafkav1.TopicSpecification{
			Configs: make(map[string]string)},
		Validate: false,
	}

	topic.Spec.Name = args[0]

	topic.Spec.NumPartitions, err = cmd.Flags().GetUint32("partitions")
	if err != nil {
		return errors.HandleCommon(err, cmd)
	}

	topic.Spec.ReplicationFactor, err = cmd.Flags().GetUint32("replication-factor")
	if err != nil {
		return errors.HandleCommon(err, cmd)
	}

	topic.Validate, err = cmd.Flags().GetBool("dry-run")
	if err != nil {
		return errors.HandleCommon(err, cmd)
	}

	configs, err := cmd.Flags().GetStringSlice("config")
	if err != nil {
		return errors.HandleCommon(err, cmd)
	}

	if topic.Spec.Configs, err = toMap(configs); err != nil {
		return errors.HandleCommon(err, cmd)
	}

	err = c.client.CreateTopic(context.Background(), cluster, topic)

	return errors.HandleCommon(err, cmd)
}

func (c *topicCommand) describe(cmd *cobra.Command, args []string) error {
	cluster, err := pcmd.GetKafkaCluster(cmd, c.ch)
	if err != nil {
		return errors.HandleCommon(err, cmd)
	}

	topic := &kafkav1.TopicSpecification{Name: args[0]}

	resp, err := c.client.DescribeTopic(context.Background(), cluster, &kafkav1.Topic{Spec: topic, Validate: false})
	if err != nil {
		return errors.HandleCommon(err, cmd)
	}

	pcmd.Printf(cmd, "Topic: %s PartitionCount: %d ReplicationFactor: %d\n",
		resp.Name, len(resp.Partitions), len(resp.Partitions[0].Replicas))

	var partitions [][]string
	titleRow := []string{"Topic", "Partition", "Leader", "Replicas", "ISR"}
	for _, partition := range resp.Partitions {
		var replicas []uint32
		for _, replica := range partition.Replicas {
			replicas = append(replicas, replica.Id)
		}

		var isr []uint32
		for _, replica := range partition.Isr {
			isr = append(isr, replica.Id)
		}

		record := &struct {
			Topic     string
			Partition uint32
			Leader    uint32
			Replicas  []uint32
			ISR       []uint32
		}{
			resp.Name,
			partition.Partition,
			partition.Leader.Id,
			replicas,
			isr,
		}
		partitions = append(partitions, printer.ToRow(record, titleRow))
	}
	printer.RenderCollectionTable(partitions, titleRow)

	pcmd.Println(cmd, "\nConfiguration\n ")

	var entries [][]string
	titleRow = []string{"Name", "Value"}
	for _, entry := range resp.Config {
		record := &struct {
			Name  string
			Value string
		}{
			entry.Name,
			entry.Value,
		}
		entries = append(entries, printer.ToRow(record, titleRow))
	}
	printer.RenderCollectionTable(entries, titleRow)
	return nil
}

func (c *topicCommand) update(cmd *cobra.Command, args []string) error {
	cluster, err := pcmd.GetKafkaCluster(cmd, c.ch)
	if err != nil {
		return errors.HandleCommon(err, cmd)
	}

	topic := &kafkav1.TopicSpecification{Name: args[0], Configs: make(map[string]string)}

	configs, err := cmd.Flags().GetStringSlice("config")
	if err != nil {
		return errors.HandleCommon(err, cmd)
	}

	if topic.Configs, err = toMap(configs); err != nil {
		return errors.HandleCommon(err, cmd)
	}

	validate, err := cmd.Flags().GetBool("dry-run")
	if err != nil {
		return errors.HandleCommon(err, cmd)
	}

	err = c.client.UpdateTopic(context.Background(), cluster, &kafkav1.Topic{Spec: topic, Validate: validate})

	return errors.HandleCommon(err, cmd)
}

func (c *topicCommand) delete(cmd *cobra.Command, args []string) error {
	cluster, err := pcmd.GetKafkaCluster(cmd, c.ch)
	if err != nil {
		return errors.HandleCommon(err, cmd)
	}

	topic := &kafkav1.TopicSpecification{Name: args[0]}
	err = c.client.DeleteTopic(context.Background(), cluster, &kafkav1.Topic{Spec: topic, Validate: false})

	return errors.HandleCommon(err, cmd)
}

func (c *topicCommand) produce(cmd *cobra.Command, args []string) error {
	topic := args[0]

	cluster, err := pcmd.GetKafkaClusterConfig(cmd, c.ch)
	if err != nil {
		return errors.HandleCommon(err, cmd)
	}

	delim, err := cmd.Flags().GetString("delimiter")
	if err != nil {
		return errors.HandleCommon(err, cmd)
	}

	pcmd.Println(cmd, "Starting Kafka Producer. ^C to exit")

	producer, err := NewSaramaProducer(cluster)
	if err != nil {
		return errors.HandleCommon(err, cmd)
	}

	// Line reader for producer input
	scanner := bufio.NewScanner(os.Stdin)
	input := make(chan string, 1)

	// Avoid blocking in for loop so ^C can exit immediately.
	scan := func() {
		scanner.Scan()
		input <- scanner.Text()
	}
	// Prime reader
	scan()

	// Trap SIGINT to trigger a shutdown.
	signals := make(chan os.Signal, 1)
	signal.Notify(signals, os.Interrupt)
	go func() {
		<-signals
		close(input)
	}()

	key := ""
	for data := range input {
		data = strings.TrimSpace(data)
		if data == "" {
			continue
		}

		record := strings.SplitN(data, delim, 2)

		value := record[len(record)-1]
		if len(record) == 2 {
			key = record[0]
		}

		msg := &sarama.ProducerMessage{Topic: topic, Key: sarama.StringEncoder(key), Value: sarama.StringEncoder(value)}

		_, offset, err := producer.SendMessage(msg)
		if err != nil {
			pcmd.Printf(cmd, "Failed to produce offset %d: %s\n", offset, err)
		}

		// Reset key prior to reuse
		key = ""
		go scan()
	}

	return errors.HandleCommon(producer.Close(), cmd)
}

func (c *topicCommand) consume(cmd *cobra.Command, args []string) error {
	topic := args[0]
	beginning, err := cmd.Flags().GetBool("from-beginning")
	if err != nil {
		return errors.HandleCommon(err, cmd)
	}

	cluster, err := pcmd.GetKafkaClusterConfig(cmd, c.ch)
	if err != nil {
		return errors.HandleCommon(err, cmd)
	}

	group, err := cmd.Flags().GetString("group")
	if err != nil {
		return errors.HandleCommon(err, cmd)
	}

	consumer, err := NewSaramaConsumer(group, cluster, beginning)
	if err != nil {
		return errors.HandleCommon(err, cmd)
	}

	// Trap SIGINT to trigger a shutdown.
	signals := make(chan os.Signal, 1)
	signal.Notify(signals, os.Interrupt)
	go func() {
		<-signals
		pcmd.Println(cmd, "Stopping Consumer.")
		consumer.Close()
	}()

	go func() {
		for err := range consumer.Errors() {
			pcmd.Println(cmd, "ERROR", err)
		}
	}()

	pcmd.Println(cmd, "Starting Kafka Consumer. ^C to exit")

	err = consumer.Consume(context.Background(), []string{topic}, &GroupHandler{Out: cmd.OutOrStdout()})

	return errors.HandleCommon(err, cmd)
}

func toMap(configs []string) (map[string]string, error) {
	configMap := make(map[string]string)
	for _, cfg := range configs {
		pair := strings.SplitN(cfg, "=", 2)
		if len(pair) < 2 {
			return nil, fmt.Errorf("The configuration must be in the form of key=value")
		}
		configMap[pair[0]] = pair[1]
	}
	return configMap, nil
}<|MERGE_RESOLUTION|>--- conflicted
+++ resolved
@@ -48,40 +48,31 @@
 func (c *topicCommand) init() {
 	cmd := &cobra.Command{
 		Use:   "list",
-<<<<<<< HEAD
-		Short: "List Kafka topics",
+		Short: "List Kafka topics.",
 		Example: `
 List all topics.
 
 ::
 
         ccloud kafka topic list`,
-=======
-		Short: "List Kafka topics.",
->>>>>>> 7159d555
-		RunE:  c.list,
-		Args:  cobra.NoArgs,
-	}
-	cmd.Flags().String("cluster", "", "Kafka cluster ID.")
-	cmd.Flags().SortFlags = false
-	c.AddCommand(cmd)
-
-	cmd = &cobra.Command{
-<<<<<<< HEAD
-		Use:   "create TOPIC",
-		Short: "Create a Kafka topic",
-		Example: `
-Create a topic named 'my_topic' with default options.
-
-::
-
-   ccloud kafka topic create my_topic`,
-=======
+		RunE: c.list,
+		Args: cobra.NoArgs,
+	}
+	cmd.Flags().String("cluster", "", "Kafka cluster ID.")
+	cmd.Flags().SortFlags = false
+	c.AddCommand(cmd)
+
+	cmd = &cobra.Command{
 		Use:   "create <topic>",
 		Short: "Create a Kafka topic.",
->>>>>>> 7159d555
-		RunE:  c.create,
-		Args:  cobra.ExactArgs(1),
+		Example: `
+Create a topic named 'my_topic' with default options.
+
+::
+
+   ccloud kafka topic create my_topic`,
+		RunE: c.create,
+		Args: cobra.ExactArgs(1),
 	}
 	cmd.Flags().String("cluster", "", "Kafka cluster ID.")
 	cmd.Flags().Uint32("partitions", 6, "Number of topic partitions.")
@@ -92,43 +83,33 @@
 	c.AddCommand(cmd)
 
 	cmd = &cobra.Command{
-<<<<<<< HEAD
-		Use:   "describe TOPIC",
-		Short: "Describe a Kafka topic",
-		Example: `
-Describe the 'my_topic' topic.
-
-::
-
-
-       ccloud kafka topic describe my_topic`,
-=======
 		Use:   "describe <topic>",
 		Short: "Describe a Kafka topic.",
->>>>>>> 7159d555
-		RunE:  c.describe,
-		Args:  cobra.ExactArgs(1),
-	}
-	cmd.Flags().String("cluster", "", "Kafka cluster ID.")
-	cmd.Flags().SortFlags = false
-	c.AddCommand(cmd)
-
-	cmd = &cobra.Command{
-<<<<<<< HEAD
-		Use:   "update TOPIC",
-		Short: "Update a Kafka topic",
-		Example: `
-Modify the 'my_topic' topic to have a retention period of days ('259200000' milliseconds).
-
-::
-
-    ccloud kafka topic update my_topic --config="retention.ms=259200000"		`,
-=======
+		Example: `
+Describe the 'my_topic' topic.
+
+::
+
+
+       ccloud kafka topic describe my_topic`,
+		RunE: c.describe,
+		Args: cobra.ExactArgs(1),
+	}
+	cmd.Flags().String("cluster", "", "Kafka cluster ID.")
+	cmd.Flags().SortFlags = false
+	c.AddCommand(cmd)
+
+	cmd = &cobra.Command{
 		Use:   "update <topic>",
 		Short: "Update a Kafka topic.",
->>>>>>> 7159d555
-		RunE:  c.update,
-		Args:  cobra.ExactArgs(1),
+		Example: `
+Modify the 'my_topic' topic to have a retention period of days ('259200000' milliseconds).
+
+::
+
+    ccloud kafka topic update my_topic --config="retention.ms=259200000"		`,
+		RunE: c.update,
+		Args: cobra.ExactArgs(1),
 	}
 	cmd.Flags().String("cluster", "", "Kafka cluster ID.")
 	cmd.Flags().StringSlice("config", nil, "A comma-separated list of topic configuration ('key=value') overrides for the topic being created.")
@@ -137,9 +118,8 @@
 	c.AddCommand(cmd)
 
 	cmd = &cobra.Command{
-<<<<<<< HEAD
-		Use:   "delete TOPIC",
-		Short: "Delete a Kafka topic",
+		Use:   "delete <topic>",
+		Short: "Delete a Kafka topic.",
 		Example: `
 Delete the topics 'my_topic' and 'my_topic_avro'. Use this command carefully as data loss can occur.
 
@@ -147,12 +127,8 @@
 
         ccloud kafka topic delete my_topic
         ccloud kafka topic delete my_topic_avro		`,
-=======
-		Use:   "delete <topic>",
-		Short: "Delete a Kafka topic.",
->>>>>>> 7159d555
-		RunE:  c.delete,
-		Args:  cobra.ExactArgs(1),
+		RunE: c.delete,
+		Args: cobra.ExactArgs(1),
 	}
 	cmd.Flags().String("cluster", "", "Kafka cluster ID.")
 	cmd.Flags().SortFlags = false
@@ -171,19 +147,14 @@
 	c.AddCommand(cmd)
 
 	cmd = &cobra.Command{
-<<<<<<< HEAD
-		Use:               "consume TOPIC",
-		Short:             "Consume messages from a Kafka topic",
+		Use:   "consume <topic>",
+		Short: "Consume messages from a Kafka topic.",
 		Example: `
 Consume items from the 'my_topic' topic and press 'Ctrl + C' to exit.
 
 ::
 
 	ccloud kafka topic consume -b my_topic`,
-=======
-		Use:               "consume <topic>",
-		Short:             "Consume messages from a Kafka topic.",
->>>>>>> 7159d555
 		RunE:              c.consume,
 		Args:              cobra.ExactArgs(1),
 		PersistentPreRunE: c.prerunner.AuthenticatedAPIKey(),
