package kafka

import (
	"bufio"
	"context"
	"encoding/binary"
	"fmt"
	"io/ioutil"
	"net/http"
	"os"
	"os/signal"
	"path/filepath"
	"sort"
	"strings"

	"github.com/c-bata/go-prompt"

	"github.com/confluentinc/kafka-rest-sdk-go/kafkarestv3"
	srsdk "github.com/confluentinc/schema-registry-sdk-go"

	"github.com/Shopify/sarama"
	"github.com/antihax/optional"
	schedv1 "github.com/confluentinc/cc-structs/kafka/scheduler/v1"
	"github.com/confluentinc/go-printer"
	"github.com/google/uuid"
	"github.com/spf13/cobra"

	sr "github.com/confluentinc/cli/internal/cmd/schema-registry"
	"github.com/confluentinc/cli/internal/pkg/kafka"
	serdes "github.com/confluentinc/cli/internal/pkg/serdes"

	pcmd "github.com/confluentinc/cli/internal/pkg/cmd"
	"github.com/confluentinc/cli/internal/pkg/errors"
	"github.com/confluentinc/cli/internal/pkg/examples"
	"github.com/confluentinc/cli/internal/pkg/log"
	"github.com/confluentinc/cli/internal/pkg/output"
	"github.com/confluentinc/cli/internal/pkg/utils"
)

const (
	defaultReplicationFactor  = 3
	unspecifiedPartitionCount = -1
)

type kafkaTopicCommand struct {
	*hasAPIKeyTopicCommand
	*authenticatedTopicCommand
}

type hasAPIKeyTopicCommand struct {
	*pcmd.HasAPIKeyCLICommand
	prerunner pcmd.PreRunner
	logger    *log.Logger
	clientID  string
}
type authenticatedTopicCommand struct {
	*pcmd.AuthenticatedStateFlagCommand
	logger              *log.Logger
	clientID            string
	completableChildren []*cobra.Command
}

type partitionDescribeDisplay struct {
	Topic     string   `json:"topic" yaml:"topic"`
	Partition uint32   `json:"partition" yaml:"partition"`
	Leader    uint32   `json:"leader" yaml:"leader"`
	Replicas  []uint32 `json:"replicas" yaml:"replicas"`
	ISR       []uint32 `json:"isr" yaml:"isr"`
}

type structuredDescribeDisplay struct {
	TopicName         string                     `json:"topic_name" yaml:"topic_name"`
	PartitionCount    int                        `json:"partition_count" yaml:"partition_count"`
	ReplicationFactor int                        `json:"replication_factor" yaml:"replication_factor"`
	Partitions        []partitionDescribeDisplay `json:"partitions" yaml:"partitions"`
	Config            map[string]string          `json:"config" yaml:"config"`
}

type partitionData struct {
	TopicName              string  `json:"topic" yaml:"topic"`
	PartitionId            int32   `json:"partition" yaml:"partition"`
	LeaderBrokerId         int32   `json:"leader" yaml:"leader"`
	ReplicaBrokerIds       []int32 `json:"replicas" yaml:"replicas"`
	InSyncReplicaBrokerIds []int32 `json:"isr" yaml:"isr"`
}

type topicData struct {
	TopicName         string            `json:"topic_name" yaml:"topic_name"`
	PartitionCount    int               `json:"partition_count" yaml:"partition_count"`
	ReplicationFactor int               `json:"replication_factor" yaml:"replication_factor"`
	Partitions        []partitionData   `json:"partitions" yaml:"partitions"`
	Configs           map[string]string `json:"config" yaml:"config"`
}

// NewTopicCommand returns the Cobra command for Kafka topic.
func NewTopicCommand(isAPIKeyLogin bool, prerunner pcmd.PreRunner, logger *log.Logger, clientID string) *kafkaTopicCommand {
	command := &cobra.Command{
		Use:   "topic",
		Short: "Manage Kafka topics.",
	}
	hasAPIKeyCmd := &hasAPIKeyTopicCommand{
		HasAPIKeyCLICommand: pcmd.NewHasAPIKeyCLICommand(command, prerunner, ProduceAndConsumeFlags),
		prerunner:           prerunner,
		logger:              logger,
		clientID:            clientID,
	}
	hasAPIKeyCmd.init()
	kafkaTopicCommand := &kafkaTopicCommand{
		hasAPIKeyTopicCommand: hasAPIKeyCmd,
	}
	if !isAPIKeyLogin {
		authenticatedCmd := &authenticatedTopicCommand{
			AuthenticatedStateFlagCommand: pcmd.NewAuthenticatedStateFlagCommand(command, prerunner, TopicSubcommandFlags),
			logger:                        logger,
			clientID:                      clientID,
		}
		authenticatedCmd.init()
		kafkaTopicCommand.authenticatedTopicCommand = authenticatedCmd
	}
	return kafkaTopicCommand
}

func (k *kafkaTopicCommand) Cmd() *cobra.Command {
	return k.hasAPIKeyTopicCommand.Command
}

func (k *kafkaTopicCommand) ServerComplete() []prompt.Suggest {

	var suggestions []prompt.Suggest
	cmd := k.authenticatedTopicCommand
	if cmd == nil {
		return suggestions
	}
	if !pcmd.CanCompleteCommand(cmd.Command) {
		return suggestions
	}
	topics, err := cmd.getTopics(cmd.Command)
	if err != nil {
		return suggestions
	}
	for _, topic := range topics {
		description := ""
		if topic.Internal {
			description = "Internal"
		}
		suggestions = append(suggestions, prompt.Suggest{
			Text:        topic.Name,
			Description: description,
		})
	}
	return suggestions
}

func (k *kafkaTopicCommand) ServerCompletableChildren() []*cobra.Command {
	return k.completableChildren
}

func (h *hasAPIKeyTopicCommand) init() {
	cmd := &cobra.Command{
		Use:   "produce <topic>",
		Short: "Produce messages to a Kafka topic.",
		Args:  cobra.ExactArgs(1),
		RunE:  pcmd.NewCLIRunE(h.produce),
	}
	cmd.Flags().String("delimiter", ":", "The key/value delimiter.")
	cmd.Flags().String("value-format", "string", "Format of message value as string, avro, protobuf, or jsonschema.")
	cmd.Flags().String("schema", "", "The path to the schema file.")
	cmd.Flags().Bool("parse-key", false, "Parse key from the message.")
	cmd.Flags().String("sr-endpoint", "", "Endpoint for Schema Registry cluster.")
	cmd.Flags().StringP(output.FlagName, output.ShortHandFlag, output.DefaultValue, output.Usage)
	cmd.Flags().SortFlags = false
	h.AddCommand(cmd)

	cmd = &cobra.Command{
		Use:   "consume <topic>",
		Short: "Consume messages from a Kafka topic.",
		Args:  cobra.ExactArgs(1),
		RunE:  pcmd.NewCLIRunE(h.consume),
		Example: examples.BuildExampleString(
			examples.Example{
				Text: "Consume items from the ``my_topic`` topic and press ``Ctrl+C`` to exit.",
				Code: "ccloud kafka topic consume -b my_topic",
			},
		),
	}
	cmd.Flags().String("group", fmt.Sprintf("confluent_cli_consumer_%s", uuid.New()), "Consumer group ID.")
	cmd.Flags().BoolP("from-beginning", "b", false, "Consume from beginning of the topic.")
	cmd.Flags().String("value-format", "string", "Format of message value as string, avro, protobuf, or jsonschema.")
	cmd.Flags().Bool("print-key", false, "Print key of the message.")
	cmd.Flags().String("delimiter", "\t", "The key/value delimiter.")
	cmd.Flags().String("sr-endpoint", "", "Endpoint for Schema Registry cluster.")
	cmd.Flags().SortFlags = false
	h.AddCommand(cmd)
}

func (a *authenticatedTopicCommand) init() {
	listCmd := &cobra.Command{
		Use:   "list",
		Short: "List Kafka topics.",
		Args:  cobra.NoArgs,
		RunE:  pcmd.NewCLIRunE(a.list),
		Example: examples.BuildExampleString(
			examples.Example{
				Text: "List all topics.",
				Code: "ccloud kafka topic list",
			},
		),
	}
	listCmd.Flags().StringP(output.FlagName, output.ShortHandFlag, output.DefaultValue, output.Usage)
	listCmd.Flags().SortFlags = false
	a.AddCommand(listCmd)

	createCmd = &cobra.Command{
		Use:   "create <topic>",
		Short: "Create a Kafka topic.",
		Args:  cobra.ExactArgs(1),
		RunE:  pcmd.NewCLIRunE(a.create),
		Example: examples.BuildExampleString(
			examples.Example{
				Text: "Create a topic named ``my_topic`` with default options.",
				Code: "ccloud kafka topic create my_topic",
			},
		),
	}
<<<<<<< HEAD
	cmd.Flags().String("cluster", "", "Kafka cluster ID.")
	cmd.Flags().Uint32("partitions", 6, "Number of topic partitions.")
	cmd.Flags().StringSlice("config", nil, "A comma-separated list of topic configuration ('key=value') overrides for the topic being created.")
	cmd.Flags().String("link", "", "The name of the cluster link the topic is associated with, if mirrored.")
	cmd.Flags().String("mirror-topic", "", "The name of the topic over the cluster link to mirror.")
	cmd.Flags().Bool("dry-run", false, "Run the command without committing changes to Kafka.")
	cmd.Flags().Bool("if-not-exists", false, "Exit gracefully if topic already exists.")
	cmd.Flags().SortFlags = false
	a.AddCommand(cmd)
=======
	createCmd.Flags().Int32("partitions", 6, "Number of topic partitions.")
	createCmd.Flags().StringSlice("config", nil, "A comma-separated list of topic config overrides ('key=value') for the topic being created.")
	createCmd.Flags().String("link", "", "The name of the cluster link the topic is associated with, if mirrored.")
	createCmd.Flags().String("mirror-topic", "", "The name of the topic over the cluster link to mirror.")
	createCmd.Flags().Bool("dry-run", false, "Run the command without committing changes to Kafka.")
	createCmd.Flags().Bool("if-not-exists", false, "Exit gracefully if topic already exists.")
	createCmd.Flags().SortFlags = false
	a.AddCommand(createCmd)
>>>>>>> 56230853

	describeCmd := &cobra.Command{
		Use:   "describe <topic>",
		Short: "Describe a Kafka topic.",
		Args:  cobra.ExactArgs(1),
		RunE:  pcmd.NewCLIRunE(a.describe),
		Example: examples.BuildExampleString(
			examples.Example{
				Text: "Describe the ``my_topic`` topic.",
				Code: "ccloud kafka topic describe my_topic",
			},
		),
	}
	describeCmd.Flags().StringP(output.FlagName, output.ShortHandFlag, output.DefaultValue, output.Usage)
	describeCmd.Flags().SortFlags = false
	a.AddCommand(describeCmd)

	updateCmd := &cobra.Command{
		Use:   "update <topic>",
		Short: "Update a Kafka topic.",
		Args:  cobra.ExactArgs(1),
		RunE:  pcmd.NewCLIRunE(a.update),
		Example: examples.BuildExampleString(
			examples.Example{
				Text: "Modify the ``my_topic`` topic to have a retention period of 3 days (259200000 milliseconds).",
				Code: `ccloud kafka topic update my_topic --config="retention.ms=259200000"`,
			},
		),
	}
<<<<<<< HEAD
	cmd.Flags().String("cluster", "", "Kafka cluster ID.")
	cmd.Flags().StringSlice("config", nil, "A comma-separated list of topic configuration ('key=value') overrides for the topic being created.")
	cmd.Flags().Bool("dry-run", false, "Execute request without committing changes to Kafka.")
	cmd.Flags().SortFlags = false
	a.AddCommand(cmd)
=======
	updateCmd.Flags().StringSlice("config", nil, "A comma-separated list of topics. Configuration ('key=value') overrides for the topic being created.")
	updateCmd.Flags().Bool("dry-run", false, "Execute request without committing changes to Kafka.")
	updateCmd.Flags().SortFlags = false
	a.AddCommand(updateCmd)
>>>>>>> 56230853

	mirrorCmd := &cobra.Command{
		Use:    "mirror <action> <topic>",
		Short:  "Perform a mirroring action on a Kafka topic.",
		Args:   cobra.ExactArgs(2),
		RunE:   pcmd.NewCLIRunE(a.mirror),
		Hidden: true,
		Example: examples.BuildExampleString(
			examples.Example{
				Text: "Stop the mirroring of topic ``my_topic``.",
				Code: "ccloud kafka topic mirror stop my_topic",
			},
		),
	}
	mirrorCmd.Flags().Bool("dry-run", false, "Validate the request without applying changes to Kafka.")
	mirrorCmd.Flags().SortFlags = false
	a.AddCommand(mirrorCmd)

	deleteCmd := &cobra.Command{
		Use:   "delete <topic>",
		Short: "Delete a Kafka topic.",
		Args:  cobra.ExactArgs(1),
		RunE:  pcmd.NewCLIRunE(a.delete),
		Example: examples.BuildExampleString(
			examples.Example{
				Text: "Delete the topics ``my_topic`` and ``my_topic_avro``. Use this command carefully as data loss can occur.",
				Code: "ccloud kafka topic delete my_topic\nccloud kafka topic delete my_topic_avro",
			},
		),
	}
	a.AddCommand(deleteCmd)

	a.completableChildren = []*cobra.Command{describeCmd, updateCmd, deleteCmd}
}

type kafkaRestV3Error struct {
	Code    int    `json:"error_code"`
	Message string `json:"message"`
}

func (a *authenticatedTopicCommand) list(cmd *cobra.Command, _ []string) error {
	kafkaREST, _ := a.GetKafkaREST()
	if kafkaREST != nil {
		kafkaClusterConfig, err := a.AuthenticatedCLICommand.Context.GetKafkaClusterForCommand(cmd)
		if err != nil {
			return err
		}
		lkc := kafkaClusterConfig.ID

		topicGetResp, httpResp, err := kafkaREST.Client.TopicApi.ClustersClusterIdTopicsGet(kafkaREST.Context, lkc)

		if err != nil && httpResp != nil {
			// Kafka REST is available, but an error occurred
			return kafkaRestError(kafkaREST.Client.GetConfig().BasePath, err, httpResp)
		}

		if err == nil && httpResp != nil {
			if httpResp.StatusCode != http.StatusOK {
				return errors.NewErrorWithSuggestions(
					fmt.Sprintf(errors.KafkaRestUnexpectedStatusMsg, httpResp.Request.URL, httpResp.StatusCode),
					errors.InternalServerErrorSuggestions)
			}
			// Kafka REST is available and there was no error
			outputWriter, err := output.NewListOutputWriter(cmd, []string{"TopicName"}, []string{"Name"}, []string{"name"})
			if err != nil {
				return err
			}
			for _, topicData := range topicGetResp.Data {
				outputWriter.AddElement(&topicData)
			}
			return outputWriter.Out()
		}
	}

	// Kafka REST is not available, fall back to KafkaAPI

	resp, err := a.getTopics(cmd)
	if err != nil {
		return err
	}
	outputWriter, err := output.NewListOutputWriter(cmd, []string{"Name"}, []string{"Name"}, []string{"name"})
	if err != nil {
		return err
	}
	for _, topic := range resp {
		outputWriter.AddElement(topic)
	}
	return outputWriter.Out()
}

func (a *authenticatedTopicCommand) create(cmd *cobra.Command, args []string) error {
	topicName := args[0]

	numPartitions, err := cmd.Flags().GetInt32("partitions")
	if err != nil {
		return err
	}

	configs, err := cmd.Flags().GetStringSlice("config")
	if err != nil {
		return err
	}
	topicConfigsMap, err := toMap(configs)
	if err != nil {
		return err
	}

	linkName, err := cmd.Flags().GetString("link")
	if err != nil {
		return err
	}

	mirrorTopic, err := cmd.Flags().GetString("mirror-topic")
	if err != nil {
		return err
	}

<<<<<<< HEAD
	if topic.Spec.Configs, err = kafka.ToMap(configs); err != nil {
=======
	dryRun, err := cmd.Flags().GetBool("dry-run")
	if err != nil {
>>>>>>> 56230853
		return err
	}

	ifNotExistsFlag, err := cmd.Flags().GetBool("if-not-exists")
	if err != nil {
		return err
	}

	kafkaREST, _ := a.GetKafkaREST()
	if kafkaREST != nil && (!dryRun && mirrorTopic == "" && linkName == "") {
		topicConfigs := make([]kafkarestv3.CreateTopicRequestDataConfigs, len(topicConfigsMap))
		i := 0
		for k, v := range topicConfigsMap {
			val := v
			topicConfigs[i] = kafkarestv3.CreateTopicRequestDataConfigs{
				Name:  k,
				Value: &val,
			}
			i++
		}

		kafkaClusterConfig, err := a.AuthenticatedCLICommand.Context.GetKafkaClusterForCommand(cmd)
		if err != nil {
			return err
		}
		lkc := kafkaClusterConfig.ID

		_, httpResp, err := kafkaREST.Client.TopicApi.ClustersClusterIdTopicsPost(kafkaREST.Context, lkc, &kafkarestv3.ClustersClusterIdTopicsPostOpts{
			CreateTopicRequestData: optional.NewInterface(kafkarestv3.CreateTopicRequestData{
				TopicName:         topicName,
				PartitionsCount:   numPartitions,
				ReplicationFactor: defaultReplicationFactor,
				Configs:           topicConfigs,
			}),
		})

		if err != nil && httpResp != nil {
			// Kafka REST is available, but there was an error
			restErr, parseErr := parseOpenAPIError(err)
			if parseErr == nil {
				if restErr.Code == KafkaRestBadRequestErrorCode {
					// Ignore or pretty print topic exists error
					if !ifNotExistsFlag {
						return errors.NewErrorWithSuggestions(
							fmt.Sprintf(errors.TopicExistsErrorMsg, topicName, lkc),
							fmt.Sprintf(errors.TopicExistsSuggestions, lkc, lkc))
					}
					return nil
				}
			}
			return kafkaRestError(kafkaREST.Client.GetConfig().BasePath, err, httpResp)
		}

		if err == nil && httpResp != nil {
			if httpResp.StatusCode != http.StatusCreated {
				return errors.NewErrorWithSuggestions(
					fmt.Sprintf(errors.KafkaRestUnexpectedStatusMsg, httpResp.Request.URL, httpResp.StatusCode),
					errors.InternalServerErrorSuggestions)
			}
			// Kafka REST is available and there was no error
			utils.Printf(cmd, errors.CreatedTopicMsg, topicName)
			return nil
		}
	}

	// Kafka REST is not available, fall back to KafkaAPI

	cluster, err := pcmd.KafkaCluster(cmd, a.Context)
	if err != nil {
		return err
	}

	topic := &schedv1.Topic{
		Spec: &schedv1.TopicSpecification{
			Configs: make(map[string]string)},
		Validate: false,
	}

	topic.Spec.Name = topicName
	topic.Spec.NumPartitions = numPartitions
	topic.Spec.ReplicationFactor = defaultReplicationFactor
	topic.Validate = dryRun
	topic.Spec.Configs = topicConfigsMap

	if len(linkName) > 0 || len(mirrorTopic) > 0 {
		topic.Spec.Mirror = &schedv1.TopicMirrorSpecification{LinkName: linkName, MirrorTopic: mirrorTopic}

		// Avoid specifying partition count for mirrored topics.
		topic.Spec.NumPartitions = unspecifiedPartitionCount
	}

	if err := a.Client.Kafka.CreateTopic(context.Background(), cluster, topic); err != nil {
		err = errors.CatchTopicExistsError(err, cluster.Id, topic.Spec.Name, ifNotExistsFlag)
		err = errors.CatchClusterNotReadyError(err, cluster.Id)
		return err
	}
	utils.Printf(cmd, errors.CreatedTopicMsg, topic.Spec.Name)
	return nil
}

func (a *authenticatedTopicCommand) describe(cmd *cobra.Command, args []string) error {
	topicName := args[0]

	outputOption, err := cmd.Flags().GetString(output.FlagName)
	if err != nil {
		return err
	}

	if !output.IsValidFormatString(outputOption) {
		return output.NewInvalidOutputFormatFlagError(outputOption)
	}

	kafkaREST, _ := a.GetKafkaREST()
	if kafkaREST != nil {
		kafkaClusterConfig, err := a.AuthenticatedCLICommand.Context.GetKafkaClusterForCommand(cmd)
		if err != nil {
			return err
		}
		lkc := kafkaClusterConfig.ID

		partitionsResp, httpResp, err := kafkaREST.Client.PartitionApi.ClustersClusterIdTopicsTopicNamePartitionsGet(kafkaREST.Context, lkc, topicName)

		if err != nil && httpResp != nil {
			// Kafka REST is available, but there was an error
			restErr, parseErr := parseOpenAPIError(err)
			if parseErr == nil {
				if restErr.Code == KafkaRestUnknownTopicOrPartitionErrorCode {
					return fmt.Errorf(errors.UnknownTopicMsg, topicName)
				}
			}
			return kafkaRestError(kafkaREST.Client.GetConfig().BasePath, err, httpResp)
		}

		if err == nil && httpResp != nil {
			if httpResp.StatusCode != http.StatusOK {
				return errors.NewErrorWithSuggestions(
					fmt.Sprintf(errors.KafkaRestUnexpectedStatusMsg, httpResp.Request.URL, httpResp.StatusCode),
					errors.InternalServerErrorSuggestions)
			}

			// Kafka REST is available and there was no error. Fetch partition and config information.

			topicData := &topicData{}
			topicData.TopicName = topicName
			topicData.PartitionCount = len(partitionsResp.Data)
			topicData.Partitions = make([]partitionData, len(partitionsResp.Data))

			// For each partition, get replicas
			for i, partitionResp := range partitionsResp.Data {
				partitionData := partitionData{
					TopicName:   topicName,
					PartitionId: partitionResp.PartitionId,
				}

				replicasResp, httpResp, err := kafkaREST.Client.ReplicaApi.ClustersClusterIdTopicsTopicNamePartitionsPartitionIdReplicasGet(kafkaREST.Context, lkc, topicName, partitionResp.PartitionId)
				if err != nil {
					return kafkaRestError(kafkaREST.Client.GetConfig().BasePath, err, httpResp)
				} else if replicasResp.Data == nil {
					return errors.NewErrorWithSuggestions(errors.EmptyResponseMsg, errors.InternalServerErrorSuggestions)
				}

				partitionData.ReplicaBrokerIds = make([]int32, len(replicasResp.Data))
				partitionData.InSyncReplicaBrokerIds = make([]int32, 0)
				for j, replicaResp := range replicasResp.Data {
					if replicaResp.IsLeader {
						partitionData.LeaderBrokerId = replicaResp.BrokerId
					}
					partitionData.ReplicaBrokerIds[j] = replicaResp.BrokerId
					if replicaResp.IsInSync {
						partitionData.InSyncReplicaBrokerIds = append(partitionData.InSyncReplicaBrokerIds, replicaResp.BrokerId)
					}
				}

				if i == 0 {
					topicData.ReplicationFactor = len(replicasResp.Data)
				}
				topicData.Partitions[i] = partitionData
			}

			// Get topic config
			configsResp, httpResp, err := kafkaREST.Client.ConfigsApi.ClustersClusterIdTopicsTopicNameConfigsGet(kafkaREST.Context, lkc, topicName)
			if err != nil {
				return kafkaRestError(kafkaREST.Client.GetConfig().BasePath, err, httpResp)
			} else if configsResp.Data == nil {
				return errors.NewErrorWithSuggestions(errors.EmptyResponseMsg, errors.InternalServerErrorSuggestions)
			}
			topicData.Configs = make(map[string]string)
			for _, config := range configsResp.Data {
				topicData.Configs[config.Name] = *config.Value
			}

			if outputOption == output.Human.String() {
				return printHumanDescribe(cmd, topicData)
			}

			return output.StructuredOutput(outputOption, topicData)
		}
	}

	// Kafka REST is not available, fallback to KafkaAPI

	cluster, err := pcmd.KafkaCluster(cmd, a.Context)
	if err != nil {
		return err
	}

	topic := &schedv1.TopicSpecification{Name: topicName}
	resp, err := a.Client.Kafka.DescribeTopic(context.Background(), cluster, &schedv1.Topic{Spec: topic, Validate: false})
	if err != nil {
		return err
	}

	if outputOption == output.Human.String() {
		return printHumanTopicDescription(cmd, resp)
	} else {
		return printStructuredTopicDescription(resp, outputOption)
	}
}

func (a *authenticatedTopicCommand) update(cmd *cobra.Command, args []string) error {
	topicName := args[0]

	configStrings, err := cmd.Flags().GetStringSlice("config")
	if err != nil {
		return err
	}
	configsMap, err := toMap(configStrings)
	if err != nil {
		return err
	}

	dryRun, err := cmd.Flags().GetBool("dry-run")
	if err != nil {
		return err
	}

	kafkaREST, _ := a.GetKafkaREST()
	if kafkaREST != nil && !dryRun {
		kafkaRestConfigs := make([]kafkarestv3.AlterConfigBatchRequestDataData, len(configsMap))
		i := 0
		for k, v := range configsMap {
			val := v
			kafkaRestConfigs[i] = kafkarestv3.AlterConfigBatchRequestDataData{
				Name:      k,
				Value:     &val,
				Operation: nil,
			}
			i++
		}

		kafkaClusterConfig, err := a.AuthenticatedCLICommand.Context.GetKafkaClusterForCommand(cmd)
		if err != nil {
			return err
		}
		lkc := kafkaClusterConfig.ID

		httpResp, err := kafkaREST.Client.ConfigsApi.ClustersClusterIdTopicsTopicNameConfigsalterPost(kafkaREST.Context, lkc, topicName,
			&kafkarestv3.ClustersClusterIdTopicsTopicNameConfigsalterPostOpts{
				AlterConfigBatchRequestData: optional.NewInterface(kafkarestv3.AlterConfigBatchRequestData{Data: kafkaRestConfigs}),
			})

		if err != nil && httpResp != nil {
			// Kafka REST is available, but an error occurred
			restErr, parseErr := parseOpenAPIError(err)
			if parseErr == nil {
				if restErr.Code == KafkaRestUnknownTopicOrPartitionErrorCode {
					return fmt.Errorf(errors.UnknownTopicMsg, topicName)
				}
			}
			return kafkaRestError(kafkaREST.Client.GetConfig().BasePath, err, httpResp)
		}

		if err == nil && httpResp != nil {
			if httpResp.StatusCode != http.StatusNoContent {
				return errors.NewErrorWithSuggestions(
					fmt.Sprintf(errors.KafkaRestUnexpectedStatusMsg, httpResp.Request.URL, httpResp.StatusCode),
					errors.InternalServerErrorSuggestions)
			}
			// Kafka REST is available and there was no error
			utils.Printf(cmd, errors.UpdateTopicConfigMsg, topicName)
			tableLabels := []string{"Name", "Value"}
			tableEntries := make([][]string, len(kafkaRestConfigs))
			for i, config := range kafkaRestConfigs {
				tableEntries[i] = printer.ToRow(
					&struct {
						Name  string
						Value string
					}{Name: config.Name, Value: *config.Value}, []string{"Name", "Value"})
			}
			sort.Slice(tableEntries, func(i int, j int) bool {
				return tableEntries[i][0] < tableEntries[j][0]
			})
			printer.RenderCollectionTable(tableEntries, tableLabels)
			return nil
		}
	}

	// Kafka REST is not available, fallback to KafkaAPI

	cluster, err := pcmd.KafkaCluster(cmd, a.Context)
	if err != nil {
		return err
	}

	topic := &schedv1.TopicSpecification{Name: args[0], Configs: make(map[string]string)}

	configs, err := cmd.Flags().GetStringSlice("config")
	if err != nil {
		return err
	}

	configMap, err := kafka.ToMap(configs)
	if err != nil {
		return err
	}
	topic.Configs = copyMap(configMap)

	err = a.Client.Kafka.UpdateTopic(context.Background(), cluster, &schedv1.Topic{Spec: topic, Validate: dryRun})
	if err != nil {
		err = errors.CatchClusterNotReadyError(err, cluster.Id)
		return err
	}
	utils.Printf(cmd, errors.UpdateTopicConfigMsg, args[0])
	var entries [][]string
	titleRow := []string{"Name", "Value"}
	for name, value := range configMap {
		record := &struct {
			Name  string
			Value string
		}{
			name,
			value,
		}
		entries = append(entries, printer.ToRow(record, titleRow))
	}
	sort.Slice(entries, func(i, j int) bool {
		return entries[i][0] < entries[j][0]
	})
	printer.RenderCollectionTable(entries, titleRow)
	return nil
}

func (a *authenticatedTopicCommand) mirror(cmd *cobra.Command, args []string) error {
	const stopAction = "stop"

	action := args[0]
	topic := args[1]

	cluster, err := pcmd.KafkaCluster(cmd, a.Context)
	if err != nil {
		return err
	}

	validate, err := cmd.Flags().GetBool("dry-run")
	if err != nil {
		return err
	}

	op := &schedv1.AlterMirrorOp{}
	switch action {
	case stopAction:
		op.Type = &schedv1.AlterMirrorOp_StopTopicMirror_{
			StopTopicMirror: &schedv1.AlterMirrorOp_StopTopicMirror{
				Topic: &schedv1.Topic{Spec: &schedv1.TopicSpecification{Name: topic}, Validate: validate},
			},
		}
	default:
		return fmt.Errorf(errors.InvalidMirrorActionMsg, action)
	}

	result, err := a.Client.Kafka.AlterMirror(context.Background(), cluster, op)
	if err != nil {
		return err
	}

	switch action {
	case stopAction:
		result.GetStopTopicMirror()
		utils.Printf(cmd, errors.StoppedTopicMirrorMsg, topic)
	default:
		panic("unreachable")
	}

	return nil
}

func (a *authenticatedTopicCommand) delete(cmd *cobra.Command, args []string) error {
	topicName := args[0]

	kafkaREST, _ := a.GetKafkaREST()
	if kafkaREST != nil {
		kafkaClusterConfig, err := a.AuthenticatedCLICommand.Context.GetKafkaClusterForCommand(cmd)
		if err != nil {
			return err
		}
		lkc := kafkaClusterConfig.ID

		httpResp, err := kafkaREST.Client.TopicApi.ClustersClusterIdTopicsTopicNameDelete(kafkaREST.Context, lkc, topicName)

		if err != nil && httpResp != nil {
			// Kafka REST is available, but an error occurred
			restErr, parseErr := parseOpenAPIError(err)
			if parseErr == nil {
				if restErr.Code == KafkaRestUnknownTopicOrPartitionErrorCode {
					return fmt.Errorf(errors.UnknownTopicMsg, topicName)
				}
			}
			return kafkaRestError(kafkaREST.Client.GetConfig().BasePath, err, httpResp)
		}

		if err == nil && httpResp != nil {
			if httpResp.StatusCode != http.StatusNoContent {
				return errors.NewErrorWithSuggestions(
					fmt.Sprintf(errors.KafkaRestUnexpectedStatusMsg, httpResp.Request.URL, httpResp.StatusCode),
					errors.InternalServerErrorSuggestions)
			}
			// Topic succesfully deleted
			utils.Printf(cmd, errors.DeletedTopicMsg, topicName)
			return nil
		}
	}

	// Kafka REST is not available, fallback to KafkaAPI

	cluster, err := pcmd.KafkaCluster(cmd, a.Context)
	if err != nil {
		return err
	}

	topic := &schedv1.TopicSpecification{Name: topicName}
	err = a.Client.Kafka.DeleteTopic(context.Background(), cluster, &schedv1.Topic{Spec: topic, Validate: false})
	if err != nil {
		err = errors.CatchClusterNotReadyError(err, cluster.Id)
		return err
	}
	utils.Printf(cmd, errors.DeletedTopicMsg, topicName)
	return nil
}

func (h *hasAPIKeyTopicCommand) registerSchema(cmd *cobra.Command, subject string, valueFormat string, schemaPath string) ([]byte, error) {
	schema, err := ioutil.ReadFile(schemaPath)
	if err != nil {
		return nil, err
	}
	var refs []srsdk.SchemaReference

	srClient, ctx, err := sr.GetApiClient(cmd, nil, h.Config, h.Version)
	if err != nil {
		if err.Error() == "ccloud" {
			return nil, &errors.SRNotAuthenticatedError{CLIName: err.Error()}
		} else {
			return nil, err
		}
	}

	response, _, err := srClient.DefaultApi.Register(ctx, subject, srsdk.RegisterSchemaRequest{Schema: string(schema), SchemaType: valueFormat, References: refs})
	if err != nil {
		return nil, err
	}

	outputFormat, err := cmd.Flags().GetString(output.FlagName)
	if err != nil {
		return nil, err
	}
	if outputFormat == output.Human.String() {
		utils.Printf(cmd, errors.RegisteredSchemaMsg, response.Id)
	} else {
		err = output.StructuredOutput(outputFormat, &struct {
			Id int32 `json:"id" yaml:"id"`
		}{response.Id})
		if err != nil {
			return nil, err
		}
	}

	metaInfo := []byte{0x0}
	schemaIdBuffer := make([]byte, 4)
	binary.BigEndian.PutUint32(schemaIdBuffer, uint32(response.Id))
	metaInfo = append(metaInfo, schemaIdBuffer...)
	return metaInfo, nil
}

func (h *hasAPIKeyTopicCommand) produce(cmd *cobra.Command, args []string) error {
	topic := args[0]
	cluster, err := h.Context.GetKafkaClusterForCommand(cmd)
	if err != nil {
		return err
	}

	delim, err := cmd.Flags().GetString("delimiter")
	if err != nil {
		return err
	}

	valueFormat, err := cmd.Flags().GetString("value-format")
	if err != nil {
		return err
	}

	schemaPath, err := cmd.Flags().GetString("schema")
	if err != nil {
		return err
	}

	parseKey, err := cmd.Flags().GetBool("parse-key")
	if err != nil {
		return err
	}

	subject := topic + "-value"
	serializationProvider, err := serdes.GetSerializationProvider(valueFormat)
	if err != nil {
		return err
	}
	err = serializationProvider.LoadSchema(schemaPath)
	if err != nil {
		return err
	}

	// Meta info contains magic byte and schema ID (4 bytes).
	// For plain string encoding, meta info is empty.
	metaInfo := []byte{}

	// Registering schema when specified, and fill metaInfo array.
	if valueFormat != "string" && len(schemaPath) > 0 {
		info, err := h.registerSchema(cmd, subject, serializationProvider.GetSchemaName(), schemaPath)
		if err != nil {
			return err
		}
		metaInfo = info
	}

	utils.ErrPrintln(cmd, errors.StartingProducerMsg)

	InitSarama(h.logger)
	producer, err := NewSaramaProducer(cluster, h.clientID)
	if err != nil {
		err = errors.CatchClusterUnreachableError(err, cluster.ID, cluster.APIKey)
		return err
	}

	// Line reader for producer input.
	scanner := bufio.NewScanner(os.Stdin)
	// CCloud Kafka messageMaxBytes:
	// https://github.com/confluentinc/cc-spec-kafka/blob/9f0af828d20e9339aeab6991f32d8355eb3f0776/plugins/kafka/kafka.go#L43.
	const maxScanTokenSize = 1024*1024*2 + 12
	scanner.Buffer(nil, maxScanTokenSize)
	input := make(chan string, 1)
	// Avoid blocking in for loop so ^C or ^D can exit immediately.
	var scanErr error
	scan := func() {
		hasNext := scanner.Scan()
		if !hasNext {
			// Actual error.
			if scanner.Err() != nil {
				scanErr = scanner.Err()
			}
			// Otherwise just EOF.
			close(input)
		} else {
			input <- scanner.Text()
		}
	}

	// Trap SIGINT to trigger a shutdown.
	signals := make(chan os.Signal, 1)
	signal.Notify(signals, os.Interrupt)
	go func() {
		<-signals
		close(input)
	}()
	// Prime reader
	go scan()

	var key sarama.Encoder
	for data := range input {
		if len(data) == 0 {
			go scan()
			continue
		}
		var valueString string
		if parseKey {
			record := strings.SplitN(data, delim, 2)
			valueString = strings.TrimSpace(record[len(record)-1])

			if len(record) == 2 {
				key = sarama.StringEncoder(strings.TrimSpace(record[0]))
			} else {
				return errors.New(errors.MissingKeyErrorMsg)
			}
		} else {
			valueString = strings.TrimSpace(data)
		}
		encodedMessage, err := serdes.Serialize(serializationProvider, valueString)
		if err != nil {
			return err
		}
		encoded := append(metaInfo, encodedMessage...)
		value := sarama.StringEncoder(string(encoded))

		msg := &sarama.ProducerMessage{Topic: topic, Key: key, Value: value}
		_, offset, err := producer.SendMessage(msg)
		if err != nil {
			isTopicNotExistError, err := errors.CatchTopicNotExistError(err, topic, cluster.ID)
			if isTopicNotExistError {
				scanErr = err
				close(input)
				break
			}
			isProduceToCompactedTopicError, err := errors.CatchProduceToCompactedTopicError(err, topic)
			if isProduceToCompactedTopicError {
				scanErr = err
				close(input)
				break
			}
			utils.ErrPrintf(cmd, errors.FailedToProduceErrorMsg, offset, err)
		}

		// Reset key prior to reuse
		key = nil
		go scan()
	}
	if scanErr != nil {
		return scanErr
	}
	return producer.Close()
}

func (h *hasAPIKeyTopicCommand) consume(cmd *cobra.Command, args []string) error {
	topic := args[0]
	beginning, err := cmd.Flags().GetBool("from-beginning")
	if err != nil {
		return err
	}

	valueFormat, err := cmd.Flags().GetString("value-format")
	if err != nil {
		return err
	}

	cluster, err := h.Context.GetKafkaClusterForCommand(cmd)
	if err != nil {
		return err
	}
	group, err := cmd.Flags().GetString("group")
	if err != nil {
		return err
	}

	printKey, err := cmd.Flags().GetBool("print-key")
	if err != nil {
		return err
	}

	delimiter, err := cmd.Flags().GetString("delimiter")
	if err != nil {
		return err
	}

	var srClient *srsdk.APIClient
	var ctx context.Context
	if valueFormat != "string" {

		// Only initialize client and context when schema is specified.
		srClient, ctx, err = sr.GetApiClient(cmd, nil, h.Config, h.Version)
		if err != nil {
			if err.Error() == "ccloud" {
				return &errors.SRNotAuthenticatedError{CLIName: err.Error()}
			} else {
				return err
			}
		}
	} else {
		srClient, ctx = nil, nil
	}

	InitSarama(h.logger)
	consumer, err := NewSaramaConsumer(group, cluster, h.clientID, beginning)
	if err != nil {
		err = errors.CatchClusterUnreachableError(err, cluster.ID, cluster.APIKey)
		return err
	}

	// Trap SIGINT to trigger a shutdown.
	signals := make(chan os.Signal, 1)
	signal.Notify(signals, os.Interrupt)
	go func() {
		<-signals
		utils.ErrPrintln(cmd, errors.StoppingConsumer)
		consumer.Close()
	}()

	go func() {
		for err := range consumer.Errors() {
			utils.ErrPrintln(cmd, "ERROR", err)
		}
	}()

	utils.ErrPrintln(cmd, errors.StartingConsumerMsg)

	dir := filepath.Join(os.TempDir(), "ccloud-schema")
	if _, err := os.Stat(dir); os.IsNotExist(err) {
		err = os.Mkdir(dir, 0755)
		if err != nil {
			return err
		}
	}

	groupHandler := &GroupHandler{
		SrClient:   srClient,
		Ctx:        ctx,
		Format:     valueFormat,
		Out:        cmd.OutOrStdout(),
		Properties: ConsumerProperties{PrintKey: printKey, Delimiter: delimiter, SchemaPath: dir},
	}
	err = consumer.Consume(context.Background(), []string{topic}, groupHandler)
	_, err = errors.CatchTopicNotExistError(err, topic, cluster.ID)
	if err != nil {
		return err
	}
	err = os.RemoveAll(dir)
	return err
}

<<<<<<< HEAD
func printHumanDescribe(cmd *cobra.Command, resp *schedv1.TopicDescription) error {
	pcmd.Printf(cmd, "Topic: %s PartitionCount: %d ReplicationFactor: %d\n",
=======
func toMap(configs []string) (map[string]string, error) {
	configMap := make(map[string]string)
	for _, cfg := range configs {
		pair := strings.SplitN(cfg, "=", 2)
		if len(pair) < 2 {
			return nil, fmt.Errorf(errors.ConfigurationFormErrorMsg)
		}
		configMap[pair[0]] = pair[1]
	}
	return configMap, nil
}

func printHumanDescribe(cmd *cobra.Command, topicData *topicData) error {
	utils.Printf(cmd, "Topic: %s PartitionCount: %d ReplicationFactor: %d\n",
		topicData.TopicName, topicData.PartitionCount, topicData.ReplicationFactor)
	partitionsTableLabels := []string{"Topic", "Partition", "Leader", "Replicas", "ISR"}
	partitionsTableEntries := make([][]string, topicData.PartitionCount)
	for i, partition := range topicData.Partitions {
		partitionsTableEntries[i] = printer.ToRow(&partition, []string{"TopicName", "PartitionId", "LeaderBrokerId", "ReplicaBrokerIds", "InSyncReplicaBrokerIds"})
	}
	printer.RenderCollectionTable(partitionsTableEntries, partitionsTableLabels)

	utils.Print(cmd, "\nConfiguration\n\n")
	configsTableLabels := []string{"Name", "Value"}
	configsTableEntries := make([][]string, len(topicData.Configs))
	i := 0
	for name, value := range topicData.Configs {
		configsTableEntries[i] = printer.ToRow(&struct {
			name  string
			value string
		}{name: name, value: value}, []string{"name", "value"})
		i++
	}
	sort.Slice(configsTableEntries, func(i int, j int) bool {
		return configsTableEntries[i][0] < configsTableEntries[j][0]
	})
	printer.RenderCollectionTable(configsTableEntries, configsTableLabels)
	return nil
}

func printHumanTopicDescription(cmd *cobra.Command, resp *schedv1.TopicDescription) error {
	utils.Printf(cmd, "Topic: %s PartitionCount: %d ReplicationFactor: %d\n",
>>>>>>> 56230853
		resp.Name, len(resp.Partitions), len(resp.Partitions[0].Replicas))

	var partitions [][]string
	titleRow := []string{"Topic", "Partition", "Leader", "Replicas", "ISR"}
	for _, partition := range resp.Partitions {
		partitions = append(partitions, printer.ToRow(getPartitionDisplay(partition, resp.Name), titleRow))
	}

	printer.RenderCollectionTable(partitions, titleRow)

	var entries [][]string
	titleRow = []string{"Name", "Value"}
	for _, entry := range resp.Config {
		record := &struct {
			Name  string
			Value string
		}{
			entry.Name,
			entry.Value,
		}
		entries = append(entries, printer.ToRow(record, titleRow))
	}
	sort.Slice(entries, func(i, j int) bool {
		return entries[i][0] < entries[j][0]
	})
	utils.Println(cmd, "\nConfiguration\n ")
	printer.RenderCollectionTable(entries, titleRow)
	return nil
}

func printStructuredTopicDescription(resp *schedv1.TopicDescription, format string) error {
	structuredDisplay := &structuredDescribeDisplay{Config: make(map[string]string)}
	structuredDisplay.TopicName = resp.Name
	structuredDisplay.PartitionCount = len(resp.Partitions)
	structuredDisplay.ReplicationFactor = len(resp.Partitions[0].Replicas)

	var partitionList []partitionDescribeDisplay
	for _, partition := range resp.Partitions {
		partitionList = append(partitionList, *getPartitionDisplay(partition, resp.Name))
	}
	structuredDisplay.Partitions = partitionList

	for _, entry := range resp.Config {
		structuredDisplay.Config[entry.Name] = entry.Value
	}
	return output.StructuredOutput(format, structuredDisplay)
}

func getPartitionDisplay(partition *schedv1.TopicPartitionInfo, topicName string) *partitionDescribeDisplay {
	var replicas []uint32
	for _, replica := range partition.Replicas {
		replicas = append(replicas, replica.Id)
	}

	var isr []uint32
	for _, replica := range partition.Isr {
		isr = append(isr, replica.Id)
	}

	return &partitionDescribeDisplay{
		Topic:     topicName,
		Partition: partition.Partition,
		Leader:    partition.Leader.Id,
		Replicas:  replicas,
		ISR:       isr,
	}
}

func (a *authenticatedTopicCommand) getTopics(cmd *cobra.Command) ([]*schedv1.TopicDescription, error) {
	cluster, err := pcmd.KafkaCluster(cmd, a.Context)
	if err != nil {
		return []*schedv1.TopicDescription{}, err
	}
	resp, err := a.Client.Kafka.ListTopics(context.Background(), cluster)
	if err != nil {
		err = errors.CatchClusterNotReadyError(err, cluster.Id)
	}

	return resp, err
}<|MERGE_RESOLUTION|>--- conflicted
+++ resolved
@@ -26,7 +26,6 @@
 	"github.com/spf13/cobra"
 
 	sr "github.com/confluentinc/cli/internal/cmd/schema-registry"
-	"github.com/confluentinc/cli/internal/pkg/kafka"
 	serdes "github.com/confluentinc/cli/internal/pkg/serdes"
 
 	pcmd "github.com/confluentinc/cli/internal/pkg/cmd"
@@ -222,17 +221,6 @@
 			},
 		),
 	}
-<<<<<<< HEAD
-	cmd.Flags().String("cluster", "", "Kafka cluster ID.")
-	cmd.Flags().Uint32("partitions", 6, "Number of topic partitions.")
-	cmd.Flags().StringSlice("config", nil, "A comma-separated list of topic configuration ('key=value') overrides for the topic being created.")
-	cmd.Flags().String("link", "", "The name of the cluster link the topic is associated with, if mirrored.")
-	cmd.Flags().String("mirror-topic", "", "The name of the topic over the cluster link to mirror.")
-	cmd.Flags().Bool("dry-run", false, "Run the command without committing changes to Kafka.")
-	cmd.Flags().Bool("if-not-exists", false, "Exit gracefully if topic already exists.")
-	cmd.Flags().SortFlags = false
-	a.AddCommand(cmd)
-=======
 	createCmd.Flags().Int32("partitions", 6, "Number of topic partitions.")
 	createCmd.Flags().StringSlice("config", nil, "A comma-separated list of topic config overrides ('key=value') for the topic being created.")
 	createCmd.Flags().String("link", "", "The name of the cluster link the topic is associated with, if mirrored.")
@@ -241,7 +229,6 @@
 	createCmd.Flags().Bool("if-not-exists", false, "Exit gracefully if topic already exists.")
 	createCmd.Flags().SortFlags = false
 	a.AddCommand(createCmd)
->>>>>>> 56230853
 
 	describeCmd := &cobra.Command{
 		Use:   "describe <topic>",
@@ -271,18 +258,10 @@
 			},
 		),
 	}
-<<<<<<< HEAD
-	cmd.Flags().String("cluster", "", "Kafka cluster ID.")
-	cmd.Flags().StringSlice("config", nil, "A comma-separated list of topic configuration ('key=value') overrides for the topic being created.")
-	cmd.Flags().Bool("dry-run", false, "Execute request without committing changes to Kafka.")
-	cmd.Flags().SortFlags = false
-	a.AddCommand(cmd)
-=======
 	updateCmd.Flags().StringSlice("config", nil, "A comma-separated list of topics. Configuration ('key=value') overrides for the topic being created.")
 	updateCmd.Flags().Bool("dry-run", false, "Execute request without committing changes to Kafka.")
 	updateCmd.Flags().SortFlags = false
 	a.AddCommand(updateCmd)
->>>>>>> 56230853
 
 	mirrorCmd := &cobra.Command{
 		Use:    "mirror <action> <topic>",
@@ -400,12 +379,8 @@
 		return err
 	}
 
-<<<<<<< HEAD
-	if topic.Spec.Configs, err = kafka.ToMap(configs); err != nil {
-=======
 	dryRun, err := cmd.Flags().GetBool("dry-run")
 	if err != nil {
->>>>>>> 56230853
 		return err
 	}
 
@@ -717,7 +692,7 @@
 		return err
 	}
 
-	configMap, err := kafka.ToMap(configs)
+	configMap, err := toMap(configs)
 	if err != nil {
 		return err
 	}
@@ -1130,10 +1105,6 @@
 	return err
 }
 
-<<<<<<< HEAD
-func printHumanDescribe(cmd *cobra.Command, resp *schedv1.TopicDescription) error {
-	pcmd.Printf(cmd, "Topic: %s PartitionCount: %d ReplicationFactor: %d\n",
-=======
 func toMap(configs []string) (map[string]string, error) {
 	configMap := make(map[string]string)
 	for _, cfg := range configs {
@@ -1176,7 +1147,6 @@
 
 func printHumanTopicDescription(cmd *cobra.Command, resp *schedv1.TopicDescription) error {
 	utils.Printf(cmd, "Topic: %s PartitionCount: %d ReplicationFactor: %d\n",
->>>>>>> 56230853
 		resp.Name, len(resp.Partitions), len(resp.Partitions[0].Replicas))
 
 	var partitions [][]string
