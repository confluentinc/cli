package kafka

import (
	"bufio"
	"context"
	"encoding/binary"
	"fmt"
	"io/ioutil"
	"net/http"
	"os"
	"os/signal"
	"path/filepath"
	"sort"
	"strings"

	v1 "github.com/confluentinc/cli/internal/pkg/config/v1"

	"github.com/c-bata/go-prompt"

	"github.com/confluentinc/kafka-rest-sdk-go/kafkarestv3"
	srsdk "github.com/confluentinc/schema-registry-sdk-go"

	"github.com/antihax/optional"
	schedv1 "github.com/confluentinc/cc-structs/kafka/scheduler/v1"
	ckafka "github.com/confluentinc/confluent-kafka-go/kafka"
	"github.com/confluentinc/go-printer"
	"github.com/google/uuid"
	"github.com/spf13/cobra"

	sr "github.com/confluentinc/cli/internal/cmd/schema-registry"
	serdes "github.com/confluentinc/cli/internal/pkg/serdes"

	pcmd "github.com/confluentinc/cli/internal/pkg/cmd"
	"github.com/confluentinc/cli/internal/pkg/errors"
	"github.com/confluentinc/cli/internal/pkg/examples"
	kafka "github.com/confluentinc/cli/internal/pkg/kafka"
	"github.com/confluentinc/cli/internal/pkg/log"
	"github.com/confluentinc/cli/internal/pkg/output"
	"github.com/confluentinc/cli/internal/pkg/utils"
)

const (
	defaultReplicationFactor = 3
)

type kafkaTopicCommand struct {
	*hasAPIKeyTopicCommand
	*authenticatedTopicCommand
}

type hasAPIKeyTopicCommand struct {
	*pcmd.HasAPIKeyCLICommand
	prerunner pcmd.PreRunner
	logger    *log.Logger
	clientID  string
}
type authenticatedTopicCommand struct {
	*pcmd.AuthenticatedStateFlagCommand
	logger              *log.Logger
	clientID            string
	completableChildren []*cobra.Command
}

type partitionDescribeDisplay struct {
	Topic     string   `json:"topic" yaml:"topic"`
	Partition uint32   `json:"partition" yaml:"partition"`
	Leader    uint32   `json:"leader" yaml:"leader"`
	Replicas  []uint32 `json:"replicas" yaml:"replicas"`
	ISR       []uint32 `json:"isr" yaml:"isr"`
}

type structuredDescribeDisplay struct {
	TopicName         string                     `json:"topic_name" yaml:"topic_name"`
	PartitionCount    int                        `json:"partition_count" yaml:"partition_count"`
	ReplicationFactor int                        `json:"replication_factor" yaml:"replication_factor"`
	Partitions        []partitionDescribeDisplay `json:"partitions" yaml:"partitions"`
	Config            map[string]string          `json:"config" yaml:"config"`
}

type partitionData struct {
	TopicName              string  `json:"topic" yaml:"topic"`
	PartitionId            int32   `json:"partition" yaml:"partition"`
	LeaderBrokerId         int32   `json:"leader" yaml:"leader"`
	ReplicaBrokerIds       []int32 `json:"replicas" yaml:"replicas"`
	InSyncReplicaBrokerIds []int32 `json:"isr" yaml:"isr"`
}

type topicData struct {
	TopicName         string            `json:"topic_name" yaml:"topic_name"`
	PartitionCount    int               `json:"partition_count" yaml:"partition_count"`
	ReplicationFactor int               `json:"replication_factor" yaml:"replication_factor"`
	Partitions        []partitionData   `json:"partitions" yaml:"partitions"`
	Configs           map[string]string `json:"config" yaml:"config"`
}

// NewTopicCommand returns the Cobra command for Kafka topic.
func NewTopicCommand(isAPIKeyLogin bool, prerunner pcmd.PreRunner, logger *log.Logger, clientID string) *kafkaTopicCommand {
	command := &cobra.Command{
		Use:   "topic",
		Short: "Manage Kafka topics.",
	}
	hasAPIKeyCmd := &hasAPIKeyTopicCommand{
		HasAPIKeyCLICommand: pcmd.NewHasAPIKeyCLICommand(command, prerunner, ProduceAndConsumeFlags),
		prerunner:           prerunner,
		logger:              logger,
		clientID:            clientID,
	}
	hasAPIKeyCmd.init()
	kafkaTopicCommand := &kafkaTopicCommand{
		hasAPIKeyTopicCommand: hasAPIKeyCmd,
	}
	if !isAPIKeyLogin {
		authenticatedCmd := &authenticatedTopicCommand{
			AuthenticatedStateFlagCommand: pcmd.NewAuthenticatedStateFlagCommand(command, prerunner, TopicSubcommandFlags),
			logger:                        logger,
			clientID:                      clientID,
		}
		authenticatedCmd.init()
		kafkaTopicCommand.authenticatedTopicCommand = authenticatedCmd
	}
	return kafkaTopicCommand
}

func (k *kafkaTopicCommand) Cmd() *cobra.Command {
	return k.hasAPIKeyTopicCommand.Command
}

func (k *kafkaTopicCommand) ServerComplete() []prompt.Suggest {
	var suggestions []prompt.Suggest
	cmd := k.authenticatedTopicCommand
	if cmd == nil {
		return suggestions
	}
	topics, err := cmd.getTopics(cmd.Command)
	if err != nil {
		return suggestions
	}
	for _, topic := range topics {
		description := ""
		if topic.Internal {
			description = "Internal"
		}
		suggestions = append(suggestions, prompt.Suggest{
			Text:        topic.Name,
			Description: description,
		})
	}
	return suggestions
}

func (k *kafkaTopicCommand) ServerCompletableChildren() []*cobra.Command {
	return k.completableChildren
}

func (h *hasAPIKeyTopicCommand) init() {
	cmd := &cobra.Command{
		Use:   "produce <topic>",
		Short: "Produce messages to a Kafka topic.",
		Args:  cobra.ExactArgs(1),
		RunE:  pcmd.NewCLIRunE(h.produce),
	}
	cmd.Flags().String("delimiter", ":", "The key/value delimiter.")
	cmd.Flags().String("value-format", "string", "Format of message value as string, avro, protobuf, or jsonschema.")
	cmd.Flags().String("schema", "", "The path to the schema file.")
	cmd.Flags().Bool("parse-key", false, "Parse key from the message.")
	cmd.Flags().String("sr-endpoint", "", "Endpoint for Schema Registry cluster.")
	cmd.Flags().String("sr-apikey", "", "Schema registry API key.")
	cmd.Flags().String("sr-apisecret", "", "Schema registry API key secret.")
	cmd.Flags().StringP(output.FlagName, output.ShortHandFlag, output.DefaultValue, output.Usage)
	cmd.Flags().SortFlags = false
	h.AddCommand(cmd)

	cmd = &cobra.Command{
		Use:   "consume <topic>",
		Short: "Consume messages from a Kafka topic.",
		Args:  cobra.ExactArgs(1),
		RunE:  pcmd.NewCLIRunE(h.consume),
		Example: examples.BuildExampleString(
			examples.Example{
				Text: "Consume items from the `my_topic` topic and press `Ctrl+C` to exit.",
				Code: "ccloud kafka topic consume -b my_topic",
			},
		),
	}
	cmd.Flags().String("group", fmt.Sprintf("confluent_cli_consumer_%s", uuid.New()), "Consumer group ID.")
	cmd.Flags().BoolP("from-beginning", "b", false, "Consume from beginning of the topic.")
	cmd.Flags().String("value-format", "string", "Format of message value as string, avro, protobuf, or jsonschema.")
	cmd.Flags().Bool("print-key", false, "Print key of the message.")
	cmd.Flags().String("delimiter", "\t", "The key/value delimiter.")
	cmd.Flags().String("sr-endpoint", "", "Endpoint for Schema Registry cluster.")
	cmd.Flags().String("sr-apikey", "", "Schema registry API key.")
	cmd.Flags().String("sr-apisecret", "", "Schema registry API key secret.")
	cmd.Flags().SortFlags = false
	h.AddCommand(cmd)
}

func (a *authenticatedTopicCommand) init() {
	listCmd := &cobra.Command{
		Use:   "list",
		Short: "List Kafka topics.",
		Args:  cobra.NoArgs,
		RunE:  pcmd.NewCLIRunE(a.list),
		Example: examples.BuildExampleString(
			examples.Example{
				Text: "List all topics.",
				Code: "ccloud kafka topic list",
			},
		),
	}
	listCmd.Flags().StringP(output.FlagName, output.ShortHandFlag, output.DefaultValue, output.Usage)
	listCmd.Flags().SortFlags = false
	a.AddCommand(listCmd)

	createCmd = &cobra.Command{
		Use:   "create <topic>",
		Short: "Create a Kafka topic.",
		Args:  cobra.ExactArgs(1),
		RunE:  pcmd.NewCLIRunE(a.create),
		Example: examples.BuildExampleString(
			examples.Example{
				Text: "Create a topic named `my_topic` with default options.",
				Code: "ccloud kafka topic create my_topic",
			},
		),
	}
	createCmd.Flags().Int32("partitions", 6, "Number of topic partitions.")
	createCmd.Flags().StringSlice("config", nil, "A comma-separated list of configuration overrides ('key=value') for the topic being created.")
	createCmd.Flags().Bool("dry-run", false, "Run the command without committing changes to Kafka.")
	createCmd.Flags().Bool("if-not-exists", false, "Exit gracefully if topic already exists.")
	createCmd.Flags().SortFlags = false
	a.AddCommand(createCmd)

	describeCmd := &cobra.Command{
		Use:   "describe <topic>",
		Short: "Describe a Kafka topic.",
		Args:  cobra.ExactArgs(1),
		RunE:  pcmd.NewCLIRunE(a.describe),
		Example: examples.BuildExampleString(
			examples.Example{
				Text: "Describe the `my_topic` topic.",
				Code: "ccloud kafka topic describe my_topic",
			},
		),
	}
	describeCmd.Flags().StringP(output.FlagName, output.ShortHandFlag, output.DefaultValue, output.Usage)
	describeCmd.Flags().SortFlags = false
	a.AddCommand(describeCmd)

	updateCmd := &cobra.Command{
		Use:   "update <topic>",
		Short: "Update a Kafka topic.",
		Args:  cobra.ExactArgs(1),
		RunE:  pcmd.NewCLIRunE(a.update),
		Example: examples.BuildExampleString(
			examples.Example{
				Text: "Modify the `my_topic` topic to have a retention period of 3 days (259200000 milliseconds).",
				Code: `ccloud kafka topic update my_topic --config="retention.ms=259200000"`,
			},
		),
	}
	updateCmd.Flags().StringSlice("config", nil, "A comma-separated list of topics. Configuration ('key=value') overrides for the topic being created.")
	updateCmd.Flags().Bool("dry-run", false, "Execute request without committing changes to Kafka.")
	updateCmd.Flags().SortFlags = false
	a.AddCommand(updateCmd)

	deleteCmd := &cobra.Command{
		Use:   "delete <topic>",
		Short: "Delete a Kafka topic.",
		Args:  cobra.ExactArgs(1),
		RunE:  pcmd.NewCLIRunE(a.delete),
		Example: examples.BuildExampleString(
			examples.Example{
				Text: "Delete the topics `my_topic` and `my_topic_avro`. Use this command carefully as data loss can occur.",
				Code: "ccloud kafka topic delete my_topic\nccloud kafka topic delete my_topic_avro",
			},
		),
	}
	a.AddCommand(deleteCmd)

	a.completableChildren = []*cobra.Command{describeCmd, updateCmd, deleteCmd}
}

func (a *authenticatedTopicCommand) list(cmd *cobra.Command, _ []string) error {
	kafkaREST, _ := a.GetKafkaREST()
	if kafkaREST != nil {
		kafkaClusterConfig, err := a.AuthenticatedCLICommand.Context.GetKafkaClusterForCommand(cmd)
		if err != nil {
			return err
		}
		lkc := kafkaClusterConfig.ID

		topicGetResp, httpResp, err := kafkaREST.Client.TopicApi.ClustersClusterIdTopicsGet(kafkaREST.Context, lkc)

		if err != nil && httpResp != nil {
			// Kafka REST is available, but an error occurred
			return kafkaRestError(kafkaREST.Client.GetConfig().BasePath, err, httpResp)
		}

		if err == nil && httpResp != nil {
			if httpResp.StatusCode != http.StatusOK {
				return errors.NewErrorWithSuggestions(
					fmt.Sprintf(errors.KafkaRestUnexpectedStatusMsg, httpResp.Request.URL, httpResp.StatusCode),
					errors.InternalServerErrorSuggestions)
			}
			// Kafka REST is available and there was no error
			outputWriter, err := output.NewListOutputWriter(cmd, []string{"TopicName"}, []string{"Name"}, []string{"name"})
			if err != nil {
				return err
			}
			for _, topicData := range topicGetResp.Data {
				outputWriter.AddElement(&topicData)
			}
			return outputWriter.Out()
		}
	}

	// Kafka REST is not available, fall back to KafkaAPI

	resp, err := a.getTopics(cmd)
	if err != nil {
		return err
	}
	outputWriter, err := output.NewListOutputWriter(cmd, []string{"Name"}, []string{"Name"}, []string{"name"})
	if err != nil {
		return err
	}
	for _, topic := range resp {
		outputWriter.AddElement(topic)
	}
	return outputWriter.Out()
}

func (a *authenticatedTopicCommand) create(cmd *cobra.Command, args []string) error {
	topicName := args[0]

	numPartitions, err := cmd.Flags().GetInt32("partitions")
	if err != nil {
		return err
	}

	configs, err := cmd.Flags().GetStringSlice("config")
	if err != nil {
		return err
	}
	topicConfigsMap, err := kafka.ToMap(configs)
	if err != nil {
		return err
	}

	dryRun, err := cmd.Flags().GetBool("dry-run")
	if err != nil {
		return err
	}

	ifNotExistsFlag, err := cmd.Flags().GetBool("if-not-exists")
	if err != nil {
		return err
	}

	kafkaREST, _ := a.GetKafkaREST()
	if kafkaREST != nil && !dryRun {
		topicConfigs := make([]kafkarestv3.CreateTopicRequestDataConfigs, len(topicConfigsMap))
		i := 0
		for k, v := range topicConfigsMap {
			val := v
			topicConfigs[i] = kafkarestv3.CreateTopicRequestDataConfigs{
				Name:  k,
				Value: &val,
			}
			i++
		}

		kafkaClusterConfig, err := a.AuthenticatedCLICommand.Context.GetKafkaClusterForCommand(cmd)
		if err != nil {
			return err
		}
		lkc := kafkaClusterConfig.ID

		_, httpResp, err := kafkaREST.Client.TopicApi.ClustersClusterIdTopicsPost(kafkaREST.Context, lkc, &kafkarestv3.ClustersClusterIdTopicsPostOpts{
			CreateTopicRequestData: optional.NewInterface(kafkarestv3.CreateTopicRequestData{
				TopicName:         topicName,
				PartitionsCount:   numPartitions,
				ReplicationFactor: defaultReplicationFactor,
				Configs:           topicConfigs,
			}),
		})

		if err != nil && httpResp != nil {
			// Kafka REST is available, but there was an error
			restErr, parseErr := parseOpenAPIError(err)
			if parseErr == nil {
				if restErr.Code == KafkaRestBadRequestErrorCode {
					// Ignore or pretty print topic exists error
					if !ifNotExistsFlag {
						return errors.NewErrorWithSuggestions(
							fmt.Sprintf(errors.TopicExistsErrorMsg, topicName, lkc),
							fmt.Sprintf(errors.TopicExistsSuggestions, lkc, lkc))
					}
					return nil
				}
			}
			return kafkaRestError(kafkaREST.Client.GetConfig().BasePath, err, httpResp)
		}

		if err == nil && httpResp != nil {
			if httpResp.StatusCode != http.StatusCreated {
				return errors.NewErrorWithSuggestions(
					fmt.Sprintf(errors.KafkaRestUnexpectedStatusMsg, httpResp.Request.URL, httpResp.StatusCode),
					errors.InternalServerErrorSuggestions)
			}
			// Kafka REST is available and there was no error
			utils.Printf(cmd, errors.CreatedTopicMsg, topicName)
			return nil
		}
	}

	// Kafka REST is not available, fall back to KafkaAPI

	cluster, err := pcmd.KafkaCluster(cmd, a.Context)
	if err != nil {
		return err
	}

	topic := &schedv1.Topic{
		Spec: &schedv1.TopicSpecification{
			Configs: make(map[string]string)},
		Validate: false,
	}

	topic.Spec.Name = topicName
	topic.Spec.NumPartitions = numPartitions
	topic.Spec.ReplicationFactor = defaultReplicationFactor
	topic.Validate = dryRun
	topic.Spec.Configs = topicConfigsMap

	if err := a.Client.Kafka.CreateTopic(context.Background(), cluster, topic); err != nil {
		err = errors.CatchTopicExistsError(err, cluster.Id, topic.Spec.Name, ifNotExistsFlag)
		err = errors.CatchClusterNotReadyError(err, cluster.Id)
		return err
	}
	utils.Printf(cmd, errors.CreatedTopicMsg, topic.Spec.Name)
	return nil
}

func (a *authenticatedTopicCommand) describe(cmd *cobra.Command, args []string) error {
	topicName := args[0]

	outputOption, err := cmd.Flags().GetString(output.FlagName)
	if err != nil {
		return err
	}

	if !output.IsValidFormatString(outputOption) {
		return output.NewInvalidOutputFormatFlagError(outputOption)
	}

	kafkaREST, _ := a.GetKafkaREST()
	if kafkaREST != nil {
		kafkaClusterConfig, err := a.AuthenticatedCLICommand.Context.GetKafkaClusterForCommand(cmd)
		if err != nil {
			return err
		}
		lkc := kafkaClusterConfig.ID

		partitionsResp, httpResp, err := kafkaREST.Client.PartitionApi.ClustersClusterIdTopicsTopicNamePartitionsGet(kafkaREST.Context, lkc, topicName)

		if err != nil && httpResp != nil {
			// Kafka REST is available, but there was an error
			restErr, parseErr := parseOpenAPIError(err)
			if parseErr == nil {
				if restErr.Code == KafkaRestUnknownTopicOrPartitionErrorCode {
					return fmt.Errorf(errors.UnknownTopicMsg, topicName)
				}
			}
			return kafkaRestError(kafkaREST.Client.GetConfig().BasePath, err, httpResp)
		}

		if err == nil && httpResp != nil {
			if httpResp.StatusCode != http.StatusOK {
				return errors.NewErrorWithSuggestions(
					fmt.Sprintf(errors.KafkaRestUnexpectedStatusMsg, httpResp.Request.URL, httpResp.StatusCode),
					errors.InternalServerErrorSuggestions)
			}

			// Kafka REST is available and there was no error. Fetch partition and config information.

			topicData := &topicData{}
			topicData.TopicName = topicName
			topicData.PartitionCount = len(partitionsResp.Data)
			topicData.Partitions = make([]partitionData, len(partitionsResp.Data))
			replicaStatusDataList, httpResp, err := kafkaREST.Client.ReplicaStatusApi.ClustersClusterIdTopicsTopicNamePartitionsReplicaStatusGet(kafkaREST.Context, lkc, topicName)
			if err != nil {
				return kafkaRestError(kafkaREST.Client.GetConfig().BasePath, err, httpResp)
			} else if replicaStatusDataList.Data == nil {
				return errors.NewErrorWithSuggestions(errors.EmptyResponseMsg, errors.InternalServerErrorSuggestions)
			}
			partitionIdToData := make(map[int32]partitionData)
			for _, replica := range replicaStatusDataList.Data {
				if _, ok := partitionIdToData[replica.PartitionId]; !ok {
					partitionIdToData[replica.PartitionId] = partitionData{
						TopicName:              replica.TopicName,
						PartitionId:            replica.PartitionId,
						ReplicaBrokerIds:       []int32{replica.BrokerId},
						InSyncReplicaBrokerIds: []int32{},
					}
				} else {
					tmp := partitionIdToData[replica.PartitionId]
					tmp.ReplicaBrokerIds = append(partitionIdToData[replica.PartitionId].ReplicaBrokerIds, replica.BrokerId)
					partitionIdToData[replica.PartitionId] = tmp
				}
				if replica.IsLeader {
					tmp := partitionIdToData[replica.PartitionId]
					tmp.LeaderBrokerId = replica.BrokerId
					partitionIdToData[replica.PartitionId] = tmp
				}
				if replica.IsInIsr {
					tmp := partitionIdToData[replica.PartitionId]
					tmp.InSyncReplicaBrokerIds = append(partitionIdToData[replica.PartitionId].InSyncReplicaBrokerIds, replica.BrokerId)
					partitionIdToData[replica.PartitionId] = tmp
				}
			}

			for i, data := range partitionsResp.Data {
				if i == 0 {
					topicData.ReplicationFactor = len(partitionIdToData[data.PartitionId].ReplicaBrokerIds)
				}
				topicData.Partitions[i] = partitionIdToData[data.PartitionId]
			}

			// Get topic config
			configsResp, httpResp, err := kafkaREST.Client.ConfigsApi.ClustersClusterIdTopicsTopicNameConfigsGet(kafkaREST.Context, lkc, topicName)
			if err != nil {
				return kafkaRestError(kafkaREST.Client.GetConfig().BasePath, err, httpResp)
			} else if configsResp.Data == nil {
				return errors.NewErrorWithSuggestions(errors.EmptyResponseMsg, errors.InternalServerErrorSuggestions)
			}
			topicData.Configs = make(map[string]string)
			for _, config := range configsResp.Data {
				topicData.Configs[config.Name] = *config.Value
			}

			if outputOption == output.Human.String() {
				return printHumanDescribe(cmd, topicData)
			}

			return output.StructuredOutput(outputOption, topicData)
		}
	}
	// Kafka REST is not available, fallback to KafkaAPI
	cluster, err := pcmd.KafkaCluster(cmd, a.Context)
	if err != nil {
		return err
	}

	topic := &schedv1.TopicSpecification{Name: topicName}
	resp, err := a.Client.Kafka.DescribeTopic(context.Background(), cluster, &schedv1.Topic{Spec: topic, Validate: false})
	if err != nil {
		return err
	}

	if outputOption == output.Human.String() {
		return printHumanTopicDescription(cmd, resp)
	} else {
		return printStructuredTopicDescription(resp, outputOption)
	}
}

func (a *authenticatedTopicCommand) update(cmd *cobra.Command, args []string) error {
	topicName := args[0]

	configStrings, err := cmd.Flags().GetStringSlice("config")
	if err != nil {
		return err
	}
	configsMap, err := kafka.ToMap(configStrings)
	if err != nil {
		return err
	}

	dryRun, err := cmd.Flags().GetBool("dry-run")
	if err != nil {
		return err
	}

	kafkaREST, _ := a.GetKafkaREST()
	if kafkaREST != nil && !dryRun {
		kafkaRestConfigs := toAlterConfigBatchRequestData(configsMap)

		kafkaClusterConfig, err := a.AuthenticatedCLICommand.Context.GetKafkaClusterForCommand(cmd)
		if err != nil {
			return err
		}
		lkc := kafkaClusterConfig.ID

		httpResp, err := kafkaREST.Client.ConfigsApi.ClustersClusterIdTopicsTopicNameConfigsalterPost(kafkaREST.Context, lkc, topicName,
			&kafkarestv3.ClustersClusterIdTopicsTopicNameConfigsalterPostOpts{
				AlterConfigBatchRequestData: optional.NewInterface(kafkarestv3.AlterConfigBatchRequestData{Data: kafkaRestConfigs}),
			})

		if err != nil && httpResp != nil {
			// Kafka REST is available, but an error occurred
			restErr, parseErr := parseOpenAPIError(err)
			if parseErr == nil {
				if restErr.Code == KafkaRestUnknownTopicOrPartitionErrorCode {
					return fmt.Errorf(errors.UnknownTopicMsg, topicName)
				}
			}
			return kafkaRestError(kafkaREST.Client.GetConfig().BasePath, err, httpResp)
		}

		if err == nil && httpResp != nil {
			if httpResp.StatusCode != http.StatusNoContent {
				return errors.NewErrorWithSuggestions(
					fmt.Sprintf(errors.KafkaRestUnexpectedStatusMsg, httpResp.Request.URL, httpResp.StatusCode),
					errors.InternalServerErrorSuggestions)
			}
			// Kafka REST is available and there was no error
			utils.Printf(cmd, errors.UpdateTopicConfigMsg, topicName)
			tableLabels := []string{"Name", "Value"}
			tableEntries := make([][]string, len(kafkaRestConfigs))
			for i, config := range kafkaRestConfigs {
				tableEntries[i] = printer.ToRow(
					&struct {
						Name  string
						Value string
					}{Name: config.Name, Value: *config.Value}, []string{"Name", "Value"})
			}
			sort.Slice(tableEntries, func(i int, j int) bool {
				return tableEntries[i][0] < tableEntries[j][0]
			})
			printer.RenderCollectionTable(tableEntries, tableLabels)
			return nil
		}
	}

	// Kafka REST is not available, fallback to KafkaAPI

	cluster, err := pcmd.KafkaCluster(cmd, a.Context)
	if err != nil {
		return err
	}

	topic := &schedv1.TopicSpecification{Name: args[0], Configs: make(map[string]string)}

	configs, err := cmd.Flags().GetStringSlice("config")
	if err != nil {
		return err
	}

	configMap, err := kafka.ToMap(configs)
	if err != nil {
		return err
	}
	topic.Configs = copyMap(configMap)

	err = a.Client.Kafka.UpdateTopic(context.Background(), cluster, &schedv1.Topic{Spec: topic, Validate: dryRun})
	if err != nil {
		err = errors.CatchClusterNotReadyError(err, cluster.Id)
		return err
	}
	utils.Printf(cmd, errors.UpdateTopicConfigMsg, args[0])
	var entries [][]string
	titleRow := []string{"Name", "Value"}
	for name, value := range configMap {
		record := &struct {
			Name  string
			Value string
		}{
			name,
			value,
		}
		entries = append(entries, printer.ToRow(record, titleRow))
	}
	sort.Slice(entries, func(i, j int) bool {
		return entries[i][0] < entries[j][0]
	})
	printer.RenderCollectionTable(entries, titleRow)
	return nil
}

func (a *authenticatedTopicCommand) delete(cmd *cobra.Command, args []string) error {
	topicName := args[0]

	kafkaREST, _ := a.GetKafkaREST()
	if kafkaREST != nil {
		kafkaClusterConfig, err := a.AuthenticatedCLICommand.Context.GetKafkaClusterForCommand(cmd)
		if err != nil {
			return err
		}
		lkc := kafkaClusterConfig.ID

		httpResp, err := kafkaREST.Client.TopicApi.ClustersClusterIdTopicsTopicNameDelete(kafkaREST.Context, lkc, topicName)
		if err != nil && httpResp != nil {
			// Kafka REST is available, but an error occurred
			restErr, parseErr := parseOpenAPIError(err)
			if parseErr == nil {
				if restErr.Code == KafkaRestUnknownTopicOrPartitionErrorCode {
					return fmt.Errorf(errors.UnknownTopicMsg, topicName)
				}
			}
			return kafkaRestError(kafkaREST.Client.GetConfig().BasePath, err, httpResp)
		}

		if err == nil && httpResp != nil {
			if httpResp.StatusCode != http.StatusNoContent {
				return errors.NewErrorWithSuggestions(
					fmt.Sprintf(errors.KafkaRestUnexpectedStatusMsg, httpResp.Request.URL, httpResp.StatusCode),
					errors.InternalServerErrorSuggestions)
			}
			// Topic succesfully deleted
			utils.Printf(cmd, errors.DeletedTopicMsg, topicName)
			return nil
		}
	}

	// Kafka REST is not available, fallback to KafkaAPI
	cluster, err := pcmd.KafkaCluster(cmd, a.Context)
	if err != nil {
		return err
	}

	topic := &schedv1.TopicSpecification{Name: topicName}
	err = a.Client.Kafka.DeleteTopic(context.Background(), cluster, &schedv1.Topic{Spec: topic, Validate: false})
	if err != nil {
		err = errors.CatchClusterNotReadyError(err, cluster.Id)
		return err
	}
	utils.Printf(cmd, errors.DeletedTopicMsg, topicName)
	return nil
}

func (h *hasAPIKeyTopicCommand) registerSchemaWithAPIKey(cmd *cobra.Command, subject, valueFormat, schemaPath, srAPIKey, srAPISecret string) ([]byte, error) {
	schema, err := ioutil.ReadFile(schemaPath)
	if err != nil {
		return nil, err
	}
	var refs []srsdk.SchemaReference

	srClient, ctx, err := sr.GetAPIClientWithAPIKey(cmd, nil, h.Config, h.Version, srAPIKey, srAPISecret)
	if err != nil {
		if err.Error() == "ccloud" {
			return nil, &errors.SRNotAuthenticatedError{CLIName: err.Error()}
		} else {
			return nil, err
		}
	}

	response, _, err := srClient.DefaultApi.Register(ctx, subject, srsdk.RegisterSchemaRequest{Schema: string(schema), SchemaType: valueFormat, References: refs})
	if err != nil {
		return nil, err
	}

	outputFormat, err := cmd.Flags().GetString(output.FlagName)
	if err != nil {
		return nil, err
	}
	if outputFormat == output.Human.String() {
		utils.Printf(cmd, errors.RegisteredSchemaMsg, response.Id)
	} else {
		err = output.StructuredOutput(outputFormat, &struct {
			Id int32 `json:"id" yaml:"id"`
		}{response.Id})
		if err != nil {
			return nil, err
		}
	}

	metaInfo := []byte{0x0}
	schemaIdBuffer := make([]byte, 4)
	binary.BigEndian.PutUint32(schemaIdBuffer, uint32(response.Id))
	metaInfo = append(metaInfo, schemaIdBuffer...)
	return metaInfo, nil
}

func (h *hasAPIKeyTopicCommand) produce(cmd *cobra.Command, args []string) error {
	topic := args[0]
	cluster, err := h.Context.GetKafkaClusterForCommand(cmd)
	if err != nil {
		return err
	}

	producer, err := NewProducer(cluster, h.clientID)
	if err != nil {
		return fmt.Errorf("failed to create producer: %v\n", err)
	}
	defer producer.Close()
	adminClient, err := ckafka.NewAdminClientFromProducer(producer)
	if err != nil {
		return err
	}
	defer adminClient.Close()
	err = h.validateTopic(adminClient, topic, cluster)
	if err != nil {
		return err
	}

	delim, err := cmd.Flags().GetString("delimiter")
	if err != nil {
		return err
	}

	valueFormat, err := cmd.Flags().GetString("value-format")
	if err != nil {
		return err
	}

	schemaPath, err := cmd.Flags().GetString("schema")
	if err != nil {
		return err
	}

	parseKey, err := cmd.Flags().GetBool("parse-key")
	if err != nil {
		return err
	}

	subject := topic + "-value"
	serializationProvider, err := serdes.GetSerializationProvider(valueFormat)
	if err != nil {
		return err
	}
	err = serializationProvider.LoadSchema(schemaPath)
	if err != nil {
		return err
	}

	// Meta info contains magic byte and schema ID (4 bytes).
	// For plain string encoding, meta info is empty.
	metaInfo := []byte{}

	// Registering schema when specified, and fill metaInfo array.
	if valueFormat != "string" && len(schemaPath) > 0 {
		srAPIKey, err := cmd.Flags().GetString("sr-apikey")
		if err != nil {
			return err
		}
		srAPISecret, err := cmd.Flags().GetString("sr-apisecret")
		if err != nil {
			return err
		}
		info, err := h.registerSchemaWithAPIKey(cmd, subject, serializationProvider.GetSchemaName(), schemaPath, srAPIKey, srAPISecret)
		if err != nil {
			return err
		}
		metaInfo = info
	}

	utils.ErrPrintln(cmd, errors.StartingProducerMsg)

	// Line reader for producer input.
	scanner := bufio.NewScanner(os.Stdin)
	// CCloud Kafka messageMaxBytes:
	// https://github.com/confluentinc/cc-spec-kafka/blob/9f0af828d20e9339aeab6991f32d8355eb3f0776/plugins/kafka/kafka.go#L43.
	const maxScanTokenSize = 1024*1024*2 + 12
	scanner.Buffer(nil, maxScanTokenSize)
	input := make(chan string, 1)
	// Avoid blocking in for loop so ^C or ^D can exit immediately.
	var scanErr error
	scan := func() {
		hasNext := scanner.Scan()
		if !hasNext {
			// Actual error.
			if scanner.Err() != nil {
				scanErr = scanner.Err()
			}
			// Otherwise just EOF.
			close(input)
		} else {
			input <- scanner.Text()
		}
	}

	// Trap SIGINT to trigger a shutdown.
	signals := make(chan os.Signal, 1)
	signal.Notify(signals, os.Interrupt)
	go func() {
		<-signals
		close(input)
	}()
	// Prime reader
	go scan()

	var key, valueString string
	deliveryChan := make(chan ckafka.Event)
	for data := range input {
		if len(data) == 0 {
			go scan()
			continue
		}
		if parseKey {
			record := strings.SplitN(data, delim, 2)
			valueString = strings.TrimSpace(record[len(record)-1])

			if len(record) == 2 {
				key = strings.TrimSpace(record[0])
			} else {
				return errors.New(errors.MissingKeyErrorMsg)
			}
		} else {
			valueString = strings.TrimSpace(data)
		}
		encodedMessage, err := serdes.Serialize(serializationProvider, valueString)
		if err != nil {
			return err
		}
		encoded := append(metaInfo, encodedMessage...)
		value := string(encoded)

		msg := &ckafka.Message{
			TopicPartition: ckafka.TopicPartition{Topic: &topic, Partition: ckafka.PartitionAny},
			Key:            []byte(key),
			Value:          []byte(value),
		}
		err = producer.Produce(msg, deliveryChan)
		if err != nil {
			isProduceToCompactedTopicError, err := errors.CatchProduceToCompactedTopicError(err, topic)
			if isProduceToCompactedTopicError {
				scanErr = err
				close(input)
				break
			}
			utils.ErrPrintf(cmd, errors.FailedToProduceErrorMsg, msg.TopicPartition.Offset, err)
		}

		// Reset key prior to reuse
		e := <-deliveryChan
		m := e.(*ckafka.Message)
		if m.TopicPartition.Error != nil { // catch all other errors
			utils.ErrPrintf(cmd, errors.FailedToProduceErrorMsg, m.TopicPartition.Offset, m.TopicPartition.Error)
		}
		key = ""
		go scan()
	}
	close(deliveryChan)
	if scanErr != nil {
		return scanErr
	}
	return nil
}

func (h *hasAPIKeyTopicCommand) consume(cmd *cobra.Command, args []string) error {
	topic := args[0]
	beginning, err := cmd.Flags().GetBool("from-beginning")
	if err != nil {
		return err
	}

	valueFormat, err := cmd.Flags().GetString("value-format")
	if err != nil {
		return err
	}

	cluster, err := h.Context.GetKafkaClusterForCommand(cmd)
	if err != nil {
		return err
	}

	group, err := cmd.Flags().GetString("group")
	if err != nil {
		return err
	}

	printKey, err := cmd.Flags().GetBool("print-key")
	if err != nil {
		return err
	}

	delimiter, err := cmd.Flags().GetString("delimiter")
	if err != nil {
		return err
	}

	var srClient *srsdk.APIClient
	var ctx context.Context
	if valueFormat != "string" {
<<<<<<< HEAD
=======
		srAPIKey, err := cmd.Flags().GetString("sr-apikey")
		if err != nil {
			return err
		}
		srAPISecret, err := cmd.Flags().GetString("sr-apisecret")
		if err != nil {
			return err
		}
>>>>>>> 0eb1ef0e
		// Only initialize client and context when schema is specified.
		srClient, ctx, err = sr.GetAPIClientWithAPIKey(cmd, nil, h.Config, h.Version, srAPIKey, srAPISecret)
		if err != nil {
			if err.Error() == "ccloud" {
				return &errors.SRNotAuthenticatedError{CLIName: err.Error()}
			} else {
				return err
			}
		}
	} else {
		srClient, ctx = nil, nil
	}

	consumer, err := NewConsumer(group, cluster, h.clientID, beginning)
	if err != nil {
		return fmt.Errorf("failed to create consumer: %v.\n", err)
	}
	adminClient, err := ckafka.NewAdminClientFromConsumer(consumer)
	if err != nil {
		return err
	}
	defer adminClient.Close()
	err = h.validateTopic(adminClient, topic, cluster)
	if err != nil {
		return err
	}

	utils.ErrPrintln(cmd, errors.StartingConsumerMsg)

	dir := filepath.Join(os.TempDir(), "ccloud-schema")
	if _, err := os.Stat(dir); os.IsNotExist(err) {
		err = os.Mkdir(dir, 0755)
		if err != nil {
			return err
		}
	}

	// consumer subscribe to the topic
	err = consumer.Subscribe(topic, nil)
	if err != nil {
		return err
	}

	groupHandler := &GroupHandler{
		SrClient:   srClient,
		Ctx:        ctx,
		Format:     valueFormat,
		Out:        cmd.OutOrStdout(),
		Properties: ConsumerProperties{PrintKey: printKey, Delimiter: delimiter, SchemaPath: dir},
	}

	// start consuming msg
	run := true
	signals := make(chan os.Signal, 1)
	signal.Notify(signals, os.Interrupt)
	for run {
		select {
		case <-signals: // Trap SIGINT to trigger a shutdown.
			utils.ErrPrintln(cmd, errors.StoppingConsumer)
			consumer.Close()
			run = false
		default:
			ev := consumer.Poll(100)
			if ev == nil {
				continue
			}
			switch e := ev.(type) {
			case *ckafka.Message:
				err = ConsumeMsg(e, groupHandler)
				if err != nil {
					return err
				}
			case ckafka.Error:
				fmt.Fprintf(groupHandler.Out, "%% Error: %v: %v\n", e.Code(), e)
				if e.Code() == ckafka.ErrAllBrokersDown {
					run = false
				}
			}
		}
	}
	err = os.RemoveAll(dir)
	return err
}

// validate that a topic exists before attempting to produce/consume messages
func (h *hasAPIKeyTopicCommand) validateTopic(client *ckafka.AdminClient, topic string, cluster *v1.KafkaClusterConfig) error {
	metadata, err := client.GetMetadata(nil, true, 60*1000)
	if err != nil {
		h.logger.Tracef("validateTopic failed due to error obtaining topics from client")
		return err
	}
	var foundTopic bool
	for _, t := range metadata.Topics {
		h.logger.Tracef("validateTopic: found topic " + t.Topic)
		if topic == t.Topic {
			foundTopic = true // no break so that we see all topics from the above printout
		}
	}
	if !foundTopic {
		h.logger.Tracef("validateTopic failed due to topic not being found in the client's topic list")
		return errors.NewErrorWithSuggestions(fmt.Sprintf(errors.TopicDoesNotExistOrMissingACLsErrorMsg, topic), fmt.Sprintf(errors.TopicDoesNotExistOrMissingACLsSuggestions, cluster.ID, cluster.ID, cluster.ID))
	}
	h.logger.Tracef("validateTopic succeeded")
	return nil
}

func printHumanDescribe(cmd *cobra.Command, topicData *topicData) error {
	utils.Printf(cmd, "Topic: %s PartitionCount: %d ReplicationFactor: %d\n",
		topicData.TopicName, topicData.PartitionCount, topicData.ReplicationFactor)
	partitionsTableLabels := []string{"Topic", "Partition", "Leader", "Replicas", "ISR"}
	partitionsTableEntries := make([][]string, topicData.PartitionCount)
	for i, partition := range topicData.Partitions {
		partitionsTableEntries[i] = printer.ToRow(&partition, []string{"TopicName", "PartitionId", "LeaderBrokerId", "ReplicaBrokerIds", "InSyncReplicaBrokerIds"})
	}
	printer.RenderCollectionTable(partitionsTableEntries, partitionsTableLabels)

	utils.Print(cmd, "\nConfiguration\n\n")
	configsTableLabels := []string{"Name", "Value"}
	configsTableEntries := make([][]string, len(topicData.Configs))
	i := 0
	for name, value := range topicData.Configs {
		configsTableEntries[i] = printer.ToRow(&struct {
			name  string
			value string
		}{name: name, value: value}, []string{"name", "value"})
		i++
	}
	sort.Slice(configsTableEntries, func(i int, j int) bool {
		return configsTableEntries[i][0] < configsTableEntries[j][0]
	})
	printer.RenderCollectionTable(configsTableEntries, configsTableLabels)
	return nil
}

func printHumanTopicDescription(cmd *cobra.Command, resp *schedv1.TopicDescription) error {
	utils.Printf(cmd, "Topic: %s PartitionCount: %d ReplicationFactor: %d\n",
		resp.Name, len(resp.Partitions), len(resp.Partitions[0].Replicas))

	var partitions [][]string
	titleRow := []string{"Topic", "Partition", "Leader", "Replicas", "ISR"}
	for _, partition := range resp.Partitions {
		partitions = append(partitions, printer.ToRow(getPartitionDisplay(partition, resp.Name), titleRow))
	}

	printer.RenderCollectionTable(partitions, titleRow)

	var entries [][]string
	titleRow = []string{"Name", "Value"}
	for _, entry := range resp.Config {
		record := &struct {
			Name  string
			Value string
		}{
			entry.Name,
			entry.Value,
		}
		entries = append(entries, printer.ToRow(record, titleRow))
	}
	sort.Slice(entries, func(i, j int) bool {
		return entries[i][0] < entries[j][0]
	})
	utils.Print(cmd, "\nConfiguration\n\n")
	printer.RenderCollectionTable(entries, titleRow)
	return nil
}

func printStructuredTopicDescription(resp *schedv1.TopicDescription, format string) error {
	structuredDisplay := &structuredDescribeDisplay{Config: make(map[string]string)}
	structuredDisplay.TopicName = resp.Name
	structuredDisplay.PartitionCount = len(resp.Partitions)
	structuredDisplay.ReplicationFactor = len(resp.Partitions[0].Replicas)

	var partitionList []partitionDescribeDisplay
	for _, partition := range resp.Partitions {
		partitionList = append(partitionList, *getPartitionDisplay(partition, resp.Name))
	}
	structuredDisplay.Partitions = partitionList

	for _, entry := range resp.Config {
		structuredDisplay.Config[entry.Name] = entry.Value
	}
	return output.StructuredOutput(format, structuredDisplay)
}

func getPartitionDisplay(partition *schedv1.TopicPartitionInfo, topicName string) *partitionDescribeDisplay {
	var replicas []uint32
	for _, replica := range partition.Replicas {
		replicas = append(replicas, replica.Id)
	}

	var isr []uint32
	for _, replica := range partition.Isr {
		isr = append(isr, replica.Id)
	}

	return &partitionDescribeDisplay{
		Topic:     topicName,
		Partition: partition.Partition,
		Leader:    partition.Leader.Id,
		Replicas:  replicas,
		ISR:       isr,
	}
}

func (a *authenticatedTopicCommand) getTopics(cmd *cobra.Command) ([]*schedv1.TopicDescription, error) {
	cluster, err := pcmd.KafkaCluster(cmd, a.Context)
	if err != nil {
		return []*schedv1.TopicDescription{}, err
	}
	resp, err := a.Client.Kafka.ListTopics(context.Background(), cluster)
	if err != nil {
		err = errors.CatchClusterNotReadyError(err, cluster.Id)
	}

	return resp, err
}<|MERGE_RESOLUTION|>--- conflicted
+++ resolved
@@ -973,8 +973,6 @@
 	var srClient *srsdk.APIClient
 	var ctx context.Context
 	if valueFormat != "string" {
-<<<<<<< HEAD
-=======
 		srAPIKey, err := cmd.Flags().GetString("sr-apikey")
 		if err != nil {
 			return err
@@ -983,7 +981,6 @@
 		if err != nil {
 			return err
 		}
->>>>>>> 0eb1ef0e
 		// Only initialize client and context when schema is specified.
 		srClient, ctx, err = sr.GetAPIClientWithAPIKey(cmd, nil, h.Config, h.Version, srAPIKey, srAPISecret)
 		if err != nil {
