--- conflicted
+++ resolved
@@ -116,12 +116,8 @@
 		Args:  cobra.ExactArgs(1),
 	}
 	cmd.Flags().String("cluster", "", "Kafka cluster ID")
-<<<<<<< HEAD
 	cmd.Flags().String("group", fmt.Sprintf("confluent_cli_consumer_%s", uuid.New()), "Consumer group id")
-=======
-	cmd.Flags().String("group", fmt.Sprintf("confluent_cli_consumer%s", uuid.New()), "Consumer group id")
 	cmd.Flags().BoolP("from-beginning", "b", false, "Consume from beginning of topic rather than end")
->>>>>>> 40e533b3
 	cmd.Flags().SortFlags = false
 	c.AddCommand(cmd)
 
