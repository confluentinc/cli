--- conflicted
+++ resolved
@@ -18,7 +18,6 @@
 	pcmd "github.com/confluentinc/cli/internal/pkg/cmd"
 	v1 "github.com/confluentinc/cli/internal/pkg/config/v1"
 	"github.com/confluentinc/cli/internal/pkg/errors"
-	"github.com/confluentinc/cli/internal/pkg/log"
 	"github.com/confluentinc/cli/internal/pkg/output"
 	"github.com/confluentinc/cli/internal/pkg/utils"
 )
@@ -118,7 +117,6 @@
 	return suggestions
 }
 
-<<<<<<< HEAD
 func (c *hasAPIKeyTopicCommand) init() {
 	c.AddCommand(c.newProduceCommand())
 	c.AddCommand(c.newConsumeCommand())
@@ -128,396 +126,6 @@
 	describeCmd := c.newDescribeCommand()
 	updateCmd := c.newUpdateCommand()
 	deleteCmd := c.newDeleteCommand()
-=======
-func (h *hasAPIKeyTopicCommand) init() {
-	cmd := &cobra.Command{
-		Use:         "produce <topic>",
-		Short:       "Produce messages to a Kafka topic.",
-		Args:        cobra.ExactArgs(1),
-		RunE:        pcmd.NewCLIRunE(h.produce),
-		Annotations: map[string]string{pcmd.RunRequirement: pcmd.RequireCloudLogin},
-	}
-	cmd.Flags().String("delimiter", ":", "The key/value delimiter.")
-	cmd.Flags().String("value-format", "string", "Format of message value as string, avro, protobuf, or jsonschema. Note that schema references are not supported for avro.")
-	cmd.Flags().String("schema", "", "The path to the schema file.")
-	cmd.Flags().String("refs", "", "The path to the references file.")
-	cmd.Flags().Bool("parse-key", false, "Parse key from the message.")
-	cmd.Flags().String("sr-endpoint", "", "Endpoint for Schema Registry cluster.")
-	cmd.Flags().String("sr-apikey", "", "Schema registry API key.")
-	cmd.Flags().String("sr-apisecret", "", "Schema registry API key secret.")
-	cmd.Flags().String("api-key", "", "API key.")
-	cmd.Flags().String("api-secret", "", "API key secret.")
-	cmd.Flags().String("cluster", "", "Kafka cluster ID.")
-	pcmd.AddContextFlag(cmd, h.CLICommand)
-	cmd.Flags().String("environment", "", "Environment ID.")
-	pcmd.AddOutputFlag(cmd)
-	h.AddCommand(cmd)
-
-	cmd = &cobra.Command{
-		Use:         "consume <topic>",
-		Short:       "Consume messages from a Kafka topic.",
-		Args:        cobra.ExactArgs(1),
-		RunE:        pcmd.NewCLIRunE(h.consume),
-		Annotations: map[string]string{pcmd.RunRequirement: pcmd.RequireCloudLogin},
-		Example: examples.BuildExampleString(
-			examples.Example{
-				Text: "Consume items from the `my_topic` topic and press `Ctrl+C` to exit.",
-				Code: "confluent kafka topic consume -b my_topic",
-			},
-		),
-	}
-	cmd.Flags().String("group", fmt.Sprintf("confluent_cli_consumer_%s", uuid.New()), "Consumer group ID.")
-	cmd.Flags().BoolP("from-beginning", "b", false, "Consume from beginning of the topic.")
-	cmd.Flags().String("value-format", "string", "Format of message value as string, avro, protobuf, or jsonschema. Note that schema references are not supported for avro.")
-	cmd.Flags().Bool("print-key", false, "Print key of the message.")
-	cmd.Flags().String("delimiter", "\t", "The key/value delimiter.")
-	cmd.Flags().String("context-name", "", "The Schema Registry context under which to lookup schema ID.")
-	cmd.Flags().String("sr-endpoint", "", "Endpoint for Schema Registry cluster.")
-	cmd.Flags().String("sr-apikey", "", "Schema registry API key.")
-	cmd.Flags().String("sr-apisecret", "", "Schema registry API key secret.")
-	cmd.Flags().String("api-key", "", "API key.")
-	cmd.Flags().String("api-secret", "", "API key secret.")
-	cmd.Flags().String("cluster", "", "Kafka cluster ID.")
-	pcmd.AddContextFlag(cmd, h.CLICommand)
-	cmd.Flags().String("environment", "", "Environment ID.")
-	h.AddCommand(cmd)
-}
-
-func (a *authenticatedTopicCommand) init() {
-	listCmd := &cobra.Command{
-		Use:   "list",
-		Short: "List Kafka topics.",
-		Args:  cobra.NoArgs,
-		RunE:  pcmd.NewCLIRunE(a.list),
-		Example: examples.BuildExampleString(
-			examples.Example{
-				Text: "List all topics.",
-				Code: "confluent kafka topic list",
-			},
-		),
-		Annotations: map[string]string{pcmd.RunRequirement: pcmd.RequireNonAPIKeyCloudLogin},
-	}
-	pcmd.AddClusterFlag(listCmd, a.AuthenticatedCLICommand)
-	pcmd.AddContextFlag(listCmd, a.CLICommand)
-	pcmd.AddEnvironmentFlag(listCmd, a.AuthenticatedCLICommand)
-	pcmd.AddOutputFlag(listCmd)
-	a.AddCommand(listCmd)
-
-	createCmd := &cobra.Command{
-		Use:   "create <topic>",
-		Short: "Create a Kafka topic.",
-		Args:  cobra.ExactArgs(1),
-		RunE:  pcmd.NewCLIRunE(a.create),
-		Example: examples.BuildExampleString(
-			examples.Example{
-				Text: "Create a topic named `my_topic` with default options.",
-				Code: "confluent kafka topic create my_topic",
-			},
-		),
-		Annotations: map[string]string{pcmd.RunRequirement: pcmd.RequireNonAPIKeyCloudLogin},
-	}
-	createCmd.Flags().Int32("partitions", 6, "Number of topic partitions.")
-	createCmd.Flags().StringSlice("config", nil, "A comma-separated list of configuration overrides ('key=value') for the topic being created.")
-	createCmd.Flags().Bool("dry-run", false, "Run the command without committing changes to Kafka.")
-	createCmd.Flags().Bool("if-not-exists", false, "Exit gracefully if topic already exists.")
-	pcmd.AddClusterFlag(createCmd, a.AuthenticatedCLICommand)
-	pcmd.AddContextFlag(createCmd, a.CLICommand)
-	pcmd.AddEnvironmentFlag(createCmd, a.AuthenticatedCLICommand)
-	a.AddCommand(createCmd)
-
-	describeCmd := &cobra.Command{
-		Use:               "describe <topic>",
-		Short:             "Describe a Kafka topic.",
-		Args:              cobra.ExactArgs(1),
-		ValidArgsFunction: pcmd.NewValidArgsFunction(a.validArgs),
-		RunE:              pcmd.NewCLIRunE(a.describe),
-		Example: examples.BuildExampleString(
-			examples.Example{
-				Text: "Describe the `my_topic` topic.",
-				Code: "confluent kafka topic describe my_topic",
-			},
-		),
-		Annotations: map[string]string{pcmd.RunRequirement: pcmd.RequireNonAPIKeyCloudLogin},
-	}
-	pcmd.AddClusterFlag(describeCmd, a.AuthenticatedCLICommand)
-	pcmd.AddContextFlag(describeCmd, a.CLICommand)
-	pcmd.AddEnvironmentFlag(describeCmd, a.AuthenticatedCLICommand)
-	pcmd.AddOutputFlag(describeCmd)
-	a.AddCommand(describeCmd)
-
-	updateCmd := &cobra.Command{
-		Use:               "update <topic>",
-		Short:             "Update a Kafka topic.",
-		Args:              cobra.ExactArgs(1),
-		RunE:              pcmd.NewCLIRunE(a.update),
-		ValidArgsFunction: pcmd.NewValidArgsFunction(a.validArgs),
-		Example: examples.BuildExampleString(
-			examples.Example{
-				Text: "Modify the `my_topic` topic to have a retention period of 3 days (259200000 milliseconds).",
-				Code: `confluent kafka topic update my_topic --config="retention.ms=259200000"`,
-			},
-		),
-		Annotations: map[string]string{pcmd.RunRequirement: pcmd.RequireNonAPIKeyCloudLogin},
-	}
-	updateCmd.Flags().StringSlice("config", nil, "A comma-separated list of topics. Configuration ('key=value') overrides for the topic being created.")
-	updateCmd.Flags().Bool("dry-run", false, "Execute request without committing changes to Kafka.")
-	pcmd.AddClusterFlag(updateCmd, a.AuthenticatedCLICommand)
-	pcmd.AddContextFlag(updateCmd, a.CLICommand)
-	pcmd.AddEnvironmentFlag(updateCmd, a.AuthenticatedCLICommand)
-	a.AddCommand(updateCmd)
-
-	deleteCmd := &cobra.Command{
-		Use:               "delete <topic>",
-		Short:             "Delete a Kafka topic.",
-		Args:              cobra.ExactArgs(1),
-		ValidArgsFunction: pcmd.NewValidArgsFunction(a.validArgs),
-		RunE:              pcmd.NewCLIRunE(a.delete),
-		Example: examples.BuildExampleString(
-			examples.Example{
-				Text: "Delete the topics `my_topic` and `my_topic_avro`. Use this command carefully as data loss can occur.",
-				Code: "confluent kafka topic delete my_topic\nconfluent kafka topic delete my_topic_avro",
-			},
-		),
-		Annotations: map[string]string{pcmd.RunRequirement: pcmd.RequireNonAPIKeyCloudLogin},
-	}
-	pcmd.AddClusterFlag(deleteCmd, a.AuthenticatedCLICommand)
-	pcmd.AddContextFlag(deleteCmd, a.CLICommand)
-	pcmd.AddEnvironmentFlag(deleteCmd, a.AuthenticatedCLICommand)
-	a.AddCommand(deleteCmd)
-}
-
-func (a *authenticatedTopicCommand) list(cmd *cobra.Command, _ []string) error {
-	kafkaREST, _ := a.GetKafkaREST()
-	if kafkaREST != nil {
-		kafkaClusterConfig, err := a.AuthenticatedCLICommand.Context.GetKafkaClusterForCommand()
-		if err != nil {
-			return err
-		}
-		lkc := kafkaClusterConfig.ID
-
-		topicGetResp, httpResp, err := kafkaREST.Client.TopicV3Api.ListKafkaTopics(kafkaREST.Context, lkc)
-
-		if err != nil && httpResp != nil {
-			// Kafka REST is available, but an error occurred
-			return kafkaRestError(kafkaREST.Client.GetConfig().BasePath, err, httpResp)
-		}
-
-		if err == nil && httpResp != nil {
-			if httpResp.StatusCode != http.StatusOK {
-				return errors.NewErrorWithSuggestions(
-					fmt.Sprintf(errors.KafkaRestUnexpectedStatusMsg, httpResp.Request.URL, httpResp.StatusCode),
-					errors.InternalServerErrorSuggestions)
-			}
-			// Kafka REST is available and there was no error
-			outputWriter, err := output.NewListOutputWriter(cmd, []string{"TopicName"}, []string{"Name"}, []string{"name"})
-			if err != nil {
-				return err
-			}
-			for _, topicData := range topicGetResp.Data {
-				outputWriter.AddElement(&topicData)
-			}
-			return outputWriter.Out()
-		}
-	}
-
-	// Kafka REST is not available, fall back to KafkaAPI
-
-	resp, err := a.getTopics()
-	if err != nil {
-		return err
-	}
-	outputWriter, err := output.NewListOutputWriter(cmd, []string{"Name"}, []string{"Name"}, []string{"name"})
-	if err != nil {
-		return err
-	}
-	for _, topic := range resp {
-		outputWriter.AddElement(topic)
-	}
-	return outputWriter.Out()
-}
-
-func (a *authenticatedTopicCommand) create(cmd *cobra.Command, args []string) error {
-	topicName := args[0]
-
-	numPartitions, err := cmd.Flags().GetInt32("partitions")
-	if err != nil {
-		return err
-	}
-
-	configs, err := cmd.Flags().GetStringSlice("config")
-	if err != nil {
-		return err
-	}
-	topicConfigsMap, err := utils.ToMap(configs)
-	if err != nil {
-		return err
-	}
-
-	dryRun, err := cmd.Flags().GetBool("dry-run")
-	if err != nil {
-		return err
-	}
-
-	ifNotExistsFlag, err := cmd.Flags().GetBool("if-not-exists")
-	if err != nil {
-		return err
-	}
-
-	kafkaREST, _ := a.GetKafkaREST()
-	if kafkaREST != nil && !dryRun {
-		topicConfigs := make([]kafkarestv3.CreateTopicRequestDataConfigs, len(topicConfigsMap))
-		i := 0
-		for k, v := range topicConfigsMap {
-			val := v
-			topicConfigs[i] = kafkarestv3.CreateTopicRequestDataConfigs{
-				Name:  k,
-				Value: &val,
-			}
-			i++
-		}
-
-		kafkaClusterConfig, err := a.AuthenticatedCLICommand.Context.GetKafkaClusterForCommand()
-		if err != nil {
-			return err
-		}
-		lkc := kafkaClusterConfig.ID
-
-		_, httpResp, err := kafkaREST.Client.TopicV3Api.CreateKafkaTopic(kafkaREST.Context, lkc, &kafkarestv3.CreateKafkaTopicOpts{
-			CreateTopicRequestData: optional.NewInterface(kafkarestv3.CreateTopicRequestData{
-				TopicName:         topicName,
-				PartitionsCount:   numPartitions,
-				ReplicationFactor: defaultReplicationFactor,
-				Configs:           topicConfigs,
-			}),
-		})
-
-		if err != nil && httpResp != nil {
-			// Kafka REST is available, but there was an error
-			restErr, parseErr := parseOpenAPIError(err)
-			if parseErr == nil {
-				if restErr.Code == KafkaRestBadRequestErrorCode {
-					// Ignore or pretty print topic exists error
-					if !ifNotExistsFlag {
-						return errors.NewErrorWithSuggestions(
-							fmt.Sprintf(errors.TopicExistsErrorMsg, topicName, lkc),
-							fmt.Sprintf(errors.TopicExistsSuggestions, lkc, lkc))
-					}
-					return nil
-				}
-			}
-			return kafkaRestError(kafkaREST.Client.GetConfig().BasePath, err, httpResp)
-		}
-
-		if err == nil && httpResp != nil {
-			if httpResp.StatusCode != http.StatusCreated {
-				return errors.NewErrorWithSuggestions(
-					fmt.Sprintf(errors.KafkaRestUnexpectedStatusMsg, httpResp.Request.URL, httpResp.StatusCode),
-					errors.InternalServerErrorSuggestions)
-			}
-			// Kafka REST is available and there was no error
-			utils.Printf(cmd, errors.CreatedTopicMsg, topicName)
-			return nil
-		}
-	}
-
-	// Kafka REST is not available, fall back to KafkaAPI
-
-	cluster, err := pcmd.KafkaCluster(a.Context)
-	if err != nil {
-		return err
-	}
-
-	topic := &schedv1.Topic{
-		Spec: &schedv1.TopicSpecification{
-			Configs: make(map[string]string)},
-		Validate: false,
-	}
-
-	topic.Spec.Name = topicName
-	topic.Spec.NumPartitions = numPartitions
-	topic.Spec.ReplicationFactor = defaultReplicationFactor
-	topic.Validate = dryRun
-	topic.Spec.Configs = topicConfigsMap
-
-	if err := a.Client.Kafka.CreateTopic(context.Background(), cluster, topic); err != nil {
-		err = errors.CatchTopicExistsError(err, cluster.Id, topic.Spec.Name, ifNotExistsFlag)
-		err = errors.CatchClusterNotReadyError(err, cluster.Id)
-		return err
-	}
-	utils.Printf(cmd, errors.CreatedTopicMsg, topic.Spec.Name)
-	return nil
-}
-
-func (a *authenticatedTopicCommand) describe(cmd *cobra.Command, args []string) error {
-	topicName := args[0]
-
-	outputOption, err := cmd.Flags().GetString(output.FlagName)
-	if err != nil {
-		return err
-	}
-
-	if !output.IsValidOutputString(outputOption) {
-		return output.NewInvalidOutputFormatFlagError(outputOption)
-	}
-
-	kafkaREST, _ := a.GetKafkaREST()
-	if kafkaREST != nil {
-		kafkaClusterConfig, err := a.AuthenticatedCLICommand.Context.GetKafkaClusterForCommand()
-		if err != nil {
-			return err
-		}
-		lkc := kafkaClusterConfig.ID
-
-		partitionsResp, httpResp, err := kafkaREST.Client.PartitionV3Api.ListKafkaPartitions(kafkaREST.Context, lkc, topicName)
-
-		if err != nil && httpResp != nil {
-			// Kafka REST is available, but there was an error
-			restErr, parseErr := parseOpenAPIError(err)
-			if parseErr == nil {
-				if restErr.Code == KafkaRestUnknownTopicOrPartitionErrorCode {
-					return fmt.Errorf(errors.UnknownTopicErrorMsg, topicName)
-				}
-			}
-			return kafkaRestError(kafkaREST.Client.GetConfig().BasePath, err, httpResp)
-		}
-
-		if err == nil && httpResp != nil {
-			if httpResp.StatusCode != http.StatusOK {
-				return errors.NewErrorWithSuggestions(
-					fmt.Sprintf(errors.KafkaRestUnexpectedStatusMsg, httpResp.Request.URL, httpResp.StatusCode),
-					errors.InternalServerErrorSuggestions)
-			}
-
-			// Kafka REST is available and there was no error. Fetch partition and config information.
-
-			topicData := &topicData{}
-			topicData.TopicName = topicName
-			// Get topic config
-			configsResp, httpResp, err := kafkaREST.Client.ConfigsV3Api.ListKafkaTopicConfigs(kafkaREST.Context, lkc, topicName)
-			if err != nil {
-				return kafkaRestError(kafkaREST.Client.GetConfig().BasePath, err, httpResp)
-			} else if configsResp.Data == nil {
-				return errors.NewErrorWithSuggestions(errors.EmptyResponseMsg, errors.InternalServerErrorSuggestions)
-			}
-			topicData.Config = make(map[string]string)
-			for _, config := range configsResp.Data {
-				topicData.Config[config.Name] = *config.Value
-			}
-			topicData.Config[partitionCount] = strconv.Itoa(len(partitionsResp.Data))
-
-			if outputOption == output.Human.String() {
-				return printHumanDescribe(topicData)
-			}
-
-			return output.StructuredOutput(outputOption, topicData)
-		}
-	}
-	// Kafka REST is not available, fallback to KafkaAPI
-	cluster, err := pcmd.KafkaCluster(a.Context)
-	if err != nil {
-		return err
-	}
->>>>>>> 8789dc4d
 
 	c.AddCommand(c.newListCommand())
 	c.AddCommand(c.newCreateCommand())
@@ -526,102 +134,10 @@
 	c.AddCommand(deleteCmd)
 }
 
-<<<<<<< HEAD
 // validate that a topic exists before attempting to produce/consume messages
 func (c *hasAPIKeyTopicCommand) validateTopic(client *ckafka.AdminClient, topic string, cluster *v1.KafkaClusterConfig) error {
 	timeout := 10 * time.Second
 	metadata, err := client.GetMetadata(nil, true, int(timeout.Milliseconds()))
-=======
-func (a *authenticatedTopicCommand) update(cmd *cobra.Command, args []string) error {
-	topicName := args[0]
-
-	configStrings, err := cmd.Flags().GetStringSlice("config")
-	if err != nil {
-		return err
-	}
-	configsMap, err := utils.ToMap(configStrings)
-	if err != nil {
-		return err
-	}
-
-	dryRun, err := cmd.Flags().GetBool("dry-run")
-	if err != nil {
-		return err
-	}
-
-	kafkaREST, _ := a.GetKafkaREST()
-	if kafkaREST != nil && !dryRun {
-		kafkaRestConfigs := toAlterConfigBatchRequestData(configsMap)
-
-		kafkaClusterConfig, err := a.AuthenticatedCLICommand.Context.GetKafkaClusterForCommand()
-		if err != nil {
-			return err
-		}
-		lkc := kafkaClusterConfig.ID
-
-		httpResp, err := kafkaREST.Client.ConfigsV3Api.UpdateKafkaTopicConfigBatch(kafkaREST.Context, lkc, topicName,
-			&kafkarestv3.UpdateKafkaTopicConfigBatchOpts{
-				AlterConfigBatchRequestData: optional.NewInterface(kafkarestv3.AlterConfigBatchRequestData{Data: kafkaRestConfigs}),
-			})
-
-		if err != nil && httpResp != nil {
-			// Kafka REST is available, but an error occurred
-			restErr, parseErr := parseOpenAPIError(err)
-			if parseErr == nil {
-				if restErr.Code == KafkaRestUnknownTopicOrPartitionErrorCode {
-					return fmt.Errorf(errors.UnknownTopicErrorMsg, topicName)
-				}
-			}
-			return kafkaRestError(kafkaREST.Client.GetConfig().BasePath, err, httpResp)
-		}
-
-		if err == nil && httpResp != nil {
-			if httpResp.StatusCode != http.StatusNoContent {
-				return errors.NewErrorWithSuggestions(
-					fmt.Sprintf(errors.KafkaRestUnexpectedStatusMsg, httpResp.Request.URL, httpResp.StatusCode),
-					errors.InternalServerErrorSuggestions)
-			}
-			// Kafka REST is available and there was no error
-			utils.Printf(cmd, errors.UpdateTopicConfigMsg, topicName)
-			tableLabels := []string{"Name", "Value"}
-			tableEntries := make([][]string, len(kafkaRestConfigs))
-			for i, config := range kafkaRestConfigs {
-				tableEntries[i] = printer.ToRow(
-					&struct {
-						Name  string
-						Value string
-					}{Name: config.Name, Value: *config.Value}, []string{"Name", "Value"})
-			}
-			sort.Slice(tableEntries, func(i int, j int) bool {
-				return tableEntries[i][0] < tableEntries[j][0]
-			})
-			printer.RenderCollectionTable(tableEntries, tableLabels)
-			return nil
-		}
-	}
-
-	// Kafka REST is not available, fallback to KafkaAPI
-
-	cluster, err := pcmd.KafkaCluster(a.Context)
-	if err != nil {
-		return err
-	}
-
-	topic := &schedv1.TopicSpecification{Name: args[0], Configs: make(map[string]string)}
-
-	configs, err := cmd.Flags().GetStringSlice("config")
-	if err != nil {
-		return err
-	}
-
-	configMap, err := utils.ToMap(configs)
-	if err != nil {
-		return err
-	}
-	topic.Configs = copyMap(configMap)
-
-	err = a.Client.Kafka.UpdateTopic(context.Background(), cluster, &schedv1.Topic{Spec: topic, Validate: dryRun})
->>>>>>> 8789dc4d
 	if err != nil {
 		if err.Error() == ckafka.ErrTransport.String() {
 			err = errors.New("API key may not be provisioned yet")
@@ -629,46 +145,11 @@
 		return fmt.Errorf("failed to obtain topics from client: %v", err)
 	}
 
-<<<<<<< HEAD
 	foundTopic := false
 	for _, t := range metadata.Topics {
 		c.logger.Tracef("validateTopic: found topic " + t.Topic)
 		if topic == t.Topic {
 			foundTopic = true // no break so that we see all topics from the above printout
-=======
-func (a *authenticatedTopicCommand) delete(cmd *cobra.Command, args []string) error {
-	topicName := args[0]
-
-	kafkaREST, _ := a.GetKafkaREST()
-	if kafkaREST != nil {
-		kafkaClusterConfig, err := a.AuthenticatedCLICommand.Context.GetKafkaClusterForCommand()
-		if err != nil {
-			return err
-		}
-		lkc := kafkaClusterConfig.ID
-
-		httpResp, err := kafkaREST.Client.TopicV3Api.DeleteKafkaTopic(kafkaREST.Context, lkc, topicName)
-		if err != nil && httpResp != nil {
-			// Kafka REST is available, but an error occurred
-			restErr, parseErr := parseOpenAPIError(err)
-			if parseErr == nil {
-				if restErr.Code == KafkaRestUnknownTopicOrPartitionErrorCode {
-					return fmt.Errorf(errors.UnknownTopicErrorMsg, topicName)
-				}
-			}
-			return kafkaRestError(kafkaREST.Client.GetConfig().BasePath, err, httpResp)
-		}
-
-		if err == nil && httpResp != nil {
-			if httpResp.StatusCode != http.StatusNoContent {
-				return errors.NewErrorWithSuggestions(
-					fmt.Sprintf(errors.KafkaRestUnexpectedStatusMsg, httpResp.Request.URL, httpResp.StatusCode),
-					errors.InternalServerErrorSuggestions)
-			}
-			// Topic succesfully deleted
-			utils.Printf(cmd, errors.DeletedTopicMsg, topicName)
-			return nil
->>>>>>> 8789dc4d
 		}
 	}
 	if !foundTopic {
@@ -713,51 +194,7 @@
 	return metaInfo, nil
 }
 
-<<<<<<< HEAD
 func readSchemaRefs(cmd *cobra.Command) ([]srsdk.SchemaReference, error) {
-=======
-func (h *hasAPIKeyTopicCommand) produce(cmd *cobra.Command, args []string) error {
-	topic := args[0]
-	cluster, err := h.Context.GetKafkaClusterForCommand()
-	if err != nil {
-		return err
-	}
-
-	producer, err := NewProducer(cluster, h.clientID)
-	if err != nil {
-		log.CliLogger.Warnf(errors.FailedToCreateProducerMsg, err)
-		return fmt.Errorf(errors.FailedToCreateProducerMsg, err)
-	}
-	defer producer.Close()
-	log.CliLogger.Tracef("Create producer succeeded")
-
-	adminClient, err := ckafka.NewAdminClientFromProducer(producer)
-	if err != nil {
-		return fmt.Errorf(errors.FailedToCreateAdminClientMsg, err)
-	}
-	defer adminClient.Close()
-
-	err = h.validateTopic(adminClient, topic, cluster)
-	if err != nil {
-		return err
-	}
-
-	delim, err := cmd.Flags().GetString("delimiter")
-	if err != nil {
-		return err
-	}
-
-	valueFormat, err := cmd.Flags().GetString("value-format")
-	if err != nil {
-		return err
-	}
-
-	schemaPath, err := cmd.Flags().GetString("schema")
-	if err != nil {
-		return err
-	}
-
->>>>>>> 8789dc4d
 	var refs []srsdk.SchemaReference
 	refPath, err := cmd.Flags().GetString("refs")
 	if err != nil {
@@ -770,377 +207,7 @@
 		}
 		err = json.Unmarshal(refBlob, &refs)
 		if err != nil {
-<<<<<<< HEAD
-			return nil, err
-=======
-			return err
-		}
-	}
-
-	parseKey, err := cmd.Flags().GetBool("parse-key")
-	if err != nil {
-		return err
-	}
-
-	subject := topicNameStrategy(topic)
-	serializationProvider, err := serdes.GetSerializationProvider(valueFormat)
-	if err != nil {
-		return err
-	}
-
-	// Meta info contains a magic byte and schema ID (4 bytes).
-	metaInfo, referencePathMap, err := h.registerSchema(cmd, valueFormat, schemaPath, subject, serializationProvider.GetSchemaName(), refs)
-	if err != nil {
-		return err
-	}
-
-	err = serializationProvider.LoadSchema(schemaPath, referencePathMap)
-	if err != nil {
-		return err
-	}
-
-	utils.ErrPrintln(cmd, errors.StartingProducerMsg)
-
-	// Line reader for producer input.
-	scanner := bufio.NewScanner(os.Stdin)
-	// CCloud Kafka messageMaxBytes:
-	// https://github.com/confluentinc/cc-spec-kafka/blob/9f0af828d20e9339aeab6991f32d8355eb3f0776/plugins/kafka/kafka.go#L43.
-	const maxScanTokenSize = 1024*1024*2 + 12
-	scanner.Buffer(nil, maxScanTokenSize)
-	input := make(chan string, 1)
-	// Avoid blocking in for loop so ^C or ^D can exit immediately.
-	var scanErr error
-	scan := func() {
-		hasNext := scanner.Scan()
-		if !hasNext {
-			// Actual error.
-			if scanner.Err() != nil {
-				scanErr = scanner.Err()
-			}
-			// Otherwise just EOF.
-			close(input)
-		} else {
-			input <- scanner.Text()
-		}
-	}
-
-	// Trap SIGINT to trigger a shutdown.
-	signals := make(chan os.Signal, 1)
-	signal.Notify(signals, os.Interrupt)
-	go func() {
-		<-signals
-		close(input)
-	}()
-	// Prime reader
-	go scan()
-
-	deliveryChan := make(chan ckafka.Event)
-	for data := range input {
-		if len(data) == 0 {
-			go scan()
-			continue
-		}
-
-		key, value, err := getMsgKeyAndValue(metaInfo, data, delim, parseKey, serializationProvider)
-		if err != nil {
-			return err
-		}
-
-		msg := &ckafka.Message{
-			TopicPartition: ckafka.TopicPartition{Topic: &topic, Partition: ckafka.PartitionAny},
-			Key:            []byte(key),
-			Value:          []byte(value),
-		}
-
-		err = producer.Produce(msg, deliveryChan)
-		if err != nil {
-			isProduceToCompactedTopicError, err := errors.CatchProduceToCompactedTopicError(err, topic)
-			if isProduceToCompactedTopicError {
-				scanErr = err
-				close(input)
-				break
-			}
-			utils.ErrPrintf(cmd, errors.FailedToProduceErrorMsg, msg.TopicPartition.Offset, err)
-		}
-
-		e := <-deliveryChan                // read a ckafka event from the channel
-		m := e.(*ckafka.Message)           // extract the message from the event
-		if m.TopicPartition.Error != nil { // catch all other errors
-			utils.ErrPrintf(cmd, errors.FailedToProduceErrorMsg, m.TopicPartition.Offset, m.TopicPartition.Error)
-		}
-		go scan()
-	}
-	close(deliveryChan)
-	return scanErr
-}
-
-func (h *hasAPIKeyTopicCommand) consume(cmd *cobra.Command, args []string) error {
-	topic := args[0]
-	beginning, err := cmd.Flags().GetBool("from-beginning")
-	if err != nil {
-		return err
-	}
-
-	valueFormat, err := cmd.Flags().GetString("value-format")
-	if err != nil {
-		return err
-	}
-
-	cluster, err := h.Context.GetKafkaClusterForCommand()
-	if err != nil {
-		return err
-	}
-
-	group, err := cmd.Flags().GetString("group")
-	if err != nil {
-		return err
-	}
-
-	printKey, err := cmd.Flags().GetBool("print-key")
-	if err != nil {
-		return err
-	}
-
-	delimiter, err := cmd.Flags().GetString("delimiter")
-	if err != nil {
-		return err
-	}
-
-	var srClient *srsdk.APIClient
-	var ctx context.Context
-	if valueFormat != "string" {
-		srAPIKey, err := cmd.Flags().GetString("sr-apikey")
-		if err != nil {
-			return err
-		}
-		srAPISecret, err := cmd.Flags().GetString("sr-apisecret")
-		if err != nil {
-			return err
-		}
-		// Only initialize client and context when schema is specified.
-		srClient, ctx, err = sr.GetAPIClientWithAPIKey(cmd, nil, h.Config, h.Version, srAPIKey, srAPISecret)
-		if err != nil {
-			if err.Error() == errors.NotLoggedInErrorMsg {
-				return new(errors.SRNotAuthenticatedError)
-			} else {
-				return err
-			}
-		}
-	} else {
-		srClient, ctx = nil, nil
-	}
-
-	consumer, err := NewConsumer(group, cluster, h.clientID, beginning)
-	if err != nil {
-		return fmt.Errorf(errors.FailedToCreateConsumerMsg, err)
-	}
-	log.CliLogger.Trace("Create consumer succeeded")
-
-	adminClient, err := ckafka.NewAdminClientFromConsumer(consumer)
-	if err != nil {
-		return fmt.Errorf(errors.FailedToCreateAdminClientMsg, err)
-	}
-	defer adminClient.Close()
-
-	err = h.validateTopic(adminClient, topic, cluster)
-	if err != nil {
-		return err
-	}
-
-	utils.ErrPrintln(cmd, errors.StartingConsumerMsg)
-
-	dir := filepath.Join(os.TempDir(), "ccloud-schema")
-	if _, err := os.Stat(dir); os.IsNotExist(err) {
-		err = os.Mkdir(dir, 0755)
-		if err != nil {
-			return err
-		}
-	}
-
-	err = consumer.Subscribe(topic, nil)
-	if err != nil {
-		return err
-	}
-
-	subject := topicNameStrategy(topic)
-	contextName, err := cmd.Flags().GetString("context-name")
-	if err != nil {
-		return err
-	}
-	if contextName != "" {
-		subject = contextName
-	}
-
-	groupHandler := &GroupHandler{
-		SrClient:   srClient,
-		Ctx:        ctx,
-		Format:     valueFormat,
-		Out:        cmd.OutOrStdout(),
-		Subject:    subject,
-		Properties: ConsumerProperties{PrintKey: printKey, Delimiter: delimiter, SchemaPath: dir},
-	}
-
-	// start consuming messages
-	run := true
-	signals := make(chan os.Signal, 1)
-	signal.Notify(signals, os.Interrupt)
-	for run {
-		select {
-		case <-signals: // Trap SIGINT to trigger a shutdown.
-			utils.ErrPrintln(cmd, errors.StoppingConsumer)
-			consumer.Close()
-			run = false
-		default:
-			ev := consumer.Poll(100) // polling event from consumer with a timeout of 100ms
-			if ev == nil {
-				continue
-			}
-			switch e := ev.(type) {
-			case *ckafka.Message:
-				err = ConsumeMessage(e, groupHandler)
-				if err != nil {
-					return err
-				}
-			case ckafka.Error:
-				fmt.Fprintf(groupHandler.Out, "%% Error: %v: %v\n", e.Code(), e)
-				if e.Code() == ckafka.ErrAllBrokersDown {
-					run = false
-				}
-			}
-		}
-	}
-	err = os.RemoveAll(dir)
-	return err
-}
-
-// validate that a topic exists before attempting to produce/consume messages
-func (h *hasAPIKeyTopicCommand) validateTopic(client *ckafka.AdminClient, topic string, cluster *v1.KafkaClusterConfig) error {
-	timeout := 10 * time.Second
-	metadata, err := client.GetMetadata(nil, true, int(timeout.Milliseconds()))
-	if err != nil {
-		if err.Error() == ckafka.ErrTransport.String() {
-			err = errors.New("API key may not be provisioned")
-		}
-		return fmt.Errorf("failed to obtain topics from client: %v", err)
-	}
-
-	var foundTopic bool
-	for _, t := range metadata.Topics {
-		log.CliLogger.Tracef("Validate topic: found topic " + t.Topic)
-		if topic == t.Topic {
-			foundTopic = true // no break so that we see all topics from the above printout
-		}
-	}
-	if !foundTopic {
-		log.CliLogger.Trace("validateTopic failed due to topic not being found in the client's topic list")
-		return errors.NewErrorWithSuggestions(fmt.Sprintf(errors.TopicDoesNotExistOrMissingACLsErrorMsg, topic), fmt.Sprintf(errors.TopicDoesNotExistOrMissingACLsSuggestions, cluster.ID, cluster.ID, cluster.ID))
-	}
-
-	log.CliLogger.Tracef("validateTopic succeeded")
-	return nil
-}
-
-func printHumanDescribe(topicData *topicData) error {
-	configsTableLabels := []string{"Name", "Value"}
-	configsTableEntries := make([][]string, len(topicData.Config))
-	i := 0
-	for name, value := range topicData.Config {
-		configsTableEntries[i] = printer.ToRow(&struct {
-			name  string
-			value string
-		}{name: name, value: value}, []string{"name", "value"})
-		i++
-	}
-	sort.Slice(configsTableEntries, func(i int, j int) bool {
-		return configsTableEntries[i][0] < configsTableEntries[j][0]
-	})
-	printer.RenderCollectionTable(configsTableEntries, configsTableLabels)
-	return nil
-}
-
-func printHumanTopicDescription(resp *schedv1.TopicDescription) error {
-	var entries [][]string
-	titleRow := []string{"Name", "Value"}
-	for _, entry := range resp.Config {
-		record := &struct {
-			Name  string
-			Value string
-		}{
-			entry.Name,
-			entry.Value,
-		}
-		entries = append(entries, printer.ToRow(record, titleRow))
-	}
-	partitionRecord := &struct {
-		Name  string
-		Value string
-	}{
-		partitionCount,
-		strconv.Itoa(len(resp.Partitions)),
-	}
-	entries = append(entries, printer.ToRow(partitionRecord, titleRow))
-	sort.Slice(entries, func(i, j int) bool {
-		return entries[i][0] < entries[j][0]
-	})
-	printer.RenderCollectionTable(entries, titleRow)
-	return nil
-}
-
-func printStructuredTopicDescription(resp *schedv1.TopicDescription, format string) error {
-	structuredDisplay := &structuredDescribeDisplay{Config: make(map[string]string)}
-	structuredDisplay.TopicName = resp.Name
-
-	for _, entry := range resp.Config {
-		structuredDisplay.Config[entry.Name] = entry.Value
-	}
-	structuredDisplay.Config[partitionCount] = strconv.Itoa(len(resp.Partitions))
-	return output.StructuredOutput(format, structuredDisplay)
-}
-
-func (a *authenticatedTopicCommand) getTopics() ([]*schedv1.TopicDescription, error) {
-	cluster, err := pcmd.KafkaCluster(a.Context)
-	if err != nil {
-		return []*schedv1.TopicDescription{}, err
-	}
-
-	resp, err := a.Client.Kafka.ListTopics(context.Background(), cluster)
-	return resp, errors.CatchClusterNotReadyError(err, cluster.Id)
-}
-
-func (h *hasAPIKeyTopicCommand) registerSchema(cmd *cobra.Command, valueFormat, schemaPath, subject, schemaType string, refs []srsdk.SchemaReference) ([]byte, map[string]string, error) {
-	// For plain string encoding, meta info is empty.
-	// Registering schema when specified, and fill metaInfo array.
-	var metaInfo []byte
-	referencePathMap := map[string]string{}
-	if valueFormat != "string" && len(schemaPath) > 0 {
-		srAPIKey, err := cmd.Flags().GetString("sr-apikey")
-		if err != nil {
-			return metaInfo, nil, err
-		}
-		srAPISecret, err := cmd.Flags().GetString("sr-apisecret")
-		if err != nil {
-			return metaInfo, nil, err
-		}
-
-		srClient, ctx, err := sr.GetAPIClientWithAPIKey(cmd, nil, h.Config, h.Version, srAPIKey, srAPISecret)
-		if err != nil {
-			if err.Error() == "ccloud" {
-				return nil, nil, new(errors.SRNotAuthenticatedError)
-			} else {
-				return nil, nil, err
-			}
-		}
-
-		info, err := h.registerSchemaWithAPIKey(cmd, subject, schemaType, schemaPath, refs, srClient, ctx)
-		if err != nil {
-			return metaInfo, nil, err
-		}
-		metaInfo = info
-		// Store the references in temporary files
-		referencePathMap, err = storeSchemaReferences(refs, srClient, ctx)
-		if err != nil {
-			return metaInfo, nil, err
->>>>>>> 8789dc4d
+			return nil, err
 		}
 	}
 	return refs, nil
