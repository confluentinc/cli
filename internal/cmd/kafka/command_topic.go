--- conflicted
+++ resolved
@@ -115,13 +115,9 @@
 		RunE:  c.consume,
 		Args:  cobra.ExactArgs(1),
 	}
-<<<<<<< HEAD
+	cmd.Flags().String("cluster", "", "Kafka cluster ID")
 	cmd.Flags().String("group", fmt.Sprintf("confluent_cli_consumer_%s", uuid.New()), "Consumer group id")
-=======
-	cmd.Flags().String("cluster", "", "Kafka cluster ID")
-	cmd.Flags().String("group", fmt.Sprintf("confluent_cli_consumer%s", uuid.New()), "Consumer group id")
-	cmd.Flags().SortFlags = false
->>>>>>> aa007e63
+	cmd.Flags().SortFlags = false
 	c.AddCommand(cmd)
 
 }
