--- conflicted
+++ resolved
@@ -11,12 +11,6 @@
 	"strconv"
 	"time"
 
-<<<<<<< HEAD
-	"github.com/c-bata/go-prompt"
-=======
-	"github.com/antihax/optional"
-	schedv1 "github.com/confluentinc/cc-structs/kafka/scheduler/v1"
->>>>>>> 24d0ba06
 	ckafka "github.com/confluentinc/confluent-kafka-go/kafka"
 	srsdk "github.com/confluentinc/schema-registry-sdk-go"
 	"github.com/spf13/cobra"
@@ -129,180 +123,25 @@
 	return suggestions
 }
 
-func (h *hasAPIKeyTopicCommand) init() {
-<<<<<<< HEAD
-	h.AddCommand(h.newProduceCommand())
-	h.AddCommand(h.newConsumeCommand())
-}
-
-func (a *authenticatedTopicCommand) init() {
-	describeCmd := a.newDescribeCommand()
-	updateCmd := a.newUpdateCommand()
-	deleteCmd := a.newDeleteCommand()
-
-	a.AddCommand(a.newListCommand())
-	a.AddCommand(a.newCreateCommand())
-	a.AddCommand(describeCmd)
-	a.AddCommand(updateCmd)
-=======
-	cmd := &cobra.Command{
-		Use:         "produce <topic>",
-		Short:       "Produce messages to a Kafka topic.",
-		Args:        cobra.ExactArgs(1),
-		RunE:        pcmd.NewCLIRunE(h.produce),
-		Annotations: map[string]string{pcmd.RunRequirement: pcmd.RequireCloudLogin},
-	}
-	cmd.Flags().String("delimiter", ":", "The key/value delimiter.")
-	cmd.Flags().String("value-format", "string", "Format of message value as string, avro, protobuf, or jsonschema. Note that schema references are not supported for avro.")
-	cmd.Flags().String("schema", "", "The path to the schema file.")
-	cmd.Flags().String("refs", "", "The path to the references file.")
-	cmd.Flags().Bool("parse-key", false, "Parse key from the message.")
-	cmd.Flags().String("sr-endpoint", "", "Endpoint for Schema Registry cluster.")
-	cmd.Flags().String("sr-apikey", "", "Schema registry API key.")
-	cmd.Flags().String("sr-apisecret", "", "Schema registry API key secret.")
-	cmd.Flags().String("api-key", "", "API key.")
-	cmd.Flags().String("api-secret", "", "API key secret.")
-	cmd.Flags().String("cluster", "", "Kafka cluster ID.")
-	pcmd.AddContextFlag(cmd, h.CLICommand)
-	cmd.Flags().String("environment", "", "Environment ID.")
-	pcmd.AddOutputFlag(cmd)
-	h.AddCommand(cmd)
-
-	cmd = &cobra.Command{
-		Use:         "consume <topic>",
-		Short:       "Consume messages from a Kafka topic.",
-		Args:        cobra.ExactArgs(1),
-		RunE:        pcmd.NewCLIRunE(h.consume),
-		Annotations: map[string]string{pcmd.RunRequirement: pcmd.RequireCloudLogin},
-		Example: examples.BuildExampleString(
-			examples.Example{
-				Text: "Consume items from the `my_topic` topic and press `Ctrl+C` to exit.",
-				Code: "confluent kafka topic consume -b my_topic",
-			},
-		),
-	}
-	cmd.Flags().String("group", fmt.Sprintf("confluent_cli_consumer_%s", uuid.New()), "Consumer group ID.")
-	cmd.Flags().BoolP("from-beginning", "b", false, "Consume from beginning of the topic.")
-	cmd.Flags().String("value-format", "string", "Format of message value as string, avro, protobuf, or jsonschema. Note that schema references are not supported for avro.")
-	cmd.Flags().Bool("print-key", false, "Print key of the message.")
-	cmd.Flags().String("delimiter", "\t", "The key/value delimiter.")
-	cmd.Flags().String("sr-endpoint", "", "Endpoint for Schema Registry cluster.")
-	cmd.Flags().String("sr-apikey", "", "Schema registry API key.")
-	cmd.Flags().String("sr-apisecret", "", "Schema registry API key secret.")
-	cmd.Flags().String("api-key", "", "API key.")
-	cmd.Flags().String("api-secret", "", "API key secret.")
-	cmd.Flags().String("cluster", "", "Kafka cluster ID.")
-	pcmd.AddContextFlag(cmd, h.CLICommand)
-	cmd.Flags().String("environment", "", "Environment ID.")
-	h.AddCommand(cmd)
-}
-
-func (a *authenticatedTopicCommand) init() {
-	listCmd := &cobra.Command{
-		Use:   "list",
-		Short: "List Kafka topics.",
-		Args:  cobra.NoArgs,
-		RunE:  pcmd.NewCLIRunE(a.list),
-		Example: examples.BuildExampleString(
-			examples.Example{
-				Text: "List all topics.",
-				Code: "confluent kafka topic list",
-			},
-		),
-		Annotations: map[string]string{pcmd.RunRequirement: pcmd.RequireNonAPIKeyCloudLogin},
-	}
-	pcmd.AddClusterFlag(listCmd, a.AuthenticatedCLICommand)
-	pcmd.AddContextFlag(listCmd, a.CLICommand)
-	pcmd.AddEnvironmentFlag(listCmd, a.AuthenticatedCLICommand)
-	pcmd.AddOutputFlag(listCmd)
-	a.AddCommand(listCmd)
-
-	createCmd := &cobra.Command{
-		Use:   "create <topic>",
-		Short: "Create a Kafka topic.",
-		Args:  cobra.ExactArgs(1),
-		RunE:  pcmd.NewCLIRunE(a.create),
-		Example: examples.BuildExampleString(
-			examples.Example{
-				Text: "Create a topic named `my_topic` with default options.",
-				Code: "confluent kafka topic create my_topic",
-			},
-		),
-		Annotations: map[string]string{pcmd.RunRequirement: pcmd.RequireNonAPIKeyCloudLogin},
-	}
-	createCmd.Flags().Int32("partitions", 6, "Number of topic partitions.")
-	createCmd.Flags().StringSlice("config", nil, "A comma-separated list of configuration overrides ('key=value') for the topic being created.")
-	createCmd.Flags().Bool("dry-run", false, "Run the command without committing changes to Kafka.")
-	createCmd.Flags().Bool("if-not-exists", false, "Exit gracefully if topic already exists.")
-	pcmd.AddClusterFlag(createCmd, a.AuthenticatedCLICommand)
-	pcmd.AddContextFlag(createCmd, a.CLICommand)
-	pcmd.AddEnvironmentFlag(createCmd, a.AuthenticatedCLICommand)
-	a.AddCommand(createCmd)
-
-	describeCmd := &cobra.Command{
-		Use:               "describe <topic>",
-		Short:             "Describe a Kafka topic.",
-		Args:              cobra.ExactArgs(1),
-		ValidArgsFunction: pcmd.NewValidArgsFunction(a.validArgs),
-		RunE:              pcmd.NewCLIRunE(a.describe),
-		Example: examples.BuildExampleString(
-			examples.Example{
-				Text: "Describe the `my_topic` topic.",
-				Code: "confluent kafka topic describe my_topic",
-			},
-		),
-		Annotations: map[string]string{pcmd.RunRequirement: pcmd.RequireNonAPIKeyCloudLogin},
-	}
-	pcmd.AddClusterFlag(describeCmd, a.AuthenticatedCLICommand)
-	pcmd.AddContextFlag(describeCmd, a.CLICommand)
-	pcmd.AddEnvironmentFlag(describeCmd, a.AuthenticatedCLICommand)
-	pcmd.AddOutputFlag(describeCmd)
-	a.AddCommand(describeCmd)
-
-	updateCmd := &cobra.Command{
-		Use:               "update <topic>",
-		Short:             "Update a Kafka topic.",
-		Args:              cobra.ExactArgs(1),
-		RunE:              pcmd.NewCLIRunE(a.update),
-		ValidArgsFunction: pcmd.NewValidArgsFunction(a.validArgs),
-		Example: examples.BuildExampleString(
-			examples.Example{
-				Text: "Modify the `my_topic` topic to have a retention period of 3 days (259200000 milliseconds).",
-				Code: `confluent kafka topic update my_topic --config="retention.ms=259200000"`,
-			},
-		),
-		Annotations: map[string]string{pcmd.RunRequirement: pcmd.RequireNonAPIKeyCloudLogin},
-	}
-	updateCmd.Flags().StringSlice("config", nil, "A comma-separated list of topics. Configuration ('key=value') overrides for the topic being created.")
-	updateCmd.Flags().Bool("dry-run", false, "Execute request without committing changes to Kafka.")
-	pcmd.AddClusterFlag(updateCmd, a.AuthenticatedCLICommand)
-	pcmd.AddContextFlag(updateCmd, a.CLICommand)
-	pcmd.AddEnvironmentFlag(updateCmd, a.AuthenticatedCLICommand)
-	a.AddCommand(updateCmd)
-
-	deleteCmd := &cobra.Command{
-		Use:               "delete <topic>",
-		Short:             "Delete a Kafka topic.",
-		Args:              cobra.ExactArgs(1),
-		ValidArgsFunction: pcmd.NewValidArgsFunction(a.validArgs),
-		RunE:              pcmd.NewCLIRunE(a.delete),
-		Example: examples.BuildExampleString(
-			examples.Example{
-				Text: "Delete the topics `my_topic` and `my_topic_avro`. Use this command carefully as data loss can occur.",
-				Code: "confluent kafka topic delete my_topic\nconfluent kafka topic delete my_topic_avro",
-			},
-		),
-		Annotations: map[string]string{pcmd.RunRequirement: pcmd.RequireNonAPIKeyCloudLogin},
-	}
-	pcmd.AddClusterFlag(deleteCmd, a.AuthenticatedCLICommand)
-	pcmd.AddContextFlag(deleteCmd, a.CLICommand)
-	pcmd.AddEnvironmentFlag(deleteCmd, a.AuthenticatedCLICommand)
->>>>>>> 24d0ba06
-	a.AddCommand(deleteCmd)
+func (c *hasAPIKeyTopicCommand) init() {
+	c.AddCommand(c.newProduceCommand())
+	c.AddCommand(c.newConsumeCommand())
+}
+
+func (c *authenticatedTopicCommand) init() {
+	describeCmd := c.newDescribeCommand()
+	updateCmd := c.newUpdateCommand()
+	deleteCmd := c.newDeleteCommand()
+
+	c.AddCommand(c.newListCommand())
+	c.AddCommand(c.newCreateCommand())
+	c.AddCommand(describeCmd)
+	c.AddCommand(updateCmd)
+	c.AddCommand(deleteCmd)
 }
 
 // validate that a topic exists before attempting to produce/consume messages
-func (h *hasAPIKeyTopicCommand) validateTopic(client *ckafka.AdminClient, topic string, cluster *v1.KafkaClusterConfig) error {
+func (c *hasAPIKeyTopicCommand) validateTopic(client *ckafka.AdminClient, topic string, cluster *v1.KafkaClusterConfig) error {
 	timeout := 10 * time.Second
 	metadata, err := client.GetMetadata(nil, true, int(timeout.Milliseconds()))
 	if err != nil {
@@ -314,17 +153,17 @@
 
 	foundTopic := false
 	for _, t := range metadata.Topics {
-		h.logger.Tracef("validateTopic: found topic " + t.Topic)
+		c.logger.Tracef("validateTopic: found topic " + t.Topic)
 		if topic == t.Topic {
 			foundTopic = true // no break so that we see all topics from the above printout
 		}
 	}
 	if !foundTopic {
-		h.logger.Tracef("validateTopic failed due to topic not being found in the client's topic list")
+		c.logger.Tracef("validateTopic failed due to topic not being found in the client's topic list")
 		return errors.NewErrorWithSuggestions(fmt.Sprintf(errors.TopicDoesNotExistOrMissingACLsErrorMsg, topic), fmt.Sprintf(errors.TopicDoesNotExistOrMissingACLsSuggestions, cluster.ID, cluster.ID, cluster.ID))
 	}
 
-	h.logger.Tracef("validateTopic succeeded")
+	c.logger.Tracef("validateTopic succeeded")
 	return nil
 }
 
