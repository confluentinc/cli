package kafka

import (
	"bufio"
	"context"
	"fmt"
	"os"
	"os/signal"
	"strings"

	"github.com/Shopify/sarama"
	schedv1 "github.com/confluentinc/cc-structs/kafka/scheduler/v1"
	"github.com/confluentinc/go-printer"
	"github.com/google/uuid"
	"github.com/spf13/cobra"

	pcmd "github.com/confluentinc/cli/internal/pkg/cmd"
	"github.com/confluentinc/cli/internal/pkg/errors"
	"github.com/confluentinc/cli/internal/pkg/log"
	"github.com/confluentinc/cli/internal/pkg/output"
)

type hasAPIKeyTopicCommand struct {
	*pcmd.HasAPIKeyCLICommand
	prerunner pcmd.PreRunner
	logger    *log.Logger
	clientID  string
}
type authenticatedTopicCommand struct {
	*pcmd.AuthenticatedCLICommand
	logger   *log.Logger
	clientID string
}

type partitionDescribeDisplay struct {
	Topic     string   `json:"topic" yaml:"topic"`
	Partition uint32   `json:"partition" yaml:"partition"`
	Leader    uint32   `json:"leader" yaml:"leader"`
	Replicas  []uint32 `json:"replicas" yaml:"replicas"`
	ISR       []uint32 `json:"isr" yaml:"isr"`
}

type structuredDescribeDisplay struct {
	TopicName         string                     `json:"topic_name" yaml:"topic_name"`
	PartitionCount    int                        `json:"partition_count" yaml:"partition_count"`
	ReplicationFactor int                        `json:"replication_factor" yaml:"replication_factor"`
	Partitions        []partitionDescribeDisplay `json:"partitions" yaml:"partitions"`
	Config            map[string]string          `json:"config" yaml:"config"`
}

// NewTopicCommand returns the Cobra command for Kafka topic.
func NewTopicCommand(isAPIKeyLogin bool, prerunner pcmd.PreRunner, logger *log.Logger, clientID string) *cobra.Command {
	command := &cobra.Command{
		Use:   "topic",
		Short: "Manage Kafka topics.",
	}
	hasAPIKeyCmd := &hasAPIKeyTopicCommand{
		HasAPIKeyCLICommand: pcmd.NewHasAPIKeyCLICommand(command, prerunner),
		prerunner:           prerunner,
		logger:              logger,
		clientID:            clientID,
	}
	hasAPIKeyCmd.init()
	if !isAPIKeyLogin {
		authenticatedCmd := &authenticatedTopicCommand{
			AuthenticatedCLICommand: pcmd.NewAuthenticatedCLICommand(command, prerunner),
			logger:                  logger,
			clientID:                clientID,
		}
		authenticatedCmd.init()
	}
	return command
}

func (h *hasAPIKeyTopicCommand) init() {
	cmd := &cobra.Command{
		Use:   "produce <topic>",
		Short: "Produce messages to a Kafka topic.",
		RunE:  h.produce,
		Args:  cobra.ExactArgs(1),
	}
	cmd.Flags().String("cluster", "", "Kafka cluster ID.")
	cmd.Flags().String("delimiter", ":", "The key/value delimiter.")
	cmd.Flags().SortFlags = false
	h.AddCommand(cmd)

	cmd = &cobra.Command{
		Use:   "consume <topic>",
		Short: "Consume messages from a Kafka topic.",
		Example: `
Consume items from the 'my_topic' topic and press 'Ctrl + C' to exit.

::

	ccloud kafka topic consume -b my_topic`,
		RunE: h.consume,
		Args: cobra.ExactArgs(1),
	}
	cmd.Flags().String("cluster", "", "Kafka cluster ID.")
	cmd.Flags().String("group", fmt.Sprintf("confluent_cli_consumer_%s", uuid.New()), "Consumer group ID.")
	cmd.Flags().BoolP("from-beginning", "b", false, "Consume from beginning of the topic.")
	cmd.Flags().SortFlags = false
	h.AddCommand(cmd)
}

func (a *authenticatedTopicCommand) init() {
	cmd := &cobra.Command{
		Use:   "list",
		Short: "List Kafka topics.",
		Example: `
List all topics.

::

        ccloud kafka topic list`,
		RunE: a.list,
		Args: cobra.NoArgs,
	}
	cmd.Flags().String("cluster", "", "Kafka cluster ID.")
	cmd.Flags().StringP(output.FlagName, output.ShortHandFlag, output.DefaultValue, output.Usage)
	cmd.Flags().SortFlags = false
	a.AddCommand(cmd)

	cmd = &cobra.Command{
		Use:   "create <topic>",
		Short: "Create a Kafka topic.",
		Example: `
Create a topic named 'my_topic' with default options.

::

   ccloud kafka topic create my_topic`,
		RunE: a.create,
		Args: cobra.ExactArgs(1),
	}
	cmd.Flags().String("cluster", "", "Kafka cluster ID.")
	cmd.Flags().Uint32("partitions", 6, "Number of topic partitions.")
	cmd.Flags().StringSlice("config", nil, "A comma-separated list of topics. Configuration ('key=value') overrides for the topic being created.")
	cmd.Flags().Bool("dry-run", false, "Run the command without committing changes to Kafka.")
	cmd.Flags().Bool("if-not-exists", false, "Exit gracefully if topic already exists.")
	cmd.Flags().SortFlags = false
	a.AddCommand(cmd)

	cmd = &cobra.Command{
		Use:   "describe <topic>",
		Short: "Describe a Kafka topic.",
		Example: `
Describe the 'my_topic' topic.

::


       ccloud kafka topic describe my_topic`,
		RunE: a.describe,
		Args: cobra.ExactArgs(1),
	}
	cmd.Flags().String("cluster", "", "Kafka cluster ID.")
	cmd.Flags().StringP(output.FlagName, output.ShortHandFlag, output.DefaultValue, output.Usage)
	cmd.Flags().SortFlags = false
	a.AddCommand(cmd)

	cmd = &cobra.Command{
		Use:   "update <topic>",
		Short: "Update a Kafka topic.",
		Example: `
Modify the 'my_topic' topic to have a retention period of days ('259200000' milliseconds).

::

    ccloud kafka topic update my_topic --config="retention.ms=259200000"		`,
		RunE: a.update,
		Args: cobra.ExactArgs(1),
	}
	cmd.Flags().String("cluster", "", "Kafka cluster ID.")
	cmd.Flags().StringSlice("config", nil, "A comma-separated list of topics. Configuration ('key=value') overrides for the topic being created.")
	cmd.Flags().Bool("dry-run", false, "Execute request without committing changes to Kafka.")
	cmd.Flags().SortFlags = false
	a.AddCommand(cmd)

	cmd = &cobra.Command{
		Use:   "delete <topic>",
		Short: "Delete a Kafka topic.",
		Example: `
Delete the topics 'my_topic' and 'my_topic_avro'. Use this command carefully as data loss can occur.

::

        ccloud kafka topic delete my_topic
        ccloud kafka topic delete my_topic_avro		`,
		RunE: a.delete,
		Args: cobra.ExactArgs(1),
	}
	cmd.Flags().String("cluster", "", "Kafka cluster ID.")
	cmd.Flags().SortFlags = false
	a.AddCommand(cmd)
}

func (a *authenticatedTopicCommand) list(cmd *cobra.Command, args []string) error {
	cluster, err := pcmd.KafkaCluster(cmd, a.Context)
	if err != nil {
		return errors.HandleCommon(err, cmd)
	}
	resp, err := a.Client.Kafka.ListTopics(context.Background(), cluster)
	if err != nil {
		err = errors.CatchClusterNotReadyError(err, cluster.Id)
		return errors.HandleCommon(err, cmd)
	}

	outputWriter, err := output.NewListOutputWriter(cmd, []string{"Name"}, []string{"Name"}, []string{"name"})
	if err != nil {
		return errors.HandleCommon(err, cmd)
	}
	for _, topic := range resp {
		outputWriter.AddElement(topic)
	}
	return outputWriter.Out()
}

func (a *authenticatedTopicCommand) create(cmd *cobra.Command, args []string) error {
	cluster, err := pcmd.KafkaCluster(cmd, a.Context)
	if err != nil {
		return errors.HandleCommon(err, cmd)
	}

	topic := &schedv1.Topic{
		Spec: &schedv1.TopicSpecification{
			Configs: make(map[string]string)},
		Validate: false,
	}

	topic.Spec.Name = args[0]

	topic.Spec.NumPartitions, err = cmd.Flags().GetUint32("partitions")
	if err != nil {
		return errors.HandleCommon(err, cmd)
	}

	const defaultReplicationFactor = 3
	topic.Spec.ReplicationFactor = defaultReplicationFactor

	topic.Validate, err = cmd.Flags().GetBool("dry-run")
	if err != nil {
		return errors.HandleCommon(err, cmd)
	}

	configs, err := cmd.Flags().GetStringSlice("config")
	if err != nil {
		return errors.HandleCommon(err, cmd)
	}

	if topic.Spec.Configs, err = toMap(configs); err != nil {
		return errors.HandleCommon(err, cmd)
	}
<<<<<<< HEAD
	err = a.Client.Kafka.CreateTopic(context.Background(), cluster, topic)
	if err != nil {
		err = errors.CatchClusterNotReadyError(err, cluster.Id)
		return errors.HandleCommon(err, cmd)
	}
=======

	if err := a.Client.Kafka.CreateTopic(context.Background(), cluster, topic); err != nil {
		if err.Error() == fmt.Sprintf("error creating topic %s: Topic '%s' already exists.", topic.Spec.Name, topic.Spec.Name) {
			ifNotExists, flagErr := cmd.Flags().GetBool("if-not-exists")
			if flagErr != nil {
				return errors.HandleCommon(flagErr, cmd)
			}
			if ifNotExists {
				return nil
			}
		}
		return errors.HandleCommon(err, cmd)
	}

>>>>>>> 74898566
	return nil
}

func (a *authenticatedTopicCommand) describe(cmd *cobra.Command, args []string) error {
	cluster, err := pcmd.KafkaCluster(cmd, a.Context)
	if err != nil {
		return errors.HandleCommon(err, cmd)
	}

	topic := &schedv1.TopicSpecification{Name: args[0]}
	resp, err := a.Client.Kafka.DescribeTopic(context.Background(), cluster, &schedv1.Topic{Spec: topic, Validate: false})
	if err != nil {
		return errors.HandleCommon(err, cmd)
	}
	outputOption, err := cmd.Flags().GetString(output.FlagName)
	if err != nil {
		return errors.HandleCommon(err, cmd)
	}
	if outputOption == output.Human.String() {
		return errors.HandleCommon(printHumanDescribe(cmd, resp), cmd)
	} else {
		return errors.HandleCommon(printStructuredDescribe(resp, outputOption), cmd)
	}
}

func (a *authenticatedTopicCommand) update(cmd *cobra.Command, args []string) error {
	cluster, err := pcmd.KafkaCluster(cmd, a.Context)
	if err != nil {
		return errors.HandleCommon(err, cmd)
	}

	topic := &schedv1.TopicSpecification{Name: args[0], Configs: make(map[string]string)}

	configs, err := cmd.Flags().GetStringSlice("config")
	if err != nil {
		return errors.HandleCommon(err, cmd)
	}

	if topic.Configs, err = toMap(configs); err != nil {
		return errors.HandleCommon(err, cmd)
	}

	validate, err := cmd.Flags().GetBool("dry-run")
	if err != nil {
		return errors.HandleCommon(err, cmd)
	}
	err = a.Client.Kafka.UpdateTopic(context.Background(), cluster, &schedv1.Topic{Spec: topic, Validate: validate})
	if err != nil {
		err = errors.CatchClusterNotReadyError(err, cluster.Id)
		return errors.HandleCommon(err, cmd)
	}
	return nil
}

func (a *authenticatedTopicCommand) delete(cmd *cobra.Command, args []string) error {
	cluster, err := pcmd.KafkaCluster(cmd, a.Context)
	if err != nil {
		return errors.HandleCommon(err, cmd)
	}

	topic := &schedv1.TopicSpecification{Name: args[0]}
	err = a.Client.Kafka.DeleteTopic(context.Background(), cluster, &schedv1.Topic{Spec: topic, Validate: false})
	if err != nil {
		err = errors.CatchClusterNotReadyError(err, cluster.Id)
		return errors.HandleCommon(err, cmd)
	}
	return nil
}

func (h *hasAPIKeyTopicCommand) produce(cmd *cobra.Command, args []string) error {
	topic := args[0]
	cluster, err := h.Context.GetKafkaClusterForCommand(cmd)
	if err != nil {
		return errors.HandleCommon(err, cmd)
	}

	delim, err := cmd.Flags().GetString("delimiter")
	if err != nil {
		return errors.HandleCommon(err, cmd)
	}

	pcmd.ErrPrintln(cmd, errors.StartingProducerMsg)

	InitSarama(h.logger)
	producer, err := NewSaramaProducer(cluster, h.clientID)
	if err != nil {
		err = errors.CatchClusterUnreachableError(err, cluster.ID, cluster.APIKey)
		return errors.HandleCommon(err, cmd)
	}

	// Line reader for producer input.
	scanner := bufio.NewScanner(os.Stdin)
	// CCloud Kafka messageMaxBytes:
	// https://github.com/confluentinc/cc-spec-kafka/blob/9f0af828d20e9339aeab6991f32d8355eb3f0776/plugins/kafka/kafka.go#L43.
	const maxScanTokenSize = 1024*1024*2 + 12
	scanner.Buffer(nil, maxScanTokenSize)
	input := make(chan string, 1)
	// Avoid blocking in for loop so ^C or ^D can exit immediately.
	var scanErr error
	scan := func() {
		hasNext := scanner.Scan()
		if !hasNext {
			// Actual error.
			if scanner.Err() != nil {
				scanErr = scanner.Err()
			}
			// Otherwise just EOF.
			close(input)
		} else {
			input <- scanner.Text()
		}
	}

	// Trap SIGINT to trigger a shutdown.
	signals := make(chan os.Signal, 1)
	signal.Notify(signals, os.Interrupt)
	go func() {
		<-signals
		close(input)
	}()
	// Prime reader
	scan()

	var key sarama.Encoder
	for data := range input {
		data = strings.TrimSpace(data)

		record := strings.SplitN(data, delim, 2)
		value := sarama.StringEncoder(record[len(record)-1])
		if len(record) == 2 {
			key = sarama.StringEncoder(record[0])
		}
		msg := &sarama.ProducerMessage{Topic: topic, Key: key, Value: value}
		_, offset, err := producer.SendMessage(msg)
		if err != nil {
			isTopicNotExistError, err := errors.CatchTopicNotExistError(err, topic, cluster.ID)
			if isTopicNotExistError {
				scanErr = err
				close(input)
				break
			}
			pcmd.ErrPrintf(cmd, errors.FailedToProduceErrorMsg, offset, err)
		}

		// Reset key prior to reuse
		key = nil
		go scan()
	}
	if scanErr != nil {
		return errors.HandleCommon(scanErr, cmd)
	}
	return errors.HandleCommon(producer.Close(), cmd)
}

func (h *hasAPIKeyTopicCommand) consume(cmd *cobra.Command, args []string) error {
	topic := args[0]
	beginning, err := cmd.Flags().GetBool("from-beginning")
	if err != nil {
		return errors.HandleCommon(err, cmd)
	}
	cluster, err := h.Context.GetKafkaClusterForCommand(cmd)
	if err != nil {
		return errors.HandleCommon(err, cmd)
	}
	group, err := cmd.Flags().GetString("group")
	if err != nil {
		return errors.HandleCommon(err, cmd)
	}

	InitSarama(h.logger)
	consumer, err := NewSaramaConsumer(group, cluster, h.clientID, beginning)
	if err != nil {
		err = errors.CatchClusterUnreachableError(err, cluster.ID, cluster.APIKey)
		return errors.HandleCommon(err, cmd)
	}

	// Trap SIGINT to trigger a shutdown.
	signals := make(chan os.Signal, 1)
	signal.Notify(signals, os.Interrupt)
	go func() {
		<-signals
		pcmd.ErrPrintln(cmd, errors.StoppingConsumer)
		consumer.Close()
	}()

	go func() {
		for err := range consumer.Errors() {
			pcmd.ErrPrintln(cmd, "ERROR", err)
		}
	}()

	pcmd.ErrPrintln(cmd, errors.StartingConsumerMsg)

	err = consumer.Consume(context.Background(), []string{topic}, &GroupHandler{Out: cmd.OutOrStdout()})
	_, err = errors.CatchTopicNotExistError(err, topic, cluster.ID)
	return errors.HandleCommon(err, cmd)
}

func toMap(configs []string) (map[string]string, error) {
	configMap := make(map[string]string)
	for _, cfg := range configs {
		pair := strings.SplitN(cfg, "=", 2)
		if len(pair) < 2 {
			return nil, fmt.Errorf(errors.ConfigurationFormErrorMsg)
		}
		configMap[pair[0]] = pair[1]
	}
	return configMap, nil
}

func printHumanDescribe(cmd *cobra.Command, resp *schedv1.TopicDescription) error {
	pcmd.Printf(cmd, "Topic: %s PartitionCount: %d ReplicationFactor: %d\n",
		resp.Name, len(resp.Partitions), len(resp.Partitions[0].Replicas))

	var partitions [][]string
	titleRow := []string{"Topic", "Partition", "Leader", "Replicas", "ISR"}
	for _, partition := range resp.Partitions {
		partitions = append(partitions, printer.ToRow(getPartitionDisplay(partition, resp.Name), titleRow))
	}

	printer.RenderCollectionTable(partitions, titleRow)

	var entries [][]string
	titleRow = []string{"Name", "Value"}
	for _, entry := range resp.Config {
		record := &struct {
			Name  string
			Value string
		}{
			entry.Name,
			entry.Value,
		}
		entries = append(entries, printer.ToRow(record, titleRow))
	}

	pcmd.Println(cmd, "\nConfiguration\n ")
	printer.RenderCollectionTable(entries, titleRow)
	return nil
}

func printStructuredDescribe(resp *schedv1.TopicDescription, format string) error {
	structuredDisplay := &structuredDescribeDisplay{Config: make(map[string]string)}
	structuredDisplay.TopicName = resp.Name
	structuredDisplay.PartitionCount = len(resp.Partitions)
	structuredDisplay.ReplicationFactor = len(resp.Partitions[0].Replicas)

	var partitionList []partitionDescribeDisplay
	for _, partition := range resp.Partitions {
		partitionList = append(partitionList, *getPartitionDisplay(partition, resp.Name))
	}
	structuredDisplay.Partitions = partitionList

	for _, entry := range resp.Config {
		structuredDisplay.Config[entry.Name] = entry.Value
	}

	return output.StructuredOutput(format, structuredDisplay)
}

func getPartitionDisplay(partition *schedv1.TopicPartitionInfo, topicName string) *partitionDescribeDisplay {
	var replicas []uint32
	for _, replica := range partition.Replicas {
		replicas = append(replicas, replica.Id)
	}

	var isr []uint32
	for _, replica := range partition.Isr {
		isr = append(isr, replica.Id)
	}

	return &partitionDescribeDisplay{
		Topic:     topicName,
		Partition: partition.Partition,
		Leader:    partition.Leader.Id,
		Replicas:  replicas,
		ISR:       isr,
	}
}<|MERGE_RESOLUTION|>--- conflicted
+++ resolved
@@ -251,14 +251,6 @@
 	if topic.Spec.Configs, err = toMap(configs); err != nil {
 		return errors.HandleCommon(err, cmd)
 	}
-<<<<<<< HEAD
-	err = a.Client.Kafka.CreateTopic(context.Background(), cluster, topic)
-	if err != nil {
-		err = errors.CatchClusterNotReadyError(err, cluster.Id)
-		return errors.HandleCommon(err, cmd)
-	}
-=======
-
 	if err := a.Client.Kafka.CreateTopic(context.Background(), cluster, topic); err != nil {
 		if err.Error() == fmt.Sprintf("error creating topic %s: Topic '%s' already exists.", topic.Spec.Name, topic.Spec.Name) {
 			ifNotExists, flagErr := cmd.Flags().GetBool("if-not-exists")
@@ -271,8 +263,6 @@
 		}
 		return errors.HandleCommon(err, cmd)
 	}
-
->>>>>>> 74898566
 	return nil
 }
 
