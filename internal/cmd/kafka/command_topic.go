package kafka

import (
	"bufio"
	"context"
	"encoding/binary"
	"fmt"
	v1 "github.com/confluentinc/cli/internal/pkg/config/v1"
	"io/ioutil"
	"net/http"
	"os"
	"os/signal"
	"path/filepath"
	"sort"
	"strings"

	"github.com/c-bata/go-prompt"

	"github.com/confluentinc/kafka-rest-sdk-go/kafkarestv3"
	srsdk "github.com/confluentinc/schema-registry-sdk-go"

	"github.com/Shopify/sarama"
	"github.com/antihax/optional"
	schedv1 "github.com/confluentinc/cc-structs/kafka/scheduler/v1"
	"github.com/confluentinc/go-printer"
	"github.com/google/uuid"
	"github.com/spf13/cobra"

	sr "github.com/confluentinc/cli/internal/cmd/schema-registry"
	serdes "github.com/confluentinc/cli/internal/pkg/serdes"

	pcmd "github.com/confluentinc/cli/internal/pkg/cmd"
	"github.com/confluentinc/cli/internal/pkg/errors"
	"github.com/confluentinc/cli/internal/pkg/examples"
	kafka "github.com/confluentinc/cli/internal/pkg/kafka"
	"github.com/confluentinc/cli/internal/pkg/log"
	"github.com/confluentinc/cli/internal/pkg/output"
	"github.com/confluentinc/cli/internal/pkg/utils"
)

const (
	defaultReplicationFactor  = 3
	unspecifiedPartitionCount = -1
)

type kafkaTopicCommand struct {
	*hasAPIKeyTopicCommand
	*authenticatedTopicCommand
}

type hasAPIKeyTopicCommand struct {
	*pcmd.HasAPIKeyCLICommand
	prerunner pcmd.PreRunner
	logger    *log.Logger
	clientID  string
}
type authenticatedTopicCommand struct {
	*pcmd.AuthenticatedStateFlagCommand
	logger              *log.Logger
	clientID            string
	completableChildren []*cobra.Command
}

type partitionDescribeDisplay struct {
	Topic     string   `json:"topic" yaml:"topic"`
	Partition uint32   `json:"partition" yaml:"partition"`
	Leader    uint32   `json:"leader" yaml:"leader"`
	Replicas  []uint32 `json:"replicas" yaml:"replicas"`
	ISR       []uint32 `json:"isr" yaml:"isr"`
}

type structuredDescribeDisplay struct {
	TopicName         string                     `json:"topic_name" yaml:"topic_name"`
	PartitionCount    int                        `json:"partition_count" yaml:"partition_count"`
	ReplicationFactor int                        `json:"replication_factor" yaml:"replication_factor"`
	Partitions        []partitionDescribeDisplay `json:"partitions" yaml:"partitions"`
	Config            map[string]string          `json:"config" yaml:"config"`
}

type partitionData struct {
	TopicName              string  `json:"topic" yaml:"topic"`
	PartitionId            int32   `json:"partition" yaml:"partition"`
	LeaderBrokerId         int32   `json:"leader" yaml:"leader"`
	ReplicaBrokerIds       []int32 `json:"replicas" yaml:"replicas"`
	InSyncReplicaBrokerIds []int32 `json:"isr" yaml:"isr"`
}

type topicData struct {
	TopicName         string            `json:"topic_name" yaml:"topic_name"`
	PartitionCount    int               `json:"partition_count" yaml:"partition_count"`
	ReplicationFactor int               `json:"replication_factor" yaml:"replication_factor"`
	Partitions        []partitionData   `json:"partitions" yaml:"partitions"`
	Configs           map[string]string `json:"config" yaml:"config"`
}

// NewTopicCommand returns the Cobra command for Kafka topic.
func NewTopicCommand(isAPIKeyLogin bool, prerunner pcmd.PreRunner, logger *log.Logger, clientID string) *kafkaTopicCommand {
	command := &cobra.Command{
		Use:   "topic",
		Short: "Manage Kafka topics.",
	}
	hasAPIKeyCmd := &hasAPIKeyTopicCommand{
		HasAPIKeyCLICommand: pcmd.NewHasAPIKeyCLICommand(command, prerunner, ProduceAndConsumeFlags),
		prerunner:           prerunner,
		logger:              logger,
		clientID:            clientID,
	}
	hasAPIKeyCmd.init()
	kafkaTopicCommand := &kafkaTopicCommand{
		hasAPIKeyTopicCommand: hasAPIKeyCmd,
	}
	if !isAPIKeyLogin {
		authenticatedCmd := &authenticatedTopicCommand{
			AuthenticatedStateFlagCommand: pcmd.NewAuthenticatedStateFlagCommand(command, prerunner, TopicSubcommandFlags),
			logger:                        logger,
			clientID:                      clientID,
		}
		authenticatedCmd.init()
		kafkaTopicCommand.authenticatedTopicCommand = authenticatedCmd
	}
	return kafkaTopicCommand
}

func (k *kafkaTopicCommand) Cmd() *cobra.Command {
	return k.hasAPIKeyTopicCommand.Command
}

func (k *kafkaTopicCommand) ServerComplete() []prompt.Suggest {
	var suggestions []prompt.Suggest
	cmd := k.authenticatedTopicCommand
	if cmd == nil {
		return suggestions
	}
	topics, err := cmd.getTopics(cmd.Command)
	if err != nil {
		return suggestions
	}
	for _, topic := range topics {
		description := ""
		if topic.Internal {
			description = "Internal"
		}
		suggestions = append(suggestions, prompt.Suggest{
			Text:        topic.Name,
			Description: description,
		})
	}
	return suggestions
}

func (k *kafkaTopicCommand) ServerCompletableChildren() []*cobra.Command {
	return k.completableChildren
}

func (h *hasAPIKeyTopicCommand) init() {
	cmd := &cobra.Command{
		Use:   "produce <topic>",
		Short: "Produce messages to a Kafka topic.",
		Args:  cobra.ExactArgs(1),
		RunE:  pcmd.NewCLIRunE(h.produce),
	}
	cmd.Flags().String("delimiter", ":", "The key/value delimiter.")
	cmd.Flags().String("value-format", "string", "Format of message value as string, avro, protobuf, or jsonschema.")
	cmd.Flags().String("schema", "", "The path to the schema file.")
	cmd.Flags().Bool("parse-key", false, "Parse key from the message.")
	cmd.Flags().String("sr-endpoint", "", "Endpoint for Schema Registry cluster.")
	cmd.Flags().StringP(output.FlagName, output.ShortHandFlag, output.DefaultValue, output.Usage)
	cmd.Flags().SortFlags = false
	h.AddCommand(cmd)

	cmd = &cobra.Command{
		Use:   "consume <topic>",
		Short: "Consume messages from a Kafka topic.",
		Args:  cobra.ExactArgs(1),
		RunE:  pcmd.NewCLIRunE(h.consume),
		Example: examples.BuildExampleString(
			examples.Example{
				Text: "Consume items from the ``my_topic`` topic and press ``Ctrl+C`` to exit.",
				Code: "ccloud kafka topic consume -b my_topic",
			},
		),
	}
	cmd.Flags().String("group", fmt.Sprintf("confluent_cli_consumer_%s", uuid.New()), "Consumer group ID.")
	cmd.Flags().BoolP("from-beginning", "b", false, "Consume from beginning of the topic.")
	cmd.Flags().String("value-format", "string", "Format of message value as string, avro, protobuf, or jsonschema.")
	cmd.Flags().Bool("print-key", false, "Print key of the message.")
	cmd.Flags().String("delimiter", "\t", "The key/value delimiter.")
	cmd.Flags().String("sr-endpoint", "", "Endpoint for Schema Registry cluster.")
	cmd.Flags().SortFlags = false
	h.AddCommand(cmd)
}

func (a *authenticatedTopicCommand) init() {
	listCmd := &cobra.Command{
		Use:   "list",
		Short: "List Kafka topics.",
		Args:  cobra.NoArgs,
		RunE:  pcmd.NewCLIRunE(a.list),
		Example: examples.BuildExampleString(
			examples.Example{
				Text: "List all topics.",
				Code: "ccloud kafka topic list",
			},
		),
	}
	listCmd.Flags().StringP(output.FlagName, output.ShortHandFlag, output.DefaultValue, output.Usage)
	listCmd.Flags().SortFlags = false
	a.AddCommand(listCmd)

	createCmd = &cobra.Command{
		Use:   "create <topic>",
		Short: "Create a Kafka topic.",
		Args:  cobra.ExactArgs(1),
		RunE:  pcmd.NewCLIRunE(a.create),
		Example: examples.BuildExampleString(
			examples.Example{
				Text: "Create a topic named ``my_topic`` with default options.",
				Code: "ccloud kafka topic create my_topic",
			},
		),
	}
	createCmd.Flags().Int32("partitions", 6, "Number of topic partitions.")
	createCmd.Flags().StringSlice("config", nil, "A comma-separated list of topic config overrides ('key=value') for the topic being created.")
	createCmd.Flags().String("link", "", "The name of the cluster link the topic is associated with, if mirrored.")
	createCmd.Flags().String("mirror-topic", "", "The name of the topic over the cluster link to mirror.")
	createCmd.Flags().Bool("dry-run", false, "Run the command without committing changes to Kafka.")
	createCmd.Flags().Bool("if-not-exists", false, "Exit gracefully if topic already exists.")
	createCmd.Flags().SortFlags = false
	a.AddCommand(createCmd)

	describeCmd := &cobra.Command{
		Use:   "describe <topic>",
		Short: "Describe a Kafka topic.",
		Args:  cobra.ExactArgs(1),
		RunE:  pcmd.NewCLIRunE(a.describe),
		Example: examples.BuildExampleString(
			examples.Example{
				Text: "Describe the ``my_topic`` topic.",
				Code: "ccloud kafka topic describe my_topic",
			},
		),
	}
	describeCmd.Flags().StringP(output.FlagName, output.ShortHandFlag, output.DefaultValue, output.Usage)
	describeCmd.Flags().SortFlags = false
	a.AddCommand(describeCmd)

	updateCmd := &cobra.Command{
		Use:   "update <topic>",
		Short: "Update a Kafka topic.",
		Args:  cobra.ExactArgs(1),
		RunE:  pcmd.NewCLIRunE(a.update),
		Example: examples.BuildExampleString(
			examples.Example{
				Text: "Modify the ``my_topic`` topic to have a retention period of 3 days (259200000 milliseconds).",
				Code: `ccloud kafka topic update my_topic --config="retention.ms=259200000"`,
			},
		),
	}
	updateCmd.Flags().StringSlice("config", nil, "A comma-separated list of topics. Configuration ('key=value') overrides for the topic being created.")
	updateCmd.Flags().Bool("dry-run", false, "Execute request without committing changes to Kafka.")
	updateCmd.Flags().SortFlags = false
	a.AddCommand(updateCmd)

	mirrorCmd := &cobra.Command{
		Use:    "mirror <action> <topic>",
		Short:  "Perform a mirroring action on a Kafka topic.",
		Args:   cobra.ExactArgs(2),
		RunE:   pcmd.NewCLIRunE(a.mirror),
		Hidden: true,
		Example: examples.BuildExampleString(
			examples.Example{
				Text: "Stop the mirroring of topic ``my_topic``.",
				Code: "ccloud kafka topic mirror stop my_topic",
			},
		),
	}
	mirrorCmd.Flags().Bool("dry-run", false, "Validate the request without applying changes to Kafka.")
	mirrorCmd.Flags().SortFlags = false
	a.AddCommand(mirrorCmd)

	deleteCmd := &cobra.Command{
		Use:   "delete <topic>",
		Short: "Delete a Kafka topic.",
		Args:  cobra.ExactArgs(1),
		RunE:  pcmd.NewCLIRunE(a.delete),
		Example: examples.BuildExampleString(
			examples.Example{
				Text: "Delete the topics ``my_topic`` and ``my_topic_avro``. Use this command carefully as data loss can occur.",
				Code: "ccloud kafka topic delete my_topic\nccloud kafka topic delete my_topic_avro",
			},
		),
	}
	a.AddCommand(deleteCmd)

	a.completableChildren = []*cobra.Command{describeCmd, updateCmd, deleteCmd}
}

func (a *authenticatedTopicCommand) list(cmd *cobra.Command, _ []string) error {
	kafkaREST, _ := a.GetKafkaREST()
	if kafkaREST != nil {
		kafkaClusterConfig, err := a.AuthenticatedCLICommand.Context.GetKafkaClusterForCommand(cmd)
		if err != nil {
			return err
		}
		lkc := kafkaClusterConfig.ID

		topicGetResp, httpResp, err := kafkaREST.Client.TopicApi.ClustersClusterIdTopicsGet(kafkaREST.Context, lkc)

		if err != nil && httpResp != nil {
			// Kafka REST is available, but an error occurred
			return kafkaRestError(kafkaREST.Client.GetConfig().BasePath, err, httpResp)
		}

		if err == nil && httpResp != nil {
			if httpResp.StatusCode != http.StatusOK {
				return errors.NewErrorWithSuggestions(
					fmt.Sprintf(errors.KafkaRestUnexpectedStatusMsg, httpResp.Request.URL, httpResp.StatusCode),
					errors.InternalServerErrorSuggestions)
			}
			// Kafka REST is available and there was no error
			outputWriter, err := output.NewListOutputWriter(cmd, []string{"TopicName"}, []string{"Name"}, []string{"name"})
			if err != nil {
				return err
			}
			for _, topicData := range topicGetResp.Data {
				outputWriter.AddElement(&topicData)
			}
			return outputWriter.Out()
		}
	}

	// Kafka REST is not available, fall back to KafkaAPI

	resp, err := a.getTopics(cmd)
	if err != nil {
		return err
	}
	outputWriter, err := output.NewListOutputWriter(cmd, []string{"Name"}, []string{"Name"}, []string{"name"})
	if err != nil {
		return err
	}
	for _, topic := range resp {
		outputWriter.AddElement(topic)
	}
	return outputWriter.Out()
}

func (a *authenticatedTopicCommand) create(cmd *cobra.Command, args []string) error {
	topicName := args[0]

	numPartitions, err := cmd.Flags().GetInt32("partitions")
	if err != nil {
		return err
	}

	configs, err := cmd.Flags().GetStringSlice("config")
	if err != nil {
		return err
	}
	topicConfigsMap, err := kafka.ToMap(configs)
	if err != nil {
		return err
	}

	linkName, err := cmd.Flags().GetString("link")
	if err != nil {
		return err
	}

	mirrorTopic, err := cmd.Flags().GetString("mirror-topic")
	if err != nil {
		return err
	}

	dryRun, err := cmd.Flags().GetBool("dry-run")
	if err != nil {
		return err
	}

	ifNotExistsFlag, err := cmd.Flags().GetBool("if-not-exists")
	if err != nil {
		return err
	}

	kafkaREST, _ := a.GetKafkaREST()
	if kafkaREST != nil && (!dryRun && mirrorTopic == "" && linkName == "") {
		topicConfigs := make([]kafkarestv3.CreateTopicRequestDataConfigs, len(topicConfigsMap))
		i := 0
		for k, v := range topicConfigsMap {
			val := v
			topicConfigs[i] = kafkarestv3.CreateTopicRequestDataConfigs{
				Name:  k,
				Value: &val,
			}
			i++
		}

		kafkaClusterConfig, err := a.AuthenticatedCLICommand.Context.GetKafkaClusterForCommand(cmd)
		if err != nil {
			return err
		}
		lkc := kafkaClusterConfig.ID

		_, httpResp, err := kafkaREST.Client.TopicApi.ClustersClusterIdTopicsPost(kafkaREST.Context, lkc, &kafkarestv3.ClustersClusterIdTopicsPostOpts{
			CreateTopicRequestData: optional.NewInterface(kafkarestv3.CreateTopicRequestData{
				TopicName:         topicName,
				PartitionsCount:   numPartitions,
				ReplicationFactor: defaultReplicationFactor,
				Configs:           topicConfigs,
			}),
		})

		if err != nil && httpResp != nil {
			// Kafka REST is available, but there was an error
			restErr, parseErr := parseOpenAPIError(err)
			if parseErr == nil {
				if restErr.Code == KafkaRestBadRequestErrorCode {
					// Ignore or pretty print topic exists error
					if !ifNotExistsFlag {
						return errors.NewErrorWithSuggestions(
							fmt.Sprintf(errors.TopicExistsErrorMsg, topicName, lkc),
							fmt.Sprintf(errors.TopicExistsSuggestions, lkc, lkc))
					}
					return nil
				}
			}
			return kafkaRestError(kafkaREST.Client.GetConfig().BasePath, err, httpResp)
		}

		if err == nil && httpResp != nil {
			if httpResp.StatusCode != http.StatusCreated {
				return errors.NewErrorWithSuggestions(
					fmt.Sprintf(errors.KafkaRestUnexpectedStatusMsg, httpResp.Request.URL, httpResp.StatusCode),
					errors.InternalServerErrorSuggestions)
			}
			// Kafka REST is available and there was no error
			utils.Printf(cmd, errors.CreatedTopicMsg, topicName)
			return nil
		}
	}

	// Kafka REST is not available, fall back to KafkaAPI

	cluster, err := pcmd.KafkaCluster(cmd, a.Context)
	if err != nil {
		return err
	}

	topic := &schedv1.Topic{
		Spec: &schedv1.TopicSpecification{
			Configs: make(map[string]string)},
		Validate: false,
	}

	topic.Spec.Name = topicName
	topic.Spec.NumPartitions = numPartitions
	topic.Spec.ReplicationFactor = defaultReplicationFactor
	topic.Validate = dryRun
	topic.Spec.Configs = topicConfigsMap

	if len(linkName) > 0 || len(mirrorTopic) > 0 {
		topic.Spec.Mirror = &schedv1.TopicMirrorSpecification{LinkName: linkName, MirrorTopic: mirrorTopic}

		// Avoid specifying partition count for mirrored topics.
		topic.Spec.NumPartitions = unspecifiedPartitionCount
	}

	if err := a.Client.Kafka.CreateTopic(context.Background(), cluster, topic); err != nil {
		err = errors.CatchTopicExistsError(err, cluster.Id, topic.Spec.Name, ifNotExistsFlag)
		err = errors.CatchClusterNotReadyError(err, cluster.Id)
		return err
	}
	utils.Printf(cmd, errors.CreatedTopicMsg, topic.Spec.Name)
	return nil
}

func (a *authenticatedTopicCommand) describe(cmd *cobra.Command, args []string) error {
	topicName := args[0]

	outputOption, err := cmd.Flags().GetString(output.FlagName)
	if err != nil {
		return err
	}

	if !output.IsValidFormatString(outputOption) {
		return output.NewInvalidOutputFormatFlagError(outputOption)
	}

	kafkaREST, _ := a.GetKafkaREST()
	if kafkaREST != nil {
		kafkaClusterConfig, err := a.AuthenticatedCLICommand.Context.GetKafkaClusterForCommand(cmd)
		if err != nil {
			return err
		}
		lkc := kafkaClusterConfig.ID

		partitionsResp, httpResp, err := kafkaREST.Client.PartitionApi.ClustersClusterIdTopicsTopicNamePartitionsGet(kafkaREST.Context, lkc, topicName)

		if err != nil && httpResp != nil {
			// Kafka REST is available, but there was an error
			restErr, parseErr := parseOpenAPIError(err)
			if parseErr == nil {
				if restErr.Code == KafkaRestUnknownTopicOrPartitionErrorCode {
					return fmt.Errorf(errors.UnknownTopicMsg, topicName)
				}
			}
			return kafkaRestError(kafkaREST.Client.GetConfig().BasePath, err, httpResp)
		}

		if err == nil && httpResp != nil {
			if httpResp.StatusCode != http.StatusOK {
				return errors.NewErrorWithSuggestions(
					fmt.Sprintf(errors.KafkaRestUnexpectedStatusMsg, httpResp.Request.URL, httpResp.StatusCode),
					errors.InternalServerErrorSuggestions)
			}

			// Kafka REST is available and there was no error. Fetch partition and config information.

			topicData := &topicData{}
			topicData.TopicName = topicName
			topicData.PartitionCount = len(partitionsResp.Data)
			topicData.Partitions = make([]partitionData, len(partitionsResp.Data))

			// For each partition, get replicas
			for i, partitionResp := range partitionsResp.Data {
				partitionData := partitionData{
					TopicName:   topicName,
					PartitionId: partitionResp.PartitionId,
				}

				replicasResp, httpResp, err := kafkaREST.Client.ReplicaApi.ClustersClusterIdTopicsTopicNamePartitionsPartitionIdReplicasGet(kafkaREST.Context, lkc, topicName, partitionResp.PartitionId)
				if err != nil {
					return kafkaRestError(kafkaREST.Client.GetConfig().BasePath, err, httpResp)
				} else if replicasResp.Data == nil {
					return errors.NewErrorWithSuggestions(errors.EmptyResponseMsg, errors.InternalServerErrorSuggestions)
				}

				partitionData.ReplicaBrokerIds = make([]int32, len(replicasResp.Data))
				partitionData.InSyncReplicaBrokerIds = make([]int32, 0)
				for j, replicaResp := range replicasResp.Data {
					if replicaResp.IsLeader {
						partitionData.LeaderBrokerId = replicaResp.BrokerId
					}
					partitionData.ReplicaBrokerIds[j] = replicaResp.BrokerId
					if replicaResp.IsInSync {
						partitionData.InSyncReplicaBrokerIds = append(partitionData.InSyncReplicaBrokerIds, replicaResp.BrokerId)
					}
				}

				if i == 0 {
					topicData.ReplicationFactor = len(replicasResp.Data)
				}
				topicData.Partitions[i] = partitionData
			}

			// Get topic config
			configsResp, httpResp, err := kafkaREST.Client.ConfigsApi.ClustersClusterIdTopicsTopicNameConfigsGet(kafkaREST.Context, lkc, topicName)
			if err != nil {
				return kafkaRestError(kafkaREST.Client.GetConfig().BasePath, err, httpResp)
			} else if configsResp.Data == nil {
				return errors.NewErrorWithSuggestions(errors.EmptyResponseMsg, errors.InternalServerErrorSuggestions)
			}
			topicData.Configs = make(map[string]string)
			for _, config := range configsResp.Data {
				topicData.Configs[config.Name] = *config.Value
			}

			if outputOption == output.Human.String() {
				return printHumanDescribe(cmd, topicData)
			}

			return output.StructuredOutput(outputOption, topicData)
		}
	}

	// Kafka REST is not available, fallback to KafkaAPI

	cluster, err := pcmd.KafkaCluster(cmd, a.Context)
	if err != nil {
		return err
	}

	topic := &schedv1.TopicSpecification{Name: topicName}
	resp, err := a.Client.Kafka.DescribeTopic(context.Background(), cluster, &schedv1.Topic{Spec: topic, Validate: false})
	if err != nil {
		return err
	}

	if outputOption == output.Human.String() {
		return printHumanTopicDescription(cmd, resp)
	} else {
		return printStructuredTopicDescription(resp, outputOption)
	}
}

func (a *authenticatedTopicCommand) update(cmd *cobra.Command, args []string) error {
	topicName := args[0]

	configStrings, err := cmd.Flags().GetStringSlice("config")
	if err != nil {
		return err
	}
	configsMap, err := kafka.ToMap(configStrings)
	if err != nil {
		return err
	}

	dryRun, err := cmd.Flags().GetBool("dry-run")
	if err != nil {
		return err
	}

	kafkaREST, _ := a.GetKafkaREST()
	if kafkaREST != nil && !dryRun {
		kafkaRestConfigs := toAlterConfigBatchRequestData(configsMap)

		kafkaClusterConfig, err := a.AuthenticatedCLICommand.Context.GetKafkaClusterForCommand(cmd)
		if err != nil {
			return err
		}
		lkc := kafkaClusterConfig.ID

		httpResp, err := kafkaREST.Client.ConfigsApi.ClustersClusterIdTopicsTopicNameConfigsalterPost(kafkaREST.Context, lkc, topicName,
			&kafkarestv3.ClustersClusterIdTopicsTopicNameConfigsalterPostOpts{
				AlterConfigBatchRequestData: optional.NewInterface(kafkarestv3.AlterConfigBatchRequestData{Data: kafkaRestConfigs}),
			})

		if err != nil && httpResp != nil {
			// Kafka REST is available, but an error occurred
			restErr, parseErr := parseOpenAPIError(err)
			if parseErr == nil {
				if restErr.Code == KafkaRestUnknownTopicOrPartitionErrorCode {
					return fmt.Errorf(errors.UnknownTopicMsg, topicName)
				}
			}
			return kafkaRestError(kafkaREST.Client.GetConfig().BasePath, err, httpResp)
		}

		if err == nil && httpResp != nil {
			if httpResp.StatusCode != http.StatusNoContent {
				return errors.NewErrorWithSuggestions(
					fmt.Sprintf(errors.KafkaRestUnexpectedStatusMsg, httpResp.Request.URL, httpResp.StatusCode),
					errors.InternalServerErrorSuggestions)
			}
			// Kafka REST is available and there was no error
			utils.Printf(cmd, errors.UpdateTopicConfigMsg, topicName)
			tableLabels := []string{"Name", "Value"}
			tableEntries := make([][]string, len(kafkaRestConfigs))
			for i, config := range kafkaRestConfigs {
				tableEntries[i] = printer.ToRow(
					&struct {
						Name  string
						Value string
					}{Name: config.Name, Value: *config.Value}, []string{"Name", "Value"})
			}
			sort.Slice(tableEntries, func(i int, j int) bool {
				return tableEntries[i][0] < tableEntries[j][0]
			})
			printer.RenderCollectionTable(tableEntries, tableLabels)
			return nil
		}
	}

	// Kafka REST is not available, fallback to KafkaAPI

	cluster, err := pcmd.KafkaCluster(cmd, a.Context)
	if err != nil {
		return err
	}

	topic := &schedv1.TopicSpecification{Name: args[0], Configs: make(map[string]string)}

	configs, err := cmd.Flags().GetStringSlice("config")
	if err != nil {
		return err
	}

	configMap, err := kafka.ToMap(configs)
	if err != nil {
		return err
	}
	topic.Configs = copyMap(configMap)

	err = a.Client.Kafka.UpdateTopic(context.Background(), cluster, &schedv1.Topic{Spec: topic, Validate: dryRun})
	if err != nil {
		err = errors.CatchClusterNotReadyError(err, cluster.Id)
		return err
	}
	utils.Printf(cmd, errors.UpdateTopicConfigMsg, args[0])
	var entries [][]string
	titleRow := []string{"Name", "Value"}
	for name, value := range configMap {
		record := &struct {
			Name  string
			Value string
		}{
			name,
			value,
		}
		entries = append(entries, printer.ToRow(record, titleRow))
	}
	sort.Slice(entries, func(i, j int) bool {
		return entries[i][0] < entries[j][0]
	})
	printer.RenderCollectionTable(entries, titleRow)
	return nil
}

func (a *authenticatedTopicCommand) mirror(cmd *cobra.Command, args []string) error {
	const stopAction = "stop"

	action := args[0]
	topic := args[1]

	cluster, err := pcmd.KafkaCluster(cmd, a.Context)
	if err != nil {
		return err
	}

	validate, err := cmd.Flags().GetBool("dry-run")
	if err != nil {
		return err
	}

	op := &schedv1.AlterMirrorOp{}
	switch action {
	case stopAction:
		op.Type = &schedv1.AlterMirrorOp_StopTopicMirror_{
			StopTopicMirror: &schedv1.AlterMirrorOp_StopTopicMirror{
				Topic: &schedv1.Topic{Spec: &schedv1.TopicSpecification{Name: topic}, Validate: validate},
			},
		}
	default:
		return fmt.Errorf(errors.InvalidMirrorActionMsg, action)
	}

	result, err := a.Client.Kafka.AlterMirror(context.Background(), cluster, op)
	if err != nil {
		return err
	}

	switch action {
	case stopAction:
		result.GetStopTopicMirror()
		utils.Printf(cmd, errors.StoppedTopicMirrorMsg, topic)
	default:
		panic("unreachable")
	}

	return nil
}

func (a *authenticatedTopicCommand) delete(cmd *cobra.Command, args []string) error {
	topicName := args[0]

	kafkaREST, _ := a.GetKafkaREST()
	if kafkaREST != nil {
		kafkaClusterConfig, err := a.AuthenticatedCLICommand.Context.GetKafkaClusterForCommand(cmd)
		if err != nil {
			return err
		}
		lkc := kafkaClusterConfig.ID

		httpResp, err := kafkaREST.Client.TopicApi.ClustersClusterIdTopicsTopicNameDelete(kafkaREST.Context, lkc, topicName)
		if err != nil && httpResp != nil {
			// Kafka REST is available, but an error occurred
			restErr, parseErr := parseOpenAPIError(err)
			if parseErr == nil {
				if restErr.Code == KafkaRestUnknownTopicOrPartitionErrorCode {
					return fmt.Errorf(errors.UnknownTopicMsg, topicName)
				}
			}
			return kafkaRestError(kafkaREST.Client.GetConfig().BasePath, err, httpResp)
		}

		if err == nil && httpResp != nil {
			if httpResp.StatusCode != http.StatusNoContent {
				return errors.NewErrorWithSuggestions(
					fmt.Sprintf(errors.KafkaRestUnexpectedStatusMsg, httpResp.Request.URL, httpResp.StatusCode),
					errors.InternalServerErrorSuggestions)
			}
			// Topic succesfully deleted
			utils.Printf(cmd, errors.DeletedTopicMsg, topicName)
			return nil
		}
	}

	// Kafka REST is not available, fallback to KafkaAPI
	cluster, err := pcmd.KafkaCluster(cmd, a.Context)
	if err != nil {
		return err
	}

	topic := &schedv1.TopicSpecification{Name: topicName}
	err = a.Client.Kafka.DeleteTopic(context.Background(), cluster, &schedv1.Topic{Spec: topic, Validate: false})
	if err != nil {
		err = errors.CatchClusterNotReadyError(err, cluster.Id)
		return err
	}
	utils.Printf(cmd, errors.DeletedTopicMsg, topicName)
	return nil
}

func (h *hasAPIKeyTopicCommand) registerSchema(cmd *cobra.Command, subject string, valueFormat string, schemaPath string) ([]byte, error) {
	schema, err := ioutil.ReadFile(schemaPath)
	if err != nil {
		return nil, err
	}
	var refs []srsdk.SchemaReference

	srClient, ctx, err := sr.GetApiClient(cmd, nil, h.Config, h.Version)
	if err != nil {
		if err.Error() == "ccloud" {
			return nil, &errors.SRNotAuthenticatedError{CLIName: err.Error()}
		} else {
			return nil, err
		}
	}

	response, _, err := srClient.DefaultApi.Register(ctx, subject, srsdk.RegisterSchemaRequest{Schema: string(schema), SchemaType: valueFormat, References: refs})
	if err != nil {
		return nil, err
	}

	outputFormat, err := cmd.Flags().GetString(output.FlagName)
	if err != nil {
		return nil, err
	}
	if outputFormat == output.Human.String() {
		utils.Printf(cmd, errors.RegisteredSchemaMsg, response.Id)
	} else {
		err = output.StructuredOutput(outputFormat, &struct {
			Id int32 `json:"id" yaml:"id"`
		}{response.Id})
		if err != nil {
			return nil, err
		}
	}

	metaInfo := []byte{0x0}
	schemaIdBuffer := make([]byte, 4)
	binary.BigEndian.PutUint32(schemaIdBuffer, uint32(response.Id))
	metaInfo = append(metaInfo, schemaIdBuffer...)
	return metaInfo, nil
}

func (h *hasAPIKeyTopicCommand) produce(cmd *cobra.Command, args []string) error {
	topic := args[0]
	cluster, err := h.Context.GetKafkaClusterForCommand(cmd)
	if err != nil {
		return err
	}
	saramaClient, err := validateTopic(topic, cluster, h.clientID, false)
	if err != nil {
		return err
	}
	saramaClient.Close() //client is not resused for produce

	delim, err := cmd.Flags().GetString("delimiter")
	if err != nil {
		return err
	}

	valueFormat, err := cmd.Flags().GetString("value-format")
	if err != nil {
		return err
	}

	schemaPath, err := cmd.Flags().GetString("schema")
	if err != nil {
		return err
	}

	parseKey, err := cmd.Flags().GetBool("parse-key")
	if err != nil {
		return err
	}

	subject := topic + "-value"
	serializationProvider, err := serdes.GetSerializationProvider(valueFormat)
	if err != nil {
		return err
	}
	err = serializationProvider.LoadSchema(schemaPath)
	if err != nil {
		return err
	}

	// Meta info contains magic byte and schema ID (4 bytes).
	// For plain string encoding, meta info is empty.
	metaInfo := []byte{}

	// Registering schema when specified, and fill metaInfo array.
	if valueFormat != "string" && len(schemaPath) > 0 {
		info, err := h.registerSchema(cmd, subject, serializationProvider.GetSchemaName(), schemaPath)
		if err != nil {
			return err
		}
		metaInfo = info
	}

	utils.ErrPrintln(cmd, errors.StartingProducerMsg)

	InitSarama(h.logger)
	producer, err := NewSaramaProducer(cluster, h.clientID)
	if err != nil {
		err = errors.CatchClusterUnreachableError(err, cluster.ID, cluster.APIKey)
		return err
	}

	// Line reader for producer input.
	scanner := bufio.NewScanner(os.Stdin)
	// CCloud Kafka messageMaxBytes:
	// https://github.com/confluentinc/cc-spec-kafka/blob/9f0af828d20e9339aeab6991f32d8355eb3f0776/plugins/kafka/kafka.go#L43.
	const maxScanTokenSize = 1024*1024*2 + 12
	scanner.Buffer(nil, maxScanTokenSize)
	input := make(chan string, 1)
	// Avoid blocking in for loop so ^C or ^D can exit immediately.
	var scanErr error
	scan := func() {
		hasNext := scanner.Scan()
		if !hasNext {
			// Actual error.
			if scanner.Err() != nil {
				scanErr = scanner.Err()
			}
			// Otherwise just EOF.
			close(input)
		} else {
			input <- scanner.Text()
		}
	}

	// Trap SIGINT to trigger a shutdown.
	signals := make(chan os.Signal, 1)
	signal.Notify(signals, os.Interrupt)
	go func() {
		<-signals
		close(input)
	}()
	// Prime reader
	go scan()

	var key sarama.Encoder
	for data := range input {
		if len(data) == 0 {
			go scan()
			continue
		}
		var valueString string
		if parseKey {
			record := strings.SplitN(data, delim, 2)
			valueString = strings.TrimSpace(record[len(record)-1])

			if len(record) == 2 {
				key = sarama.StringEncoder(strings.TrimSpace(record[0]))
			} else {
				return errors.New(errors.MissingKeyErrorMsg)
			}
		} else {
			valueString = strings.TrimSpace(data)
		}
		encodedMessage, err := serdes.Serialize(serializationProvider, valueString)
		if err != nil {
			return err
		}
		encoded := append(metaInfo, encodedMessage...)
		value := sarama.StringEncoder(string(encoded))

		msg := &sarama.ProducerMessage{Topic: topic, Key: key, Value: value}
		_, offset, err := producer.SendMessage(msg)
		if err != nil {
			isTopicNotExistError, err := errors.CatchTopicNotExistError(err, topic, cluster.ID)
			if isTopicNotExistError {
				scanErr = err
				close(input)
				break
			}
			isProduceToCompactedTopicError, err := errors.CatchProduceToCompactedTopicError(err, topic)
			if isProduceToCompactedTopicError {
				scanErr = err
				close(input)
				break
			}
			utils.ErrPrintf(cmd, errors.FailedToProduceErrorMsg, offset, err)
		}

		// Reset key prior to reuse
		key = nil
		go scan()
	}
	if scanErr != nil {
		return scanErr
	}
	return producer.Close()
}

func (h *hasAPIKeyTopicCommand) consume(cmd *cobra.Command, args []string) error {
	topic := args[0]
	beginning, err := cmd.Flags().GetBool("from-beginning")
	if err != nil {
		return err
	}

	valueFormat, err := cmd.Flags().GetString("value-format")
	if err != nil {
		return err
	}

	cluster, err := h.Context.GetKafkaClusterForCommand(cmd)
	if err != nil {
		return err
	}
	saramaClient, err := validateTopic(topic, cluster, h.clientID, beginning)
	if err != nil {
		return err
	}

	group, err := cmd.Flags().GetString("group")
	if err != nil {
		return err
	}

	printKey, err := cmd.Flags().GetBool("print-key")
	if err != nil {
		return err
	}

	delimiter, err := cmd.Flags().GetString("delimiter")
	if err != nil {
		return err
	}

	var srClient *srsdk.APIClient
	var ctx context.Context
	if valueFormat != "string" {

		// Only initialize client and context when schema is specified.
		srClient, ctx, err = sr.GetApiClient(cmd, nil, h.Config, h.Version)
		if err != nil {
			if err.Error() == "ccloud" {
				return &errors.SRNotAuthenticatedError{CLIName: err.Error()}
			} else {
				return err
			}
		}
	} else {
		srClient, ctx = nil, nil
	}

	InitSarama(h.logger)
	consumer, err := NewSaramaConsumer(group, saramaClient)
	if err != nil {
		err = errors.CatchClusterUnreachableError(err, cluster.ID, cluster.APIKey)
		return err
	}

	// Trap SIGINT to trigger a shutdown.
	signals := make(chan os.Signal, 1)
	signal.Notify(signals, os.Interrupt)
	go func() {
		<-signals
		utils.ErrPrintln(cmd, errors.StoppingConsumer)
		consumer.Close()
	}()

	go func() {
		for err := range consumer.Errors() {
			utils.ErrPrintln(cmd, "ERROR", err)
		}
	}()

	utils.ErrPrintln(cmd, errors.StartingConsumerMsg)

	dir := filepath.Join(os.TempDir(), "ccloud-schema")
	if _, err := os.Stat(dir); os.IsNotExist(err) {
		err = os.Mkdir(dir, 0755)
		if err != nil {
			return err
		}
	}

	groupHandler := &GroupHandler{
		SrClient:   srClient,
		Ctx:        ctx,
		Format:     valueFormat,
		Out:        cmd.OutOrStdout(),
		Properties: ConsumerProperties{PrintKey: printKey, Delimiter: delimiter, SchemaPath: dir},
	}
	err = consumer.Consume(context.Background(), []string{topic}, groupHandler)
	_, err = errors.CatchTopicNotExistError(err, topic, cluster.ID)
	if err != nil {
		return err
	}
	err = os.RemoveAll(dir)
	return err
}

<<<<<<< HEAD
=======
// validate that a topic exists before attempting to produce/consume messages
func validateTopic(topic string, cluster *v1.KafkaClusterConfig, clientID string, beginning bool) (sarama.Client, error){
	client, err := NewSaramaClient(cluster, clientID, beginning)
	if err != nil {
		return nil, err
	}
	topics, err := client.Topics()
	if err != nil {
		return nil, err
	}
	var foundTopic bool
	for _, t := range topics {
		if topic == t {
			foundTopic = true
			break
		}
	}
	if !foundTopic {
		client.Close()
		return nil, errors.NewErrorWithSuggestions(fmt.Sprintf(errors.TopicNotExistsErrorMsg, topic), fmt.Sprintf(errors.TopicNotExistsSuggestions, cluster.ID, cluster.ID))
	}
	return client, nil
}

>>>>>>> 482b3f24
func printHumanDescribe(cmd *cobra.Command, topicData *topicData) error {
	utils.Printf(cmd, "Topic: %s PartitionCount: %d ReplicationFactor: %d\n",
		topicData.TopicName, topicData.PartitionCount, topicData.ReplicationFactor)
	partitionsTableLabels := []string{"Topic", "Partition", "Leader", "Replicas", "ISR"}
	partitionsTableEntries := make([][]string, topicData.PartitionCount)
	for i, partition := range topicData.Partitions {
		partitionsTableEntries[i] = printer.ToRow(&partition, []string{"TopicName", "PartitionId", "LeaderBrokerId", "ReplicaBrokerIds", "InSyncReplicaBrokerIds"})
	}
	printer.RenderCollectionTable(partitionsTableEntries, partitionsTableLabels)

	utils.Print(cmd, "\nConfiguration\n\n")
	configsTableLabels := []string{"Name", "Value"}
	configsTableEntries := make([][]string, len(topicData.Configs))
	i := 0
	for name, value := range topicData.Configs {
		configsTableEntries[i] = printer.ToRow(&struct {
			name  string
			value string
		}{name: name, value: value}, []string{"name", "value"})
		i++
	}
	sort.Slice(configsTableEntries, func(i int, j int) bool {
		return configsTableEntries[i][0] < configsTableEntries[j][0]
	})
	printer.RenderCollectionTable(configsTableEntries, configsTableLabels)
	return nil
}

func printHumanTopicDescription(cmd *cobra.Command, resp *schedv1.TopicDescription) error {
	utils.Printf(cmd, "Topic: %s PartitionCount: %d ReplicationFactor: %d\n",
		resp.Name, len(resp.Partitions), len(resp.Partitions[0].Replicas))

	var partitions [][]string
	titleRow := []string{"Topic", "Partition", "Leader", "Replicas", "ISR"}
	for _, partition := range resp.Partitions {
		partitions = append(partitions, printer.ToRow(getPartitionDisplay(partition, resp.Name), titleRow))
	}

	printer.RenderCollectionTable(partitions, titleRow)

	var entries [][]string
	titleRow = []string{"Name", "Value"}
	for _, entry := range resp.Config {
		record := &struct {
			Name  string
			Value string
		}{
			entry.Name,
			entry.Value,
		}
		entries = append(entries, printer.ToRow(record, titleRow))
	}
	sort.Slice(entries, func(i, j int) bool {
		return entries[i][0] < entries[j][0]
	})
	utils.Println(cmd, "\nConfiguration\n ")
	printer.RenderCollectionTable(entries, titleRow)
	return nil
}

func printStructuredTopicDescription(resp *schedv1.TopicDescription, format string) error {
	structuredDisplay := &structuredDescribeDisplay{Config: make(map[string]string)}
	structuredDisplay.TopicName = resp.Name
	structuredDisplay.PartitionCount = len(resp.Partitions)
	structuredDisplay.ReplicationFactor = len(resp.Partitions[0].Replicas)

	var partitionList []partitionDescribeDisplay
	for _, partition := range resp.Partitions {
		partitionList = append(partitionList, *getPartitionDisplay(partition, resp.Name))
	}
	structuredDisplay.Partitions = partitionList

	for _, entry := range resp.Config {
		structuredDisplay.Config[entry.Name] = entry.Value
	}
	return output.StructuredOutput(format, structuredDisplay)
}

func getPartitionDisplay(partition *schedv1.TopicPartitionInfo, topicName string) *partitionDescribeDisplay {
	var replicas []uint32
	for _, replica := range partition.Replicas {
		replicas = append(replicas, replica.Id)
	}

	var isr []uint32
	for _, replica := range partition.Isr {
		isr = append(isr, replica.Id)
	}

	return &partitionDescribeDisplay{
		Topic:     topicName,
		Partition: partition.Partition,
		Leader:    partition.Leader.Id,
		Replicas:  replicas,
		ISR:       isr,
	}
}

func (a *authenticatedTopicCommand) getTopics(cmd *cobra.Command) ([]*schedv1.TopicDescription, error) {
	cluster, err := pcmd.KafkaCluster(cmd, a.Context)
	if err != nil {
		return []*schedv1.TopicDescription{}, err
	}
	resp, err := a.Client.Kafka.ListTopics(context.Background(), cluster)
	if err != nil {
		err = errors.CatchClusterNotReadyError(err, cluster.Id)
	}

	return resp, err
}<|MERGE_RESOLUTION|>--- conflicted
+++ resolved
@@ -1096,8 +1096,6 @@
 	return err
 }
 
-<<<<<<< HEAD
-=======
 // validate that a topic exists before attempting to produce/consume messages
 func validateTopic(topic string, cluster *v1.KafkaClusterConfig, clientID string, beginning bool) (sarama.Client, error){
 	client, err := NewSaramaClient(cluster, clientID, beginning)
@@ -1122,7 +1120,6 @@
 	return client, nil
 }
 
->>>>>>> 482b3f24
 func printHumanDescribe(cmd *cobra.Command, topicData *topicData) error {
 	utils.Printf(cmd, "Topic: %s PartitionCount: %d ReplicationFactor: %d\n",
 		topicData.TopicName, topicData.PartitionCount, topicData.ReplicationFactor)
