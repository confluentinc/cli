package kafka

import (
	"bufio"
	"context"
	"encoding/binary"
	"fmt"
	"io/ioutil"
	"os"
	"os/signal"
	"path/filepath"
	"sort"
	"strings"

	srsdk "github.com/confluentinc/schema-registry-sdk-go"

	"github.com/Shopify/sarama"
	schedv1 "github.com/confluentinc/cc-structs/kafka/scheduler/v1"
	"github.com/confluentinc/go-printer"
	"github.com/google/uuid"
	"github.com/spf13/cobra"

	sr "github.com/confluentinc/cli/internal/cmd/schema-registry"
	"github.com/confluentinc/cli/internal/pkg/kafka"
	serdes "github.com/confluentinc/cli/internal/pkg/serdes"

	pcmd "github.com/confluentinc/cli/internal/pkg/cmd"
	"github.com/confluentinc/cli/internal/pkg/errors"
	"github.com/confluentinc/cli/internal/pkg/examples"
	"github.com/confluentinc/cli/internal/pkg/log"
	"github.com/confluentinc/cli/internal/pkg/output"
)

type hasAPIKeyTopicCommand struct {
	*pcmd.HasAPIKeyCLICommand
	prerunner pcmd.PreRunner
	logger    *log.Logger
	clientID  string
}
type authenticatedTopicCommand struct {
	*pcmd.AuthenticatedCLICommand
	logger   *log.Logger
	clientID string
}

type partitionDescribeDisplay struct {
	Topic     string   `json:"topic" yaml:"topic"`
	Partition uint32   `json:"partition" yaml:"partition"`
	Leader    uint32   `json:"leader" yaml:"leader"`
	Replicas  []uint32 `json:"replicas" yaml:"replicas"`
	ISR       []uint32 `json:"isr" yaml:"isr"`
}

type structuredDescribeDisplay struct {
	TopicName         string                     `json:"topic_name" yaml:"topic_name"`
	PartitionCount    int                        `json:"partition_count" yaml:"partition_count"`
	ReplicationFactor int                        `json:"replication_factor" yaml:"replication_factor"`
	Partitions        []partitionDescribeDisplay `json:"partitions" yaml:"partitions"`
	Config            map[string]string          `json:"config" yaml:"config"`
}

// NewTopicCommand returns the Cobra command for Kafka topic.
func NewTopicCommand(isAPIKeyLogin bool, prerunner pcmd.PreRunner, logger *log.Logger, clientID string) *cobra.Command {
	command := &cobra.Command{
		Use:   "topic",
		Short: "Manage Kafka topics.",
	}
	hasAPIKeyCmd := &hasAPIKeyTopicCommand{
		HasAPIKeyCLICommand: pcmd.NewHasAPIKeyCLICommand(command, prerunner),
		prerunner:           prerunner,
		logger:              logger,
		clientID:            clientID,
	}
	hasAPIKeyCmd.init()
	if !isAPIKeyLogin {
		authenticatedCmd := &authenticatedTopicCommand{
			AuthenticatedCLICommand: pcmd.NewAuthenticatedCLICommand(command, prerunner),
			logger:                  logger,
			clientID:                clientID,
		}
		authenticatedCmd.init()
	}
	return command
}

func (h *hasAPIKeyTopicCommand) init() {
	cmd := &cobra.Command{
		Use:   "produce <topic>",
		Short: "Produce messages to a Kafka topic.",
		Args:  cobra.ExactArgs(1),
		RunE:  pcmd.NewCLIRunE(h.produce),
	}
	cmd.Flags().String("cluster", "", "Kafka cluster ID.")
	cmd.Flags().String("delimiter", ":", "The key/value delimiter.")
	cmd.Flags().String("value-format", "string", "Format of message value as string, avro, protobuf, or jsonschema.")
	cmd.Flags().String("schema", "", "The path to the schema file.")
	cmd.Flags().Bool("parse-key", false, "Parse key from the message.")
	cmd.Flags().String("sr-endpoint", "", "Endpoint for Schema Registry cluster.")
	cmd.Flags().StringP(output.FlagName, output.ShortHandFlag, output.DefaultValue, output.Usage)
	cmd.Flags().SortFlags = false
	h.AddCommand(cmd)

	cmd = &cobra.Command{
		Use:   "consume <topic>",
		Short: "Consume messages from a Kafka topic.",
		Args:  cobra.ExactArgs(1),
		RunE:  pcmd.NewCLIRunE(h.consume),
		Example: examples.BuildExampleString(
			examples.Example{
				Text: "Consume items from the ``my_topic`` topic and press ``Ctrl+C`` to exit.",
				Code: "ccloud kafka topic consume -b my_topic",
			},
		),
	}
	cmd.Flags().String("cluster", "", "Kafka cluster ID.")
	cmd.Flags().String("group", fmt.Sprintf("confluent_cli_consumer_%s", uuid.New()), "Consumer group ID.")
	cmd.Flags().BoolP("from-beginning", "b", false, "Consume from beginning of the topic.")
	cmd.Flags().String("value-format", "string", "Format of message value as string, avro, protobuf, or jsonschema.")
	cmd.Flags().Bool("print-key", false, "Print key of the message.")
	cmd.Flags().String("delimiter", "\t", "The key/value delimiter.")
	cmd.Flags().String("sr-endpoint", "", "Endpoint for Schema Registry cluster.")
	cmd.Flags().SortFlags = false
	h.AddCommand(cmd)
}

func (a *authenticatedTopicCommand) init() {
	cmd := &cobra.Command{
		Use:   "list",
		Short: "List Kafka topics.",
		Args:  cobra.NoArgs,
		RunE:  pcmd.NewCLIRunE(a.list),
		Example: examples.BuildExampleString(
			examples.Example{
				Text: "List all topics.",
				Code: "ccloud kafka topic list",
			},
		),
	}
	cmd.Flags().String("cluster", "", "Kafka cluster ID.")
	cmd.Flags().StringP(output.FlagName, output.ShortHandFlag, output.DefaultValue, output.Usage)
	cmd.Flags().SortFlags = false
	a.AddCommand(cmd)

	cmd = &cobra.Command{
		Use:   "create <topic>",
		Short: "Create a Kafka topic.",
		Args:  cobra.ExactArgs(1),
		RunE:  pcmd.NewCLIRunE(a.create),
		Example: examples.BuildExampleString(
			examples.Example{
				Text: "Create a topic named ``my_topic`` with default options.",
				Code: "ccloud kafka topic create my_topic",
			},
		),
	}
	cmd.Flags().String("cluster", "", "Kafka cluster ID.")
	cmd.Flags().Uint32("partitions", 6, "Number of topic partitions.")
<<<<<<< HEAD
	cmd.Flags().StringSlice("config", nil, "A comma-separated list of topic configuration ('key=value') overrides for the topic being created.")
=======
	cmd.Flags().StringSlice("config", nil, "A comma-separated list of topics. Configuration ('key=value') overrides for the topic being created.")
	cmd.Flags().String("link", "", "The name of the cluster link the topic is associated with, if mirrored.")
	cmd.Flags().String("mirror-topic", "", "The name of the topic over the cluster link to mirror.")
>>>>>>> 5d4e2fb3
	cmd.Flags().Bool("dry-run", false, "Run the command without committing changes to Kafka.")
	cmd.Flags().Bool("if-not-exists", false, "Exit gracefully if topic already exists.")
	cmd.Flags().SortFlags = false
	a.AddCommand(cmd)

	cmd = &cobra.Command{
		Use:   "describe <topic>",
		Short: "Describe a Kafka topic.",
		Args:  cobra.ExactArgs(1),
		RunE:  pcmd.NewCLIRunE(a.describe),
		Example: examples.BuildExampleString(
			examples.Example{
				Text: "Describe the ``my_topic`` topic.",
				Code: "ccloud kafka topic describe my_topic",
			},
		),
	}
	cmd.Flags().String("cluster", "", "Kafka cluster ID.")
	cmd.Flags().StringP(output.FlagName, output.ShortHandFlag, output.DefaultValue, output.Usage)
	cmd.Flags().SortFlags = false
	a.AddCommand(cmd)

	cmd = &cobra.Command{
		Use:   "update <topic>",
		Short: "Update a Kafka topic.",
		Args:  cobra.ExactArgs(1),
		RunE:  pcmd.NewCLIRunE(a.update),
		Example: examples.BuildExampleString(
			examples.Example{
				Text: "Modify the ``my_topic`` topic to have a retention period of 3 days (259200000 milliseconds).",
				Code: `ccloud kafka topic update my_topic --config="retention.ms=259200000"`,
			},
		),
	}
	cmd.Flags().String("cluster", "", "Kafka cluster ID.")
	cmd.Flags().StringSlice("config", nil, "A comma-separated list of topic configuration ('key=value') overrides for the topic being created.")
	cmd.Flags().Bool("dry-run", false, "Execute request without committing changes to Kafka.")
	cmd.Flags().SortFlags = false
	a.AddCommand(cmd)

	cmd = &cobra.Command{
		Use:   "mirror <action> <topic>",
		Short: "Perform a mirroring action on a Kafka topic.",
		Args:  cobra.ExactArgs(2),
		RunE:  pcmd.NewCLIRunE(a.mirror),
		Hidden: true,
		Example: examples.BuildExampleString(
			examples.Example{
				Text: "Stop the mirroring of topic ``my_topic``.",
				Code: "ccloud kafka topic mirror stop my_topic",
			},
		),
	}
	cmd.Flags().String("cluster", "", "Kafka cluster ID.")
	cmd.Flags().Bool("dry-run", false, "Validate the request without applying changes to Kafka.")
	cmd.Flags().SortFlags = false
	a.AddCommand(cmd)

	cmd = &cobra.Command{
		Use:   "delete <topic>",
		Short: "Delete a Kafka topic.",
		Args:  cobra.ExactArgs(1),
		RunE:  pcmd.NewCLIRunE(a.delete),
		Example: examples.BuildExampleString(
			examples.Example{
				Text: "Delete the topics ``my_topic`` and ``my_topic_avro``. Use this command carefully as data loss can occur.",
				Code: "ccloud kafka topic delete my_topic\nccloud kafka topic delete my_topic_avro",
			},
		),
	}
	cmd.Flags().String("cluster", "", "Kafka cluster ID.")
	cmd.Flags().SortFlags = false
	a.AddCommand(cmd)
}

func (a *authenticatedTopicCommand) list(cmd *cobra.Command, _ []string) error {
	cluster, err := pcmd.KafkaCluster(cmd, a.Context)
	if err != nil {
		return err
	}
	resp, err := a.Client.Kafka.ListTopics(context.Background(), cluster)
	if err != nil {
		err = errors.CatchClusterNotReadyError(err, cluster.Id)
		return err
	}

	outputWriter, err := output.NewListOutputWriter(cmd, []string{"Name"}, []string{"Name"}, []string{"name"})
	if err != nil {
		return err
	}
	for _, topic := range resp {
		outputWriter.AddElement(topic)
	}
	return outputWriter.Out()
}

func (a *authenticatedTopicCommand) create(cmd *cobra.Command, args []string) error {
	cluster, err := pcmd.KafkaCluster(cmd, a.Context)
	if err != nil {
		return err
	}

	topic := &schedv1.Topic{
		Spec: &schedv1.TopicSpecification{
			Configs: make(map[string]string)},
		Validate: false,
	}

	topic.Spec.Name = args[0]

	topic.Spec.NumPartitions, err = cmd.Flags().GetUint32("partitions")
	if err != nil {
		return err
	}

	const defaultReplicationFactor = 3
	topic.Spec.ReplicationFactor = defaultReplicationFactor

	topic.Validate, err = cmd.Flags().GetBool("dry-run")
	if err != nil {
		return err
	}

	configs, err := cmd.Flags().GetStringSlice("config")
	if err != nil {
		return err
	}

	if topic.Spec.Configs, err = kafka.ToMap(configs); err != nil {
		return err
	}

	linkName, err := cmd.Flags().GetString("link")
	if err != nil {
		return err
	}

	mirrorTopic, err := cmd.Flags().GetString("mirror-topic")
	if err != nil {
		return err
	}

	if len(linkName) > 0 || len(mirrorTopic) > 0 {
		topic.Spec.Mirror = &schedv1.TopicMirrorSpecification{LinkName: linkName, MirrorTopic: mirrorTopic}
	}

	if err := a.Client.Kafka.CreateTopic(context.Background(), cluster, topic); err != nil {
		ifNotExistsFlag, flagErr := cmd.Flags().GetBool("if-not-exists")
		if flagErr != nil {
			return flagErr
		}
		err = errors.CatchTopicExistsError(err, cluster.Id, topic.Spec.Name, ifNotExistsFlag)
		err = errors.CatchClusterNotReadyError(err, cluster.Id)
		return err
	}
	pcmd.ErrPrintf(cmd, errors.CreatedTopicMsg, topic.Spec.Name)
	return nil
}

func (a *authenticatedTopicCommand) describe(cmd *cobra.Command, args []string) error {
	cluster, err := pcmd.KafkaCluster(cmd, a.Context)
	if err != nil {
		return err
	}

	topic := &schedv1.TopicSpecification{Name: args[0]}
	resp, err := a.Client.Kafka.DescribeTopic(context.Background(), cluster, &schedv1.Topic{Spec: topic, Validate: false})
	if err != nil {
		return err
	}
	outputOption, err := cmd.Flags().GetString(output.FlagName)
	if err != nil {
		return err
	}
	if outputOption == output.Human.String() {
		return printHumanDescribe(cmd, resp)
	} else {
		return printStructuredDescribe(resp, outputOption)
	}
}

func (a *authenticatedTopicCommand) update(cmd *cobra.Command, args []string) error {
	cluster, err := pcmd.KafkaCluster(cmd, a.Context)
	if err != nil {
		return err
	}

	topic := &schedv1.TopicSpecification{Name: args[0], Configs: make(map[string]string)}

	configs, err := cmd.Flags().GetStringSlice("config")
	if err != nil {
		return err
	}

	configMap, err := kafka.ToMap(configs)
	if err != nil {
		return err
	}
	topic.Configs = copyMap(configMap)

	validate, err := cmd.Flags().GetBool("dry-run")
	if err != nil {
		return err
	}
	err = a.Client.Kafka.UpdateTopic(context.Background(), cluster, &schedv1.Topic{Spec: topic, Validate: validate})
	if err != nil {
		err = errors.CatchClusterNotReadyError(err, cluster.Id)
		return err
	}
	pcmd.Printf(cmd, errors.UpdateTopicConfigMsg, args[0])
	var entries [][]string
	titleRow := []string{"Name", "Value"}
	for name, value := range configMap {
		record := &struct {
			Name  string
			Value string
		}{
			name,
			value,
		}
		entries = append(entries, printer.ToRow(record, titleRow))
	}
	sort.Slice(entries, func(i, j int) bool {
		return entries[i][0] < entries[j][0]
	})
	printer.RenderCollectionTable(entries, titleRow)
	return nil
}

func (a *authenticatedTopicCommand) mirror(cmd *cobra.Command, args []string) error {
	const stopAction = "stop"

	action := args[0]
	topic := args[1]

	cluster, err := pcmd.KafkaCluster(cmd, a.Context)
	if err != nil {
		return err
	}

	validate, err := cmd.Flags().GetBool("dry-run")
	if err != nil {
		return err
	}

	op := &schedv1.AlterMirrorOp{}
	switch action {
	case stopAction:
		op.Type = &schedv1.AlterMirrorOp_StopTopicMirror_{
			StopTopicMirror: &schedv1.AlterMirrorOp_StopTopicMirror{
				Topic: &schedv1.Topic{Spec: &schedv1.TopicSpecification{Name: topic}, Validate: validate},
			},
		}
	default:
		return fmt.Errorf(errors.InvalidMirrorActionMsg, action)
	}

	result, err := a.Client.Kafka.AlterMirror(context.Background(), cluster, op)
	if err != nil {
		return err
	}

	switch action {
	case stopAction:
		result.GetStopTopicMirror()
		pcmd.Printf(cmd, errors.StoppedTopicMirrorMsg, topic)
	default:
		panic("unreachable")
	}

	return nil
}

func (a *authenticatedTopicCommand) delete(cmd *cobra.Command, args []string) error {
	cluster, err := pcmd.KafkaCluster(cmd, a.Context)
	if err != nil {
		return err
	}

	topic := &schedv1.TopicSpecification{Name: args[0]}
	err = a.Client.Kafka.DeleteTopic(context.Background(), cluster, &schedv1.Topic{Spec: topic, Validate: false})
	if err != nil {
		err = errors.CatchClusterNotReadyError(err, cluster.Id)
		return err
	}
	pcmd.ErrPrintf(cmd, errors.DeletedTopicMsg, args[0])
	return nil
}

func (h *hasAPIKeyTopicCommand) registerSchema(cmd *cobra.Command, subject string, valueFormat string, schemaPath string) ([]byte, error) {
	schema, err := ioutil.ReadFile(schemaPath)
	if err != nil {
		return nil, err
	}
	var refs []srsdk.SchemaReference

	srClient, ctx, err := sr.GetApiClient(cmd, nil, h.Config, h.Version)
	if err != nil {
		if err.Error() == "ccloud" {
			return nil, &errors.SRNotAuthenticatedError{CLIName: err.Error()}
		} else {
			return nil, err
		}
	}

	response, _, err := srClient.DefaultApi.Register(ctx, subject, srsdk.RegisterSchemaRequest{Schema: string(schema), SchemaType: valueFormat, References: refs})
	if err != nil {
		return nil, err
	}

	outputFormat, err := cmd.Flags().GetString(output.FlagName)
	if err != nil {
		return nil, err
	}
	if outputFormat == output.Human.String() {
		pcmd.Println(cmd, errors.RegisteredSchemaMsg, response.Id)
	} else {
		err = output.StructuredOutput(outputFormat, &struct {
			Id int32 `json:"id" yaml:"id"`
		}{response.Id})
		if err != nil {
			return nil, err
		}
	}

	metaInfo := []byte{0x0}
	schemaIdBuffer := make([]byte, 4)
	binary.BigEndian.PutUint32(schemaIdBuffer, uint32(response.Id))
	metaInfo = append(metaInfo, schemaIdBuffer...)
	return metaInfo, nil
}

func (h *hasAPIKeyTopicCommand) produce(cmd *cobra.Command, args []string) error {
	topic := args[0]
	cluster, err := h.Context.GetKafkaClusterForCommand(cmd)
	if err != nil {
		return err
	}

	delim, err := cmd.Flags().GetString("delimiter")
	if err != nil {
		return err
	}

	valueFormat, err := cmd.Flags().GetString("value-format")
	if err != nil {
		return err
	}

	schemaPath, err := cmd.Flags().GetString("schema")
	if err != nil {
		return err
	}

	parseKey, err := cmd.Flags().GetBool("parse-key")
	if err != nil {
		return err
	}

	subject := topic + "-value"
	serializationProvider, err := serdes.GetSerializationProvider(valueFormat)
	if err != nil {
		return err
	}
	err = serializationProvider.LoadSchema(schemaPath)
	if err != nil {
		return err
	}

	// Meta info contains magic byte and schema ID (4 bytes).
	// For plain string encoding, meta info is empty.
	metaInfo := []byte{}

	// Registering schema when specified, and fill metaInfo array.
	if valueFormat != "string" && len(schemaPath) > 0 {
		info, err := h.registerSchema(cmd, subject, serializationProvider.GetSchemaName(), schemaPath)
		if err != nil {
			return err
		}
		metaInfo = info
	}

	pcmd.ErrPrintln(cmd, errors.StartingProducerMsg)

	InitSarama(h.logger)
	producer, err := NewSaramaProducer(cluster, h.clientID)
	if err != nil {
		err = errors.CatchClusterUnreachableError(err, cluster.ID, cluster.APIKey)
		return err
	}

	// Line reader for producer input.
	scanner := bufio.NewScanner(os.Stdin)
	// CCloud Kafka messageMaxBytes:
	// https://github.com/confluentinc/cc-spec-kafka/blob/9f0af828d20e9339aeab6991f32d8355eb3f0776/plugins/kafka/kafka.go#L43.
	const maxScanTokenSize = 1024*1024*2 + 12
	scanner.Buffer(nil, maxScanTokenSize)
	input := make(chan string, 1)
	// Avoid blocking in for loop so ^C or ^D can exit immediately.
	var scanErr error
	scan := func() {
		hasNext := scanner.Scan()
		if !hasNext {
			// Actual error.
			if scanner.Err() != nil {
				scanErr = scanner.Err()
			}
			// Otherwise just EOF.
			close(input)
		} else {
			input <- scanner.Text()
		}
	}

	// Trap SIGINT to trigger a shutdown.
	signals := make(chan os.Signal, 1)
	signal.Notify(signals, os.Interrupt)
	go func() {
		<-signals
		close(input)
	}()
	// Prime reader
	go scan()

	var key sarama.Encoder
	for data := range input {
		if len(data) == 0 {
			go scan()
			continue
		}
		var valueString string
		if parseKey {
			record := strings.SplitN(data, delim, 2)
			valueString = strings.TrimSpace(record[len(record)-1])

			if len(record) == 2 {
				key = sarama.StringEncoder(strings.TrimSpace(record[0]))
			} else {
				return errors.New(errors.MissingKeyErrorMsg)
			}
		} else {
			valueString = strings.TrimSpace(data)
		}
		encodedMessage, err := serdes.Serialize(serializationProvider, valueString)
		if err != nil {
			return err
		}
		encoded := append(metaInfo, encodedMessage...)
		value := sarama.StringEncoder(string(encoded))

		msg := &sarama.ProducerMessage{Topic: topic, Key: key, Value: value}
		_, offset, err := producer.SendMessage(msg)
		if err != nil {
			isTopicNotExistError, err := errors.CatchTopicNotExistError(err, topic, cluster.ID)
			if isTopicNotExistError {
				scanErr = err
				close(input)
				break
			}
			pcmd.ErrPrintf(cmd, errors.FailedToProduceErrorMsg, offset, err)
		}

		// Reset key prior to reuse
		key = nil
		go scan()
	}
	if scanErr != nil {
		return scanErr
	}
	return producer.Close()
}

func (h *hasAPIKeyTopicCommand) consume(cmd *cobra.Command, args []string) error {
	topic := args[0]
	beginning, err := cmd.Flags().GetBool("from-beginning")
	if err != nil {
		return err
	}

	valueFormat, err := cmd.Flags().GetString("value-format")
	if err != nil {
		return err
	}

	cluster, err := h.Context.GetKafkaClusterForCommand(cmd)
	if err != nil {
		return err
	}
	group, err := cmd.Flags().GetString("group")
	if err != nil {
		return err
	}

	printKey, err := cmd.Flags().GetBool("print-key")
	if err != nil {
		return err
	}

	delimiter, err := cmd.Flags().GetString("delimiter")
	if err != nil {
		return err
	}

	var srClient *srsdk.APIClient
	var ctx context.Context
	if valueFormat != "string" {

		// Only initialize client and context when schema is specified.
		srClient, ctx, err = sr.GetApiClient(cmd, nil, h.Config, h.Version)
		if err != nil {
			if err.Error() == "ccloud" {
				return &errors.SRNotAuthenticatedError{CLIName: err.Error()}
			} else {
				return err
			}
		}
	} else {
		srClient, ctx = nil, nil
	}

	InitSarama(h.logger)
	consumer, err := NewSaramaConsumer(group, cluster, h.clientID, beginning)
	if err != nil {
		err = errors.CatchClusterUnreachableError(err, cluster.ID, cluster.APIKey)
		return err
	}

	// Trap SIGINT to trigger a shutdown.
	signals := make(chan os.Signal, 1)
	signal.Notify(signals, os.Interrupt)
	go func() {
		<-signals
		pcmd.ErrPrintln(cmd, errors.StoppingConsumer)
		consumer.Close()
	}()

	go func() {
		for err := range consumer.Errors() {
			pcmd.ErrPrintln(cmd, "ERROR", err)
		}
	}()

	pcmd.ErrPrintln(cmd, errors.StartingConsumerMsg)

	dir := filepath.Join(os.TempDir(), "ccloud-schema")
	if _, err := os.Stat(dir); os.IsNotExist(err) {
		err = os.Mkdir(dir, 0755)
		if err != nil {
			return err
		}
	}

	groupHandler := &GroupHandler{
		SrClient:   srClient,
		Ctx:        ctx,
		Format:     valueFormat,
		Out:        cmd.OutOrStdout(),
		Properties: ConsumerProperties{PrintKey: printKey, Delimiter: delimiter, SchemaPath: dir},
	}
	err = consumer.Consume(context.Background(), []string{topic}, groupHandler)
	_, err = errors.CatchTopicNotExistError(err, topic, cluster.ID)
	if err != nil {
		return err
	}
	err = os.RemoveAll(dir)
	return err
}

func printHumanDescribe(cmd *cobra.Command, resp *schedv1.TopicDescription) error {
	pcmd.Printf(cmd, "Topic: %s PartitionCount: %d ReplicationFactor: %d\n",
		resp.Name, len(resp.Partitions), len(resp.Partitions[0].Replicas))

	var partitions [][]string
	titleRow := []string{"Topic", "Partition", "Leader", "Replicas", "ISR"}
	for _, partition := range resp.Partitions {
		partitions = append(partitions, printer.ToRow(getPartitionDisplay(partition, resp.Name), titleRow))
	}

	printer.RenderCollectionTable(partitions, titleRow)

	var entries [][]string
	titleRow = []string{"Name", "Value"}
	for _, entry := range resp.Config {
		record := &struct {
			Name  string
			Value string
		}{
			entry.Name,
			entry.Value,
		}
		entries = append(entries, printer.ToRow(record, titleRow))
	}
	sort.Slice(entries, func(i, j int) bool {
		return entries[i][0] < entries[j][0]
	})
	pcmd.Println(cmd, "\nConfiguration\n ")
	printer.RenderCollectionTable(entries, titleRow)
	return nil
}

func printStructuredDescribe(resp *schedv1.TopicDescription, format string) error {
	structuredDisplay := &structuredDescribeDisplay{Config: make(map[string]string)}
	structuredDisplay.TopicName = resp.Name
	structuredDisplay.PartitionCount = len(resp.Partitions)
	structuredDisplay.ReplicationFactor = len(resp.Partitions[0].Replicas)

	var partitionList []partitionDescribeDisplay
	for _, partition := range resp.Partitions {
		partitionList = append(partitionList, *getPartitionDisplay(partition, resp.Name))
	}
	structuredDisplay.Partitions = partitionList

	for _, entry := range resp.Config {
		structuredDisplay.Config[entry.Name] = entry.Value
	}
	return output.StructuredOutput(format, structuredDisplay)
}

func getPartitionDisplay(partition *schedv1.TopicPartitionInfo, topicName string) *partitionDescribeDisplay {
	var replicas []uint32
	for _, replica := range partition.Replicas {
		replicas = append(replicas, replica.Id)
	}

	var isr []uint32
	for _, replica := range partition.Isr {
		isr = append(isr, replica.Id)
	}

	return &partitionDescribeDisplay{
		Topic:     topicName,
		Partition: partition.Partition,
		Leader:    partition.Leader.Id,
		Replicas:  replicas,
		ISR:       isr,
	}
}<|MERGE_RESOLUTION|>--- conflicted
+++ resolved
@@ -155,13 +155,9 @@
 	}
 	cmd.Flags().String("cluster", "", "Kafka cluster ID.")
 	cmd.Flags().Uint32("partitions", 6, "Number of topic partitions.")
-<<<<<<< HEAD
 	cmd.Flags().StringSlice("config", nil, "A comma-separated list of topic configuration ('key=value') overrides for the topic being created.")
-=======
-	cmd.Flags().StringSlice("config", nil, "A comma-separated list of topics. Configuration ('key=value') overrides for the topic being created.")
 	cmd.Flags().String("link", "", "The name of the cluster link the topic is associated with, if mirrored.")
 	cmd.Flags().String("mirror-topic", "", "The name of the topic over the cluster link to mirror.")
->>>>>>> 5d4e2fb3
 	cmd.Flags().Bool("dry-run", false, "Run the command without committing changes to Kafka.")
 	cmd.Flags().Bool("if-not-exists", false, "Exit gracefully if topic already exists.")
 	cmd.Flags().SortFlags = false
