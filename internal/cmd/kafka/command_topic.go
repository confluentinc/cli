--- conflicted
+++ resolved
@@ -20,61 +20,43 @@
 	"github.com/confluentinc/cli/internal/pkg/log"
 )
 
-<<<<<<< HEAD
 type hasAPIKeyTopicCommand struct {
 	*pcmd.HasAPIKeyCLICommand
+	prerunner pcmd.PreRunner
+	logger    *log.Logger
+	clientID  string
 }
 type authenticatedTopicCommand struct {
 	*pcmd.AuthenticatedCLICommand
+	logger   *log.Logger
+	clientID string
 }
 
 // NewTopicCommand returns the Cobra command for Kafka topic.
-func NewTopicCommand(prerunner pcmd.PreRunner, config *config.Config) *cobra.Command {
+func NewTopicCommand(prerunner pcmd.PreRunner, config *config.Config, logger *log.Logger, clientID string) *cobra.Command {
 	command := &cobra.Command{
 		Use:   "topic",
 		Short: "Manage Kafka topics.",
 	}
 	hasAPIKeyCmd := &hasAPIKeyTopicCommand{
 		HasAPIKeyCLICommand: pcmd.NewHasAPIKeyCLICommand(command, config, prerunner),
+		prerunner:           prerunner,
+		logger:              logger,
+		clientID:            clientID,
 	}
 	authenticatedCmd := &authenticatedTopicCommand{
 		AuthenticatedCLICommand: pcmd.NewAuthenticatedCLICommand(command, config, prerunner),
-=======
-type topicCommand struct {
-	*cobra.Command
-	config    *config.Config
-	client    ccloud.Kafka
-	ch        *pcmd.ConfigHelper
-	prerunner pcmd.PreRunner
-	logger    *log.Logger
-	clientID  string
-}
-
-// NewTopicCommand returns the Cobra command for Kafka topic.
-func NewTopicCommand(prerunner pcmd.PreRunner, config *config.Config, logger *log.Logger, clientID string, client ccloud.Kafka, ch *pcmd.ConfigHelper) (*cobra.Command, error) {
-	cmd := &topicCommand{
-		Command: &cobra.Command{
-			Use:   "topic",
-			Short: "Manage Kafka topics.",
-		},
-		config:    config,
-		client:    client,
-		ch:        ch,
-		prerunner: prerunner,
-		logger:    logger,
-		clientID:  clientID,
-	}
-	err := cmd.init()
-	if err != nil {
-		return nil, err
->>>>>>> 175e4b6e
-	}
+		logger:                  logger,
+		clientID:                clientID,
+	}
+	authenticatedCmd.init()
 	hasAPIKeyCmd.init()
-	authenticatedCmd.init()
 	return command
 }
 
 func (h *hasAPIKeyTopicCommand) init() {
+	// Hack to overwrite Authenticated prerunner set by authenticatedTopicCmd
+	h.PersistentPreRunE = h.prerunner.HasAPIKey(h.HasAPIKeyCLICommand)
 	cmd := &cobra.Command{
 		Use:   "produce <topic>",
 		Short: "Produce messages to a Kafka topic.",
@@ -102,7 +84,6 @@
 	cmd.Flags().String("group", fmt.Sprintf("confluent_cli_consumer_%s", uuid.New()), "Consumer group ID.")
 	cmd.Flags().BoolP("from-beginning", "b", false, "Consume from beginning of the topic.")
 	cmd.Flags().SortFlags = false
-	//cliCmd = pcmd.NewHasAPIKeyCLICommand(cmd, config, prerunner)
 	h.AddCommand(cmd)
 }
 
@@ -201,7 +182,7 @@
 }
 
 func (a *authenticatedTopicCommand) list(cmd *cobra.Command, args []string) error {
-	cluster, err := pcmd.KafkaCluster(cmd, a.Context, a.EnvironmentId())
+	cluster, err := pcmd.KafkaCluster(cmd, a.Context)
 	if err != nil {
 		return errors.HandleCommon(err, cmd)
 	}
@@ -221,7 +202,7 @@
 }
 
 func (a *authenticatedTopicCommand) create(cmd *cobra.Command, args []string) error {
-	cluster, err := pcmd.KafkaCluster(cmd, a.Context, a.EnvironmentId())
+	cluster, err := pcmd.KafkaCluster(cmd, a.Context)
 	if err != nil {
 		return errors.HandleCommon(err, cmd)
 	}
@@ -261,7 +242,7 @@
 }
 
 func (a *authenticatedTopicCommand) describe(cmd *cobra.Command, args []string) error {
-	cluster, err := pcmd.KafkaCluster(cmd, a.Context, a.EnvironmentId())
+	cluster, err := pcmd.KafkaCluster(cmd, a.Context)
 	if err != nil {
 		return errors.HandleCommon(err, cmd)
 	}
@@ -324,7 +305,7 @@
 }
 
 func (a *authenticatedTopicCommand) update(cmd *cobra.Command, args []string) error {
-	cluster, err := pcmd.KafkaCluster(cmd, a.Context, a.EnvironmentId())
+	cluster, err := pcmd.KafkaCluster(cmd, a.Context)
 	if err != nil {
 		return errors.HandleCommon(err, cmd)
 	}
@@ -350,7 +331,7 @@
 }
 
 func (a *authenticatedTopicCommand) delete(cmd *cobra.Command, args []string) error {
-	cluster, err := pcmd.KafkaCluster(cmd, a.Context, a.EnvironmentId())
+	cluster, err := pcmd.KafkaCluster(cmd, a.Context)
 	if err != nil {
 		return errors.HandleCommon(err, cmd)
 	}
@@ -374,13 +355,9 @@
 	}
 
 	pcmd.Println(cmd, "Starting Kafka Producer. ^C or ^D to exit")
-<<<<<<< HEAD
-	producer, err := NewSaramaProducer(cluster)
-=======
-
-	InitSarama(c.logger)
-	producer, err := NewSaramaProducer(cluster, c.clientID)
->>>>>>> 175e4b6e
+
+	InitSarama(h.logger)
+	producer, err := NewSaramaProducer(cluster, h.clientID)
 	if err != nil {
 		return errors.HandleCommon(err, cmd)
 	}
@@ -458,8 +435,8 @@
 		return errors.HandleCommon(err, cmd)
 	}
 
-	InitSarama(c.logger)
-	consumer, err := NewSaramaConsumer(group, cluster, c.clientID, beginning)
+	InitSarama(h.logger)
+	consumer, err := NewSaramaConsumer(group, cluster, h.clientID, beginning)
 	if err != nil {
 		return errors.HandleCommon(err, cmd)
 	}
