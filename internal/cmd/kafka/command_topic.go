package kafka

import (
	"bufio"
	"context"
	"fmt"
	"os"
	"os/signal"
	"strings"

	"github.com/Shopify/sarama"
	"github.com/google/uuid"
	"github.com/spf13/cobra"

	"github.com/confluentinc/ccloud-sdk-go"
	kafkav1 "github.com/confluentinc/ccloudapis/kafka/v1"
	"github.com/confluentinc/go-printer"

	pcmd "github.com/confluentinc/cli/internal/pkg/cmd"
	"github.com/confluentinc/cli/internal/pkg/config"
	"github.com/confluentinc/cli/internal/pkg/errors"
)

type topicCommand struct {
	*cobra.Command
	config    *config.Config
	client    ccloud.Kafka
	ch        *pcmd.ConfigHelper
	prerunner pcmd.PreRunner
}

// NewTopicCommand returns the Cobra command for Kafka topic.
func NewTopicCommand(prerunner pcmd.PreRunner, config *config.Config, client ccloud.Kafka, ch *pcmd.ConfigHelper) *cobra.Command {
	cmd := &topicCommand{
		Command: &cobra.Command{
			Use:   "topic",
			Short: "Manage Kafka topics",
		},
		config:    config,
		client:    client,
		ch:        ch,
		prerunner: prerunner,
	}
	cmd.init()
	return cmd.Command
}

func (c *topicCommand) init() {
	cmd := &cobra.Command{
		Use:   "list",
		Short: "List Kafka topics",
		RunE:  c.list,
		Args:  cobra.NoArgs,
	}
	cmd.Flags().String("cluster", "", "Kafka cluster ID")
	cmd.Flags().SortFlags = false
	c.AddCommand(cmd)

	cmd = &cobra.Command{
		Use:   "create TOPIC",
		Short: "Create a Kafka topic",
		RunE:  c.create,
		Args:  cobra.ExactArgs(1),
	}
	cmd.Flags().String("cluster", "", "Kafka cluster ID")
	cmd.Flags().Uint32("partitions", 6, "Number of topic partitions")
	cmd.Flags().Uint32("replication-factor", 3, "Replication factor")
	cmd.Flags().StringSlice("config", nil, "A comma separated list of topic configuration (key=value) overrides for the topic being created")
	cmd.Flags().Bool("dry-run", false, "Execute request without committing changes to Kafka")
	cmd.Flags().SortFlags = false
	c.AddCommand(cmd)

	cmd = &cobra.Command{
		Use:   "describe TOPIC",
		Short: "Describe a Kafka topic",
		RunE:  c.describe,
		Args:  cobra.ExactArgs(1),
	}
	cmd.Flags().String("cluster", "", "Kafka cluster ID")
	cmd.Flags().SortFlags = false
	c.AddCommand(cmd)

	cmd = &cobra.Command{
		Use:   "update TOPIC",
		Short: "Update a Kafka topic",
		RunE:  c.update,
		Args:  cobra.ExactArgs(1),
	}
	cmd.Flags().String("cluster", "", "Kafka cluster ID")
	cmd.Flags().StringSlice("config", nil, "A comma separated list of topic configuration (key=value) overrides for the topic being created")
	cmd.Flags().Bool("dry-run", false, "Execute request without committing changes to Kafka")
	cmd.Flags().SortFlags = false
	c.AddCommand(cmd)

	cmd = &cobra.Command{
		Use:   "delete TOPIC",
		Short: "Delete a Kafka topic",
		RunE:  c.delete,
		Args:  cobra.ExactArgs(1),
	}
	cmd.Flags().String("cluster", "", "Kafka cluster ID")
	cmd.Flags().SortFlags = false
	c.AddCommand(cmd)

	cmd = &cobra.Command{
		Use:               "produce TOPIC",
		Short:             "Produce messages to a Kafka topic",
		RunE:              c.produce,
		Args:              cobra.ExactArgs(1),
		PersistentPreRunE: c.prerunner.AuthenticatedAPIKey(),
	}
	cmd.Flags().String("cluster", "", "Kafka cluster ID")
	cmd.Flags().String("delimiter", ":", "Key/Value delimiter")
	cmd.Flags().SortFlags = false
	c.AddCommand(cmd)

	cmd = &cobra.Command{
		Use:               "consume TOPIC",
		Short:             "Consume messages from a Kafka topic",
		RunE:              c.consume,
		Args:              cobra.ExactArgs(1),
		PersistentPreRunE: c.prerunner.AuthenticatedAPIKey(),
	}
	cmd.Flags().String("cluster", "", "Kafka cluster ID")
	cmd.Flags().String("group", fmt.Sprintf("confluent_cli_consumer_%s", uuid.New()), "Consumer group id")
	cmd.Flags().BoolP("from-beginning", "b", false, "Consume from beginning of topic rather than end")
	cmd.Flags().Int64P("offset", "O", int64(-1), "Consume starting from a specific integer offset")
	cmd.Flags().SortFlags = false
	c.AddCommand(cmd)

}

func (c *topicCommand) list(cmd *cobra.Command, args []string) error {
	cluster, err := pcmd.GetKafkaCluster(cmd, c.ch)
	if err != nil {
		return errors.HandleCommon(err, cmd)
	}

	resp, err := c.client.ListTopics(context.Background(), cluster)
	if err != nil {
		return errors.HandleCommon(err, cmd)
	}

	var topics [][]string
	for _, topic := range resp {
		topics = append(topics, printer.ToRow(topic, []string{"Name"}))
	}

	printer.RenderCollectionTable(topics, []string{"Name"})

	return nil
}

func (c *topicCommand) create(cmd *cobra.Command, args []string) error {
	cluster, err := pcmd.GetKafkaCluster(cmd, c.ch)
	if err != nil {
		return errors.HandleCommon(err, cmd)
	}

	topic := &kafkav1.Topic{
		Spec: &kafkav1.TopicSpecification{
			Configs: make(map[string]string)},
		Validate: false,
	}

	topic.Spec.Name = args[0]

	topic.Spec.NumPartitions, err = cmd.Flags().GetUint32("partitions")
	if err != nil {
		return errors.HandleCommon(err, cmd)
	}

	topic.Spec.ReplicationFactor, err = cmd.Flags().GetUint32("replication-factor")
	if err != nil {
		return errors.HandleCommon(err, cmd)
	}

	topic.Validate, err = cmd.Flags().GetBool("dry-run")
	if err != nil {
		return errors.HandleCommon(err, cmd)
	}

	configs, err := cmd.Flags().GetStringSlice("config")
	if err != nil {
		return errors.HandleCommon(err, cmd)
	}

	if topic.Spec.Configs, err = toMap(configs); err != nil {
		return errors.HandleCommon(err, cmd)
	}

	err = c.client.CreateTopic(context.Background(), cluster, topic)

	return errors.HandleCommon(err, cmd)
}

func (c *topicCommand) describe(cmd *cobra.Command, args []string) error {
	cluster, err := pcmd.GetKafkaCluster(cmd, c.ch)
	if err != nil {
		return errors.HandleCommon(err, cmd)
	}

	topic := &kafkav1.TopicSpecification{Name: args[0]}

	resp, err := c.client.DescribeTopic(context.Background(), cluster, &kafkav1.Topic{Spec: topic, Validate: false})
	if err != nil {
		return errors.HandleCommon(err, cmd)
	}

	pcmd.Printf(cmd, "Topic: %s PartitionCount: %d ReplicationFactor: %d\n",
		resp.Name, len(resp.Partitions), len(resp.Partitions[0].Replicas))

	var partitions [][]string
	titleRow := []string{"Topic", "Partition", "Leader", "Replicas", "ISR"}
	for _, partition := range resp.Partitions {
		var replicas []uint32
		for _, replica := range partition.Replicas {
			replicas = append(replicas, replica.Id)
		}

		var isr []uint32
		for _, replica := range partition.Isr {
			isr = append(isr, replica.Id)
		}

		record := &struct {
			Topic     string
			Partition uint32
			Leader    uint32
			Replicas  []uint32
			ISR       []uint32
		}{
			resp.Name,
			partition.Partition,
			partition.Leader.Id,
			replicas,
			isr,
		}
		partitions = append(partitions, printer.ToRow(record, titleRow))
	}
	printer.RenderCollectionTable(partitions, titleRow)

	pcmd.Println(cmd, "\nConfiguration\n ")

	var entries [][]string
	titleRow = []string{"Name", "Value"}
	for _, entry := range resp.Config {
		record := &struct {
			Name  string
			Value string
		}{
			entry.Name,
			entry.Value,
		}
		entries = append(entries, printer.ToRow(record, titleRow))
	}
	printer.RenderCollectionTable(entries, titleRow)
	return nil
}

func (c *topicCommand) update(cmd *cobra.Command, args []string) error {
	cluster, err := pcmd.GetKafkaCluster(cmd, c.ch)
	if err != nil {
		return errors.HandleCommon(err, cmd)
	}

	topic := &kafkav1.TopicSpecification{Name: args[0], Configs: make(map[string]string)}

	configs, err := cmd.Flags().GetStringSlice("config")
	if err != nil {
		return errors.HandleCommon(err, cmd)
	}

	if topic.Configs, err = toMap(configs); err != nil {
		return errors.HandleCommon(err, cmd)
	}

	validate, err := cmd.Flags().GetBool("dry-run")
	if err != nil {
		return errors.HandleCommon(err, cmd)
	}

	err = c.client.UpdateTopic(context.Background(), cluster, &kafkav1.Topic{Spec: topic, Validate: validate})

	return errors.HandleCommon(err, cmd)
}

func (c *topicCommand) delete(cmd *cobra.Command, args []string) error {
	cluster, err := pcmd.GetKafkaCluster(cmd, c.ch)
	if err != nil {
		return errors.HandleCommon(err, cmd)
	}

	topic := &kafkav1.TopicSpecification{Name: args[0]}
	err = c.client.DeleteTopic(context.Background(), cluster, &kafkav1.Topic{Spec: topic, Validate: false})

	return errors.HandleCommon(err, cmd)
}

func (c *topicCommand) produce(cmd *cobra.Command, args []string) error {
	topic := args[0]

	cluster, err := pcmd.GetKafkaClusterConfig(cmd, c.ch)
	if err != nil {
		return errors.HandleCommon(err, cmd)
	}

	delim, err := cmd.Flags().GetString("delimiter")
	if err != nil {
		return errors.HandleCommon(err, cmd)
	}

	pcmd.Println(cmd, "Starting Kafka Producer. ^C to exit")

	producer, err := NewSaramaProducer(*cluster)
	if err != nil {
		return errors.HandleCommon(err, cmd)
	}

	// Line reader for producer input
	scanner := bufio.NewScanner(os.Stdin)
	input := make(chan string, 1)

	// Avoid blocking in for loop so ^C can exit immediately.
	scan := func() {
		scanner.Scan()
		input <- scanner.Text()
	}
	// Prime reader
	scan()

	// Trap SIGINT to trigger a shutdown.
	signals := make(chan os.Signal, 1)
	signal.Notify(signals, os.Interrupt)
	go func() {
		<-signals
		close(input)
	}()

	key := ""
	for data := range input {
		data = strings.TrimSpace(data)
		if data == "" {
			continue
		}

		record := strings.SplitN(data, delim, 2)

		value := record[len(record)-1]
		if len(record) == 2 {
			key = record[0]
		}

		msg := &sarama.ProducerMessage{Topic: topic, Key: sarama.StringEncoder(key), Value: sarama.StringEncoder(value)}

		_, offset, err := producer.SendMessage(msg)
		if err != nil {
			pcmd.Printf(cmd, "Failed to produce offset %d: %s\n", offset, err)
		}

		// Reset key prior to reuse
		key = ""
		go scan()
	}

	return errors.HandleCommon(producer.Close(), cmd)
}

func (c *topicCommand) consume(cmd *cobra.Command, args []string) error {
	topic := args[0]
	beginning, err := cmd.Flags().GetBool("from-beginning")
<<<<<<< HEAD
	if err != nil {
		return errors.HandleCommon(err, cmd)
	}

	offset, err := cmd.Flags().GetInt64("offset")
=======
>>>>>>> ec7a5d50
	if err != nil {
		return errors.HandleCommon(err, cmd)
	}

	cluster, err := pcmd.GetKafkaClusterConfig(cmd, c.ch)
	if err != nil {
		return errors.HandleCommon(err, cmd)
	}

	group, err := cmd.Flags().GetString("group")
	if err != nil {
		return errors.HandleCommon(err, cmd)
	}

	consumer, err := NewSaramaConsumer(group, *cluster, beginning, offset)
	if err != nil {
		return errors.HandleCommon(err, cmd)
	}

	// Trap SIGINT to trigger a shutdown.
	signals := make(chan os.Signal, 1)
	signal.Notify(signals, os.Interrupt)
	go func() {
		<-signals
		pcmd.Println(cmd, "Stopping Consumer.")
		consumer.Close()
	}()

	go func() {
		for err := range consumer.Errors() {
			pcmd.Println(cmd, "ERROR", err)
		}
	}()

	pcmd.Println(cmd, "Starting Kafka Consumer. ^C to exit")

	err = consumer.Consume(context.Background(), []string{topic}, &GroupHandler{Out: cmd.OutOrStdout()})

	return errors.HandleCommon(err, cmd)
}

func toMap(configs []string) (map[string]string, error) {
	configMap := make(map[string]string)
	for _, cfg := range configs {
		pair := strings.SplitN(cfg, "=", 2)
		if len(pair) < 2 {
			return nil, fmt.Errorf("configuration must be in the form of key=value")
		}
		configMap[pair[0]] = pair[1]
	}
	return configMap, nil
}<|MERGE_RESOLUTION|>--- conflicted
+++ resolved
@@ -369,14 +369,11 @@
 func (c *topicCommand) consume(cmd *cobra.Command, args []string) error {
 	topic := args[0]
 	beginning, err := cmd.Flags().GetBool("from-beginning")
-<<<<<<< HEAD
 	if err != nil {
 		return errors.HandleCommon(err, cmd)
 	}
 
 	offset, err := cmd.Flags().GetInt64("offset")
-=======
->>>>>>> ec7a5d50
 	if err != nil {
 		return errors.HandleCommon(err, cmd)
 	}
