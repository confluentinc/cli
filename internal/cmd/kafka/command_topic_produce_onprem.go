package kafka

import (
	"fmt"
	"os"
	"os/signal"

	"github.com/spf13/cobra"

	ckafka "github.com/confluentinc/confluent-kafka-go/kafka"

	sr "github.com/confluentinc/cli/internal/cmd/schema-registry"
	pcmd "github.com/confluentinc/cli/internal/pkg/cmd"
	"github.com/confluentinc/cli/internal/pkg/errors"
	"github.com/confluentinc/cli/internal/pkg/examples"
	"github.com/confluentinc/cli/internal/pkg/log"
	"github.com/confluentinc/cli/internal/pkg/output"
	"github.com/confluentinc/cli/internal/pkg/serdes"
)

func (c *authenticatedTopicCommand) newProduceCommandOnPrem() *cobra.Command {
	cmd := &cobra.Command{
		Use:   "produce <topic>",
		Args:  cobra.ExactArgs(1),
		RunE:  c.produceOnPrem,
		Short: "Produce messages to a Kafka topic.",
		Long:  "Produce messages to a Kafka topic. Configuration and command guide: https://docs.confluent.io/confluent-cli/current/cp-produce-consume.html.\n\nWhen using this command, you cannot modify the message header, and the message header will not be printed out.",
		Example: examples.BuildExampleString(
			examples.Example{
				Text: `Produce message to topic "my_topic" with SASL_SSL/PLAIN protocol (providing username and password).`,
				Code: `confluent kafka topic produce my_topic --protocol SASL_SSL --sasl-mechanism PLAIN --bootstrap "localhost:19091" --username user --password secret --ca-location my-cert.crt`,
			},
			examples.Example{
				Text: `Produce message to topic "my_topic" with SSL protocol, and SSL verification enabled.`,
				Code: `confluent kafka topic produce my_topic --protocol SSL --bootstrap "localhost:18091" --ca-location my-cert.crt`,
			},
		),
	}

	cmd.Flags().AddFlagSet(pcmd.OnPremAuthenticationSet())
	pcmd.AddProtocolFlag(cmd)
	pcmd.AddMechanismFlag(cmd, c.AuthenticatedCLICommand)
	cmd.Flags().String("schema", "", "The path to the local schema file.")
	pcmd.AddValueFormatFlag(cmd)
	cmd.Flags().String("references", "", "The path to the references file.")
	cmd.Flags().Bool("parse-key", false, "Parse key from the message.")
	cmd.Flags().String("delimiter", ":", "The delimiter separating each key and value.")
	cmd.Flags().StringSlice("config", nil, `A comma-separated list of configuration overrides ("key=value") for the producer client.`)
	cmd.Flags().String("config-file", "", "The path to the configuration file for the producer client, in JSON or avro format.")
	cmd.Flags().String("schema-registry-endpoint", "", "The URL of the Schema Registry cluster.")
	pcmd.AddOutputFlag(cmd)

	cobra.CheckErr(cmd.MarkFlagFilename("schema", "avsc", "json", "proto"))
	cobra.CheckErr(cmd.MarkFlagFilename("references", "json"))
	cobra.CheckErr(cmd.MarkFlagFilename("config-file", "avsc", "json"))

	cobra.CheckErr(cmd.MarkFlagRequired("bootstrap"))
	cobra.CheckErr(cmd.MarkFlagRequired("ca-location"))

	return cmd
}

func (c *authenticatedTopicCommand) produceOnPrem(cmd *cobra.Command, args []string) error {
	if cmd.Flags().Changed("config-file") && cmd.Flags().Changed("config") {
		return errors.Errorf(errors.ProhibitedFlagCombinationErrorMsg, "config-file", "config")
	}

	configFile, err := cmd.Flags().GetString("config-file")
	if err != nil {
		return err
	}
	config, err := cmd.Flags().GetStringSlice("config")
	if err != nil {
		return err
	}

	producer, err := newOnPremProducer(cmd, c.clientID, configFile, config)
	if err != nil {
		return errors.NewErrorWithSuggestions(fmt.Errorf(errors.FailedToCreateProducerErrorMsg, err).Error(), errors.OnPremConfigGuideSuggestions)
	}
	defer producer.Close()
	log.CliLogger.Tracef("Create producer succeeded")

	if err := c.refreshOAuthBearerToken(cmd, producer); err != nil {
		return err
	}

	adminClient, err := ckafka.NewAdminClientFromProducer(producer)
	if err != nil {
		return fmt.Errorf(errors.FailedToCreateAdminClientErrorMsg, err)
	}
	defer adminClient.Close()

	topicName := args[0]
<<<<<<< HEAD
	if err := c.validateTopic(adminClient, topicName); err != nil {
=======
	err = ValidateTopic(adminClient, topicName)
	if err != nil {
>>>>>>> 478c16af
		return err
	}

	valueFormat, subject, serializationProvider, err := prepareSerializer(cmd, topicName)
	if err != nil {
		return err
	}

	schema, err := cmd.Flags().GetString("schema")
	if err != nil {
		return err
	}
	refs, err := sr.ReadSchemaRefs(cmd)
	if err != nil {
		return err
	}
	dir, err := sr.CreateTempDir()
	if err != nil {
		return err
	}
	defer func() {
		_ = os.RemoveAll(dir)
	}()

	// Meta info contains magic byte and schema ID (4 bytes).
	schemaCfg := &sr.RegisterSchemaConfigs{
		Subject:     subject,
		SchemaDir:   dir,
		SchemaType:  serializationProvider.GetSchemaName(),
		ValueFormat: valueFormat,
		SchemaPath:  &schema,
		Refs:        refs,
	}
	metaInfo, referencePathMap, err := c.registerSchema(cmd, schemaCfg)
	if err != nil {
		return err
	}
	if err := serializationProvider.LoadSchema(schema, referencePathMap); err != nil {
		return err
	}

	output.ErrPrintln(errors.StartingProducerMsg)

	var scanErr error
	input, scan := PrepareInputChannel(&scanErr)

	signals := make(chan os.Signal, 1) // Trap SIGINT to trigger a shutdown.
	signal.Notify(signals, os.Interrupt)
	go func() {
		<-signals
		close(input)
	}()
	go scan() // Prime reader

	deliveryChan := make(chan ckafka.Event)
	for data := range input {
		if len(data) == 0 {
			go scan()
			continue
		}

		msg, err := GetProduceMessage(cmd, metaInfo, topicName, data, serializationProvider)
		if err != nil {
			return err
		}
		if err := producer.Produce(msg, deliveryChan); err != nil {
			output.ErrPrintf(errors.FailedToProduceErrorMsg, msg.TopicPartition.Offset, err)
		}

		e := <-deliveryChan                // read a ckafka event from the channel
		m := e.(*ckafka.Message)           // extract the message from the event
		if m.TopicPartition.Error != nil { // catch all other errors
			isProduceToCompactedTopicError, err := errors.CatchProduceToCompactedTopicError(err, topicName)
			if isProduceToCompactedTopicError {
				scanErr = err
				close(input)
				break
			}
			output.ErrPrintf(errors.FailedToProduceErrorMsg, m.TopicPartition.Offset, m.TopicPartition.Error)
		}
		go scan()
	}
	close(deliveryChan)
	return scanErr
}

func prepareSerializer(cmd *cobra.Command, topicName string) (string, string, serdes.SerializationProvider, error) {
	valueFormat, err := cmd.Flags().GetString("value-format")
	if err != nil {
		return "", "", nil, err
	}
	subject := topicNameStrategy(topicName)
	serializationProvider, err := serdes.GetSerializationProvider(valueFormat)
	if err != nil {
		return "", "", nil, err
	}
	return valueFormat, subject, serializationProvider, nil
}

func (c *authenticatedTopicCommand) registerSchema(cmd *cobra.Command, schemaCfg *sr.RegisterSchemaConfigs) ([]byte, map[string]string, error) {
	// For plain string encoding, meta info is empty.
	// Registering schema when specified, and fill metaInfo array.
	metaInfo := []byte{}
	referencePathMap := map[string]string{}
	if schemaCfg.ValueFormat != "string" && len(*schemaCfg.SchemaPath) > 0 {
		if c.State == nil { // require log-in to use oauthbearer token
			return nil, nil, errors.NewErrorWithSuggestions(errors.NotLoggedInErrorMsg, errors.AuthTokenSuggestions)
		}
		srClient, ctx, err := sr.GetSrApiClientWithToken(cmd, c.Version, c.AuthToken())
		if err != nil {
			return nil, nil, err
		}

		metaInfo, err = sr.RegisterSchemaWithAuth(cmd, schemaCfg, srClient, ctx)
		if err != nil {
			return nil, nil, err
		}
		referencePathMap, err = sr.StoreSchemaReferences(schemaCfg.SchemaDir, schemaCfg.Refs, srClient, ctx)
		if err != nil {
			return metaInfo, nil, err
		}
	}
	return metaInfo, referencePathMap, nil
}<|MERGE_RESOLUTION|>--- conflicted
+++ resolved
@@ -92,12 +92,7 @@
 	defer adminClient.Close()
 
 	topicName := args[0]
-<<<<<<< HEAD
-	if err := c.validateTopic(adminClient, topicName); err != nil {
-=======
-	err = ValidateTopic(adminClient, topicName)
-	if err != nil {
->>>>>>> 478c16af
+	if err := ValidateTopic(adminClient, topicName); err != nil {
 		return err
 	}
 
