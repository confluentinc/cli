package kafka

import (
	"fmt"
	"os"
	"os/signal"

	"github.com/spf13/cobra"

	ckafka "github.com/confluentinc/confluent-kafka-go/kafka"

	sr "github.com/confluentinc/cli/internal/cmd/schema-registry"
	pcmd "github.com/confluentinc/cli/internal/pkg/cmd"
	"github.com/confluentinc/cli/internal/pkg/errors"
	"github.com/confluentinc/cli/internal/pkg/examples"
	"github.com/confluentinc/cli/internal/pkg/log"
	"github.com/confluentinc/cli/internal/pkg/output"
	"github.com/confluentinc/cli/internal/pkg/serdes"
)

func (c *command) newProduceCommandOnPrem() *cobra.Command {
	cmd := &cobra.Command{
		Use:   "produce <topic>",
		Args:  cobra.ExactArgs(1),
		RunE:  c.produceOnPrem,
		Short: "Produce messages to a Kafka topic.",
		Long:  "Produce messages to a Kafka topic. Configuration and command guide: https://docs.confluent.io/confluent-cli/current/cp-produce-consume.html.\n\nWhen using this command, you cannot modify the message header, and the message header will not be printed out.",
		Example: examples.BuildExampleString(
			examples.Example{
				Text: `Produce message to topic "my_topic" with SASL_SSL/PLAIN protocol (providing username and password).`,
				Code: `confluent kafka topic produce my_topic --protocol SASL_SSL --sasl-mechanism PLAIN --bootstrap "localhost:19091" --username user --password secret --ca-location my-cert.crt`,
			},
			examples.Example{
				Text: `Produce message to topic "my_topic" with SSL protocol, and SSL verification enabled.`,
				Code: `confluent kafka topic produce my_topic --protocol SSL --bootstrap "localhost:18091" --ca-location my-cert.crt`,
			},
		),
	}

	cmd.Flags().AddFlagSet(pcmd.OnPremAuthenticationSet())
	pcmd.AddProtocolFlag(cmd)
	pcmd.AddMechanismFlag(cmd, c.AuthenticatedCLICommand)
	cmd.Flags().String("key-schema", "", "The filepath of the message key schema.")
	cmd.Flags().String("schema", "", "The filepath of the message value schema.")
	pcmd.AddKeyFormatFlag(cmd)
	pcmd.AddValueFormatFlag(cmd)
	cmd.Flags().String("references", "", "The path to the references file.")
	cmd.Flags().Bool("parse-key", false, "Parse key from the message.")
	cmd.Flags().String("delimiter", ":", "The delimiter separating each key and value.")
	cmd.Flags().StringSlice("config", nil, `A comma-separated list of configuration overrides ("key=value") for the producer client.`)
	pcmd.AddProducerConfigFileFlag(cmd)
	cmd.Flags().String("schema-registry-endpoint", "", "The URL of the Schema Registry cluster.")
	pcmd.AddOutputFlag(cmd)

	cobra.CheckErr(cmd.MarkFlagFilename("schema", "avsc", "json", "proto"))
	cobra.CheckErr(cmd.MarkFlagFilename("references", "json"))
	cobra.CheckErr(cmd.MarkFlagFilename("config-file", "avsc", "json"))

	cobra.CheckErr(cmd.MarkFlagRequired("bootstrap"))
	cobra.CheckErr(cmd.MarkFlagRequired("ca-location"))

	cmd.MarkFlagsMutuallyExclusive("config-file", "config")

	return cmd
}

func (c *command) produceOnPrem(cmd *cobra.Command, args []string) error {
	configFile, err := cmd.Flags().GetString("config-file")
	if err != nil {
		return err
	}
	config, err := cmd.Flags().GetStringSlice("config")
	if err != nil {
		return err
	}

	producer, err := newOnPremProducer(cmd, c.clientID, configFile, config)
	if err != nil {
		return errors.NewErrorWithSuggestions(fmt.Errorf(errors.FailedToCreateProducerErrorMsg, err).Error(), errors.OnPremConfigGuideSuggestions)
	}
	defer producer.Close()
	log.CliLogger.Tracef("Create producer succeeded")

	if err := c.refreshOAuthBearerToken(cmd, producer); err != nil {
		return err
	}

	adminClient, err := ckafka.NewAdminClientFromProducer(producer)
	if err != nil {
		return fmt.Errorf(errors.FailedToCreateAdminClientErrorMsg, err)
	}
	defer adminClient.Close()

	topic := args[0]
	if err := ValidateTopic(adminClient, topic); err != nil {
		return err
	}

	keyFormat, keySubject, keySerializer, err := prepareSerializer(cmd, topic, "key")
	if err != nil {
		return err
	}

	valueFormat, valueSubject, valueSerializer, err := prepareSerializer(cmd, topic, "value")
	if err != nil {
		return err
	}

	keySchema, err := cmd.Flags().GetString("key-schema")
	if err != nil {
		return err
	}

	schema, err := cmd.Flags().GetString("schema")
	if err != nil {
		return err
	}

	refs, err := sr.ReadSchemaReferences(cmd)
	if err != nil {
		return err
	}

	dir, err := sr.CreateTempDir()
	if err != nil {
		return err
	}
	defer func() {
		_ = os.RemoveAll(dir)
	}()

	keySchemaConfigs := &sr.RegisterSchemaConfigs{
		Subject:    keySubject,
		SchemaDir:  dir,
		SchemaType: keySerializer.GetSchemaName(),
		Format:     keyFormat,
		SchemaPath: keySchema,
		Refs:       refs,
	}
	keyMetaInfo, keyReferencePathMap, err := c.registerSchemaOnPrem(cmd, keySchemaConfigs)
	if err != nil {
		return err
	}
	if err := keySerializer.LoadSchema(keySchema, keyReferencePathMap); err != nil {
		return err
	}

	valueSchemaConfigs := &sr.RegisterSchemaConfigs{
		Subject:    valueSubject,
		SchemaDir:  dir,
		SchemaType: valueSerializer.GetSchemaName(),
		Format:     valueFormat,
		SchemaPath: schema,
		Refs:       refs,
	}
	valueMetaInfo, referencePathMap, err := c.registerSchemaOnPrem(cmd, valueSchemaConfigs)
	if err != nil {
		return err
	}
	if err := valueSerializer.LoadSchema(schema, referencePathMap); err != nil {
		return err
	}

	output.ErrPrintln(errors.StartingProducerMsg)

	var scanErr error
	input, scan := PrepareInputChannel(&scanErr)

	signals := make(chan os.Signal, 1) // Trap SIGINT to trigger a shutdown.
	signal.Notify(signals, os.Interrupt)
	go func() {
		<-signals
		close(input)
	}()
	go scan() // Prime reader

	deliveryChan := make(chan ckafka.Event)
	for data := range input {
		if data == "" {
			go scan()
			continue
		}

		msg, err := GetProduceMessage(cmd, keyMetaInfo, valueMetaInfo, topic, data, keySerializer, valueSerializer)
		if err != nil {
			return err
		}
		if err := producer.Produce(msg, deliveryChan); err != nil {
			output.ErrPrintf(errors.FailedToProduceErrorMsg, msg.TopicPartition.Offset, err)
		}

		e := <-deliveryChan                // read a ckafka event from the channel
		m := e.(*ckafka.Message)           // extract the message from the event
		if m.TopicPartition.Error != nil { // catch all other errors
			isProduceToCompactedTopicError, err := errors.CatchProduceToCompactedTopicError(err, topic)
			if isProduceToCompactedTopicError {
				scanErr = err
				close(input)
				break
			}
			output.ErrPrintf(errors.FailedToProduceErrorMsg, m.TopicPartition.Offset, m.TopicPartition.Error)
		}
		go scan()
	}
	close(deliveryChan)
	return scanErr
}

func prepareSerializer(cmd *cobra.Command, topic, mode string) (string, string, serdes.SerializationProvider, error) {
	valueFormat, err := cmd.Flags().GetString(fmt.Sprintf("%s-format", mode))
	if err != nil {
		return "", "", nil, err
	}

	serializer, err := serdes.GetSerializationProvider(valueFormat)
	if err != nil {
		return "", "", nil, err
	}

	return valueFormat, topicNameStrategy(topic), serializer, nil
}

func (c *command) registerSchemaOnPrem(cmd *cobra.Command, schemaCfg *sr.RegisterSchemaConfigs) ([]byte, map[string]string, error) {
	// For plain string encoding, meta info is empty.
	// Registering schema when specified, and fill metaInfo array.
	metaInfo := []byte{}
	referencePathMap := map[string]string{}
<<<<<<< HEAD
	if schemaCfg.Format != "string" && len(schemaCfg.SchemaPath) > 0 {
		if c.State == nil { // require log-in to use oauthbearer token
=======
	if schemaCfg.ValueFormat != "string" && schemaCfg.SchemaPath != "" {
		if c.Context.State == nil { // require log-in to use oauthbearer token
>>>>>>> fb5c9a10
			return nil, nil, errors.NewErrorWithSuggestions(errors.NotLoggedInErrorMsg, errors.AuthTokenSuggestions)
		}

		srClient, err := c.GetSchemaRegistryClient()
		if err != nil {
			return nil, nil, err
		}

		id, err := sr.RegisterSchemaWithAuth(cmd, schemaCfg, srClient)
		if err != nil {
			return nil, nil, err
		}
		metaInfo = sr.GetMetaInfoFromSchemaId(id)

		referencePathMap, err = sr.StoreSchemaReferences(schemaCfg.SchemaDir, schemaCfg.Refs, srClient)
		if err != nil {
			return nil, nil, err
		}
	}

	return metaInfo, referencePathMap, nil
}<|MERGE_RESOLUTION|>--- conflicted
+++ resolved
@@ -225,13 +225,8 @@
 	// Registering schema when specified, and fill metaInfo array.
 	metaInfo := []byte{}
 	referencePathMap := map[string]string{}
-<<<<<<< HEAD
-	if schemaCfg.Format != "string" && len(schemaCfg.SchemaPath) > 0 {
-		if c.State == nil { // require log-in to use oauthbearer token
-=======
-	if schemaCfg.ValueFormat != "string" && schemaCfg.SchemaPath != "" {
+	if schemaCfg.Format != "string" && schemaCfg.SchemaPath != "" {
 		if c.Context.State == nil { // require log-in to use oauthbearer token
->>>>>>> fb5c9a10
 			return nil, nil, errors.NewErrorWithSuggestions(errors.NotLoggedInErrorMsg, errors.AuthTokenSuggestions)
 		}
 
