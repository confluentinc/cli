--- conflicted
+++ resolved
@@ -64,48 +64,14 @@
 		return err
 	}
 
-<<<<<<< HEAD
 	if cmd.Flags().Changed("schema") && cmd.Flags().Changed("schema-id") {
 		return errors.Errorf(errors.ProhibitedFlagCombinationErrorMsg, "schema", "schema-id")
-=======
-	valueFormat, subject, serializationProvider, err := prepareSerializer(cmd, topic)
-	if err != nil {
-		return err
-	}
-
-	schema, err := cmd.Flags().GetString("schema")
-	if err != nil {
-		return err
-	}
-
-	dir, err := sr.CreateTempDir()
-	if err != nil {
-		return err
-	}
-	defer func() {
-		_ = os.RemoveAll(dir)
-	}()
-
-	schemaCfg := &sr.RegisterSchemaConfigs{
-		SchemaDir:   dir,
-		SchemaPath:  &schema,
-		Subject:     subject,
-		ValueFormat: valueFormat,
-		SchemaType:  serializationProvider.GetSchemaName(),
->>>>>>> 91cb5b83
 	}
 
 	serializationProvider, metaInfo, err := c.initSchemaAndGetInfo(cmd, topic)
 	if err != nil {
 		return err
 	}
-<<<<<<< HEAD
-=======
-	err = serializationProvider.LoadSchema(schema, referencePathMap)
-	if err != nil {
-		return errors.NewWrapErrorWithSuggestions(err, "failed to load schema", errors.FailedToLoadSchemaSuggestions)
-	}
->>>>>>> 91cb5b83
 
 	if cmd.Flags().Changed("config-file") && cmd.Flags().Changed("config") {
 		return errors.Errorf(errors.ProhibitedFlagCombinationErrorMsg, "config-file", "config")
