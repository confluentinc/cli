package kafka

import (
	"bufio"
	"context"
	"fmt"
	"os"
	"os/signal"
	"strconv"
	"strings"

	"github.com/spf13/cobra"

	ckafka "github.com/confluentinc/confluent-kafka-go/kafka"
	srsdk "github.com/confluentinc/schema-registry-sdk-go"

	sr "github.com/confluentinc/cli/internal/cmd/schema-registry"
	pcmd "github.com/confluentinc/cli/internal/pkg/cmd"
	v1 "github.com/confluentinc/cli/internal/pkg/config/v1"
	"github.com/confluentinc/cli/internal/pkg/errors"
	"github.com/confluentinc/cli/internal/pkg/log"
	"github.com/confluentinc/cli/internal/pkg/output"
	"github.com/confluentinc/cli/internal/pkg/serdes"
)

func (c *command) newProduceCommand() *cobra.Command {
	cmd := &cobra.Command{
		Use:               "produce <topic>",
		Short:             "Produce messages to a Kafka topic.",
		Long:              "Produce messages to a Kafka topic.\n\nWhen using this command, you cannot modify the message header, and the message header will not be printed out.",
		Args:              cobra.ExactArgs(1),
		ValidArgsFunction: pcmd.NewValidArgsFunction(c.validArgs),
		RunE:              c.produce,
		Annotations:       map[string]string{pcmd.RunRequirement: pcmd.RequireCloudLogin},
	}

<<<<<<< HEAD
	cmd.Flags().String("schema", "", "The path to the schema file.")
	cmd.Flags().Int32("schema-id", 0, "The ID of the schema.")
=======
	c := &hasAPIKeyTopicCommand{
		HasAPIKeyCLICommand: pcmd.NewHasAPIKeyCLICommand(cmd, prerunner),
		prerunner:           prerunner,
		clientID:            clientId,
	}
	cmd.RunE = c.produce

	cmd.Flags().String("schema", "", "The ID or filepath of the message value schema.")
>>>>>>> 470e2d31
	pcmd.AddValueFormatFlag(cmd)
	cmd.Flags().String("references", "", "The path to the references file.")
	cmd.Flags().Bool("parse-key", false, "Parse key from the message.")
	cmd.Flags().String("delimiter", ":", "The delimiter separating each key and value.")
	cmd.Flags().StringSlice("config", nil, `A comma-separated list of configuration overrides ("key=value") for the producer client.`)
	pcmd.AddProducerConfigFileFlag(cmd)
	cmd.Flags().String("schema-registry-endpoint", "", "Endpoint for Schema Registry cluster.")
	cmd.Flags().String("schema-registry-api-key", "", "Schema registry API key.")
	cmd.Flags().String("schema-registry-api-secret", "", "Schema registry API key secret.")
	pcmd.AddApiKeyFlag(cmd, c.AuthenticatedCLICommand)
	pcmd.AddApiSecretFlag(cmd)
	pcmd.AddClusterFlag(cmd, c.AuthenticatedCLICommand)
	pcmd.AddContextFlag(cmd, c.CLICommand)
<<<<<<< HEAD
	pcmd.AddEnvironmentFlag(cmd, c.AuthenticatedCLICommand)
=======
	cmd.Flags().String("environment", "", "Environment ID.")

	// Deprecated
>>>>>>> 470e2d31
	pcmd.AddOutputFlag(cmd)
	cobra.CheckErr(cmd.Flags().MarkHidden("output"))

	// Deprecated
	cmd.Flags().Int32("schema-id", 0, "The ID of the schema.")
	cobra.CheckErr(cmd.Flags().MarkHidden("schema-id"))

	cobra.CheckErr(cmd.MarkFlagFilename("references", "json"))
	cobra.CheckErr(cmd.MarkFlagFilename("config-file", "avsc", "json"))

	cmd.MarkFlagsMutuallyExclusive("schema", "schema-id")
	cmd.MarkFlagsMutuallyExclusive("config", "config-file")

	return cmd
}

func (c *command) produce(cmd *cobra.Command, args []string) error {
	topic := args[0]

	cluster, err := c.Config.Context().GetKafkaClusterForCommand()
	if err != nil {
		return err
	}
	if cluster.APIKey == "" {
		apiKey, err := cmd.Flags().GetString("api-key")
		if err != nil {
			return err
		}

		apiSecret, err := cmd.Flags().GetString("api-secret")
		if err != nil {
			return err
		}

		if apiKey != "" && apiSecret != "" {
			cluster.APIKey = apiKey
			cluster.APIKeys[cluster.APIKey] = &v1.APIKeyPair{
				Key:    apiKey,
				Secret: apiSecret,
			}
		} else {
			return &errors.UnspecifiedAPIKeyError{ClusterID: cluster.ID}
		}
	}

	serializationProvider, metaInfo, err := c.initSchemaAndGetInfo(cmd, topic)
	if err != nil {
		return err
	}

	configFile, err := cmd.Flags().GetString("config-file")
	if err != nil {
		return err
	}
	config, err := cmd.Flags().GetStringSlice("config")
	if err != nil {
		return err
	}

	producer, err := newProducer(cluster, c.clientID, configFile, config)
	if err != nil {
		return fmt.Errorf(errors.FailedToCreateProducerErrorMsg, err)
	}
	defer producer.Close()
	log.CliLogger.Tracef("Create producer succeeded")

	adminClient, err := ckafka.NewAdminClientFromProducer(producer)
	if err != nil {
		return fmt.Errorf(errors.FailedToCreateAdminClientErrorMsg, err)
	}
	defer adminClient.Close()

	if err := c.validateTopic(adminClient, topic, cluster); err != nil {
		return err
	}

	output.ErrPrintln(errors.StartingProducerMsg)

	var scanErr error
	input, scan := PrepareInputChannel(&scanErr)

	// Trap SIGINT to trigger a shutdown.
	signals := make(chan os.Signal, 1)
	signal.Notify(signals, os.Interrupt)
	go func() {
		<-signals
		close(input)
	}()
	// Prime reader
	go scan()

	deliveryChan := make(chan ckafka.Event)
	for data := range input {
		if len(data) == 0 {
			go scan()
			continue
		}

		msg, err := GetProduceMessage(cmd, metaInfo, topic, data, serializationProvider)
		if err != nil {
			return err
		}
		if err := producer.Produce(msg, deliveryChan); err != nil {
			isProduceToCompactedTopicError, err := errors.CatchProduceToCompactedTopicError(err, topic)
			if isProduceToCompactedTopicError {
				scanErr = err
				close(input)
				break
			}
			output.ErrPrintf(errors.FailedToProduceErrorMsg, msg.TopicPartition.Offset, err)
		}

		e := <-deliveryChan                // read a ckafka event from the channel
		m := e.(*ckafka.Message)           // extract the message from the event
		if m.TopicPartition.Error != nil { // catch all other errors
			output.ErrPrintf(errors.FailedToProduceErrorMsg, m.TopicPartition.Offset, m.TopicPartition.Error)
		}
		go scan()
	}
	close(deliveryChan)
	return scanErr
}

func (c *command) getSchemaRegistryClient(cmd *cobra.Command) (*srsdk.APIClient, context.Context, error) {
	schemaRegistryApiKey, err := cmd.Flags().GetString("schema-registry-api-key")
	if err != nil {
		return nil, nil, err
	}
	schemaRegistryApiSecret, err := cmd.Flags().GetString("schema-registry-api-secret")
	if err != nil {
		return nil, nil, err
	}

	srClient, ctx, err := sr.GetSchemaRegistryClientWithApiKey(cmd, c.Config, c.Version, schemaRegistryApiKey, schemaRegistryApiSecret)
	if err != nil && err.Error() == errors.NotLoggedInErrorMsg {
		err = new(errors.SRNotAuthenticatedError)
	}
	return srClient, ctx, err
}

func (c *command) registerSchema(cmd *cobra.Command, schemaCfg *sr.RegisterSchemaConfigs) ([]byte, map[string]string, error) {
	// Registering schema and fill metaInfo array.
	var metaInfo []byte // Meta info contains a magic byte and schema ID (4 bytes).
	referencePathMap := map[string]string{}

	if len(*schemaCfg.SchemaPath) > 0 {
		srClient, ctx, err := c.getSchemaRegistryClient(cmd)
		if err != nil {
			return nil, nil, err
		}

		info, err := sr.RegisterSchemaWithAuth(cmd, schemaCfg, srClient, ctx)
		if err != nil {
			return nil, nil, err
		}
		metaInfo = info
		referencePathMap, err = sr.StoreSchemaReferences(schemaCfg.SchemaDir, schemaCfg.Refs, srClient, ctx)
		if err != nil {
			return nil, nil, err
		}
	}
	return metaInfo, referencePathMap, nil
}

func PrepareInputChannel(scanErr *error) (chan string, func()) {
	// Line reader for producer input.
	scanner := bufio.NewScanner(os.Stdin)
	// On-prem Kafka messageMaxBytes: using the same value of cloud. TODO: allow larger sizes if customers request
	// https://github.com/confluentinc/cc-spec-kafka/blob/9f0af828d20e9339aeab6991f32d8355eb3f0776/plugins/kafka/kafka.go#L43.
	const maxScanTokenSize = 1024*1024*2 + 12
	scanner.Buffer(nil, maxScanTokenSize)
	input := make(chan string, 1)
	// Avoid blocking in for loop so ^C or ^D can exit immediately.
	return input, func() {
		hasNext := scanner.Scan()
		if !hasNext {
			// Actual error.
			if scanner.Err() != nil {
				*scanErr = scanner.Err()
			}
			// Otherwise just EOF.
			close(input)
		} else {
			input <- scanner.Text()
		}
	}
}

func GetProduceMessage(cmd *cobra.Command, metaInfo []byte, topicName, data string, serializationProvider serdes.SerializationProvider) (*ckafka.Message, error) {
	parseKey, err := cmd.Flags().GetBool("parse-key")
	if err != nil {
		return nil, err
	}
	delimiter, err := cmd.Flags().GetString("delimiter")
	if err != nil {
		return nil, err
	}
	key, value, err := getMsgKeyAndValue(metaInfo, data, delimiter, parseKey, serializationProvider)
	if err != nil {
		return nil, err
	}

	return &ckafka.Message{
		TopicPartition: ckafka.TopicPartition{Topic: &topicName, Partition: ckafka.PartitionAny},
		Key:            []byte(key),
		Value:          []byte(value),
	}, nil
}

func getMsgKeyAndValue(metaInfo []byte, data, delimiter string, parseKey bool, serializationProvider serdes.SerializationProvider) (string, string, error) {
	var key, valueString string
	if parseKey {
		record := strings.SplitN(data, delimiter, 2)
		valueString = strings.TrimSpace(record[len(record)-1])

		if len(record) == 2 {
			key = strings.TrimSpace(record[0])
		} else {
			return "", "", errors.New(errors.MissingKeyErrorMsg)
		}
	} else {
		valueString = strings.TrimSpace(data)
	}
	encodedMessage, err := serdes.Serialize(serializationProvider, valueString)
	if err != nil {
		return "", "", err
	}
	value := string(append(metaInfo, encodedMessage...))
	return key, value, nil
}

func (c *command) initSchemaAndGetInfo(cmd *cobra.Command, topic string) (serdes.SerializationProvider, []byte, error) {
	dir, err := sr.CreateTempDir()
	if err != nil {
		return nil, nil, err
	}
	defer func() {
		_ = os.RemoveAll(dir)
	}()

	subject := topicNameStrategy(topic)

	// Deprecated
	schemaId, err := cmd.Flags().GetInt32("schema-id")
	if err != nil {
		return nil, nil, err
	}

	schemaPath, err := cmd.Flags().GetString("schema")
	if err != nil {
		return nil, nil, err
	}

	isSchemaId := cmd.Flags().Changed("schema-id")
	if id, err := strconv.ParseInt(schemaPath, 10, 32); err == nil {
		schemaId = int32(id)
		isSchemaId = true
	}

	var valueFormat string
	referencePathMap := map[string]string{}
	metaInfo := []byte{}

	if isSchemaId {
		srClient, ctx, err := c.getSchemaRegistryClient(cmd)
		if err != nil {
			return nil, nil, err
		}

		schemaString, err := sr.RequestSchemaWithId(schemaId, subject, srClient, ctx)
		if err != nil {
			return nil, nil, err
		}

		valueFormat, err = serdes.FormatTranslation(schemaString.SchemaType)
		if err != nil {
			return nil, nil, err
		}

		schemaPath, referencePathMap, err = sr.SetSchemaPathRef(schemaString, dir, subject, schemaId, srClient, ctx)
		if err != nil {
			return nil, nil, err
		}

		metaInfo = sr.GetMetaInfoFromSchemaId(schemaId)
	} else {
		valueFormat, err = cmd.Flags().GetString("value-format")
		if err != nil {
			return nil, nil, err
		}
	}

	serializationProvider, err := serdes.GetSerializationProvider(valueFormat)
	if err != nil {
		return nil, nil, err
	}

	if schemaPath != "" && !isSchemaId {
		// read schema info from local file and register schema
		schemaCfg := &sr.RegisterSchemaConfigs{
			SchemaDir:   dir,
			SchemaPath:  &schemaPath,
			Subject:     subject,
			ValueFormat: valueFormat,
			SchemaType:  serializationProvider.GetSchemaName(),
		}
		refs, err := sr.ReadSchemaRefs(cmd)
		if err != nil {
			return nil, nil, err
		}
		schemaCfg.Refs = refs
		metaInfo, referencePathMap, err = c.registerSchema(cmd, schemaCfg)
		if err != nil {
			return nil, nil, err
		}
	}

	if err := serializationProvider.LoadSchema(schemaPath, referencePathMap); err != nil {
		return nil, nil, errors.NewWrapErrorWithSuggestions(err, "failed to load schema", "Specify a schema by passing a schema ID or the path to a schema file to the `--schema` flag.")
	}

	return serializationProvider, metaInfo, nil
}<|MERGE_RESOLUTION|>--- conflicted
+++ resolved
@@ -34,19 +34,7 @@
 		Annotations:       map[string]string{pcmd.RunRequirement: pcmd.RequireCloudLogin},
 	}
 
-<<<<<<< HEAD
-	cmd.Flags().String("schema", "", "The path to the schema file.")
-	cmd.Flags().Int32("schema-id", 0, "The ID of the schema.")
-=======
-	c := &hasAPIKeyTopicCommand{
-		HasAPIKeyCLICommand: pcmd.NewHasAPIKeyCLICommand(cmd, prerunner),
-		prerunner:           prerunner,
-		clientID:            clientId,
-	}
-	cmd.RunE = c.produce
-
 	cmd.Flags().String("schema", "", "The ID or filepath of the message value schema.")
->>>>>>> 470e2d31
 	pcmd.AddValueFormatFlag(cmd)
 	cmd.Flags().String("references", "", "The path to the references file.")
 	cmd.Flags().Bool("parse-key", false, "Parse key from the message.")
@@ -60,13 +48,9 @@
 	pcmd.AddApiSecretFlag(cmd)
 	pcmd.AddClusterFlag(cmd, c.AuthenticatedCLICommand)
 	pcmd.AddContextFlag(cmd, c.CLICommand)
-<<<<<<< HEAD
 	pcmd.AddEnvironmentFlag(cmd, c.AuthenticatedCLICommand)
-=======
-	cmd.Flags().String("environment", "", "Environment ID.")
 
 	// Deprecated
->>>>>>> 470e2d31
 	pcmd.AddOutputFlag(cmd)
 	cobra.CheckErr(cmd.Flags().MarkHidden("output"))
 
