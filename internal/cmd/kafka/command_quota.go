--- conflicted
+++ resolved
@@ -43,35 +43,22 @@
 	Environment string `human:"Environment" serialized:"environment"`
 }
 
-<<<<<<< HEAD
 func quotaToPrintable(quota kafkaquotas.KafkaQuotasV1ClientQuota, format output.Format) *quotaOut {
-	s := &quotaOut{
+	out := &quotaOut{
 		Id:          quota.GetId(),
-		DisplayName: quota.GetDisplayName(),
-		Description: quota.GetDescription(),
-		Ingress:     quota.Throughput.GetIngressByteRate(),
-		Egress:      quota.Throughput.GetEgressByteRate(),
-		Principals:  principalsToString(quota.GetPrincipals()),
-		Cluster:     quota.Cluster.GetId(),
-		Environment: quota.Environment.GetId(),
-=======
-func quotaToPrintable(quota kafkaquotas.KafkaQuotasV1ClientQuota, format string) *printableQuota {
-	s := printableQuota{
-		Id:          *quota.Id,
 		DisplayName: quota.Spec.GetDisplayName(),
 		Description: quota.Spec.GetDescription(),
 		Ingress:     quota.Spec.Throughput.GetIngressByteRate(),
 		Egress:      quota.Spec.Throughput.GetEgressByteRate(),
-		Principals:  principalsToString(*quota.Spec.Principals),
+		Principals:  principalsToString(quota.Spec.GetPrincipals()),
 		Cluster:     quota.Spec.Cluster.GetId(),
 		Environment: quota.Spec.Environment.GetId(),
->>>>>>> 789ab6ef
 	}
 	if format == output.Human {
-		s.Ingress += " B/s"
-		s.Egress += " B/s"
+		out.Ingress += " B/s"
+		out.Egress += " B/s"
 	}
-	return s
+	return out
 }
 
 func principalsToString(principals []kafkaquotas.GlobalObjectReference) string {
