--- conflicted
+++ resolved
@@ -3,15 +3,8 @@
 // TODO: wrap all link / mirror commands with kafka rest error
 import (
 	"context"
-<<<<<<< HEAD
 	"fmt"
 	"github.com/antihax/optional"
-=======
-	"github.com/confluentinc/cli/internal/pkg/kafka"
-	"io/ioutil"
-	"strings"
-
->>>>>>> 482b3f24
 	linkv1 "github.com/confluentinc/cc-structs/kafka/clusterlink/v1"
 	"github.com/confluentinc/kafka-rest-sdk-go/kafkarestv3"
 	"github.com/spf13/cobra"
@@ -326,7 +319,6 @@
 		return err
 	}
 
-<<<<<<< HEAD
 	// The `source` argument is a convenience; we package everything into properties for the Source cluster.
 	configMap[sourceBootstrapServersPropertyName] = bootstrapServers
 
@@ -357,19 +349,6 @@
 		msg := errors.CreatedLinkMsg
 		if validateOnly {
 			msg = errors.DryRunPrefix + msg
-=======
-		// Create config map from the argument.
-		var linkConfigs []string
-		for _, s := range strings.Split(string(configContents), "\n") {
-			// Filter out blank lines
-			if s != "" {
-				linkConfigs = append(linkConfigs, s)
-			}
-		}
-		configMap, err = kafka.ToMap(linkConfigs)
-		if err != nil {
-			return err
->>>>>>> 482b3f24
 		}
 		utils.Printf(cmd, msg, linkName)
 		return nil
@@ -531,7 +510,6 @@
 	if err != nil {
 		return err
 	}
-<<<<<<< HEAD
 
 	if len(configsMap) == 0 {
 		return errors.New(errors.EmptyConfigErrorMsg)
@@ -567,9 +545,6 @@
 // Will be deprecated soon
 func (c *linkCommand) updateWithKafkaApi(cmd *cobra.Command, linkName string, configMap map[string]string) error {
 	cluster, err := pcmd.KafkaCluster(cmd, c.Context)
-=======
-	configMap, err := kafka.ToMap(configs)
->>>>>>> 482b3f24
 	if err != nil {
 		return err
 	}
