package kafka

// TODO: wrap all link / mirror commands with kafka rest error
import (
	"fmt"

	"github.com/antihax/optional"
	"github.com/confluentinc/kafka-rest-sdk-go/kafkarestv3"
	"github.com/spf13/cobra"

	pcmd "github.com/confluentinc/cli/internal/pkg/cmd"
	"github.com/confluentinc/cli/internal/pkg/errors"
	"github.com/confluentinc/cli/internal/pkg/examples"
	"github.com/confluentinc/cli/internal/pkg/output"
	"github.com/confluentinc/cli/internal/pkg/utils"
)

const (
	apiKeyFlagName                     = "source-api-key"
	apiSecretFlagName                  = "source-api-secret"
	sourceBootstrapServersFlagName     = "source-bootstrap-server"
	sourceClusterIdFlagName            = "source-cluster-id"
	sourceBootstrapServersPropertyName = "bootstrap.servers"
	securityProtocalPropertyName       = "security.protocol"
	saslMechanismPropertyName          = "sasl.mechanism"
	saslJaasConfigPropertyName         = "sasl.jaas.config"
	configFileFlagName                 = "config-file"
	dryrunFlagName                     = "dry-run"
	noValidateFlagName                 = "no-validate"
	includeTopicsFlagName              = "include-topics"
	linkFlagName                       = "link"
)

var (
	listLinkFieldsIncludeTopics           = []string{"LinkName", "TopicName", "SourceClusterId"}
	structuredListLinkFieldsIncludeTopics = camelToSnake(listLinkFieldsIncludeTopics)
	humanListLinkFieldsIncludeTopics      = camelToSpaced(listLinkFieldsIncludeTopics)
	listLinkFields                        = []string{"LinkName", "SourceClusterId"}
	structuredListLinkFields              = camelToSnake(listLinkFields)
	humanListLinkFields                   = camelToSpaced(listLinkFields)
	describeLinkConfigFields              = []string{"ConfigName", "ConfigValue", "ReadOnly", "Sensitive", "Source", "Synonyms"}
	structuredDescribeLinkConfigFields    = camelToSnake(describeLinkConfigFields)
	humanDescribeLinkConfigFields         = camelToSpaced(describeLinkConfigFields)
)

type LinkTopicWriter struct {
	LinkName        string
	TopicName       string
	SourceClusterId string
}

type LinkConfigWriter struct {
	ConfigName  string
	ConfigValue string
	ReadOnly    bool
	Sensitive   bool
	Source      string
	Synonyms    []string
}

type linkCommand struct {
	*pcmd.AuthenticatedStateFlagCommand
	prerunner pcmd.PreRunner
}

func NewLinkCommand(prerunner pcmd.PreRunner) *cobra.Command {
	cliCmd := pcmd.NewAuthenticatedStateFlagCommand(
		&cobra.Command{
<<<<<<< HEAD
			Use:         "link",
			Short:       "Manages inter-cluster links.",
			Hidden:      true,
			Annotations: map[string]string{pcmd.RunRequirement: pcmd.RequireNonAPIKeyCloudLogin},
=======
			Use:    "link",
			Short:  "Manages inter-cluster links.",
>>>>>>> 251df627
		},
		prerunner, LinkSubcommandFlags)
	cmd := &linkCommand{
		AuthenticatedStateFlagCommand: cliCmd,
		prerunner:                     prerunner,
	}
	cmd.init()
	return cmd.Command
}

func (c *linkCommand) init() {
	listCmd := &cobra.Command{
		Use:   "list",
		Short: "List previously created cluster links.",
		Example: examples.BuildExampleString(
			examples.Example{
				Text: "List every link.",
				Code: "ccloud kafka link list",
			},
		),
		RunE:   c.list,
		Args:   cobra.NoArgs,
	}
	listCmd.Flags().Bool(includeTopicsFlagName, false, "If set, will list mirrored topics for the links returned.")
	listCmd.Flags().StringP(output.FlagName, output.ShortHandFlag, output.DefaultValue, output.Usage)
	listCmd.Flags().SortFlags = false
	c.AddCommand(listCmd)

	// Note: this is subject to change as we iterate on options for how to specify a source cluster.
	createCmd := &cobra.Command{
		Use:   "create <link>",
		Short: "Create a new cluster link.",
		Example: examples.BuildExampleString(
			examples.Example{
				Text: "Create a cluster link, using supplied source URL and properties.",
				Code: "ccloud kafka link create my_link source-cluster-id lkc-abced " +
					"--source-bootstrap-server myhost:1234 --config-file ~/myfile.txt \n" +
					"ccloud kafka link create my_link source-cluster-id lkc-abced " +
					"--source-bootstrap-server myhost:1234 --source-api-key abcde --source-api-secret 88888 \n",
			},
		),
		RunE:   c.create,
		Args:   cobra.ExactArgs(1),
	}
	createCmd.Flags().String(sourceBootstrapServersFlagName, "", "Bootstrap-server address of the source cluster.")
	createCmd.Flags().String(sourceClusterIdFlagName, "", "Source cluster ID.")
	check(createCmd.MarkFlagRequired(sourceBootstrapServersFlagName))
	check(createCmd.MarkFlagRequired(sourceClusterIdFlagName))
	createCmd.Flags().String(apiKeyFlagName, "", "An API key for the source cluster. "+
		"If specified, the destination cluster will use SASL_SSL/PLAIN as its mechanism for the source cluster authentication. "+
		"If you wish to use another authentication mechanism, please do NOT specify this flag, "+
		"and add the security configs in the config file. "+
		"Must be used with --source-api-secret.")
	createCmd.Flags().String(apiSecretFlagName, "", "An API secret for the source cluster. "+
		"If specified, the destination cluster will use SASL_SSL/PLAIN as its mechanism for the source cluster authentication. "+
		"If you wish to use another authentication mechanism, please do NOT specify this flag, "+
		"and add the security configs in the config file. "+
		"Must be used with --source-api-key.")
	createCmd.Flags().String(configFileFlagName, "", "Name of the file containing link config overrides. "+
		"Each property key-value pair should have the format of key=value. Properties are separated by new-line characters.")
	createCmd.Flags().Bool(dryrunFlagName, false, "If set, will NOT actually create the link, but simply validates it.")
	createCmd.Flags().Bool(noValidateFlagName, false, "If set, will NOT validate the link to the source cluster before creation.")
	createCmd.Flags().SortFlags = false
	c.AddCommand(createCmd)

	deleteCmd := &cobra.Command{
		Use:   "delete <link>",
		Short: "Delete a previously created cluster link.",
		Example: examples.BuildExampleString(
			examples.Example{
				Text: "Deletes a cluster link.",
				Code: "ccloud kafka link delete my_link",
			},
		),
		RunE:   c.delete,
		Args:   cobra.ExactArgs(1),
	}
	c.AddCommand(deleteCmd)

	describeCmd := &cobra.Command{
		Use:   "describe <link>",
		Short: "Describe a previously created cluster link.",
		Example: examples.BuildExampleString(
			examples.Example{
				Text: "Describes a cluster link.",
				Code: "ccloud kafka link describe my_link",
			},
		),
		RunE:   c.describe,
		Args:   cobra.ExactArgs(1),
	}
	describeCmd.Flags().StringP(output.FlagName, output.ShortHandFlag, output.DefaultValue, output.Usage)
	describeCmd.Flags().SortFlags = false
	c.AddCommand(describeCmd)

	// Note: this can change as we decide how to present this modification interface (allowing multiple properties, allowing override and delete, etc).
	updateCmd := &cobra.Command{
		Use:   "update <link>",
		Short: "Update link configs.",
		Example: examples.BuildExampleString(
			examples.Example{
				Text: "Updates configs for the cluster link.",
				Code: "ccloud kafka link update my_link --config-file ~/config.txt",
			},
		),
		RunE:   c.update,
		Args:   cobra.ExactArgs(1),
	}
	updateCmd.Flags().String(configFileFlagName, "", "Name of the file containing link config overrides. "+
		"Each property key-value pair should have the format of key=value. Properties are separated by new-line characters.")
	check(updateCmd.MarkFlagRequired(configFileFlagName))
	updateCmd.Flags().SortFlags = false
	c.AddCommand(updateCmd)
}

func (c *linkCommand) list(cmd *cobra.Command, args []string) error {
	includeTopics, err := cmd.Flags().GetBool(includeTopicsFlagName)
	if err != nil {
		return err
	}

	kafkaREST, _ := c.GetKafkaREST()
	if kafkaREST == nil {
		return errors.New(errors.RestProxyNotAvailableMsg)
	}

	lkc, err := getKafkaClusterLkcId(c.AuthenticatedStateFlagCommand, cmd)
	if err != nil {
		return err
	}

	listLinksRespDataList, httpResp, err := kafkaREST.Client.ClusterLinkingApi.ClustersClusterIdLinksGet(
		kafkaREST.Context, lkc)
	if err != nil {
		return handleOpenApiError(httpResp, err, kafkaREST)
	}

	if includeTopics {
		outputWriter, err := output.NewListOutputWriter(
			cmd,
			listLinkFieldsIncludeTopics,
			humanListLinkFieldsIncludeTopics,
			structuredListLinkFieldsIncludeTopics)
		if err != nil {
			return err
		}

		for _, link := range listLinksRespDataList.Data {
			if len(link.TopicNames) > 0 {
				for _, topic := range link.TopicNames {
					outputWriter.AddElement(
						&LinkTopicWriter{
							LinkName:        link.LinkName,
							TopicName:       topic,
							SourceClusterId: link.SourceClusterId,
						})
				}
			} else {
				outputWriter.AddElement(
					&LinkTopicWriter{
						LinkName:        link.LinkName,
						TopicName:       "",
						SourceClusterId: link.SourceClusterId,
					})
			}
		}

		return outputWriter.Out()
	} else {
		outputWriter, err := output.NewListOutputWriter(
			cmd, listLinkFields, humanListLinkFields, structuredListLinkFields)
		if err != nil {
			return err
		}

		for _, link := range listLinksRespDataList.Data {
			outputWriter.AddElement(&LinkTopicWriter{
				LinkName:        link.LinkName,
				SourceClusterId: link.SourceClusterId,
			})
		}

		return outputWriter.Out()
	}
}

func (c *linkCommand) create(cmd *cobra.Command, args []string) error {
	linkName := args[0]

	bootstrapServers, err := cmd.Flags().GetString(sourceBootstrapServersFlagName)
	if err != nil {
		return err
	}

	sourceClusterId, err := cmd.Flags().GetString(sourceClusterIdFlagName)
	if err != nil {
		return err
	}

	validateOnly, err := cmd.Flags().GetBool(dryrunFlagName)
	if err != nil {
		return err
	}

	skipValidatingLink, err := cmd.Flags().GetBool(noValidateFlagName)
	if err != nil {
		return err
	}

	configFile, err := cmd.Flags().GetString(configFileFlagName)
	if err != nil {
		return err
	}

	configMap, err := readConfigsFromFile(configFile)
	if err != nil {
		return err
	}

	// Two optional flags: --source-api-key and --source-api-secret
	// 1. if I have neither flag set, then no change in behavior – use config-file as normal
	//
	// 2. if I have only 1 flag set, but not the other, then throw an error
	//
	// 3. if I have both set, then the CLI should add these configs on top of configs passed in config-file
	apiKey, err := cmd.Flags().GetString(apiKeyFlagName)
	if err != nil {
		return err
	}

	apiSecret, err := cmd.Flags().GetString(apiSecretFlagName)
	if err != nil {
		return err
	}

	// Overriding the security props by the flag value
	if apiKey != "" && apiSecret != "" {
		configMap[securityProtocalPropertyName] = "SASL_SSL"
		configMap[saslMechanismPropertyName] = "PLAIN"
		configMap[saslJaasConfigPropertyName] = fmt.Sprintf(
			"org.apache.kafka.common.security.plain.PlainLoginModule required "+
				"username=\"%s\" "+
				"password=\"%s\";", apiKey, apiSecret)
	} else if apiKey != "" {
		return errors.New("--source-api-key and --source-api-secret must be used together. " +
			"You cannot pass in one without the other.")
	}

	// Overriding the bootstrap server prop by the flag value
	configMap[sourceBootstrapServersPropertyName] = bootstrapServers

	kafkaREST, _ := c.GetKafkaREST()
	if kafkaREST == nil {
		return errors.New(errors.RestProxyNotAvailableMsg)
	}

	lkc, err := getKafkaClusterLkcId(c.AuthenticatedStateFlagCommand, cmd)
	if err != nil {
		return err
	}

	createLinkOpt := &kafkarestv3.ClustersClusterIdLinksPostOpts{
		ValidateOnly: optional.NewBool(validateOnly),
		ValidateLink: optional.NewBool(!skipValidatingLink),
		CreateLinkRequestData: optional.NewInterface(kafkarestv3.CreateLinkRequestData{
			SourceClusterId: sourceClusterId,
			Configs:         toCreateTopicConfigs(configMap),
		}),
	}

	httpResp, err := kafkaREST.Client.ClusterLinkingApi.ClustersClusterIdLinksPost(
		kafkaREST.Context, lkc, linkName, createLinkOpt)

	if err == nil {
		msg := errors.CreatedLinkMsg
		if validateOnly {
			msg = errors.DryRunPrefix + msg
		}
		utils.Printf(cmd, msg, linkName)
		return nil
	}

	return handleOpenApiError(httpResp, err, kafkaREST)
}

func (c *linkCommand) delete(cmd *cobra.Command, args []string) error {
	linkName := args[0]
	kafkaREST, _ := c.GetKafkaREST()
	if kafkaREST == nil {
		return errors.New(errors.RestProxyNotAvailableMsg)
	}

	lkc, err := getKafkaClusterLkcId(c.AuthenticatedStateFlagCommand, cmd)
	if err != nil {
		return err
	}

	httpResp, err := kafkaREST.Client.ClusterLinkingApi.ClustersClusterIdLinksLinkNameDelete(kafkaREST.Context, lkc, linkName)
	if err == nil {
		utils.Printf(cmd, errors.DeletedLinkMsg, linkName)
	}

	return handleOpenApiError(httpResp, err, kafkaREST)
}

func (c *linkCommand) describe(cmd *cobra.Command, args []string) error {
	linkName := args[0]
	kafkaREST, _ := c.GetKafkaREST()
	if kafkaREST == nil {
		return errors.New(errors.RestProxyNotAvailableMsg)
	}

	lkc, err := getKafkaClusterLkcId(c.AuthenticatedStateFlagCommand, cmd)
	if err != nil {
		return err
	}

	listLinkConfigsRespData, httpResp, err := kafkaREST.Client.ClusterLinkingApi.ClustersClusterIdLinksLinkNameConfigsGet(
		kafkaREST.Context, lkc, linkName)
	if err != nil {
		return handleOpenApiError(httpResp, err, kafkaREST)
	}

	outputWriter, err := output.NewListOutputWriter(
		cmd, describeLinkConfigFields, humanDescribeLinkConfigFields, structuredDescribeLinkConfigFields)
	if err != nil {
		return err
	}

	if len(listLinkConfigsRespData.Data) < 1 {
		return outputWriter.Out()
	}

	outputWriter.AddElement(&LinkConfigWriter{
		ConfigName:  "dest.cluster.id",
		ConfigValue: listLinkConfigsRespData.Data[0].ClusterId,
		ReadOnly:    true,
		Sensitive:   true,
		Source:      "",
		Synonyms:    nil,
	})

	for _, config := range listLinkConfigsRespData.Data {
		outputWriter.AddElement(&LinkConfigWriter{
			ConfigName:  config.Name,
			ConfigValue: config.Value,
			ReadOnly:    config.ReadOnly,
			Sensitive:   config.Sensitive,
			Source:      config.Source,
			Synonyms:    config.Synonyms,
		})
	}

	return outputWriter.Out()
}

func (c *linkCommand) update(cmd *cobra.Command, args []string) error {
	linkName := args[0]
	configFile, err := cmd.Flags().GetString(configFileFlagName)
	if err != nil {
		return err
	}

	configsMap, err := readConfigsFromFile(configFile)
	if err != nil {
		return err
	}

	if len(configsMap) == 0 {
		return errors.New(errors.EmptyConfigErrorMsg)
	}

	kafkaREST, _ := c.GetKafkaREST()
	if kafkaREST == nil {
		return errors.New(errors.RestProxyNotAvailableMsg)
	}

	lkc, err := getKafkaClusterLkcId(c.AuthenticatedStateFlagCommand, cmd)
	if err != nil {
		return err
	}

	kafkaRestConfigs := toAlterConfigBatchRequestData(configsMap)

	httpResp, err := kafkaREST.Client.ClusterLinkingApi.ClustersClusterIdLinksLinkNameConfigsalterPut(
		kafkaREST.Context, lkc, linkName,
		&kafkarestv3.ClustersClusterIdLinksLinkNameConfigsalterPutOpts{
			AlterConfigBatchRequestData: optional.NewInterface(
				kafkarestv3.AlterConfigBatchRequestData{Data: kafkaRestConfigs}),
		})
	if err == nil {
		utils.Printf(cmd, errors.UpdatedLinkMsg, linkName)
		return nil
	}

	return handleOpenApiError(httpResp, err, kafkaREST)
}<|MERGE_RESOLUTION|>--- conflicted
+++ resolved
@@ -66,15 +66,10 @@
 func NewLinkCommand(prerunner pcmd.PreRunner) *cobra.Command {
 	cliCmd := pcmd.NewAuthenticatedStateFlagCommand(
 		&cobra.Command{
-<<<<<<< HEAD
 			Use:         "link",
 			Short:       "Manages inter-cluster links.",
 			Hidden:      true,
 			Annotations: map[string]string{pcmd.RunRequirement: pcmd.RequireNonAPIKeyCloudLogin},
-=======
-			Use:    "link",
-			Short:  "Manages inter-cluster links.",
->>>>>>> 251df627
 		},
 		prerunner, LinkSubcommandFlags)
 	cmd := &linkCommand{
@@ -95,8 +90,8 @@
 				Code: "ccloud kafka link list",
 			},
 		),
-		RunE:   c.list,
-		Args:   cobra.NoArgs,
+		RunE: c.list,
+		Args: cobra.NoArgs,
 	}
 	listCmd.Flags().Bool(includeTopicsFlagName, false, "If set, will list mirrored topics for the links returned.")
 	listCmd.Flags().StringP(output.FlagName, output.ShortHandFlag, output.DefaultValue, output.Usage)
@@ -116,8 +111,8 @@
 					"--source-bootstrap-server myhost:1234 --source-api-key abcde --source-api-secret 88888 \n",
 			},
 		),
-		RunE:   c.create,
-		Args:   cobra.ExactArgs(1),
+		RunE: c.create,
+		Args: cobra.ExactArgs(1),
 	}
 	createCmd.Flags().String(sourceBootstrapServersFlagName, "", "Bootstrap-server address of the source cluster.")
 	createCmd.Flags().String(sourceClusterIdFlagName, "", "Source cluster ID.")
@@ -149,8 +144,8 @@
 				Code: "ccloud kafka link delete my_link",
 			},
 		),
-		RunE:   c.delete,
-		Args:   cobra.ExactArgs(1),
+		RunE: c.delete,
+		Args: cobra.ExactArgs(1),
 	}
 	c.AddCommand(deleteCmd)
 
@@ -163,8 +158,8 @@
 				Code: "ccloud kafka link describe my_link",
 			},
 		),
-		RunE:   c.describe,
-		Args:   cobra.ExactArgs(1),
+		RunE: c.describe,
+		Args: cobra.ExactArgs(1),
 	}
 	describeCmd.Flags().StringP(output.FlagName, output.ShortHandFlag, output.DefaultValue, output.Usage)
 	describeCmd.Flags().SortFlags = false
@@ -180,8 +175,8 @@
 				Code: "ccloud kafka link update my_link --config-file ~/config.txt",
 			},
 		),
-		RunE:   c.update,
-		Args:   cobra.ExactArgs(1),
+		RunE: c.update,
+		Args: cobra.ExactArgs(1),
 	}
 	updateCmd.Flags().String(configFileFlagName, "", "Name of the file containing link config overrides. "+
 		"Each property key-value pair should have the format of key=value. Properties are separated by new-line characters.")
