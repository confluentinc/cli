--- conflicted
+++ resolved
@@ -66,15 +66,9 @@
 func NewLinkCommand(prerunner pcmd.PreRunner) *cobra.Command {
 	cliCmd := pcmd.NewAuthenticatedStateFlagCommand(
 		&cobra.Command{
-<<<<<<< HEAD
 			Use:         "link",
 			Short:       "Manages inter-cluster links.",
-			Hidden:      true,
 			Annotations: map[string]string{pcmd.RunRequirement: pcmd.RequireNonAPIKeyCloudLogin},
-=======
-			Use:   "link",
-			Short: "Manages inter-cluster links.",
->>>>>>> e2b175c3
 		},
 		prerunner, LinkSubcommandFlags)
 	cmd := &linkCommand{
