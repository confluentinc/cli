--- conflicted
+++ resolved
@@ -2,6 +2,8 @@
 
 import (
 	"context"
+	"io/ioutil"
+	"strings"
 
 	linkv1 "github.com/confluentinc/cc-structs/kafka/clusterlink/v1"
 	"github.com/spf13/cobra"
@@ -10,12 +12,6 @@
 	"github.com/confluentinc/cli/internal/pkg/errors"
 	"github.com/confluentinc/cli/internal/pkg/examples"
 	"github.com/confluentinc/cli/internal/pkg/output"
-<<<<<<< HEAD
-=======
-	"github.com/spf13/cobra"
-	"io/ioutil"
-	"strings"
->>>>>>> 69a6bef9
 )
 
 const (
@@ -304,7 +300,7 @@
 	}
 	alterOptions := &linkv1.AlterLinkOptions{}
 	err = c.Client.Kafka.AlterLink(context.Background(), cluster, link, config, alterOptions)
-	
+
 	if err == nil {
 		pcmd.Printf(cmd, errors.UpdatedLinkMsg, link)
 	}
