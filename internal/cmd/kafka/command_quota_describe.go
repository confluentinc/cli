package kafka

import (
	"github.com/spf13/cobra"

	"github.com/confluentinc/cli/internal/pkg/errors"

	pcmd "github.com/confluentinc/cli/internal/pkg/cmd"
	"github.com/confluentinc/cli/internal/pkg/output"
)

func (c *quotaCommand) newDescribeCommand() *cobra.Command {
	cmd := &cobra.Command{
		Use:   "describe <id>",
		Short: "Describe a Kafka client quota.",
		Args:  cobra.ExactArgs(1),
		RunE:  c.describe,
	}

	pcmd.AddClusterFlag(cmd, c.AuthenticatedCLICommand)
	pcmd.AddEnvironmentFlag(cmd, c.AuthenticatedCLICommand)
	pcmd.AddOutputFlag(cmd)

	return cmd
}

func (c *quotaCommand) describe(cmd *cobra.Command, args []string) error {
<<<<<<< HEAD
	quota, resp, err := c.V2Client.DescribeKafkaQuota(args[0])
=======
	quotaId := args[0]
	quota, err := c.V2Client.DescribeKafkaQuota(quotaId)
>>>>>>> f0593059
	if err != nil {
		return err
	}

	table := output.NewTable(cmd)
	format := output.GetFormat(cmd)
	table.Add(quotaToPrintable(quota, format))
	return table.Print()
}<|MERGE_RESOLUTION|>--- conflicted
+++ resolved
@@ -2,8 +2,6 @@
 
 import (
 	"github.com/spf13/cobra"
-
-	"github.com/confluentinc/cli/internal/pkg/errors"
 
 	pcmd "github.com/confluentinc/cli/internal/pkg/cmd"
 	"github.com/confluentinc/cli/internal/pkg/output"
@@ -25,12 +23,7 @@
 }
 
 func (c *quotaCommand) describe(cmd *cobra.Command, args []string) error {
-<<<<<<< HEAD
-	quota, resp, err := c.V2Client.DescribeKafkaQuota(args[0])
-=======
-	quotaId := args[0]
-	quota, err := c.V2Client.DescribeKafkaQuota(quotaId)
->>>>>>> f0593059
+	quota, err := c.V2Client.DescribeKafkaQuota(args[0])
 	if err != nil {
 		return err
 	}
