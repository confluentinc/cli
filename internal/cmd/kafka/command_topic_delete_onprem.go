--- conflicted
+++ resolved
@@ -2,10 +2,7 @@
 
 import (
 	"context"
-<<<<<<< HEAD
-=======
 	"fmt"
->>>>>>> 478c16af
 
 	"github.com/spf13/cobra"
 
@@ -42,10 +39,6 @@
 }
 
 func (c *authenticatedTopicCommand) deleteOnPrem(cmd *cobra.Command, args []string) error {
-<<<<<<< HEAD
-=======
-	topicName := args[0]
->>>>>>> 478c16af
 	restClient, restContext, err := initKafkaRest(c.AuthenticatedCLICommand, cmd)
 	if err != nil {
 		return err
@@ -55,7 +48,10 @@
 		return err
 	}
 
-<<<<<<< HEAD
+	return DeleteTopic(cmd, restClient, restContext, args, clusterId)
+}
+
+func DeleteTopic(cmd *cobra.Command, restClient *kafkarestv3.APIClient, restContext context.Context, args []string, clusterId string) error {
 	if err := c.confirmDeletionOnPrem(cmd, restClient, restContext, clusterId, args); err != nil {
 		return err
 	}
@@ -75,14 +71,6 @@
 	describeFunc := func(id string) error {
 		_, _, err := restClient.TopicV3Api.GetKafkaTopic(restContext, clusterId, id)
 		return err
-=======
-	return DeleteTopic(cmd, restClient, restContext, topicName, clusterId)
-}
-
-func DeleteTopic(cmd *cobra.Command, restClient *kafkarestv3.APIClient, restContext context.Context, topicName, clusterId string) error {
-	if _, resp, err := restClient.TopicV3Api.GetKafkaTopic(restContext, clusterId, topicName); err != nil {
-		return kafkarest.NewError(restClient.GetConfig().BasePath, err, resp)
->>>>>>> 478c16af
 	}
 
 	if err := resource.ValidateArgs(pcmd.FullParentName(cmd), args, resource.Topic, describeFunc); err != nil {
