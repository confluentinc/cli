--- conflicted
+++ resolved
@@ -24,12 +24,8 @@
 				Code: "confluent kafka topic delete my_topic --url http://localhost:8082",
 			}),
 	}
-<<<<<<< HEAD
-	cmd.Flags().AddFlagSet(pcmd.OnPremKafkaRestSet()) //includes url, ca-cert-path, client-cert-path, client-key-path, and no-auth flags
+	cmd.Flags().AddFlagSet(pcmd.OnPremKafkaRestSet())
 	pcmd.AddForceFlag(cmd)
-=======
-	cmd.Flags().AddFlagSet(pcmd.OnPremKafkaRestSet())
->>>>>>> 5f2addc4
 
 	return cmd
 }
