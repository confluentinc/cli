--- conflicted
+++ resolved
@@ -55,25 +55,6 @@
 	},
 }
 
-<<<<<<< HEAD
-var cmkExpandCluster = cmkv2.CmkV2Cluster{
-	Spec: &cmkv2.CmkV2ClusterSpec{
-		Environment:  &cmkv2.EnvScopedObjectReference{Id: environmentId},
-		DisplayName:  cmkv2.PtrString("gcp-shrink-test"),
-		Cloud:        cmkv2.PtrString("gcp"),
-		Region:       cmkv2.PtrString("us-central1"),
-		Config:       setCmkClusterConfig("dedicated", 3, ""),
-		Availability: cmkv2.PtrString(lowAvailability),
-	},
-	Id: cmkv2.PtrString("lkc-xyz"),
-	Status: &cmkv2.CmkV2ClusterStatus{
-		Cku:   cmkv2.PtrInt32(3),
-		Phase: "PROVISIONED",
-	},
-}
-
-=======
->>>>>>> 9dc4c338
 type KafkaClusterTestSuite struct {
 	suite.Suite
 	conf            *v1.Config
