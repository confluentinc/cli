package kafka

import (
	"fmt"

	"github.com/spf13/cobra"

	"github.com/confluentinc/cli/internal/pkg/ccloudv2"
	pcmd "github.com/confluentinc/cli/internal/pkg/cmd"
	"github.com/confluentinc/cli/internal/pkg/errors"
	"github.com/confluentinc/cli/internal/pkg/examples"
	"github.com/confluentinc/cli/internal/pkg/form"
	"github.com/confluentinc/cli/internal/pkg/kafkarest"
	"github.com/confluentinc/cli/internal/pkg/resource"
)

func (c *command) newDeleteCommand() *cobra.Command {
	cmd := &cobra.Command{
		Use:               "delete <topic-1> [topic-2] ... [topic-n]",
		Short:             "Delete one or more Kafka topics.",
		Args:              cobra.MinimumNArgs(1),
		ValidArgsFunction: pcmd.NewValidArgsFunction(c.validArgsMultiple),
		RunE:              c.delete,
		Example: examples.BuildExampleString(
			examples.Example{
				Text: `Delete the topics "my_topic" and "my_topic_avro". Use this command carefully as data loss can occur.`,
				Code: "confluent kafka topic delete my_topic\nconfluent kafka topic delete my_topic_avro",
			},
		),
		Annotations: map[string]string{pcmd.RunRequirement: pcmd.RequireNonAPIKeyCloudLogin},
	}

	pcmd.AddForceFlag(cmd)
	pcmd.AddClusterFlag(cmd, c.AuthenticatedCLICommand)
	pcmd.AddContextFlag(cmd, c.CLICommand)
	pcmd.AddEnvironmentFlag(cmd, c.AuthenticatedCLICommand)

	return cmd
}

<<<<<<< HEAD
func (c *authenticatedTopicCommand) delete(cmd *cobra.Command, args []string) error {
=======
func (c *command) delete(cmd *cobra.Command, args []string) error {
	topicName := args[0]

>>>>>>> dd3e1c90
	kafkaClusterConfig, err := c.Context.GetKafkaClusterForCommand()
	if err != nil {
		return err
	}

	if err := c.provisioningClusterCheck(kafkaClusterConfig.ID); err != nil {
		return err
	}

	kafkaREST, err := c.GetKafkaREST()
	if err != nil {
		return err
	}

	if confirm, err := c.confirmDeletion(cmd, kafkaREST, kafkaClusterConfig.ID, args); err != nil {
		return err
	} else if !confirm {
		return nil
	}

	deleteFunc := func(id string) error {
		if r, err := kafkaREST.CloudClient.DeleteKafkaTopic(kafkaClusterConfig.ID, id); err != nil {
			restErr, parseErr := kafkarest.ParseOpenAPIErrorCloud(err)
			if parseErr == nil && restErr.Code == ccloudv2.UnknownTopicOrPartitionErrorCode {
				return fmt.Errorf(errors.UnknownTopicErrorMsg, id)
			} else {
				return kafkarest.NewError(kafkaREST.CloudClient.GetUrl(), err, r)
			}
		}
		return nil
	}

	deleted, err := resource.Delete(args, deleteFunc, nil)
	resource.PrintDeleteSuccessMsg(deleted, resource.Topic)

	return err
}

func (c *authenticatedTopicCommand) confirmDeletion(cmd *cobra.Command, kafkaREST *pcmd.KafkaREST, clusterId string, args []string) (bool, error) {
	describeFunc := func(id string) error {
		_, err := kafkaREST.CloudClient.ListKafkaTopicConfigs(clusterId, id)
		return err
	}

	if err := resource.ValidateArgs(pcmd.FullParentName(cmd), args, resource.Topic, describeFunc); err != nil {
		return false, err
	}

	if len(args) > 1 {
		return form.ConfirmDeletionYesNo(cmd, form.DefaultYesNoPromptString(resource.Topic, args))
	}

	if err := form.ConfirmDeletionWithString(cmd, form.DefaultPromptString(resource.Topic, args[0], args[0]), args[0]); err != nil {
		return false, err
	}

	return true, nil
}<|MERGE_RESOLUTION|>--- conflicted
+++ resolved
@@ -38,13 +38,7 @@
 	return cmd
 }
 
-<<<<<<< HEAD
-func (c *authenticatedTopicCommand) delete(cmd *cobra.Command, args []string) error {
-=======
 func (c *command) delete(cmd *cobra.Command, args []string) error {
-	topicName := args[0]
-
->>>>>>> dd3e1c90
 	kafkaClusterConfig, err := c.Context.GetKafkaClusterForCommand()
 	if err != nil {
 		return err
