package kafka

import (
	"context"
	"fmt"
	"net/http"
	"os"
<<<<<<< HEAD
	"strconv"
=======
>>>>>>> 015e1877
	"strings"

	"github.com/c-bata/go-prompt"
	"github.com/hashicorp/go-multierror"
	"github.com/spf13/cobra"

	schedv1 "github.com/confluentinc/cc-structs/kafka/scheduler/v1"

	aclutil "github.com/confluentinc/cli/internal/pkg/acl"
	pcmd "github.com/confluentinc/cli/internal/pkg/cmd"
	"github.com/confluentinc/cli/internal/pkg/errors"
	"github.com/confluentinc/cli/internal/pkg/examples"
	"github.com/confluentinc/cli/internal/pkg/output"
	"github.com/confluentinc/cli/internal/pkg/shell/completer"
	"github.com/confluentinc/cli/internal/pkg/utils"
)

var (
	createCmd *cobra.Command
	deleteCmd *cobra.Command
	listCmd   *cobra.Command
)

type aclCommand struct {
	*pcmd.AuthenticatedStateFlagCommand
	completableFlagChildren map[string][]*cobra.Command
}

// NewACLCommand returns the Cobra command for Kafka ACL.
func NewACLCommand(prerunner pcmd.PreRunner) *aclCommand {
	cliCmd := pcmd.NewAuthenticatedStateFlagCommand(
		&cobra.Command{
			Use:   "acl",
			Short: "Manage Kafka ACLs.",
		}, prerunner, AclSubcommandFlags)
	cmd := &aclCommand{AuthenticatedStateFlagCommand: cliCmd}
	cmd.init()
	return cmd
}

func (c *aclCommand) init() {
	createCmd = &cobra.Command{
		Use:   "create",
		Short: "Create a Kafka ACL.",
		Args:  cobra.NoArgs,
		RunE:  pcmd.NewCLIRunE(c.create),
		Example: examples.BuildExampleString(
			examples.Example{
				Text: "You can specify only one of the following flags per command invocation: `cluster`, `consumer-group`, `topic`, or `transactional-id`. For example, for a consumer to read a topic, you need to grant `READ` and `DESCRIBE` both on the `consumer-group` and the `topic` resources, issuing two separate commands:",
				Code: "ccloud kafka acl create --allow --service-account sa-55555 --operation READ --operation DESCRIBE --consumer-group java_example_group_1\nccloud kafka acl create --allow --service-account sa-55555 --operation READ --operation DESCRIBE --topic '*'",
			},
		),
	}
	createCmd.Flags().AddFlagSet(aclConfigFlags())
	createCmd.Flags().StringP(output.FlagName, output.ShortHandFlag, output.DefaultValue, output.Usage)
	createCmd.Flags().SortFlags = false

	c.AddCommand(createCmd)

	deleteCmd = &cobra.Command{
		Use:   "delete",
		Short: "Delete a Kafka ACL.",
		Args:  cobra.NoArgs,
		RunE:  pcmd.NewCLIRunE(c.delete),
	}
	deleteCmd.Flags().AddFlagSet(aclConfigFlags())
	deleteCmd.Flags().SortFlags = false

	c.AddCommand(deleteCmd)

	listCmd = &cobra.Command{
		Use:   "list",
		Short: "List Kafka ACLs for a resource.",
		Args:  cobra.NoArgs,
		RunE:  pcmd.NewCLIRunE(c.list),
	}
	listCmd.Flags().AddFlagSet(resourceFlags())
	listCmd.Flags().String("service-account", "", "Service account ID.")
	listCmd.Flags().StringP(output.FlagName, output.ShortHandFlag, output.DefaultValue, output.Usage)
	listCmd.Flags().SortFlags = false

	c.AddCommand(listCmd)

	c.completableFlagChildren = map[string][]*cobra.Command{
		"cluster":         {createCmd, deleteCmd, listCmd},
		"service-account": {createCmd, deleteCmd, listCmd},
	}
}

func (c *aclCommand) list(cmd *cobra.Command, _ []string) error {
	acl, err := parse(cmd)
	if err != nil {
		return err
	}

	userIdMap, err := c.mapResourceIdToUserId()
	if err != nil {
		return err
	}
<<<<<<< HEAD

	resourceIdByUserIdMap, err := getUserIdMap(c.Client)
=======
	if err := c.ACLResourceIdToNumericId(acl, userIdMap); err != nil {
		return err
	}
	resourceIdMap, err := c.mapUserIdToResourceId()
>>>>>>> 015e1877
	if err != nil {
		return err
	}

	kafkaREST, _ := c.GetKafkaREST()
	if kafkaREST != nil {
		opts := aclBindingToClustersClusterIdAclsGetOpts(acl[0].ACLBinding)

		kafkaClusterConfig, err := c.Context.GetKafkaClusterForCommand(cmd)
		if err != nil {
			return err
		}
		lkc := kafkaClusterConfig.ID

		aclGetResp, httpResp, err := kafkaREST.Client.ACLApi.ClustersClusterIdAclsGet(kafkaREST.Context, lkc, &opts)

		if err != nil && httpResp != nil {
			// Kafka REST is available, but an error occurred
			return kafkaRestError(kafkaREST.Client.GetConfig().BasePath, err, httpResp)
		}

		if err == nil && httpResp != nil {
			if httpResp.StatusCode != http.StatusOK {
				return errors.NewErrorWithSuggestions(
					fmt.Sprintf(errors.KafkaRestUnexpectedStatusMsg, httpResp.Request.URL, httpResp.StatusCode),
					errors.InternalServerErrorSuggestions)
			}
			// Kafka REST is available and there was no error
<<<<<<< HEAD
			return aclutil.PrintACLsFromKafkaRestResponseWithMap(cmd, aclGetResp, cmd.OutOrStdout(), resourceIdByUserIdMap)
=======
			return aclutil.PrintACLsFromKafkaRestResponseWithResourceIdMap(cmd, aclGetResp, cmd.OutOrStdout(), resourceIdMap)
>>>>>>> 015e1877
		}
	}

	// Kafka REST is not available, fallback to KafkaAPI
	cluster, err := pcmd.KafkaCluster(cmd, c.Context)
	if err != nil {
		return err
	}

	resp, err := c.Client.Kafka.ListACLs(context.Background(), cluster, convertToFilter(acl[0].ACLBinding))
	if err != nil {
		return err
	}
<<<<<<< HEAD
	return aclutil.PrintACLsWithMap(cmd, resp, os.Stdout, resourceIdByUserIdMap)
=======
	return aclutil.PrintACLsWithResourceIdMap(cmd, resp, os.Stdout, resourceIdMap)
>>>>>>> 015e1877
}

func (c *aclCommand) create(cmd *cobra.Command, _ []string) error {
	acls, err := parse(cmd)
	if err != nil {
		return err
	}

	userIdMap, err := c.mapResourceIdToUserId()
	if err != nil {
		return err
	}
	if err := c.ACLResourceIdToNumericId(acls, userIdMap); err != nil {
		return err
	}
	resourceIdMap, err := c.mapUserIdToResourceId()
	if err != nil {
		return err
	}
	resourceIdByUserIdMap, err := getUserIdMap(c.Client)
	if err != nil {
		return err
	}

	var bindings []*schedv1.ACLBinding
	for _, acl := range acls {
		validateAddAndDelete(acl)
		if acl.errors != nil {
			return acl.errors
		}
		bindings = append(bindings, acl.ACLBinding)
	}

	kafkaREST, _ := c.GetKafkaREST()
	if kafkaREST != nil {
		kafkaClusterConfig, err := c.AuthenticatedCLICommand.Context.GetKafkaClusterForCommand(cmd)
		if err != nil {
			return err
		}
		lkc := kafkaClusterConfig.ID

		kafkaRestExists := true
		for i, binding := range bindings {
			opts := aclBindingToClustersClusterIdAclsPostOpts(binding)
			httpResp, err := kafkaREST.Client.ACLApi.ClustersClusterIdAclsPost(kafkaREST.Context, lkc, &opts)

			if err != nil && httpResp == nil {
				if i == 0 {
					// assume Kafka REST is not available, fallback to KafkaAPI
					kafkaRestExists = false
					break
				}
				// i > 0: unlikely
<<<<<<< HEAD
				_ = aclutil.PrintACLsWithMap(cmd, bindings[:i], os.Stdout, resourceIdByUserIdMap)
=======
				_ = aclutil.PrintACLsWithResourceIdMap(cmd, bindings[:i], os.Stdout, resourceIdMap)
>>>>>>> 015e1877
				return kafkaRestError(kafkaREST.Client.GetConfig().BasePath, err, httpResp)
			}

			if err != nil {
				if i > 0 {
					// unlikely
<<<<<<< HEAD
					_ = aclutil.PrintACLsWithMap(cmd, bindings[:i], os.Stdout, resourceIdByUserIdMap)
=======
					_ = aclutil.PrintACLsWithResourceIdMap(cmd, bindings[:i], os.Stdout, resourceIdMap)
>>>>>>> 015e1877
				}
				return kafkaRestError(kafkaREST.Client.GetConfig().BasePath, err, httpResp)
			}

			if httpResp != nil && httpResp.StatusCode != http.StatusCreated {
				if i > 0 {
<<<<<<< HEAD
					_ = aclutil.PrintACLsWithMap(cmd, bindings[:i], os.Stdout, resourceIdByUserIdMap)
=======
					_ = aclutil.PrintACLsWithResourceIdMap(cmd, bindings[:i], os.Stdout, resourceIdMap)
>>>>>>> 015e1877
				}
				return errors.NewErrorWithSuggestions(
					fmt.Sprintf(errors.KafkaRestUnexpectedStatusMsg, httpResp.Request.URL, httpResp.StatusCode),
					errors.InternalServerErrorSuggestions)
			}
		}

		if kafkaRestExists {
<<<<<<< HEAD
			return aclutil.PrintACLsWithMap(cmd, bindings, os.Stdout, resourceIdByUserIdMap)
=======
			return aclutil.PrintACLsWithResourceIdMap(cmd, bindings, os.Stdout, resourceIdMap)
>>>>>>> 015e1877
		}
	}

	// Kafka REST is not available, fallback to KafkaAPI

	cluster, err := pcmd.KafkaCluster(cmd, c.Context)
	if err != nil {
		return err
	}

	err = c.Client.Kafka.CreateACLs(context.Background(), cluster, bindings)
	if err != nil {
		return err
	}

<<<<<<< HEAD
	return aclutil.PrintACLsWithMap(cmd, bindings, os.Stdout, resourceIdByUserIdMap)
=======
	return aclutil.PrintACLsWithResourceIdMap(cmd, bindings, os.Stdout, resourceIdMap)
>>>>>>> 015e1877
}

func (c *aclCommand) delete(cmd *cobra.Command, _ []string) error {
	acls, err := parse(cmd)
	if err != nil {
		return err
	}

	userIdMap, err := c.mapResourceIdToUserId()
	if err != nil {
		return err
	}
	if err := c.ACLResourceIdToNumericId(acls, userIdMap); err != nil {
		return err
	}

	var filters []*schedv1.ACLFilter
	for _, acl := range acls {
		validateAddAndDelete(acl)
		if acl.errors != nil {
			return acl.errors
		}
		filters = append(filters, convertToFilter(acl.ACLBinding))
	}

	kafkaREST, _ := c.GetKafkaREST()
	if kafkaREST != nil {
		kafkaClusterConfig, err := c.AuthenticatedCLICommand.Context.GetKafkaClusterForCommand(cmd)
		if err != nil {
			return err
		}
		lkc := kafkaClusterConfig.ID

		kafkaRestURL := kafkaREST.Client.GetConfig().BasePath

		kafkaRestExists := true
		matchingBindingCount := 0
		for i, filter := range filters {
			deleteOpts := aclFilterToClustersClusterIdAclsDeleteOpts(filter)
			deleteResp, httpResp, err := kafkaREST.Client.ACLApi.ClustersClusterIdAclsDelete(kafkaREST.Context, lkc, &deleteOpts)

			if err != nil && httpResp == nil {
				if i == 0 {
					// Kafka REST is not available, fallback to KafkaAPI
					kafkaRestExists = false
					break
				}
				// i > 0: unlikely
				printAclsDeleted(cmd, matchingBindingCount)
				return kafkaRestError(kafkaRestURL, err, httpResp)
			}

			if err != nil {
				if i > 0 {
					// unlikely
					printAclsDeleted(cmd, matchingBindingCount)
				}
				return kafkaRestError(kafkaRestURL, err, httpResp)
			}

			if httpResp.StatusCode == http.StatusOK {
				matchingBindingCount += len(deleteResp.Data)
			} else {
				printAclsDeleted(cmd, matchingBindingCount)
				return errors.NewErrorWithSuggestions(
					fmt.Sprintf(errors.KafkaRestUnexpectedStatusMsg, httpResp.Request.URL, httpResp.StatusCode),
					errors.InternalServerErrorSuggestions)
			}
		}

		if kafkaRestExists {
			// Kafka REST is available and at least one ACL was deleted
			printAclsDeleted(cmd, matchingBindingCount)
			return nil
		}
	}

	// Kafka REST is not available, fallback to KafkaAPI

	cluster, err := pcmd.KafkaCluster(cmd, c.Context)
	if err != nil {
		return err
	}

	matchingBindingCount := 0
	for _, acl := range acls {
		// For the tests it's useful to know that the ListACLs call is coming from the delete call.
		resp, err := c.Client.Kafka.ListACLs(context.WithValue(context.Background(), "requestor", "delete"), cluster, convertToFilter(acl.ACLBinding))
		if err != nil {
			return err
		}
		matchingBindingCount += len(resp)
	}
	if matchingBindingCount == 0 {
		utils.ErrPrintf(cmd, errors.ACLsNotFoundMsg)
		return nil
	}

	err = c.Client.Kafka.DeleteACLs(context.Background(), cluster, filters)
	if err != nil {
		return err
	}

	utils.ErrPrintf(cmd, errors.DeletedACLsMsg)
	return nil
}

// validateAddAndDelete ensures the minimum requirements for acl add and delete are met
func validateAddAndDelete(binding *ACLConfiguration) {
	if binding.Entry.PermissionType == schedv1.ACLPermissionTypes_UNKNOWN {
		binding.errors = multierror.Append(binding.errors, fmt.Errorf(errors.MustSetAllowOrDenyErrorMsg))
	}

	if binding.Pattern.PatternType == schedv1.PatternTypes_UNKNOWN {
		binding.Pattern.PatternType = schedv1.PatternTypes_LITERAL
	}

	if binding.Pattern == nil || binding.Pattern.ResourceType == schedv1.ResourceTypes_UNKNOWN {
		binding.errors = multierror.Append(binding.errors, fmt.Errorf(errors.MustSetResourceTypeErrorMsg,
			listEnum(schedv1.ResourceTypes_ResourceType_name, []string{"ANY", "UNKNOWN"})))
	}
}

// convertToFilter converts a ACLBinding to a KafkaAPIACLFilterRequest
func convertToFilter(binding *schedv1.ACLBinding) *schedv1.ACLFilter {
	// ACE matching rules
	// https://github.com/apache/kafka/blob/trunk/clients/src/main/java/org/apache/kafka/common/acl/AccessControlEntryFilter.java#L102-L113
	if binding.Entry == nil {
		binding.Entry = new(schedv1.AccessControlEntryConfig)
	}

	if binding.Entry.Operation == schedv1.ACLOperations_UNKNOWN {
		binding.Entry.Operation = schedv1.ACLOperations_ANY
	}

	if binding.Entry.PermissionType == schedv1.ACLPermissionTypes_UNKNOWN {
		binding.Entry.PermissionType = schedv1.ACLPermissionTypes_ANY
	}

	// ResourcePattern matching rules
	// https://github.com/apache/kafka/blob/trunk/clients/src/main/java/org/apache/kafka/common/resource/ResourcePatternFilter.java#L42-L56
	if binding.Pattern == nil {
		binding.Pattern = &schedv1.ResourcePatternConfig{}
	}

	binding.Entry.Host = "*"

	if binding.Pattern.ResourceType == schedv1.ResourceTypes_UNKNOWN {
		binding.Pattern.ResourceType = schedv1.ResourceTypes_ANY
	}

	if binding.Pattern.PatternType == schedv1.PatternTypes_UNKNOWN {
		binding.Pattern.PatternType = schedv1.PatternTypes_ANY
	}

	return &schedv1.ACLFilter{
		EntryFilter:   binding.Entry,
		PatternFilter: binding.Pattern,
	}
}

func printAclsDeleted(cmd *cobra.Command, count int) {
	if count == 0 {
		utils.ErrPrintf(cmd, errors.ACLsNotFoundMsg)
	} else {
		utils.ErrPrintf(cmd, fmt.Sprintf(errors.DeletedACLsCountMsg, count))
	}
}

func (c *aclCommand) ServerCompletableFlagChildren() map[string][]*cobra.Command {
	return c.completableFlagChildren
}

func (c *aclCommand) ServerFlagComplete() map[string]func() []prompt.Suggest {
	return map[string]func() []prompt.Suggest{
		"cluster":         completer.ClusterFlagServerCompleterFunc(c.Client, c.EnvironmentId()),
		"service-account": completer.ServiceAccountFlagCompleterFunc(c.Client),
	}
}

func (c *aclCommand) Cmd() *cobra.Command {
	return c.Command
}

<<<<<<< HEAD
func (c *aclCommand) ACLResourceIdtoNumericId(acl []*ACLConfiguration) error {
	userIdByResourceIdMap, err := getResourceIdMap(c.Client)
	if err != nil {
		return err
	}
	for i := 0; i < len(acl); i++ {
		if acl[i].ACLBinding.Entry.Principal != "" { // it has a service-account flag
			principal := acl[i].ACLBinding.Entry.Principal // extract service account id
			prefix := strings.Split(principal, ":")[0]
			id := strings.Split(principal, ":")[1]
			_, err := strconv.Atoi(id)
			if err != nil { // it's a resource id
				acl[i].ACLBinding.Entry.Principal = prefix + ":" + strconv.Itoa(int(userIdByResourceIdMap[id])) // translate into numeric ID
=======
func (c *aclCommand) ACLResourceIdToNumericId(acl []*ACLConfiguration, IdMap map[string]int32) error {
	for i := 0; i < len(acl); i++ {
		if acl[i].ACLBinding.Entry.Principal != "" { // it has a service-account flag
			serviceAccountID := acl[i].ACLBinding.Entry.Principal[5:] // extract service account id
			if !strings.HasPrefix(serviceAccountID, "sa-") {
				return errors.New(errors.BadServiceAccountIDErrorMsg)
>>>>>>> 015e1877
			}
			acl[i].ACLBinding.Entry.Principal = fmt.Sprintf("User:%d", IdMap[serviceAccountID]) // translate into numeric ID
		}
	}
	return nil
}

func (c *aclCommand) mapUserIdToResourceId() (map[int32]string, error) {
	serviceAccounts, err := c.Client.User.GetServiceAccounts(context.Background())
	if err != nil {
		return nil, err
	}
	idMap := make(map[int32]string)
	for _, sa := range serviceAccounts {
		idMap[sa.Id] = sa.ResourceId
	}
	return idMap, nil
}

func (c *aclCommand) mapResourceIdToUserId() (map[string]int32, error) {
	serviceAccounts, err := c.Client.User.GetServiceAccounts(context.Background())
	if err != nil {
		return nil, err
	}
	idMap := make(map[string]int32)
	for _, sa := range serviceAccounts {
		idMap[sa.ResourceId] = sa.Id
	}
	return idMap, nil
}<|MERGE_RESOLUTION|>--- conflicted
+++ resolved
@@ -5,10 +5,6 @@
 	"fmt"
 	"net/http"
 	"os"
-<<<<<<< HEAD
-	"strconv"
-=======
->>>>>>> 015e1877
 	"strings"
 
 	"github.com/c-bata/go-prompt"
@@ -108,15 +104,10 @@
 	if err != nil {
 		return err
 	}
-<<<<<<< HEAD
-
-	resourceIdByUserIdMap, err := getUserIdMap(c.Client)
-=======
 	if err := c.ACLResourceIdToNumericId(acl, userIdMap); err != nil {
 		return err
 	}
 	resourceIdMap, err := c.mapUserIdToResourceId()
->>>>>>> 015e1877
 	if err != nil {
 		return err
 	}
@@ -145,11 +136,7 @@
 					errors.InternalServerErrorSuggestions)
 			}
 			// Kafka REST is available and there was no error
-<<<<<<< HEAD
-			return aclutil.PrintACLsFromKafkaRestResponseWithMap(cmd, aclGetResp, cmd.OutOrStdout(), resourceIdByUserIdMap)
-=======
 			return aclutil.PrintACLsFromKafkaRestResponseWithResourceIdMap(cmd, aclGetResp, cmd.OutOrStdout(), resourceIdMap)
->>>>>>> 015e1877
 		}
 	}
 
@@ -163,11 +150,7 @@
 	if err != nil {
 		return err
 	}
-<<<<<<< HEAD
-	return aclutil.PrintACLsWithMap(cmd, resp, os.Stdout, resourceIdByUserIdMap)
-=======
 	return aclutil.PrintACLsWithResourceIdMap(cmd, resp, os.Stdout, resourceIdMap)
->>>>>>> 015e1877
 }
 
 func (c *aclCommand) create(cmd *cobra.Command, _ []string) error {
@@ -221,33 +204,21 @@
 					break
 				}
 				// i > 0: unlikely
-<<<<<<< HEAD
-				_ = aclutil.PrintACLsWithMap(cmd, bindings[:i], os.Stdout, resourceIdByUserIdMap)
-=======
 				_ = aclutil.PrintACLsWithResourceIdMap(cmd, bindings[:i], os.Stdout, resourceIdMap)
->>>>>>> 015e1877
 				return kafkaRestError(kafkaREST.Client.GetConfig().BasePath, err, httpResp)
 			}
 
 			if err != nil {
 				if i > 0 {
 					// unlikely
-<<<<<<< HEAD
-					_ = aclutil.PrintACLsWithMap(cmd, bindings[:i], os.Stdout, resourceIdByUserIdMap)
-=======
 					_ = aclutil.PrintACLsWithResourceIdMap(cmd, bindings[:i], os.Stdout, resourceIdMap)
->>>>>>> 015e1877
 				}
 				return kafkaRestError(kafkaREST.Client.GetConfig().BasePath, err, httpResp)
 			}
 
 			if httpResp != nil && httpResp.StatusCode != http.StatusCreated {
 				if i > 0 {
-<<<<<<< HEAD
-					_ = aclutil.PrintACLsWithMap(cmd, bindings[:i], os.Stdout, resourceIdByUserIdMap)
-=======
 					_ = aclutil.PrintACLsWithResourceIdMap(cmd, bindings[:i], os.Stdout, resourceIdMap)
->>>>>>> 015e1877
 				}
 				return errors.NewErrorWithSuggestions(
 					fmt.Sprintf(errors.KafkaRestUnexpectedStatusMsg, httpResp.Request.URL, httpResp.StatusCode),
@@ -256,11 +227,7 @@
 		}
 
 		if kafkaRestExists {
-<<<<<<< HEAD
-			return aclutil.PrintACLsWithMap(cmd, bindings, os.Stdout, resourceIdByUserIdMap)
-=======
 			return aclutil.PrintACLsWithResourceIdMap(cmd, bindings, os.Stdout, resourceIdMap)
->>>>>>> 015e1877
 		}
 	}
 
@@ -276,11 +243,7 @@
 		return err
 	}
 
-<<<<<<< HEAD
-	return aclutil.PrintACLsWithMap(cmd, bindings, os.Stdout, resourceIdByUserIdMap)
-=======
 	return aclutil.PrintACLsWithResourceIdMap(cmd, bindings, os.Stdout, resourceIdMap)
->>>>>>> 015e1877
 }
 
 func (c *aclCommand) delete(cmd *cobra.Command, _ []string) error {
@@ -465,28 +428,12 @@
 	return c.Command
 }
 
-<<<<<<< HEAD
-func (c *aclCommand) ACLResourceIdtoNumericId(acl []*ACLConfiguration) error {
-	userIdByResourceIdMap, err := getResourceIdMap(c.Client)
-	if err != nil {
-		return err
-	}
-	for i := 0; i < len(acl); i++ {
-		if acl[i].ACLBinding.Entry.Principal != "" { // it has a service-account flag
-			principal := acl[i].ACLBinding.Entry.Principal // extract service account id
-			prefix := strings.Split(principal, ":")[0]
-			id := strings.Split(principal, ":")[1]
-			_, err := strconv.Atoi(id)
-			if err != nil { // it's a resource id
-				acl[i].ACLBinding.Entry.Principal = prefix + ":" + strconv.Itoa(int(userIdByResourceIdMap[id])) // translate into numeric ID
-=======
 func (c *aclCommand) ACLResourceIdToNumericId(acl []*ACLConfiguration, IdMap map[string]int32) error {
 	for i := 0; i < len(acl); i++ {
 		if acl[i].ACLBinding.Entry.Principal != "" { // it has a service-account flag
 			serviceAccountID := acl[i].ACLBinding.Entry.Principal[5:] // extract service account id
 			if !strings.HasPrefix(serviceAccountID, "sa-") {
 				return errors.New(errors.BadServiceAccountIDErrorMsg)
->>>>>>> 015e1877
 			}
 			acl[i].ACLBinding.Entry.Principal = fmt.Sprintf("User:%d", IdMap[serviceAccountID]) // translate into numeric ID
 		}
