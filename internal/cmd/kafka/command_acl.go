--- conflicted
+++ resolved
@@ -8,10 +8,7 @@
 	"github.com/spf13/cobra"
 
 	kafkav1 "github.com/confluentinc/ccloudapis/kafka/v1"
-<<<<<<< HEAD
-=======
 	aclutil "github.com/confluentinc/cli/internal/pkg/acl"
->>>>>>> 3f10bbd2
 	pcmd "github.com/confluentinc/cli/internal/pkg/cmd"
 	v2 "github.com/confluentinc/cli/internal/pkg/config/v2"
 	"github.com/confluentinc/cli/internal/pkg/errors"
@@ -100,34 +97,7 @@
 	if err != nil {
 		return errors.HandleCommon(err, cmd)
 	}
-<<<<<<< HEAD
-	aclListFields := []string{"ServiceAccountId", "Permission", "Operation", "Resource", "Name", "Type"}
-	outputWriter, err := output.NewListOutputWriter(cmd, aclListFields, aclListFields)
-	if err != nil {
-		return errors.HandleCommon(err, cmd)
-	}
-	for _, binding := range resp {
-		record := &struct {
-			ServiceAccountId string
-			Permission       string
-			Operation        string
-			Resource         string
-			Name             string
-			Type             string
-		}{
-			binding.Entry.Principal,
-			binding.Entry.PermissionType.String(),
-			binding.Entry.Operation.String(),
-			binding.Pattern.ResourceType.String(),
-			binding.Pattern.Name,
-			binding.Pattern.PatternType.String(),
-		}
-		outputWriter.AddElement(record)
-	}
-	return outputWriter.Out()
-=======
 	return aclutil.PrintAcls(cmd, resp, os.Stdout)
->>>>>>> 3f10bbd2
 }
 
 func (c *aclCommand) create(cmd *cobra.Command, args []string) error {
