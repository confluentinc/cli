package kafka

import (
	"context"
	"fmt"
	"os"

	"github.com/hashicorp/go-multierror"
	"github.com/spf13/cobra"

	schedv1 "github.com/confluentinc/cc-structs/kafka/scheduler/v1"

	aclutil "github.com/confluentinc/cli/internal/pkg/acl"
	pcmd "github.com/confluentinc/cli/internal/pkg/cmd"
	"github.com/confluentinc/cli/internal/pkg/errors"
	"github.com/confluentinc/cli/internal/pkg/output"
)

var (
	createCmd *cobra.Command
	deleteCmd *cobra.Command
	listCmd   *cobra.Command
)

type aclCommand struct {
	*pcmd.AuthenticatedCLICommand
}

// NewACLCommand returns the Cobra command for Kafka ACL.
func NewACLCommand(prerunner pcmd.PreRunner) *cobra.Command {
	cliCmd := pcmd.NewAuthenticatedCLICommand(
		&cobra.Command{
			Use:   "acl",
			Short: `Manage Kafka ACLs.`,
		}, prerunner)
	cmd := &aclCommand{AuthenticatedCLICommand: cliCmd}
	cmd.init()
	return cmd.Command
}

func (c *aclCommand) init() {
	c.Command.PersistentFlags().String("cluster", "", "Kafka cluster ID.")

	createCmd = &cobra.Command{
		Use:   "create",
		Short: `Create a Kafka ACL.`,
		Example: `You can only specify one of these flags per command invocation: ` + "``cluster``, ``consumer-group``" + `,
` + "``topic``, or ``transactional-id``" + ` per command invocation. For example, if you want to specify both
` + "``consumer-group`` and ``topic``" + `, you must specify this as two separate commands:

::

	ccloud kafka acl create --allow --service-account 1522 --operation READ --consumer-group \
	java_example_group_1

::

	ccloud kafka acl create --allow --service-account 1522 --operation READ --topic '*'

`,
		RunE: pcmd.NewCLIRunE(c.create),
		Args: cobra.NoArgs,
	}
	createCmd.Flags().AddFlagSet(aclConfigFlags())
	createCmd.Flags().StringP(output.FlagName, output.ShortHandFlag, output.DefaultValue, output.Usage)
	createCmd.Flags().SortFlags = false

	c.AddCommand(createCmd)

	deleteCmd = &cobra.Command{
		Use:   "delete",
		Short: `Delete a Kafka ACL.`,
		RunE:  pcmd.NewCLIRunE(c.delete),
		Args:  cobra.NoArgs,
	}
	deleteCmd.Flags().AddFlagSet(aclConfigFlags())
	deleteCmd.Flags().SortFlags = false

	c.AddCommand(deleteCmd)

	listCmd = &cobra.Command{
		Use:   "list",
		Short: `List Kafka ACLs for a resource.`,
		RunE:  pcmd.NewCLIRunE(c.list),
		Args:  cobra.NoArgs,
	}
	listCmd.Flags().AddFlagSet(resourceFlags())
	listCmd.Flags().Int("service-account", 0, "Service account ID.")
	listCmd.Flags().StringP(output.FlagName, output.ShortHandFlag, output.DefaultValue, output.Usage)
	listCmd.Flags().SortFlags = false

	c.AddCommand(listCmd)
}

func (c *aclCommand) list(cmd *cobra.Command, _ []string) error {
	acl, err := parse(cmd)
	if err != nil {
		return err
	}

	cluster, err := pcmd.KafkaCluster(cmd, c.Context)
	if err != nil {
		return err
	}
	resp, err := c.Client.Kafka.ListACLs(context.Background(), cluster, convertToFilter(acl[0].ACLBinding))

	if err != nil {
		return err
	}
	return aclutil.PrintACLs(cmd, resp, os.Stdout)
}

func (c *aclCommand) create(cmd *cobra.Command, _ []string) error {
	acls, err := parse(cmd)
	if err != nil {
		return err
	}
	var bindings []*schedv1.ACLBinding
	for _, acl := range acls {
		validateAddDelete(acl)
		if acl.errors != nil {
			return acl.errors
		}
		bindings = append(bindings, acl.ACLBinding)
	}

	cluster, err := pcmd.KafkaCluster(cmd, c.Context)
	if err != nil {
		return err
	}

	err = c.Client.Kafka.CreateACLs(context.Background(), cluster, bindings)
<<<<<<< HEAD
	if err != nil {
		return errors.HandleCommon(err, cmd)
	}
	return errors.HandleCommon(aclutil.PrintACLs(cmd, bindings, os.Stderr), cmd)
=======

	return err
>>>>>>> 8d53c493
}

func (c *aclCommand) delete(cmd *cobra.Command, _ []string) error {
	acls, err := parse(cmd)
	if err != nil {
		return err
	}
	var filters []*schedv1.ACLFilter
	for _, acl := range acls {
		validateAddDelete(acl)
		if acl.errors != nil {
			return acl.errors
		}
		filters = append(filters, convertToFilter(acl.ACLBinding))
	}

	cluster, err := pcmd.KafkaCluster(cmd, c.Context)
	if err != nil {
		return err
	}
	err = c.Client.Kafka.DeleteACLs(context.Background(), cluster, filters)
<<<<<<< HEAD
	if err != nil {
		return errors.HandleCommon(err, cmd)
	}
	pcmd.ErrPrintf(cmd, "Deleted ACLs.")
	return nil
=======

	return err
>>>>>>> 8d53c493
}

// validateAddDelete ensures the minimum requirements for acl add and delete are met
func validateAddDelete(binding *ACLConfiguration) {
	if binding.Entry.PermissionType == schedv1.ACLPermissionTypes_UNKNOWN {
		binding.errors = multierror.Append(binding.errors, fmt.Errorf(errors.MustSetAllowOrDenyErrorMsg))
	}

	if binding.Pattern.PatternType == schedv1.PatternTypes_UNKNOWN {
		binding.Pattern.PatternType = schedv1.PatternTypes_LITERAL
	}

	if binding.Pattern == nil || binding.Pattern.ResourceType == schedv1.ResourceTypes_UNKNOWN {
		binding.errors = multierror.Append(binding.errors, fmt.Errorf(errors.MustSetResourceTypeErrorMsg,
			listEnum(schedv1.ResourceTypes_ResourceType_name, []string{"ANY", "UNKNOWN"})))
	}
}

// convertToFilter converts a ACLBinding to a KafkaAPIACLFilterRequest
func convertToFilter(binding *schedv1.ACLBinding) *schedv1.ACLFilter {
	// ACE matching rules
	// https://github.com/apache/kafka/blob/trunk/clients/src/main/java/org/apache/kafka/common/acl/AccessControlEntryFilter.java#L102-L113
	if binding.Entry == nil {
		binding.Entry = new(schedv1.AccessControlEntryConfig)
	}

	if binding.Entry.Operation == schedv1.ACLOperations_UNKNOWN {
		binding.Entry.Operation = schedv1.ACLOperations_ANY
	}

	if binding.Entry.PermissionType == schedv1.ACLPermissionTypes_UNKNOWN {
		binding.Entry.PermissionType = schedv1.ACLPermissionTypes_ANY
	}

	// ResourcePattern matching rules
	// https://github.com/apache/kafka/blob/trunk/clients/src/main/java/org/apache/kafka/common/resource/ResourcePatternFilter.java#L42-L56
	if binding.Pattern == nil {
		binding.Pattern = &schedv1.ResourcePatternConfig{}
	}

	binding.Entry.Host = "*"

	if binding.Pattern.ResourceType == schedv1.ResourceTypes_UNKNOWN {
		binding.Pattern.ResourceType = schedv1.ResourceTypes_ANY
	}

	if binding.Pattern.PatternType == schedv1.PatternTypes_UNKNOWN {
		binding.Pattern.PatternType = schedv1.PatternTypes_ANY
	}

	return &schedv1.ACLFilter{
		EntryFilter:   binding.Entry,
		PatternFilter: binding.Pattern,
	}
}<|MERGE_RESOLUTION|>--- conflicted
+++ resolved
@@ -130,15 +130,10 @@
 	}
 
 	err = c.Client.Kafka.CreateACLs(context.Background(), cluster, bindings)
-<<<<<<< HEAD
-	if err != nil {
-		return errors.HandleCommon(err, cmd)
-	}
-	return errors.HandleCommon(aclutil.PrintACLs(cmd, bindings, os.Stderr), cmd)
-=======
-
-	return err
->>>>>>> 8d53c493
+	if err != nil {
+		return err
+	}
+	return aclutil.PrintACLs(cmd, bindings, os.Stderr)
 }
 
 func (c *aclCommand) delete(cmd *cobra.Command, _ []string) error {
@@ -160,16 +155,11 @@
 		return err
 	}
 	err = c.Client.Kafka.DeleteACLs(context.Background(), cluster, filters)
-<<<<<<< HEAD
-	if err != nil {
-		return errors.HandleCommon(err, cmd)
+	if err != nil {
+		return err
 	}
 	pcmd.ErrPrintf(cmd, "Deleted ACLs.")
 	return nil
-=======
-
-	return err
->>>>>>> 8d53c493
 }
 
 // validateAddDelete ensures the minimum requirements for acl add and delete are met
