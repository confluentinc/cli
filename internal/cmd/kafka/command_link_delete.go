package kafka

import (
	"github.com/spf13/cobra"

	pcmd "github.com/confluentinc/cli/internal/pkg/cmd"
	"github.com/confluentinc/cli/internal/pkg/errors"
	"github.com/confluentinc/cli/internal/pkg/form"
	"github.com/confluentinc/cli/internal/pkg/kafkarest"
	"github.com/confluentinc/cli/internal/pkg/resource"
)

func (c *linkCommand) newDeleteCommand() *cobra.Command {
	cmd := &cobra.Command{
		Use:               "delete <link-1> [link-2] ... [link-n]",
		Short:             "Delete one or more cluster links.",
		Args:              cobra.MinimumNArgs(1),
		ValidArgsFunction: pcmd.NewValidArgsFunction(c.validArgsMultiple),
		RunE:              c.delete,
	}

	pcmd.AddForceFlag(cmd)
	pcmd.AddClusterFlag(cmd, c.AuthenticatedCLICommand)
	pcmd.AddContextFlag(cmd, c.CLICommand)
	pcmd.AddEnvironmentFlag(cmd, c.AuthenticatedCLICommand)

	return cmd
}

func (c *linkCommand) delete(cmd *cobra.Command, args []string) error {
	kafkaREST, err := c.GetKafkaREST()
	if kafkaREST == nil {
		if err != nil {
			return err
		}
		return errors.New(errors.RestProxyNotAvailableMsg)
	}

	cluster, err := c.Context.GetKafkaClusterForCommand()
	if err != nil {
		return err
	}

	if confirm, err := c.confirmDeletion(cmd, kafkaREST, clusterId, args); err != nil {
		return err
	} else if !confirm {
		return nil
	}

	deleteFunc := func(id string) error {
		if r, err := kafkaREST.CloudClient.DeleteKafkaLink(clusterId, id); err != nil {
			return kafkarest.NewError(kafkaREST.CloudClient.GetUrl(), err, r)
		}
		return nil
	}

	deleted, err := resource.Delete(args, deleteFunc, nil)
	resource.PrintDeleteSuccessMsg(deleted, resource.ClusterLink)

	return err
}

func (c *linkCommand) confirmDeletion(cmd *cobra.Command, kafkaREST *pcmd.KafkaREST, clusterId string, args []string) (bool, error) {
	describeFunc := func(id string) error {
		_, _, err := kafkaREST.CloudClient.ListKafkaLinkConfigs(clusterId, id)
		return err
	}

	if err := resource.ValidateArgs(pcmd.FullParentName(cmd), args, resource.ClusterLink, describeFunc); err != nil {
		return false, err
	}

	if len(args) > 1 {
		return form.ConfirmDeletionYesNo(cmd, form.DefaultYesNoPromptString(resource.ClusterLink, args))
	}

<<<<<<< HEAD
	if err := form.ConfirmDeletionWithString(cmd, form.DefaultPromptString(resource.ClusterLink, args[0], args[0]), args[0]); err != nil {
		return false, err
=======
	if httpResp, err := kafkaREST.CloudClient.DeleteKafkaLink(cluster.ID, linkName); err != nil {
		return kafkarest.NewError(kafkaREST.CloudClient.GetUrl(), err, httpResp)
>>>>>>> dd3e1c90
	}

	return true, nil
}<|MERGE_RESOLUTION|>--- conflicted
+++ resolved
@@ -41,14 +41,14 @@
 		return err
 	}
 
-	if confirm, err := c.confirmDeletion(cmd, kafkaREST, clusterId, args); err != nil {
+	if confirm, err := c.confirmDeletion(cmd, kafkaREST, cluster.ID, args); err != nil {
 		return err
 	} else if !confirm {
 		return nil
 	}
 
 	deleteFunc := func(id string) error {
-		if r, err := kafkaREST.CloudClient.DeleteKafkaLink(clusterId, id); err != nil {
+		if r, err := kafkaREST.CloudClient.DeleteKafkaLink(cluster.ID, id); err != nil {
 			return kafkarest.NewError(kafkaREST.CloudClient.GetUrl(), err, r)
 		}
 		return nil
@@ -74,13 +74,8 @@
 		return form.ConfirmDeletionYesNo(cmd, form.DefaultYesNoPromptString(resource.ClusterLink, args))
 	}
 
-<<<<<<< HEAD
 	if err := form.ConfirmDeletionWithString(cmd, form.DefaultPromptString(resource.ClusterLink, args[0], args[0]), args[0]); err != nil {
 		return false, err
-=======
-	if httpResp, err := kafkaREST.CloudClient.DeleteKafkaLink(cluster.ID, linkName); err != nil {
-		return kafkarest.NewError(kafkaREST.CloudClient.GetUrl(), err, httpResp)
->>>>>>> dd3e1c90
 	}
 
 	return true, nil
