package kafka

import (
	"github.com/spf13/cobra"

	pcmd "github.com/confluentinc/cli/internal/pkg/cmd"
	"github.com/confluentinc/cli/internal/pkg/errors"
	"github.com/confluentinc/cli/internal/pkg/utils"
)

func (c *linkCommand) newDeleteCommand() *cobra.Command {
	cmd := &cobra.Command{
		Use:   "delete <link>",
		Short: "Delete a previously created cluster link.",
		Args:  cobra.ExactArgs(1),
		RunE:  c.delete,
	}

	if c.cfg.IsOnPremLogin() {
		cmd.Flags().AddFlagSet(pcmd.OnPremKafkaRestSet())
	}

	pcmd.AddClusterFlag(cmd, c.AuthenticatedCLICommand)
	pcmd.AddContextFlag(cmd, c.CLICommand)
	pcmd.AddEnvironmentFlag(cmd, c.AuthenticatedCLICommand)

	return cmd
}

func (c *linkCommand) delete(cmd *cobra.Command, args []string) error {
	linkName := args[0]

	client, ctx, clusterId, err := c.getKafkaRestComponents(cmd)
	if err != nil {
		return err
	}

<<<<<<< HEAD
	if httpResp, err := client.ClusterLinkingApi.ClustersClusterIdLinksLinkNameDelete(ctx, clusterId, linkName); err != nil {
		return handleOpenApiError(httpResp, err, client)
=======
	httpResp, err := kafkaREST.Client.ClusterLinkingV3Api.DeleteKafkaLink(kafkaREST.Context, lkc, linkName)
	if err == nil {
		utils.Printf(cmd, errors.DeletedLinkMsg, linkName)
>>>>>>> 787a1c4b
	}

	utils.Printf(cmd, errors.DeletedLinkMsg, linkName)
	return nil
}<|MERGE_RESOLUTION|>--- conflicted
+++ resolved
@@ -35,14 +35,8 @@
 		return err
 	}
 
-<<<<<<< HEAD
-	if httpResp, err := client.ClusterLinkingApi.ClustersClusterIdLinksLinkNameDelete(ctx, clusterId, linkName); err != nil {
+	if httpResp, err := client.ClusterLinkingV3Api.DeleteKafkaLink(ctx, clusterId, linkName); err != nil {
 		return handleOpenApiError(httpResp, err, client)
-=======
-	httpResp, err := kafkaREST.Client.ClusterLinkingV3Api.DeleteKafkaLink(kafkaREST.Context, lkc, linkName)
-	if err == nil {
-		utils.Printf(cmd, errors.DeletedLinkMsg, linkName)
->>>>>>> 787a1c4b
 	}
 
 	utils.Printf(cmd, errors.DeletedLinkMsg, linkName)
