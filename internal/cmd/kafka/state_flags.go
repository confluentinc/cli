--- conflicted
+++ resolved
@@ -27,13 +27,9 @@
 }
 
 var OnPremClusterSubcommandFlags = map[string]*pflag.FlagSet{
-<<<<<<< HEAD
-	"cluster" : cmd.ContextSet(),
+	"cluster": cmd.ContextSet(),
 }
 
 var OnPremTopicSubcommandFlags = map[string]*pflag.FlagSet{
 	"topic" : cmd.ContextSet(),
-=======
-	"cluster": cmd.ContextSet(),
->>>>>>> 4a4b5d2b
 }