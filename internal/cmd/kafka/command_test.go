--- conflicted
+++ resolved
@@ -1140,11 +1140,8 @@
 			restMock.PartitionApi = cliMock.NewPartitionMock(kafkaRestExpect)
 			restMock.ReplicaApi = cliMock.NewReplicaMock()
 			restMock.ConfigsApi = cliMock.NewConfigsMock()
-<<<<<<< HEAD
 			restMock.ClusterLinkingApi = cliMock.NewClusterLinkingMock(kafkaRestExpect)
-=======
 			restMock.ConsumerGroupApi = cliMock.NewConsumerGroupMock(kafkaRestExpect)
->>>>>>> 4c4c1972
 			ctx := context.WithValue(context.Background(), krsdk.ContextAccessToken, "dummy-bearer-token")
 			kafkaREST := pcmd.NewKafkaREST(restMock, ctx)
 			return kafkaREST, nil
