--- conflicted
+++ resolved
@@ -602,7 +602,6 @@
 
 	b, err := ioutil.ReadAll(stdout)
 	require.NoError(t, err)
-<<<<<<< HEAD
 	require.Equal(t, `Copy and append these permissions to the existing "Statements" array field in the key policy of your ARN to authorize access for Confluent:
 
 {
@@ -624,9 +623,6 @@
 }
 
  (y/n): `, string(b))
-=======
-	require.Equal(t, fmt.Sprintf(errors.ConfirmAuthorizedKeyMsg, "account-xyz")+" (y/n): ", string(b))
->>>>>>> e36c3352
 }
 
 func init() {
