package kafka

import (
	"bytes"
	"context"
	"strconv"
	"strings"
	"testing"

	"github.com/confluentinc/ccloud-sdk-go"
	"github.com/confluentinc/ccloud-sdk-go/mock"
	kafkav1 "github.com/confluentinc/ccloudapis/kafka/v1"
	"github.com/spf13/cobra"

	"github.com/confluentinc/cli/internal/pkg/config"
	"github.com/confluentinc/cli/internal/pkg/errors"
	cliMock "github.com/confluentinc/cli/mock"
)

var conf *config.Config

/*************** TEST command_acl ***************/
var resourcePatterns = []struct {
	args    []string
	pattern *kafkav1.ResourcePatternConfig
}{
	{
		args: []string{"--cluster-scope"},
		pattern: &kafkav1.ResourcePatternConfig{ResourceType: kafkav1.ResourceTypes_CLUSTER, Name: "kafka-cluster",
			PatternType: kafkav1.PatternTypes_LITERAL},
	},
	{
		args: []string{"--topic", "test-topic"},
		pattern: &kafkav1.ResourcePatternConfig{ResourceType: kafkav1.ResourceTypes_TOPIC, Name: "test-topic",
			PatternType: kafkav1.PatternTypes_LITERAL},
	},
	{
		args: []string{"--topic", "test-topic", "--prefix"},
		pattern: &kafkav1.ResourcePatternConfig{ResourceType: kafkav1.ResourceTypes_TOPIC, Name: "test-topic",
			PatternType: kafkav1.PatternTypes_PREFIXED},
	},
	{
		args: []string{"--consumer-group", "test-group"},
		pattern: &kafkav1.ResourcePatternConfig{ResourceType: kafkav1.ResourceTypes_GROUP, Name: "test-group",
			PatternType: kafkav1.PatternTypes_LITERAL},
	},
	{
		args: []string{"--consumer-group", "test-group", "--prefix"},
		pattern: &kafkav1.ResourcePatternConfig{ResourceType: kafkav1.ResourceTypes_GROUP, Name: "test-group",
			PatternType: kafkav1.PatternTypes_PREFIXED},
	},
	{
		args: []string{"--transactional-id", "test-transactional-id"},
		pattern: &kafkav1.ResourcePatternConfig{ResourceType: kafkav1.ResourceTypes_TRANSACTIONAL_ID, Name: "test-transactional-id",
			PatternType: kafkav1.PatternTypes_LITERAL},
	},
	{
		args: []string{"--transactional-id", "test-transactional-id", "--prefix"},
		pattern: &kafkav1.ResourcePatternConfig{ResourceType: kafkav1.ResourceTypes_TRANSACTIONAL_ID, Name: "test-transactional-id",
			PatternType: kafkav1.PatternTypes_PREFIXED},
	},
	{
		args: []string{"--prefix", "--topic", "test-topic"},
		pattern: &kafkav1.ResourcePatternConfig{ResourceType: kafkav1.ResourceTypes_TOPIC, Name: "test-topic",
			PatternType: kafkav1.PatternTypes_PREFIXED},
	},
}

var aclEntries = []struct {
	args  []string
	entry *kafkav1.AccessControlEntryConfig
}{
	{
		args: []string{"--allow", "--service-account-id", "42", "--operation", "read"},
		entry: &kafkav1.AccessControlEntryConfig{PermissionType: kafkav1.ACLPermissionTypes_ALLOW,
			Principal: "User:42", Operation: kafkav1.ACLOperations_READ, Host: "*"},
	},
	{
		args: []string{"--deny", "--service-account-id", "42", "--operation", "read"},
		entry: &kafkav1.AccessControlEntryConfig{PermissionType: kafkav1.ACLPermissionTypes_DENY,
			Principal: "User:42", Operation: kafkav1.ACLOperations_READ, Host: "*"},
	},
	{
		args: []string{"--allow", "--service-account-id", "42", "--operation", "write"},
		entry: &kafkav1.AccessControlEntryConfig{PermissionType: kafkav1.ACLPermissionTypes_ALLOW,
			Principal: "User:42", Operation: kafkav1.ACLOperations_WRITE, Host: "*"},
	},
	{
		args: []string{"--deny", "--service-account-id", "42", "--operation", "write"},
		entry: &kafkav1.AccessControlEntryConfig{PermissionType: kafkav1.ACLPermissionTypes_DENY,
			Principal: "User:42", Operation: kafkav1.ACLOperations_WRITE, Host: "*"},
	},
	{
		args: []string{"--allow", "--service-account-id", "42", "--operation", "create"},
		entry: &kafkav1.AccessControlEntryConfig{PermissionType: kafkav1.ACLPermissionTypes_ALLOW,
			Principal: "User:42", Operation: kafkav1.ACLOperations_CREATE, Host: "*"},
	},
	{
		args: []string{"--deny", "--service-account-id", "42", "--operation", "create"},
		entry: &kafkav1.AccessControlEntryConfig{PermissionType: kafkav1.ACLPermissionTypes_DENY,
			Principal: "User:42", Operation: kafkav1.ACLOperations_CREATE, Host: "*"},
	},
	{
		args: []string{"--allow", "--service-account-id", "42", "--operation", "delete"},
		entry: &kafkav1.AccessControlEntryConfig{PermissionType: kafkav1.ACLPermissionTypes_ALLOW,
			Principal: "User:42", Operation: kafkav1.ACLOperations_DELETE, Host: "*"},
	},
	{
		args: []string{"--deny", "--service-account-id", "42", "--operation", "delete"},
		entry: &kafkav1.AccessControlEntryConfig{PermissionType: kafkav1.ACLPermissionTypes_DENY,
			Principal: "User:42", Operation: kafkav1.ACLOperations_DELETE, Host: "*"},
	},
	{
		args: []string{"--allow", "--service-account-id", "42", "--operation", "alter"},
		entry: &kafkav1.AccessControlEntryConfig{PermissionType: kafkav1.ACLPermissionTypes_ALLOW,
			Principal: "User:42", Operation: kafkav1.ACLOperations_ALTER, Host: "*"},
	},
	{
		args: []string{"--deny", "--service-account-id", "42", "--operation", "alter"},
		entry: &kafkav1.AccessControlEntryConfig{PermissionType: kafkav1.ACLPermissionTypes_DENY,
			Principal: "User:42", Operation: kafkav1.ACLOperations_ALTER, Host: "*"},
	},
	{
		args: []string{"--allow", "--service-account-id", "42", "--operation", "describe"},
		entry: &kafkav1.AccessControlEntryConfig{PermissionType: kafkav1.ACLPermissionTypes_ALLOW,
			Principal: "User:42", Operation: kafkav1.ACLOperations_DESCRIBE, Host: "*"},
	},
	{
		args: []string{"--deny", "--service-account-id", "42", "--operation", "describe"},
		entry: &kafkav1.AccessControlEntryConfig{PermissionType: kafkav1.ACLPermissionTypes_DENY,
			Principal: "User:42", Operation: kafkav1.ACLOperations_DESCRIBE, Host: "*"},
	},
	{
		args: []string{"--allow", "--service-account-id", "42", "--operation", "cluster-action"},
		entry: &kafkav1.AccessControlEntryConfig{PermissionType: kafkav1.ACLPermissionTypes_ALLOW,
			Principal: "User:42", Operation: kafkav1.ACLOperations_CLUSTER_ACTION, Host: "*"},
	},
	{
		args: []string{"--deny", "--service-account-id", "42", "--operation", "cluster-action"},
		entry: &kafkav1.AccessControlEntryConfig{PermissionType: kafkav1.ACLPermissionTypes_DENY,
			Principal: "User:42", Operation: kafkav1.ACLOperations_CLUSTER_ACTION, Host: "*"},
	},
	{
		args: []string{"--allow", "--service-account-id", "42", "--operation", "describe-configs"},
		entry: &kafkav1.AccessControlEntryConfig{PermissionType: kafkav1.ACLPermissionTypes_ALLOW,
			Principal: "User:42", Operation: kafkav1.ACLOperations_DESCRIBE_CONFIGS, Host: "*"},
	},
	{
		args: []string{"--deny", "--service-account-id", "42", "--operation", "describe-configs"},
		entry: &kafkav1.AccessControlEntryConfig{PermissionType: kafkav1.ACLPermissionTypes_DENY,
			Principal: "User:42", Operation: kafkav1.ACLOperations_DESCRIBE_CONFIGS, Host: "*"},
	},
	{
		args: []string{"--allow", "--service-account-id", "42", "--operation", "alter-configs"},
		entry: &kafkav1.AccessControlEntryConfig{PermissionType: kafkav1.ACLPermissionTypes_ALLOW,
			Principal: "User:42", Operation: kafkav1.ACLOperations_ALTER_CONFIGS, Host: "*"},
	},
	{
		args: []string{"--deny", "--service-account-id", "42", "--operation", "alter-configs"},
		entry: &kafkav1.AccessControlEntryConfig{PermissionType: kafkav1.ACLPermissionTypes_DENY,
			Principal: "User:42", Operation: kafkav1.ACLOperations_ALTER_CONFIGS, Host: "*"},
	},
	{
		args: []string{"--allow", "--service-account-id", "42", "--operation", "idempotent-write"},
		entry: &kafkav1.AccessControlEntryConfig{PermissionType: kafkav1.ACLPermissionTypes_ALLOW,
			Principal: "User:42", Operation: kafkav1.ACLOperations_IDEMPOTENT_WRITE, Host: "*"},
	},
	{
		args: []string{"--deny", "--service-account-id", "42", "--operation", "idempotent-write"},
		entry: &kafkav1.AccessControlEntryConfig{PermissionType: kafkav1.ACLPermissionTypes_DENY,
			Principal: "User:42", Operation: kafkav1.ACLOperations_IDEMPOTENT_WRITE, Host: "*"},
	},
}

func TestCreateACL(t *testing.T) {
	expect := make(chan interface{})
	for _, resource := range resourcePatterns {
		args := append([]string{"acl", "create"}, resource.args...)
		for _, entry := range aclEntries {
			cmd := NewCMD(expect)
			cmd.SetArgs(append(args, entry.args...))

			go func() {
				expect <- &kafkav1.ACLBinding{Pattern: resource.pattern, Entry: entry.entry}
			}()

			if err := cmd.Execute(); err != nil {
				t.Errorf("error: %s", err)
			}
		}
	}
}

func TestDeleteACL(t *testing.T) {
	expect := make(chan interface{})
	for _, resource := range resourcePatterns {
		args := append([]string{"acl", "delete"}, resource.args...)
		for _, entry := range aclEntries {
			cmd := NewCMD(expect)
			cmd.SetArgs(append(args, entry.args...))

			go func() {
				expect <- convertToFilter(&kafkav1.ACLBinding{Pattern: resource.pattern, Entry: entry.entry})
			}()

			if err := cmd.Execute(); err != nil {
				t.Errorf("error: %s", err)
			}
		}
	}
}

func TestListResourceACL(t *testing.T) {
	expect := make(chan interface{})
	for _, resource := range resourcePatterns {
		cmd := NewCMD(expect)
		cmd.SetArgs(append([]string{"acl", "list"}, resource.args...))

		go func() {
			expect <- convertToFilter(&kafkav1.ACLBinding{Pattern: resource.pattern, Entry: &kafkav1.AccessControlEntryConfig{}})
		}()

		if err := cmd.Execute(); err != nil {
			t.Errorf("error: %s", err)
		}
	}
}

func TestListPrincipalACL(t *testing.T) {
	expect := make(chan interface{})
	for _, entry := range aclEntries {
		cmd := NewCMD(expect)
		cmd.SetArgs(append([]string{"acl", "list", "--service-account-id"}, strings.TrimPrefix(entry.entry.Principal, "User:")))

		go func() {
			expect <- convertToFilter(&kafkav1.ACLBinding{Entry: &kafkav1.AccessControlEntryConfig{Principal: entry.entry.Principal}})
		}()

		if err := cmd.Execute(); err != nil {
			t.Errorf("error: %s", err)
		}
	}
}

func TestListResourcePrincipalFilterACL(t *testing.T) {
	expect := make(chan interface{})
	for _, resource := range resourcePatterns {
		args := append([]string{"acl", "list"}, resource.args...)
		for _, entry := range aclEntries {
			cmd := NewCMD(expect)
			cmd.SetArgs(append(args, "--service-account-id", strings.TrimPrefix(entry.entry.Principal, "User:")))

			go func() {
				expect <- convertToFilter(&kafkav1.ACLBinding{Pattern: resource.pattern, Entry: entry.entry})
			}()

			if err := cmd.Execute(); err != nil {
				t.Errorf("error: %s", err)
			}
		}
	}
}

func TestMultipleResourceACL(t *testing.T) {
	expect := "exactly one of cluster-scope, consumer-group, topic, transactional-id must be set"
	args := []string{"acl", "create", "--allow", "--operation", "read", "--service-account-id", "42",
		"--topic", "resource1", "--consumer-group", "resource2"}

	cmd := NewCMD(nil)
	cmd.SetArgs(args)

	err := cmd.Execute()
	if !strings.Contains(err.Error(), expect) {
		t.Errorf("expected: %s got: %s", expect, err.Error())
	}
}

/*************** TEST command_topic ***************/
var Topics = []struct {
	args []string
	spec *kafkav1.TopicSpecification
}{
	{
		args: []string{"test_topic", "--config", "a=b", "--partitions", strconv.Itoa(1)},
		spec: &kafkav1.TopicSpecification{Name: "test_topic", ReplicationFactor: 3, NumPartitions: 1, Configs: map[string]string{"a": "b"}},
	},
}

func TestListTopics(t *testing.T) {
	expect := make(chan interface{})
	for _, topic := range Topics {
		cmd := NewCMD(expect)
		cmd.SetArgs([]string{"topic", "list"})
		go func() {
			expect <- &kafkav1.Topic{Spec: &kafkav1.TopicSpecification{Name: topic.spec.Name}}
		}()

		if err := cmd.Execute(); err != nil {
			t.Errorf("error: %s", err)
			t.Fail()
			return
		}
	}
}

func TestCreateTopic(t *testing.T) {
	expect := make(chan interface{})
	for _, topic := range Topics {
		cmd := NewCMD(expect)
		cmd.SetArgs(append([]string{"topic", "create"}, topic.args...))

		go func() {
			expect <- &kafkav1.Topic{Spec: topic.spec}
		}()

		if err := cmd.Execute(); err != nil {
			t.Errorf("error: %s", err)
			t.Fail()
			return
		}
	}
}

func TestDescribeTopic(t *testing.T) {
	expect := make(chan interface{})
	for _, topic := range Topics {
		cmd := NewCMD(expect)
		cmd.SetArgs(append([]string{"topic", "describe"}, topic.args[0]))

		go func() {
			expect <- &kafkav1.Topic{Spec: &kafkav1.TopicSpecification{Name: topic.spec.Name}}
		}()

		if err := cmd.Execute(); err != nil {
			t.Errorf("error: %s", err)
			t.Fail()
			return
		}
	}
}

func TestDeleteTopic(t *testing.T) {
	expect := make(chan interface{})
	for _, topic := range Topics {
		cmd := NewCMD(expect)
		cmd.SetArgs(append([]string{"topic", "delete"}, topic.args[0]))

		go func() {
			expect <- &kafkav1.Topic{Spec: &kafkav1.TopicSpecification{Name: topic.spec.Name}}
		}()

		if err := cmd.Execute(); err != nil {
			t.Errorf("error: %s", err)
			t.Fail()
			return
		}
	}
}

func TestUpdateTopic(t *testing.T) {
	expect := make(chan interface{})
	for _, topic := range Topics {
		cmd := NewCMD(expect)
		cmd.SetArgs(append([]string{"topic", "update"}, topic.args[0:3]...))
		go func() {
			expect <- &kafkav1.Topic{Spec: &kafkav1.TopicSpecification{Name: topic.spec.Name, Configs: topic.spec.Configs}}
		}()

		if err := cmd.Execute(); err != nil {
			t.Errorf("error: %s", err)
			t.Fail()
			return
		}
	}
}

func TestDefaults(t *testing.T) {
	expect := make(chan interface{})
	cmd := NewCMD(expect)
	cmd.SetArgs([]string{"acl", "create", "--allow", "--service-account-id", "42",
		"--operation", "read", "--topic", "dan"})
	go func() {
		expect <- &kafkav1.ACLBinding{
			Pattern: &kafkav1.ResourcePatternConfig{ResourceType: kafkav1.ResourceTypes_TOPIC, Name: "dan",
				PatternType: kafkav1.PatternTypes_LITERAL},
			Entry: &kafkav1.AccessControlEntryConfig{Host: "*", Principal: "User:42",
				Operation: kafkav1.ACLOperations_READ, PermissionType: kafkav1.ACLPermissionTypes_ALLOW},
		}
	}()

	if err := cmd.Execute(); err != nil {
		t.Errorf("Topic PatternType was not set to default value of PatternTypes_LITERAL")
	}

	cmd = NewCMD(expect)
	cmd.SetArgs([]string{"acl", "create", "--cluster-scope", "--allow", "--service-account-id", "42",
		"--operation", "read"})

	go func() {
		expect <- &kafkav1.ACLBinding{
			Pattern: &kafkav1.ResourcePatternConfig{ResourceType: kafkav1.ResourceTypes_CLUSTER, Name: "kafka-cluster",
				PatternType: kafkav1.PatternTypes_LITERAL},
			Entry: &kafkav1.AccessControlEntryConfig{Host: "*", Principal: "User:42",
				Operation: kafkav1.ACLOperations_READ, PermissionType: kafkav1.ACLPermissionTypes_ALLOW},
		}
	}()

	if err := cmd.Execute(); err != nil {
		t.Errorf("Cluster PatternType was not set to default value of PatternTypes_LITERAL")
	}
}

/*************** TEST command_cluster ***************/
// TODO: do this for all commands/subcommands... and for all common error messages
func Test_HandleError_NotLoggedIn(t *testing.T) {
	kafka := &mock.Kafka{
		ListFunc: func(ctx context.Context, cluster *kafkav1.KafkaCluster) ([]*kafkav1.KafkaCluster, error) {
			return nil, errors.ErrNotLoggedIn
		},
	}
<<<<<<< HEAD
	client := &ccloud.Client{Kafka: kafka}
	cmd := New(cliMock.NewPreRunnerMock(client, nil), conf)
=======
	cmd, _ := New(&cliMock.Commander{}, conf, log.New(), "test-client", kafka, &pcmd.ConfigHelper{Config: conf, Client: &ccloud.Client{Kafka: kafka}})
>>>>>>> 175e4b6e
	cmd.PersistentFlags().CountP("verbose", "v", "Increase output verbosity")
	cmd.SetArgs(append([]string{"cluster", "list"}))
	buf := new(bytes.Buffer)
	cmd.SetOutput(buf)

	err := cmd.Execute()
	want := "You must login to run that command."
	if err.Error() != want {
		t.Errorf("unexpected output, got %s, want %s", err, want)
	}
}

/*************** TEST setup/helpers ***************/
func NewCMD(expect chan interface{}) *cobra.Command {
<<<<<<< HEAD
	client := &ccloud.Client{Kafka: cliMock.NewKafkaMock(expect)}
	cmd := New(cliMock.NewPreRunnerMock(client, nil), conf)
=======
	kafka := cliMock.NewKafkaMock(expect)
	cmd, _ := New(&cliMock.Commander{}, conf, log.New(), "test-client", kafka, &pcmd.ConfigHelper{Config: conf, Client: &ccloud.Client{Kafka: kafka}})
>>>>>>> 175e4b6e
	cmd.PersistentFlags().CountP("verbose", "v", "Increase output verbosity")

	return cmd
}

func init() {
	conf = config.AuthenticatedConfigMock()
}<|MERGE_RESOLUTION|>--- conflicted
+++ resolved
@@ -14,6 +14,7 @@
 
 	"github.com/confluentinc/cli/internal/pkg/config"
 	"github.com/confluentinc/cli/internal/pkg/errors"
+	"github.com/confluentinc/cli/internal/pkg/log"
 	cliMock "github.com/confluentinc/cli/mock"
 )
 
@@ -418,19 +419,15 @@
 			return nil, errors.ErrNotLoggedIn
 		},
 	}
-<<<<<<< HEAD
 	client := &ccloud.Client{Kafka: kafka}
-	cmd := New(cliMock.NewPreRunnerMock(client, nil), conf)
-=======
-	cmd, _ := New(&cliMock.Commander{}, conf, log.New(), "test-client", kafka, &pcmd.ConfigHelper{Config: conf, Client: &ccloud.Client{Kafka: kafka}})
->>>>>>> 175e4b6e
+	cmd := New(cliMock.NewPreRunnerMock(client, nil), conf, log.New(), "test-client")
 	cmd.PersistentFlags().CountP("verbose", "v", "Increase output verbosity")
 	cmd.SetArgs(append([]string{"cluster", "list"}))
 	buf := new(bytes.Buffer)
 	cmd.SetOutput(buf)
 
 	err := cmd.Execute()
-	want := "You must login to run that command."
+	want := "You must log in to run that command."
 	if err.Error() != want {
 		t.Errorf("unexpected output, got %s, want %s", err, want)
 	}
@@ -438,13 +435,8 @@
 
 /*************** TEST setup/helpers ***************/
 func NewCMD(expect chan interface{}) *cobra.Command {
-<<<<<<< HEAD
 	client := &ccloud.Client{Kafka: cliMock.NewKafkaMock(expect)}
-	cmd := New(cliMock.NewPreRunnerMock(client, nil), conf)
-=======
-	kafka := cliMock.NewKafkaMock(expect)
-	cmd, _ := New(&cliMock.Commander{}, conf, log.New(), "test-client", kafka, &pcmd.ConfigHelper{Config: conf, Client: &ccloud.Client{Kafka: kafka}})
->>>>>>> 175e4b6e
+	cmd := New(cliMock.NewPreRunnerMock(client, nil), conf, log.New(), "test-client")
 	cmd.PersistentFlags().CountP("verbose", "v", "Increase output verbosity")
 
 	return cmd
