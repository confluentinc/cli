package kafka

import (
	"fmt"

	"github.com/antihax/optional"
	"github.com/confluentinc/kafka-rest-sdk-go/kafkarestv3"
	"github.com/spf13/cobra"

	pcmd "github.com/confluentinc/cli/internal/pkg/cmd"
	"github.com/confluentinc/cli/internal/pkg/errors"
	"github.com/confluentinc/cli/internal/pkg/examples"
	"github.com/confluentinc/cli/internal/pkg/utils"
)

const (
	apiKeyFlagName                      = "source-api-key"
	apiSecretFlagName                   = "source-api-secret"
	noValidateFlagName                  = "no-validate"
	destinationBootstrapServersFlagName = "destination-bootstrap-server"
	sourceBootstrapServersFlagName      = "source-bootstrap-server"
	sourceClusterIdFlagName             = "source-cluster-id"
)

const (
	saslJaasConfigPropertyName   = "sasl.jaas.config"
	saslMechanismPropertyName    = "sasl.mechanism"
	securityProtocolPropertyName = "security.protocol"
	bootstrapServersPropertyName = "bootstrap.servers"
)

func (c *linkCommand) newCreateCommand() *cobra.Command {
	cmd := &cobra.Command{
		Use:   "create <link>",
		Short: "Create a new cluster link.",
		Args:  cobra.ExactArgs(1),
		RunE:  c.create,
		Example: examples.BuildExampleString(
			examples.Example{
				Text: "Create a cluster link, using supplied source URL and properties.",
				Code: "confluent kafka link create my-link --source-cluster-id lkc-abcde --source-bootstrap-server my-host:1234 --config-file config.txt",
			},
			examples.Example{
				Code: "confluent kafka link create my-link --source-cluster-id lkc-abcde --source-bootstrap-server my-host:1234 --source-api-key my-key --source-api-secret my-secret",
			},
		),
	}

	if c.cfg.IsCloudLogin() {
		cmd.Flags().String(sourceBootstrapServersFlagName, "", "Bootstrap-server address of the source cluster.")
	} else {
		cmd.Flags().String(destinationBootstrapServersFlagName, "", "Bootstrap-server address of the destination cluster.")
	}

	cmd.Flags().String(sourceClusterIdFlagName, "", "Source cluster ID.")
	cmd.Flags().String(apiKeyFlagName, "", "An API key for the source cluster. "+
		"If specified, the destination cluster will use SASL_SSL/PLAIN as its mechanism for the source cluster authentication. "+
		"If you wish to use another authentication mechanism, please do NOT specify this flag, "+
		"and add the security configs in the config file. "+
		"Must be used with --source-api-secret.")
	cmd.Flags().String(apiSecretFlagName, "", "An API secret for the source cluster. "+
		"If specified, the destination cluster will use SASL_SSL/PLAIN as its mechanism for the source cluster authentication. "+
		"If you wish to use another authentication mechanism, please do NOT specify this flag, "+
		"and add the security configs in the config file. "+
		"Must be used with --source-api-key.")
	cmd.Flags().String(configFileFlagName, "", "Name of the file containing link config overrides. "+
		"Each property key-value pair should have the format of key=value. Properties are separated by new-line characters.")
<<<<<<< HEAD
	cmd.Flags().Bool(dryrunFlagName, false, "If set, will NOT actually create the link, but simply validates it.")
	cmd.Flags().Bool(noValidateFlagName, false, "If set, will create the link even if the source cluster cannot be reached with the supplied bootstrap server and credentials.")

	if c.cfg.IsOnPremLogin() {
		cmd.Flags().AddFlagSet(pcmd.OnPremKafkaRestSet())
	}

=======
	cmd.Flags().Bool(dryrunFlagName, false, "DEPRECATED: Validate a link, but do not create it (this flag is no longer active).")
	cmd.Flags().Bool(noValidateFlagName, false, "DEPRECATED: Create a link even if the source cluster cannot be reached (this flag is no longer active).")
>>>>>>> d174987b
	pcmd.AddClusterFlag(cmd, c.AuthenticatedCLICommand)
	pcmd.AddContextFlag(cmd, c.CLICommand)
	pcmd.AddEnvironmentFlag(cmd, c.AuthenticatedCLICommand)

	if c.cfg.IsCloudLogin() {
		_ = cmd.MarkFlagRequired(sourceBootstrapServersFlagName)
	} else {
		_ = cmd.MarkFlagRequired(destinationBootstrapServersFlagName)
	}

	_ = cmd.MarkFlagRequired(sourceClusterIdFlagName)

	return cmd
}

func (c *linkCommand) create(cmd *cobra.Command, args []string) error {
	linkName := args[0]

	var bootstrapServers string
	var err error
	if c.cfg.IsCloudLogin() {
		bootstrapServers, err = cmd.Flags().GetString(sourceBootstrapServersFlagName)
	} else {
		bootstrapServers, err = cmd.Flags().GetString(destinationBootstrapServersFlagName)
	}
	if err != nil {
		return err
	}

	sourceClusterId, err := cmd.Flags().GetString(sourceClusterIdFlagName)
	if err != nil {
		return err
	}

	configFile, err := cmd.Flags().GetString(configFileFlagName)
	if err != nil {
		return err
	}

	configMap, err := utils.ReadConfigsFromFile(configFile)
	if err != nil {
		return err
	}

	// Two optional flags: --source-api-key and --source-api-secret
	// 1. if I have neither flag set, then no change in behavior – use config-file as normal
	//
	// 2. if I have only 1 flag set, but not the other, then throw an error
	//
	// 3. if I have both set, then the CLI should add these configs on top of configs passed in config-file
	apiKey, err := cmd.Flags().GetString(apiKeyFlagName)
	if err != nil {
		return err
	}

	apiSecret, err := cmd.Flags().GetString(apiSecretFlagName)
	if err != nil {
		return err
	}

	// Overriding the security props by the flag value
	if apiKey != "" && apiSecret != "" {
		configMap[securityProtocolPropertyName] = "SASL_SSL"
		configMap[saslMechanismPropertyName] = "PLAIN"
		configMap[saslJaasConfigPropertyName] = fmt.Sprintf(`org.apache.kafka.common.security.plain.PlainLoginModule required username="%s" password="%s";`, apiKey, apiSecret)
	} else if apiKey != "" {
		return errors.New("--source-api-key and --source-api-secret must be supplied together")
	}

	// Overriding the bootstrap server prop by the flag value
	configMap[bootstrapServersPropertyName] = bootstrapServers

	client, ctx, clusterId, err := c.getKafkaRestComponents(cmd)
	if err != nil {
		return err
	}

	opts := &kafkarestv3.CreateKafkaLinkOpts{
		CreateLinkRequestData: optional.NewInterface(kafkarestv3.CreateLinkRequestData{
			SourceClusterId: sourceClusterId,
			Configs:         toCreateTopicConfigs(configMap),
		}),
	}

	if httpResp, err := client.ClusterLinkingV3Api.CreateKafkaLink(ctx, clusterId, linkName, opts); err != nil {
		return handleOpenApiError(httpResp, err, client)
	}

<<<<<<< HEAD
	msg := errors.CreatedLinkMsg
	if validateOnly {
		msg = errors.DryRunPrefix + msg
=======
	if err == nil {
		utils.Printf(cmd, errors.CreatedLinkMsg, linkName)
		return nil
>>>>>>> d174987b
	}

	utils.Printf(cmd, msg, linkName)
	return nil
}<|MERGE_RESOLUTION|>--- conflicted
+++ resolved
@@ -65,18 +65,13 @@
 		"Must be used with --source-api-key.")
 	cmd.Flags().String(configFileFlagName, "", "Name of the file containing link config overrides. "+
 		"Each property key-value pair should have the format of key=value. Properties are separated by new-line characters.")
-<<<<<<< HEAD
-	cmd.Flags().Bool(dryrunFlagName, false, "If set, will NOT actually create the link, but simply validates it.")
-	cmd.Flags().Bool(noValidateFlagName, false, "If set, will create the link even if the source cluster cannot be reached with the supplied bootstrap server and credentials.")
 
 	if c.cfg.IsOnPremLogin() {
 		cmd.Flags().AddFlagSet(pcmd.OnPremKafkaRestSet())
 	}
 
-=======
 	cmd.Flags().Bool(dryrunFlagName, false, "DEPRECATED: Validate a link, but do not create it (this flag is no longer active).")
 	cmd.Flags().Bool(noValidateFlagName, false, "DEPRECATED: Create a link even if the source cluster cannot be reached (this flag is no longer active).")
->>>>>>> d174987b
 	pcmd.AddClusterFlag(cmd, c.AuthenticatedCLICommand)
 	pcmd.AddContextFlag(cmd, c.CLICommand)
 	pcmd.AddEnvironmentFlag(cmd, c.AuthenticatedCLICommand)
@@ -165,17 +160,6 @@
 		return handleOpenApiError(httpResp, err, client)
 	}
 
-<<<<<<< HEAD
-	msg := errors.CreatedLinkMsg
-	if validateOnly {
-		msg = errors.DryRunPrefix + msg
-=======
-	if err == nil {
-		utils.Printf(cmd, errors.CreatedLinkMsg, linkName)
-		return nil
->>>>>>> d174987b
-	}
-
-	utils.Printf(cmd, msg, linkName)
+	utils.Printf(cmd, errors.CreatedLinkMsg, linkName)
 	return nil
 }