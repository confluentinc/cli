--- conflicted
+++ resolved
@@ -159,27 +159,16 @@
 		return err
 	}
 
-<<<<<<< HEAD
-	opts := &kafkarestv3.ClustersClusterIdLinksPostOpts{
-		ValidateOnly: optional.NewBool(validateOnly),
-		ValidateLink: optional.NewBool(!skipValidatingLink),
-=======
-	createLinkOpt := &kafkarestv3.CreateKafkaLinkOpts{
->>>>>>> 787a1c4b
+	opts := &kafkarestv3.CreateKafkaLinkOpts{
 		CreateLinkRequestData: optional.NewInterface(kafkarestv3.CreateLinkRequestData{
 			SourceClusterId: sourceClusterId,
 			Configs:         toCreateTopicConfigs(configMap),
 		}),
 	}
 
-<<<<<<< HEAD
-	if httpResp, err := client.ClusterLinkingApi.ClustersClusterIdLinksPost(ctx, clusterId, linkName, opts); err != nil {
+	if httpResp, err := client.ClusterLinkingV3Api.CreateKafkaLink(ctx, clusterId, linkName, opts); err != nil {
 		return handleOpenApiError(httpResp, err, client)
 	}
-=======
-	httpResp, err := kafkaREST.Client.ClusterLinkingV3Api.CreateKafkaLink(
-		kafkaREST.Context, lkc, linkName, createLinkOpt)
->>>>>>> 787a1c4b
 
 	msg := errors.CreatedLinkMsg
 	if validateOnly {
