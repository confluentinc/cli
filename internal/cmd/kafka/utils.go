--- conflicted
+++ resolved
@@ -133,17 +133,13 @@
 	if isStandard(cluster) {
 		return ccstructs.Sku_name[3]
 	}
-<<<<<<< HEAD
+	if isDedicated(cluster) {
+		return ccstructs.Sku_name[4]
+	}
 	if isEnterprise(cluster) {
 		return ccstructs.Sku_name[6]
 	}
-	return ccstructs.Sku_name[4]
-=======
-	if isDedicated(cluster) {
-		return ccstructs.Sku_name[4]
-	}
 	return ccstructs.Sku_name[0] // UNKNOWN
->>>>>>> e70571a4
 }
 
 func getCmkClusterSize(cluster *cmkv2.CmkV2Cluster) int32 {
