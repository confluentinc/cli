package kafka

import (
	"github.com/spf13/cobra"

	pcmd "github.com/confluentinc/cli/internal/pkg/cmd"
<<<<<<< HEAD
	v1 "github.com/confluentinc/cli/internal/pkg/config/v1"
=======
>>>>>>> 2829e466
)

type consumerGroupCommand struct {
	*pcmd.AuthenticatedCLICommand
}

type consumerGroupOut struct {
	ClusterId         string `human:"Cluster" serialized:"cluster_id"`
	ConsumerGroupId   string `human:"Consumer Group" serialized:"consumer_group_id"`
	Coordinator       string `human:"Coordinator" serialized:"coordinator"`
	IsSimple          bool   `human:"Simple" serialized:"is_simple"`
	PartitionAssignor string `human:"Partition Assignor" serialized:"partition_assignor"`
	State             string `human:"State" serialized:"state"`
}

func newConsumerGroupCommand(cfg *v1.Config, prerunner pcmd.PreRunner) *cobra.Command {
	cmd := &cobra.Command{
		Use:         "consumer-group",
		Aliases:     []string{"cg"},
		Short:       "Manage Kafka consumer groups.",
		Annotations: map[string]string{pcmd.RunRequirement: pcmd.RequireNonAPIKeyCloudLoginOrOnPremLogin},
	}

	c := &consumerGroupCommand{}

	if cfg.IsCloudLogin() {
		c.AuthenticatedCLICommand = pcmd.NewAuthenticatedCLICommand(cmd, prerunner)

		cmd.AddCommand(c.newDescribeCommand())
		cmd.AddCommand(newLagCommand(prerunner))
		cmd.AddCommand(c.newListCommand())
	} else {
		c.AuthenticatedCLICommand = pcmd.NewAuthenticatedWithMDSCLICommand(cmd, prerunner)
		c.PersistentPreRunE = prerunner.InitializeOnPremKafkaRest(c.AuthenticatedCLICommand)

		cmd.AddCommand(c.newDescribeCommandOnPrem())
		cmd.AddCommand(c.newListCommandOnPrem())
	}

	return cmd
}

func (c *consumerGroupCommand) validArgs(cmd *cobra.Command, args []string) []string {
	if len(args) > 0 {
		return nil
	}

	if err := c.PersistentPreRunE(cmd, args); err != nil {
		return nil
	}

<<<<<<< HEAD
	return pcmd.AutocompleteConsumerGroups(c.AuthenticatedCLICommand)
=======
	return c.autocompleteConsumerGroups()
}

func (c *consumerGroupCommand) autocompleteConsumerGroups() []string {
	consumerGroupDataList, err := listConsumerGroups(c.AuthenticatedCLICommand)
	if err != nil {
		return nil
	}

	suggestions := make([]string, len(consumerGroupDataList.Data))
	for i, consumerGroup := range consumerGroupDataList.Data {
		suggestions[i] = consumerGroup.ConsumerGroupId
	}
	return suggestions
}

func listConsumerGroups(flagCmd *pcmd.AuthenticatedCLICommand) (*kafkarestv3.ConsumerGroupDataList, error) {
	kafkaREST, err := flagCmd.GetKafkaREST()
	if err != nil {
		return nil, err
	}

	groupCmdResp, err := kafkaREST.CloudClient.ListKafkaConsumerGroups()
	if err != nil {
		return nil, err
	}

	return &groupCmdResp, nil
>>>>>>> 2829e466
}<|MERGE_RESOLUTION|>--- conflicted
+++ resolved
@@ -4,10 +4,7 @@
 	"github.com/spf13/cobra"
 
 	pcmd "github.com/confluentinc/cli/internal/pkg/cmd"
-<<<<<<< HEAD
-	v1 "github.com/confluentinc/cli/internal/pkg/config/v1"
-=======
->>>>>>> 2829e466
+	"github.com/confluentinc/cli/internal/pkg/config"
 )
 
 type consumerGroupCommand struct {
@@ -23,7 +20,7 @@
 	State             string `human:"State" serialized:"state"`
 }
 
-func newConsumerGroupCommand(cfg *v1.Config, prerunner pcmd.PreRunner) *cobra.Command {
+func newConsumerGroupCommand(cfg *config.Config, prerunner pcmd.PreRunner) *cobra.Command {
 	cmd := &cobra.Command{
 		Use:         "consumer-group",
 		Aliases:     []string{"cg"},
@@ -59,36 +56,5 @@
 		return nil
 	}
 
-<<<<<<< HEAD
 	return pcmd.AutocompleteConsumerGroups(c.AuthenticatedCLICommand)
-=======
-	return c.autocompleteConsumerGroups()
-}
-
-func (c *consumerGroupCommand) autocompleteConsumerGroups() []string {
-	consumerGroupDataList, err := listConsumerGroups(c.AuthenticatedCLICommand)
-	if err != nil {
-		return nil
-	}
-
-	suggestions := make([]string, len(consumerGroupDataList.Data))
-	for i, consumerGroup := range consumerGroupDataList.Data {
-		suggestions[i] = consumerGroup.ConsumerGroupId
-	}
-	return suggestions
-}
-
-func listConsumerGroups(flagCmd *pcmd.AuthenticatedCLICommand) (*kafkarestv3.ConsumerGroupDataList, error) {
-	kafkaREST, err := flagCmd.GetKafkaREST()
-	if err != nil {
-		return nil, err
-	}
-
-	groupCmdResp, err := kafkaREST.CloudClient.ListKafkaConsumerGroups()
-	if err != nil {
-		return nil, err
-	}
-
-	return &groupCmdResp, nil
->>>>>>> 2829e466
 }