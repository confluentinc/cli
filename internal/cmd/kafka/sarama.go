package kafka

import (
	"fmt"
	"io"
	"net/url"
	"strings"

	"github.com/confluentinc/cli/internal/pkg/config"
	"github.com/confluentinc/cli/internal/pkg/log"

	"github.com/Shopify/sarama"
)

// This is a nasty side effect of Sarama using a global logger
func InitSarama(logger *log.Logger) {
	sarama.Logger = newLogAdapter(logger)
}

// NewSaramaConsumer returns a sarama.ConsumerGroup configured for the CLI config
<<<<<<< HEAD
func NewSaramaConsumer(group string, kafka *config.KafkaClusterConfig, beginning bool) (sarama.ConsumerGroup, error) {
	conf, err := saramaConf(kafka, beginning)
	if err != nil {
		return nil, err
	}
	client, err := sarama.NewClient(strings.Split(kafka.Bootstrap, ","), conf)
=======
func NewSaramaConsumer(group string, kafka *config.KafkaClusterConfig, clientID string, beginning bool) (sarama.ConsumerGroup, error) {
	client, err := sarama.NewClient(strings.Split(kafka.Bootstrap, ","), saramaConf(kafka, clientID, beginning))
>>>>>>> cd1d8f71
	if err != nil {
		return nil, err
	}
	return sarama.NewConsumerGroupFromClient(group, client)
}

// NewSaramaProducer returns a sarama.ClusterProducer configured for the CLI config
<<<<<<< HEAD
func NewSaramaProducer(kafka *config.KafkaClusterConfig) (sarama.SyncProducer, error) {
	conf, err := saramaConf(kafka, false)
	if err != nil {
		return nil, err
	}
	return sarama.NewSyncProducer(strings.Split(kafka.Bootstrap, ","), conf)
=======
func NewSaramaProducer(kafka *config.KafkaClusterConfig, clientID string) (sarama.SyncProducer, error) {
	return sarama.NewSyncProducer(strings.Split(kafka.Bootstrap, ","), saramaConf(kafka, clientID, false))
>>>>>>> cd1d8f71
}

// GroupHandler instances are used to handle individual topic-partition claims.
type GroupHandler struct {
	Out io.Writer
}

// Setup is run at the beginning of a new session, before ConsumeClaim.
func (*GroupHandler) Setup(_ sarama.ConsumerGroupSession) error { return nil }

// Cleanup is run at the end of a session, once all ConsumeClaim goroutines have exited
// but before the offsets are committed for the very last time.
func (*GroupHandler) Cleanup(_ sarama.ConsumerGroupSession) error { return nil }

// ConsumeClaim must start a consumer loop of ConsumerGroupClaim's Messages().
// Once the Messages() channel is closed, the Handler must finish its processing
// loop and exit.
func (h *GroupHandler) ConsumeClaim(sess sarama.ConsumerGroupSession, claim sarama.ConsumerGroupClaim) error {
	for msg := range claim.Messages() {
		_, err := fmt.Fprintln(h.Out, string(msg.Value))
		if err != nil {
			return err
		}
		sess.MarkMessage(msg, "")
	}
	return nil
}

// saramaConf converts KafkaClusterConfig to sarama.Config
<<<<<<< HEAD
func saramaConf(kafka *config.KafkaClusterConfig, beginning bool) (*sarama.Config, error) {
	endpoint, err := url.Parse(kafka.APIEndpoint)
	if err != nil {
		return nil, err
	}
=======
func saramaConf(kafka *config.KafkaClusterConfig, clientID string, beginning bool) *sarama.Config {
>>>>>>> cd1d8f71
	saramaConf := sarama.NewConfig()
	saramaConf.ClientID = clientID
	saramaConf.Version = sarama.V1_1_0_0
	saramaConf.Net.TLS.Enable = true
	saramaConf.Net.TLS.Config.ServerName = endpoint.Hostname()
	saramaConf.Net.SASL.Enable = true
	saramaConf.Net.SASL.User = kafka.APIKey
	saramaConf.Net.SASL.Password = kafka.APIKeys[kafka.APIKey].Secret

	saramaConf.Producer.Return.Successes = true
	saramaConf.Producer.Return.Errors = true

	if beginning {
		saramaConf.Consumer.Offsets.Initial = sarama.OffsetOldest
	} else {
		saramaConf.Consumer.Offsets.Initial = sarama.OffsetNewest
	}

<<<<<<< HEAD
	return saramaConf, nil
=======
	return saramaConf
}

// Just logs all Sarama logs at the debug level
// We don't use hclog.StandardLogger() because that prints at INFO level
type logAdapter struct {
	logger *log.Logger
}

func newLogAdapter(logger *log.Logger) *logAdapter {
	return &logAdapter{logger: logger}
}

func (l *logAdapter) Print(a ...interface{}) {
	l.log(fmt.Sprint(a...))
}

func (l *logAdapter) Println(a ...interface{}) {
	l.log(fmt.Sprint(a...))
}

func (l *logAdapter) Printf(format string, a ...interface{}) {
	l.log(fmt.Sprintf(format, a...))
}

func (l *logAdapter) log(msg string) {
	// This is how hclog.StandardLogger works as well; it fixes the unnecessary extra newlines
	msg = string(strings.TrimRight(msg, " \t\n"))
	l.logger.Log("msg", msg)
>>>>>>> cd1d8f71
}<|MERGE_RESOLUTION|>--- conflicted
+++ resolved
@@ -18,17 +18,12 @@
 }
 
 // NewSaramaConsumer returns a sarama.ConsumerGroup configured for the CLI config
-<<<<<<< HEAD
-func NewSaramaConsumer(group string, kafka *config.KafkaClusterConfig, beginning bool) (sarama.ConsumerGroup, error) {
-	conf, err := saramaConf(kafka, beginning)
+func NewSaramaConsumer(group string, kafka *config.KafkaClusterConfig, clientID string, beginning bool) (sarama.ConsumerGroup, error) {
+	conf, err := saramaConf(kafka, clientID, beginning)
 	if err != nil {
 		return nil, err
 	}
 	client, err := sarama.NewClient(strings.Split(kafka.Bootstrap, ","), conf)
-=======
-func NewSaramaConsumer(group string, kafka *config.KafkaClusterConfig, clientID string, beginning bool) (sarama.ConsumerGroup, error) {
-	client, err := sarama.NewClient(strings.Split(kafka.Bootstrap, ","), saramaConf(kafka, clientID, beginning))
->>>>>>> cd1d8f71
 	if err != nil {
 		return nil, err
 	}
@@ -36,17 +31,12 @@
 }
 
 // NewSaramaProducer returns a sarama.ClusterProducer configured for the CLI config
-<<<<<<< HEAD
-func NewSaramaProducer(kafka *config.KafkaClusterConfig) (sarama.SyncProducer, error) {
-	conf, err := saramaConf(kafka, false)
+func NewSaramaProducer(kafka *config.KafkaClusterConfig, clientID string) (sarama.SyncProducer, error) {
+	conf, err := saramaConf(kafka, clientID, false)
 	if err != nil {
 		return nil, err
 	}
 	return sarama.NewSyncProducer(strings.Split(kafka.Bootstrap, ","), conf)
-=======
-func NewSaramaProducer(kafka *config.KafkaClusterConfig, clientID string) (sarama.SyncProducer, error) {
-	return sarama.NewSyncProducer(strings.Split(kafka.Bootstrap, ","), saramaConf(kafka, clientID, false))
->>>>>>> cd1d8f71
 }
 
 // GroupHandler instances are used to handle individual topic-partition claims.
@@ -76,15 +66,11 @@
 }
 
 // saramaConf converts KafkaClusterConfig to sarama.Config
-<<<<<<< HEAD
-func saramaConf(kafka *config.KafkaClusterConfig, beginning bool) (*sarama.Config, error) {
+func saramaConf(kafka *config.KafkaClusterConfig, clientID string, beginning bool) (*sarama.Config, error) {
 	endpoint, err := url.Parse(kafka.APIEndpoint)
 	if err != nil {
 		return nil, err
 	}
-=======
-func saramaConf(kafka *config.KafkaClusterConfig, clientID string, beginning bool) *sarama.Config {
->>>>>>> cd1d8f71
 	saramaConf := sarama.NewConfig()
 	saramaConf.ClientID = clientID
 	saramaConf.Version = sarama.V1_1_0_0
@@ -103,10 +89,7 @@
 		saramaConf.Consumer.Offsets.Initial = sarama.OffsetNewest
 	}
 
-<<<<<<< HEAD
 	return saramaConf, nil
-=======
-	return saramaConf
 }
 
 // Just logs all Sarama logs at the debug level
@@ -135,5 +118,4 @@
 	// This is how hclog.StandardLogger works as well; it fixes the unnecessary extra newlines
 	msg = string(strings.TrimRight(msg, " \t\n"))
 	l.logger.Log("msg", msg)
->>>>>>> cd1d8f71
 }