package kafka

import (
	"context"
	"fmt"
	"os"

	kafkav1 "github.com/confluentinc/ccloudapis/kafka/v1"
	"github.com/confluentinc/go-printer"
	"github.com/spf13/cobra"

	pcmd "github.com/confluentinc/cli/internal/pkg/cmd"
	"github.com/confluentinc/cli/internal/pkg/config"
	"github.com/confluentinc/cli/internal/pkg/errors"
)

var (
	listFields      = []string{"Id", "Name", "ServiceProvider", "Region", "Durability", "Status"}
	listLabels      = []string{"Id", "Name", "Provider", "Region", "Durability", "Status"}
	describeFields  = []string{"Id", "Name", "NetworkIngress", "NetworkEgress", "Storage", "ServiceProvider", "Region", "Status", "Endpoint", "ApiEndpoint"}
	describeRenames = map[string]string{"NetworkIngress": "Ingress", "NetworkEgress": "Egress", "ServiceProvider": "Provider"}
)

type clusterCommand struct {
	*pcmd.AuthenticatedCLICommand
	prerunner pcmd.PreRunner
}

// NewClusterCommand returns the Cobra command for Kafka cluster.
func NewClusterCommand(prerunner pcmd.PreRunner, config *config.Config) *cobra.Command {
	cliCmd := pcmd.NewAuthenticatedCLICommand(
		&cobra.Command{
			Use:   "cluster",
			Short: "Manage Kafka clusters.",
		},
		config, prerunner)
	cmd := &clusterCommand{
		AuthenticatedCLICommand: cliCmd,
		prerunner:               prerunner,
	}
	cmd.init()
	return cmd.Command
}

func (c *clusterCommand) init() {
	listCmd := &cobra.Command{
		Use:   "list",
		Short: "List Kafka clusters.",
		RunE:  c.list,
		Args:  cobra.NoArgs,
	}
	c.AddCommand(listCmd)
	createCmd := &cobra.Command{
		Use:   "create <name>",
		Short: "Create a Kafka cluster.",
		RunE:  c.create,
		Args:  cobra.ExactArgs(1),
	}
	createCmd.Flags().String("cloud", "", "Cloud provider (e.g. 'aws' or 'gcp').")
	createCmd.Flags().String("region", "", "Cloud region for cluster (e.g. 'us-west-2').")
	check(createCmd.MarkFlagRequired("cloud"))
	check(createCmd.MarkFlagRequired("region"))
	createCmd.Flags().SortFlags = false
	c.AddCommand(createCmd)

	describeCmd := &cobra.Command{
		Use:   "describe <id>",
		Short: "Describe a Kafka cluster.",
		RunE:  c.describe,
		Args:  cobra.ExactArgs(1),
	}
	c.AddCommand(describeCmd)

	updateCmd := &cobra.Command{
		Use:   "update <id>",
		Short: "Update a Kafka cluster.",
		RunE:  c.update,
		Args:  cobra.ExactArgs(1),
	}
	updateCmd.Hidden = true
	c.AddCommand(updateCmd)

	deleteCmd := &cobra.Command{
		Use:   "delete <id>",
		Short: "Delete a Kafka cluster.",
		RunE:  c.delete,
		Args:  cobra.ExactArgs(1),
	}
	c.AddCommand(deleteCmd)
	useCmd := &cobra.Command{
		Use:   "use <id>",
		Short: "Make the Kafka cluster active for use in other commands.",
		RunE:  c.use,
		Args:  cobra.ExactArgs(1),
	}
	c.AddCommand(useCmd)
}

func (c *clusterCommand) list(cmd *cobra.Command, args []string) error {
	req := &kafkav1.KafkaCluster{AccountId: c.State.Auth.Account.Id}
	clusters, err := c.Client.Kafka.List(context.Background(), req)
	if err != nil {
		return errors.HandleCommon(err, cmd)
	}
	var data [][]string
	for _, cluster := range clusters {
		if cluster.Id == c.Context.Kafka {
			cluster.Id = fmt.Sprintf("* %s", cluster.Id)
		} else {
			cluster.Id = fmt.Sprintf("  %s", cluster.Id)
		}
		data = append(data, printer.ToRow(cluster, listFields))
	}
	printer.RenderCollectionTable(data, listLabels)
	return nil
}

func (c *clusterCommand) create(cmd *cobra.Command, args []string) error {
	cloud, err := cmd.Flags().GetString("cloud")
	if err != nil {
		return errors.HandleCommon(err, cmd)
	}
	region, err := cmd.Flags().GetString("region")
	if err != nil {
		return errors.HandleCommon(err, cmd)
	}
<<<<<<< HEAD
	multizone, err := cmd.Flags().GetBool("multizone")
	if err != nil {
		return errors.HandleCommon(err, cmd)
	}
	durability := kafkav1.Durability_LOW
	if multizone {
		durability = kafkav1.Durability_HIGH
	}
=======
	environment, err := pcmd.GetEnvironment(cmd, c.config)
	if err != nil {
		return errors.HandleCommon(err, cmd)
	}
>>>>>>> 175e4b6e
	cfg := &kafkav1.KafkaClusterConfig{
		AccountId:       c.State.Auth.Account.Id,
		Name:            args[0],
		ServiceProvider: cloud,
		Region:          region,
		Durability:      kafkav1.Durability_LOW,
		// TODO: remove this once it's no longer required (MCM-130)
		Storage: 5000,
	}
	cluster, err := c.Client.Kafka.Create(context.Background(), cfg)
	if err != nil {
		// TODO: don't swallow validation errors (reportedly separately)
		return errors.HandleCommon(err, cmd)
	}
	return printer.RenderTableOut(cluster, describeFields, describeRenames, os.Stdout)
}

func (c *clusterCommand) describe(cmd *cobra.Command, args []string) error {
	req := &kafkav1.KafkaCluster{AccountId: c.State.Auth.Account.Id, Id: args[0]}
	cluster, err := c.Client.Kafka.Describe(context.Background(), req)
	if err != nil {
		return errors.HandleCommon(err, cmd)
	}
	return printer.RenderTableOut(cluster, describeFields, describeRenames, os.Stdout)
}

func (c *clusterCommand) update(cmd *cobra.Command, args []string) error {
	return errors.ErrNotImplemented
}

func (c *clusterCommand) delete(cmd *cobra.Command, args []string) error {
<<<<<<< HEAD
	if true {
		return errors.ErrNotImplemented
	}
	
	req := &kafkav1.KafkaCluster{AccountId: c.State.Auth.Account.Id, Id: args[0]}
	err := c.Client.Kafka.Delete(context.Background(), req)
=======
	environment, err := pcmd.GetEnvironment(cmd, c.config)
	if err != nil {
		return errors.HandleCommon(err, cmd)
	}

	req := &kafkav1.KafkaCluster{AccountId: environment, Id: args[0]}
	err = c.client.Delete(context.Background(), req)
>>>>>>> 175e4b6e
	if err != nil {
		return errors.HandleCommon(err, cmd)
	}
	pcmd.Printf(cmd, "The Kafka cluster %s has been deleted.\n", args[0])
	return nil
}

func (c *clusterCommand) use(cmd *cobra.Command, args []string) error {
	clusterID := args[0]

	_, err := c.Context.FindKafkaCluster(cmd, clusterID)
	if err != nil {
		return errors.HandleCommon(err, cmd)
	}
	return c.Context.SetActiveKafkaCluster(cmd, clusterID)
}

func check(err error) {
	if err != nil {
		panic(err)
	}
}<|MERGE_RESOLUTION|>--- conflicted
+++ resolved
@@ -43,13 +43,13 @@
 }
 
 func (c *clusterCommand) init() {
-	listCmd := &cobra.Command{
+	c.AddCommand(&cobra.Command{
 		Use:   "list",
 		Short: "List Kafka clusters.",
 		RunE:  c.list,
 		Args:  cobra.NoArgs,
-	}
-	c.AddCommand(listCmd)
+	})
+
 	createCmd := &cobra.Command{
 		Use:   "create <name>",
 		Short: "Create a Kafka cluster.",
@@ -63,13 +63,12 @@
 	createCmd.Flags().SortFlags = false
 	c.AddCommand(createCmd)
 
-	describeCmd := &cobra.Command{
+	c.AddCommand(&cobra.Command{
 		Use:   "describe <id>",
 		Short: "Describe a Kafka cluster.",
 		RunE:  c.describe,
 		Args:  cobra.ExactArgs(1),
-	}
-	c.AddCommand(describeCmd)
+	})
 
 	updateCmd := &cobra.Command{
 		Use:   "update <id>",
@@ -87,17 +86,16 @@
 		Args:  cobra.ExactArgs(1),
 	}
 	c.AddCommand(deleteCmd)
-	useCmd := &cobra.Command{
+	c.AddCommand(&cobra.Command{
 		Use:   "use <id>",
 		Short: "Make the Kafka cluster active for use in other commands.",
 		RunE:  c.use,
 		Args:  cobra.ExactArgs(1),
-	}
-	c.AddCommand(useCmd)
+	})
 }
 
 func (c *clusterCommand) list(cmd *cobra.Command, args []string) error {
-	req := &kafkav1.KafkaCluster{AccountId: c.State.Auth.Account.Id}
+	req := &kafkav1.KafkaCluster{AccountId: c.EnvironmentId()}
 	clusters, err := c.Client.Kafka.List(context.Background(), req)
 	if err != nil {
 		return errors.HandleCommon(err, cmd)
@@ -124,23 +122,8 @@
 	if err != nil {
 		return errors.HandleCommon(err, cmd)
 	}
-<<<<<<< HEAD
-	multizone, err := cmd.Flags().GetBool("multizone")
-	if err != nil {
-		return errors.HandleCommon(err, cmd)
-	}
-	durability := kafkav1.Durability_LOW
-	if multizone {
-		durability = kafkav1.Durability_HIGH
-	}
-=======
-	environment, err := pcmd.GetEnvironment(cmd, c.config)
-	if err != nil {
-		return errors.HandleCommon(err, cmd)
-	}
->>>>>>> 175e4b6e
 	cfg := &kafkav1.KafkaClusterConfig{
-		AccountId:       c.State.Auth.Account.Id,
+		AccountId:       c.EnvironmentId(),
 		Name:            args[0],
 		ServiceProvider: cloud,
 		Region:          region,
@@ -157,7 +140,7 @@
 }
 
 func (c *clusterCommand) describe(cmd *cobra.Command, args []string) error {
-	req := &kafkav1.KafkaCluster{AccountId: c.State.Auth.Account.Id, Id: args[0]}
+	req := &kafkav1.KafkaCluster{AccountId: c.EnvironmentId(), Id: args[0]}
 	cluster, err := c.Client.Kafka.Describe(context.Background(), req)
 	if err != nil {
 		return errors.HandleCommon(err, cmd)
@@ -170,22 +153,8 @@
 }
 
 func (c *clusterCommand) delete(cmd *cobra.Command, args []string) error {
-<<<<<<< HEAD
-	if true {
-		return errors.ErrNotImplemented
-	}
-	
-	req := &kafkav1.KafkaCluster{AccountId: c.State.Auth.Account.Id, Id: args[0]}
+	req := &kafkav1.KafkaCluster{AccountId: c.EnvironmentId(), Id: args[0]}
 	err := c.Client.Kafka.Delete(context.Background(), req)
-=======
-	environment, err := pcmd.GetEnvironment(cmd, c.config)
-	if err != nil {
-		return errors.HandleCommon(err, cmd)
-	}
-
-	req := &kafkav1.KafkaCluster{AccountId: environment, Id: args[0]}
-	err = c.client.Delete(context.Background(), req)
->>>>>>> 175e4b6e
 	if err != nil {
 		return errors.HandleCommon(err, cmd)
 	}
