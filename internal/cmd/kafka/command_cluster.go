--- conflicted
+++ resolved
@@ -43,251 +43,11 @@
 	updateCmd := c.newUpdateCommand()
 	useCmd := c.newUseCommand()
 
-<<<<<<< HEAD
 	c.AddCommand(c.newCreateCommand())
 	c.AddCommand(deleteCmd)
 	c.AddCommand(describeCmd)
 	c.AddCommand(updateCmd)
 	c.AddCommand(useCmd)
-=======
-	return c
-}
-
-func (c *clusterCommand) init(cfg *v1.Config) {
-	listCmd := &cobra.Command{
-		Use:  "list",
-		Args: cobra.NoArgs,
-	}
-	if cfg.IsCloudLogin() {
-		listCmd.Short = "List Kafka clusters."
-		listCmd.RunE = pcmd.NewCLIRunE(c.list)
-		listCmd.Flags().Bool("all", false, "List clusters across all environments.")
-	} else {
-		listCmd.Short = "List registered Kafka clusters."
-		listCmd.Long = "List Kafka clusters that are registered with the MDS cluster registry."
-		listCmd.RunE = pcmd.NewCLIRunE(c.onPremList)
-	}
-	pcmd.AddContextFlag(listCmd, c.CLICommand)
-	pcmd.AddOutputFlag(listCmd)
-	c.AddCommand(listCmd)
-
-	createCmd := &cobra.Command{
-		Use:   "create <name>",
-		Short: "Create a Kafka cluster.",
-		Long:  "Create a Kafka cluster.\n\nNote: You cannot use this command to create a cluster that is configured with AWS PrivateLink. You must use the UI to create a cluster of that configuration.",
-		Args:  cobra.ExactArgs(1),
-		RunE: pcmd.NewCLIRunE(func(cmd *cobra.Command, args []string) error {
-			return c.create(cmd, args, form.NewPrompt(os.Stdin))
-		}),
-		Annotations: map[string]string{pcmd.RunRequirement: pcmd.RequireNonAPIKeyCloudLogin},
-		Example: examples.BuildExampleString(
-			examples.Example{
-				Text: "Create a new dedicated cluster that uses a customer-managed encryption key in AWS:",
-				Code: `confluent kafka cluster create sales092020 --cloud "aws" --region "us-west-2" --type "dedicated" --cku 1 --encryption-key "arn:aws:kms:us-west-2:111122223333:key/1234abcd-12ab-34cd-56ef-1234567890ab"`,
-			},
-			examples.Example{
-				Text: "For more information, see https://docs.confluent.io/current/cloud/clusters/byok-encrypted-clusters.html.",
-			},
-		),
-	}
-	pcmd.AddCloudFlag(createCmd)
-	pcmd.AddRegionFlag(createCmd, c.AuthenticatedCLICommand)
-	check(createCmd.MarkFlagRequired("cloud"))
-	check(createCmd.MarkFlagRequired("region"))
-	createCmd.Flags().String("availability", singleZone, fmt.Sprintf("Availability of the cluster. Allowed Values: %s, %s.", singleZone, multiZone))
-	createCmd.Flags().String("type", skuBasic, fmt.Sprintf("Type of the Kafka cluster. Allowed values: %s, %s, %s.", skuBasic, skuStandard, skuDedicated))
-	createCmd.Flags().Int("cku", 0, "Number of Confluent Kafka Units (non-negative). Required for Kafka clusters of type 'dedicated'.")
-	createCmd.Flags().String("encryption-key", "", "Encryption Key ID (e.g. for Amazon Web Services, the Amazon Resource Name of the key).")
-	pcmd.AddContextFlag(createCmd, c.CLICommand)
-	pcmd.AddOutputFlag(createCmd)
-	c.AddCommand(createCmd)
-
-	describeCmd := &cobra.Command{
-		Use:         "describe [id]",
-		Short:       "Describe a Kafka cluster.",
-		Long:        "Describe the Kafka cluster specified with the ID argument, or describe the active cluster for the current context.",
-		Args:        cobra.MaximumNArgs(1),
-		RunE:        pcmd.NewCLIRunE(c.describe),
-		Annotations: map[string]string{pcmd.RunRequirement: pcmd.RequireNonAPIKeyCloudLogin},
-	}
-	describeCmd.Flags().Bool("all", false, "List all properties of a Kafka cluster.")
-	pcmd.AddContextFlag(describeCmd, c.CLICommand)
-	pcmd.AddOutputFlag(describeCmd)
-	c.AddCommand(describeCmd)
-
-	updateCmd := &cobra.Command{
-		Use:   "update <id>",
-		Short: "Update a Kafka cluster.",
-		Args:  cobra.ExactArgs(1),
-		RunE: pcmd.NewCLIRunE(func(cmd *cobra.Command, args []string) error {
-			return c.update(cmd, args, form.NewPrompt(os.Stdin))
-		}),
-		Annotations: map[string]string{pcmd.RunRequirement: pcmd.RequireNonAPIKeyCloudLogin},
-		Example: examples.BuildExampleString(
-			examples.Example{
-				Text: "Change a cluster's name and expand its CKU count:",
-				Code: `confluent kafka cluster update lkc-abc123 --name "Cool Cluster" --cku 3`,
-			},
-		),
-	}
-	updateCmd.Flags().String("name", "", "Name of the Kafka cluster.")
-	updateCmd.Flags().Int("cku", 0, "Number of Confluent Kafka Units (non-negative). For Kafka clusters of type 'dedicated' only. When shrinking a cluster, you can reduce capacity one CKU at a time.")
-	pcmd.AddContextFlag(updateCmd, c.CLICommand)
-	pcmd.AddOutputFlag(updateCmd)
-	c.AddCommand(updateCmd)
-
-	deleteCmd := &cobra.Command{
-		Use:         "delete <id>",
-		Short:       "Delete a Kafka cluster.",
-		Args:        cobra.ExactArgs(1),
-		RunE:        pcmd.NewCLIRunE(c.delete),
-		Annotations: map[string]string{pcmd.RunRequirement: pcmd.RequireNonAPIKeyCloudLogin},
-	}
-	pcmd.AddContextFlag(deleteCmd, c.CLICommand)
-	c.AddCommand(deleteCmd)
-
-	useCmd := &cobra.Command{
-		Use:         "use <id>",
-		Short:       "Make the Kafka cluster active for use in other commands.",
-		Args:        cobra.ExactArgs(1),
-		RunE:        pcmd.NewCLIRunE(c.use),
-		Annotations: map[string]string{pcmd.RunRequirement: pcmd.RequireNonAPIKeyCloudLogin},
-	}
-	pcmd.AddContextFlag(useCmd, c.CLICommand)
-	c.AddCommand(useCmd)
-
-	c.completableChildren = []*cobra.Command{deleteCmd, describeCmd, updateCmd, useCmd}
-}
-
-func (c *clusterCommand) list(cmd *cobra.Command, _ []string) error {
-	listAllClusters, err := cmd.Flags().GetBool("all")
-	if err != nil {
-		return err
-	}
-	var clusters []*schedv1.KafkaCluster
-	if listAllClusters {
-		environments, err := c.Client.Account.List(context.Background(), &orgv1.Account{})
-		if err != nil {
-			return err
-		}
-
-		for _, env := range environments {
-			clustersOfEnv, err := pkafka.ListKafkaClusters(c.Client, env.Id)
-			if err != nil {
-				return err
-			}
-
-			clusters = append(clusters, clustersOfEnv...)
-		}
-	} else {
-		clusters, err = pkafka.ListKafkaClusters(c.Client, c.EnvironmentId())
-		if err != nil {
-			return err
-		}
-	}
-	outputWriter, err := output.NewListOutputWriter(cmd, listFields, listHumanLabels, listStructuredLabels)
-	if err != nil {
-		return err
-	}
-	for _, cluster := range clusters {
-		// Add '*' only in the case where we are printing out tables
-		if outputWriter.GetOutputFormat() == output.Human {
-			if cluster.Id == c.Context.KafkaClusterContext.GetActiveKafkaClusterId() {
-				cluster.Id = fmt.Sprintf("* %s", cluster.Id)
-			} else {
-				cluster.Id = fmt.Sprintf("  %s", cluster.Id)
-			}
-		}
-		outputWriter.AddElement(convertClusterToDescribeStruct(cluster))
-	}
-	return outputWriter.Out()
-}
-
-func (c *clusterCommand) create(cmd *cobra.Command, args []string, prompt form.Prompt) error {
-	cloud, err := cmd.Flags().GetString("cloud")
-	if err != nil {
-		return err
-	}
-	region, err := cmd.Flags().GetString("region")
-	if err != nil {
-		return err
-	}
-	clouds, err := c.Client.EnvironmentMetadata.Get(context.Background())
-	if err != nil {
-		return err
-	}
-	err = checkCloudAndRegion(cloud, region, clouds)
-	if err != nil {
-		return err
-	}
-	availabilityString, err := cmd.Flags().GetString("availability")
-	if err != nil {
-		return err
-	}
-	availability, err := stringToAvailability(availabilityString)
-	if err != nil {
-		return err
-	}
-	typeString, err := cmd.Flags().GetString("type")
-	if err != nil {
-		return err
-	}
-	sku, err := stringToSku(typeString)
-	if err != nil {
-		return err
-	}
-	encryptionKeyID, err := cmd.Flags().GetString("encryption-key")
-	if err != nil {
-		return err
-	}
-	if encryptionKeyID != "" {
-		if err := c.validateEncryptionKey(cmd, prompt, validateEncryptionKeyInput{
-			Cloud:          cloud,
-			MetadataClouds: clouds,
-			AccountID:      c.EnvironmentId(),
-		}); err != nil {
-			return err
-		}
-	}
-
-	cfg := &schedv1.KafkaClusterConfig{
-		AccountId:       c.EnvironmentId(),
-		Name:            args[0],
-		ServiceProvider: cloud,
-		Region:          region,
-		Durability:      availability,
-		Deployment:      &schedv1.Deployment{Sku: sku},
-		EncryptionKeyId: encryptionKeyID,
-	}
-	if cmd.Flags().Changed("cku") {
-		cku, err := cmd.Flags().GetInt("cku")
-		if err != nil {
-			return err
-		}
-		if sku != productv1.Sku_DEDICATED {
-			return errors.New(errors.CKUOnlyForDedicatedErrorMsg)
-		}
-		if cku <= 0 {
-			return errors.New(errors.CKUMoreThanZeroErrorMsg)
-		}
-		cfg.Cku = int32(cku)
-	}
-	cluster, err := c.Client.Kafka.Create(context.Background(), cfg)
-	if err != nil {
-		// TODO: don't swallow validation errors (reportedly separately)
-		return err
-	}
-	outputFormat, err := cmd.Flags().GetString(output.FlagName)
-	if err != nil {
-		return err
-	}
-	if outputFormat == output.Human.String() {
-		utils.ErrPrintln(cmd, errors.KafkaClusterTime)
-	}
-	c.analyticsClient.SetSpecialProperty(analytics.ResourceIDPropertiesKey, cluster.Id)
-	return outputKafkaClusterDescription(cmd, cluster)
-}
->>>>>>> 5f0a647a
 
 	if cfg.IsCloudLogin() {
 		c.AddCommand(c.newListCommand())
