package kafka

import (
	"context"
	"fmt"
	"io"
	"os"
	"strings"

	productv1 "github.com/confluentinc/cc-structs/kafka/product/core/v1"
	schedv1 "github.com/confluentinc/cc-structs/kafka/scheduler/v1"
	"github.com/spf13/cobra"

	pcmd "github.com/confluentinc/cli/internal/pkg/cmd"
	v3 "github.com/confluentinc/cli/internal/pkg/config/v3"
	"github.com/confluentinc/cli/internal/pkg/confirm"
	"github.com/confluentinc/cli/internal/pkg/errors"
	"github.com/confluentinc/cli/internal/pkg/output"
)

var (
	listFields           = []string{"Id", "Name", "Type", "ServiceProvider", "Region", "Availability", "Status"}
	listHumanLabels      = []string{"Id", "Name", "Type", "Provider", "Region", "Availability", "Status"}
	listStructuredLabels = []string{"id", "name", "type", "provider", "region", "availability", "status"}
	basicDescribeFields  = []string{"Id", "Name", "Type", "NetworkIngress", "NetworkEgress", "Storage", "ServiceProvider", "Availability", "Region", "Status", "Endpoint", "ApiEndpoint"}
	describeHumanRenames = map[string]string{
		"NetworkIngress":  "Ingress",
		"NetworkEgress":   "Egress",
		"ServiceProvider": "Provider",
		"EncryptionKeyId": "Encryption Key ID"}
	describeStructuredRenames = map[string]string{
		"Id":                 "id",
		"Name":               "name",
		"Type":               "type",
		"ClusterSize":        "cluster_size",
		"PendingClusterSize": "pending_cluster_size",
		"NetworkIngress":     "ingress",
		"NetworkEgress":      "egress",
		"Storage":            "storage",
		"ServiceProvider":    "provider",
		"Region":             "region",
		"Availability":       "availability",
		"Status":             "status",
		"Endpoint":           "endpoint",
		"ApiEndpoint":        "api_endpoint",
		"EncryptionKeyId":    "encryption_key_id"}
)

const (
	singleZone   = "single-zone"
	multiZone    = "multi-zone"
	skuBasic     = "basic"
	skuStandard  = "standard"
	skuDedicated = "dedicated"
)

type clusterCommand struct {
	*pcmd.AuthenticatedCLICommand
	prerunner pcmd.PreRunner
}

type describeStruct struct {
	Id                 string
	Name               string
	Type               string
	ClusterSize        int32
	PendingClusterSize int32
	NetworkIngress     int32
	NetworkEgress      int32
	Storage            int32
	ServiceProvider    string
	Region             string
	Availability       string
	Status             string
	Endpoint           string
	ApiEndpoint        string
	EncryptionKeyId    string
}

// NewClusterCommand returns the Cobra command for Kafka cluster.
func NewClusterCommand(prerunner pcmd.PreRunner, config *v3.Config) *cobra.Command {
	cliCmd := pcmd.NewAuthenticatedCLICommand(
		&cobra.Command{
			Use:   "cluster",
			Short: "Manage Kafka clusters.",
		},
		config, prerunner)
	cmd := &clusterCommand{
		AuthenticatedCLICommand: cliCmd,
		prerunner:               prerunner,
	}
	cmd.init()
	return cmd.Command
}

func (c *clusterCommand) init() {
	listCmd := &cobra.Command{
		Use:   "list",
		Short: "List Kafka clusters.",
		RunE:  c.list,
		Args:  cobra.NoArgs,
	}
	listCmd.Flags().StringP(output.FlagName, output.ShortHandFlag, output.DefaultValue, output.Usage)
	listCmd.Flags().SortFlags = false
	c.AddCommand(listCmd)

	createCmd := &cobra.Command{
		Use:   "create <name>",
		Short: "Create a Kafka cluster.",
		RunE:  c.create,
		Args:  cobra.ExactArgs(1),
	}

	createCmd.Flags().String("cloud", "", "Cloud provider ID (e.g. 'aws' or 'gcp').")
	createCmd.Flags().String("region", "", "Cloud region ID for cluster (e.g. 'us-west-2').")
	check(createCmd.MarkFlagRequired("cloud"))
	check(createCmd.MarkFlagRequired("region"))
	createCmd.Flags().String("availability", singleZone, fmt.Sprintf("Availability of the cluster. Allowed Values: %s, %s.", singleZone, multiZone))
	createCmd.Flags().String("type", skuBasic, fmt.Sprintf("Type of the Kafka cluster. Allowed values: %s, %s, %s.", skuBasic, skuStandard, skuDedicated))
	createCmd.Flags().Int("cku", 0, "Number of Confluent Kafka Units (non-negative). Required for Kafka clusters of type 'dedicated'.")
	createCmd.Flags().String("encryption-key", "", "Encryption Key ID (e.g. for Amazon Web Services, the Amazon Resource Name of the key).")
	createCmd.Flags().StringP(output.FlagName, output.ShortHandFlag, output.DefaultValue, output.Usage)
	_ = createCmd.Flags().MarkHidden("encryption-key")
	createCmd.Flags().SortFlags = false
	c.AddCommand(createCmd)

	describeCmd := &cobra.Command{
		Use:   "describe <id>",
		Short: "Describe a Kafka cluster.",
		RunE:  c.describe,
		Args:  cobra.ExactArgs(1),
	}
	describeCmd.Flags().StringP(output.FlagName, output.ShortHandFlag, output.DefaultValue, output.Usage)
	describeCmd.Flags().SortFlags = false
	c.AddCommand(describeCmd)

	updateCmd := &cobra.Command{
		Use:   "update <id>",
		Short: "Update a Kafka cluster.",
		RunE:  c.update,
		Args:  cobra.ExactArgs(1),
	}
	updateCmd.Flags().String("name", "", "Name of the Kafka cluster.")
	updateCmd.Flags().Int("cku", 0, "Number of Confluent Kafka Units (non-negative). For Kafka clusters of type 'dedicated' only.")
	updateCmd.Flags().StringP(output.FlagName, output.ShortHandFlag, output.DefaultValue, output.Usage)
	updateCmd.Flags().SortFlags = false
	c.AddCommand(updateCmd)

	deleteCmd := &cobra.Command{
		Use:   "delete <id>",
		Short: "Delete a Kafka cluster.",
		RunE:  c.delete,
		Args:  cobra.ExactArgs(1),
	}
	c.AddCommand(deleteCmd)
	c.AddCommand(&cobra.Command{
		Use:   "use <id>",
		Short: "Make the Kafka cluster active for use in other commands.",
		RunE:  c.use,
		Args:  cobra.ExactArgs(1),
	})
}

func (c *clusterCommand) list(cmd *cobra.Command, args []string) error {
	req := &schedv1.KafkaCluster{AccountId: c.EnvironmentId()}
	clusters, err := c.Client.Kafka.List(context.Background(), req)
	if err != nil {
		return errors.HandleCommon(err, cmd)
	}
	outputWriter, err := output.NewListOutputWriter(cmd, listFields, listHumanLabels, listStructuredLabels)
	if err != nil {
		return errors.HandleCommon(err, cmd)
	}
	for _, cluster := range clusters {
		// Add '*' only in the case where we are printing out tables
		if outputWriter.GetOutputFormat() == output.Human {
			if cluster.Id == c.Context.KafkaClusterContext.GetActiveKafkaClusterId() {
				cluster.Id = fmt.Sprintf("* %s", cluster.Id)
			} else {
				cluster.Id = fmt.Sprintf("  %s", cluster.Id)
			}
		}
		outputWriter.AddElement(convertClusterToDescribeStruct(cluster))
	}
	return errors.HandleCommon(outputWriter.Out(), cmd)
}

var stdin io.ReadWriter = os.Stdin
var stdout io.ReadWriter = os.Stdout

func (c *clusterCommand) create(cmd *cobra.Command, args []string) error {
	cloud, err := cmd.Flags().GetString("cloud")
	if err != nil {
		return errors.HandleCommon(err, cmd)
	}
	region, err := cmd.Flags().GetString("region")
	if err != nil {
		return errors.HandleCommon(err, cmd)
	}
	clouds, err := c.Client.EnvironmentMetadata.Get(context.Background())
	if err != nil {
		return errors.HandleCommon(err, cmd)
	}
	err = checkCloudAndRegion(cloud, region, clouds)
	if err != nil {
		return errors.HandleCommon(err, cmd)
	}
	availabilityString, err := cmd.Flags().GetString("availability")
	if err != nil {
		return errors.HandleCommon(err, cmd)
	}
	availability, err := stringToAvailability(availabilityString)
	if err != nil {
		return errors.HandleCommon(err, cmd)
	}
	typeString, err := cmd.Flags().GetString("type")
	if err != nil {
		return errors.HandleCommon(err, cmd)
	}
	sku, err := stringToSku(typeString)
	if err != nil {
		return errors.HandleCommon(err, cmd)
	}
	encryptionKeyID, err := cmd.Flags().GetString("encryption-key")
	if err != nil {
		return errors.HandleCommon(err, cmd)
	}
	if encryptionKeyID != "" {
		accounts := getAccountsForCloud(cloud, clouds)
		accountsStr := strings.Join(accounts, ", ")
		msg := fmt.Sprintf("Please confirm you've authorized the key for these accounts %s", accountsStr)
		ok, err := confirm.Do(
			stdout,
			stdin,
			msg,
		)
		if err != nil {
			return errors.HandleCommon(errors.New("Failed to read your confirmation"), cmd)
		}
		if !ok {
			return errors.HandleCommon(errors.New("Please authorize the accounts for the key"), cmd)
		}
	}

	cfg := &schedv1.KafkaClusterConfig{
		AccountId:       c.EnvironmentId(),
		Name:            args[0],
		ServiceProvider: cloud,
		Region:          region,
		Durability:      availability,
		Deployment:      &schedv1.Deployment{Sku: sku},
		EncryptionKeyId: encryptionKeyID,
	}
	if cmd.Flags().Changed("cku") {
		cku, err := cmd.Flags().GetInt("cku")
		if err != nil {
			return errors.HandleCommon(err, cmd)
		}
		if sku != productv1.Sku_DEDICATED {
			return errors.New("specifying --cku is valid only for dedicated Kafka cluster creation")
		}
		if cku <= 0 {
			return errors.HandleCommon(errors.New("--cku should be passed with value greater than 0"), cmd)
		}
		cfg.Cku = int32(cku)
	}

	cluster, err := c.Client.Kafka.Create(context.Background(), cfg)
	if err != nil {
		// TODO: don't swallow validation errors (reportedly separately)
		return errors.HandleCommon(err, cmd)
	}
	return outputKafkaClusterDescription(cmd, cluster)
}

func stringToAvailability(s string) (schedv1.Durability, error) {
	if s == singleZone {
		return schedv1.Durability_LOW, nil
	} else if s == multiZone {
		return schedv1.Durability_HIGH, nil
	}
	return schedv1.Durability_LOW, fmt.Errorf("Only allowed values for --availability are: %s, %s.", singleZone, multiZone)
}

func stringToSku(s string) (productv1.Sku, error) {
	sku := productv1.Sku(productv1.Sku_value[strings.ToUpper(s)])
	switch sku {
	case productv1.Sku_BASIC, productv1.Sku_STANDARD, productv1.Sku_DEDICATED:
		break
	default:
		return productv1.Sku_UNKNOWN, fmt.Errorf("Only allowed values for --type are: %s, %s, %s.", skuBasic, skuStandard, skuDedicated)
	}
	return sku, nil
}

func (c *clusterCommand) describe(cmd *cobra.Command, args []string) error {
	req := &schedv1.KafkaCluster{AccountId: c.EnvironmentId(), Id: args[0]}
	cluster, err := c.Client.Kafka.Describe(context.Background(), req)
	if err != nil {
		return errors.HandleCommon(err, cmd)
	}
	return errors.HandleCommon(outputKafkaClusterDescription(cmd, cluster), cmd)
}

func (c *clusterCommand) update(cmd *cobra.Command, args []string) error {
	if !cmd.Flags().Changed("name") && !cmd.Flags().Changed("cku") {
		return errors.HandleCommon(errors.New("Must either specify --name with non-empty value or --cku (for dedicated clusters) with positive integer when updating a cluster."), cmd)
	}
	req := &schedv1.KafkaCluster{
		AccountId: c.EnvironmentId(),
		Id:        args[0],
	}
	if cmd.Flags().Changed("name") {
		name, err := cmd.Flags().GetString("name")
		if err != nil {
			return errors.HandleCommon(err, cmd)
		}
		if name == "" {
			return errors.HandleCommon(errors.New("must specify --name with non-empty value"), cmd)
		}
		req.Name = name
	} else {
		currentCluster, err := c.Client.Kafka.Describe(context.Background(), req)
		if err != nil {
			return errors.HandleCommon(err, cmd)
		}
		req.Name = currentCluster.Name
	}
	if cmd.Flags().Changed("cku") {
		cku, err := cmd.Flags().GetInt("cku")
		if err != nil {
			return errors.HandleCommon(err, cmd)
		}
		if cku <= 0 {
			return errors.HandleCommon(errors.New("--cku should be passed with value greater than 0"), cmd)
		}
		req.Cku = int32(cku)
	}
	updatedCluster, err := c.Client.Kafka.Update(context.Background(), req)
	if err != nil {
		return errors.HandleCommon(err, cmd)
	}
<<<<<<< HEAD
	return errors.HandleCommon(outputKafkaClusterDescription(cmd, cluster), cmd)
=======
	return outputKafkaClusterDescription(cmd, updatedCluster)
>>>>>>> 6cde090a
}

func (c *clusterCommand) delete(cmd *cobra.Command, args []string) error {
	req := &schedv1.KafkaCluster{AccountId: c.EnvironmentId(), Id: args[0]}
	err := c.Client.Kafka.Delete(context.Background(), req)
	if err != nil {
		return errors.HandleCommon(err, cmd)
	}
	pcmd.Printf(cmd, errors.KafkaClusterDeletedWarningMsg, args[0])
	return nil
}

func (c *clusterCommand) use(cmd *cobra.Command, args []string) error {
	clusterID := args[0]

	_, err := c.Context.FindKafkaCluster(cmd, clusterID)
	if err != nil {
		return errors.HandleCommon(err, cmd)
	}
	return errors.HandleCommon(c.Context.SetActiveKafkaCluster(cmd, clusterID), cmd)
}

func check(err error) {
	if err != nil {
		panic(err)
	}
}

func checkCloudAndRegion(cloudId string, regionId string, clouds []*schedv1.CloudMetadata) error {
	for _, cloud := range clouds {
		if cloudId == cloud.Id {
			for _, region := range cloud.Regions {
				if regionId == region.Id {
					if region.IsSchedulable {
						return nil
					} else {
						break
					}
				}
			}
			cliErr := errors.NewResourceValidationErrorf(errors.KafkaClusterCreateCloudRegionNotAvailableErrorMsg,  regionId, cloudId)
			cliErr.SetDirectionsMsg(errors.KafkaClusterCreateCloudRegionNotAvailableDirectionsMsg, cloudId, cloudId)
			return cliErr
		}
	}
	cliErr := errors.NewResourceValidationErrorf(errors.KafkaClusterCreateCloudProviderNotAvailableErrorMsg,  cloudId)
	cliErr.SetDirectionsMsg(errors.KafkaClusterCreateCloudProviderNotAvailableDirectionsMsg)
	return cliErr
}

func getAccountsForCloud(cloudId string, clouds []*schedv1.CloudMetadata) []string {
	var accounts []string
	for _, cloud := range clouds {
		if cloudId == cloud.Id {
			for _, account := range cloud.Accounts {
				accounts = append(accounts, account.Id)
			}
			break
		}
	}
	return accounts
}

func outputKafkaClusterDescription(cmd *cobra.Command, cluster *schedv1.KafkaCluster) error {
	return output.DescribeObject(cmd, convertClusterToDescribeStruct(cluster), getKafkaClusterDescribeFields(cluster), describeHumanRenames, describeStructuredRenames)
}

func convertClusterToDescribeStruct(cluster *schedv1.KafkaCluster) *describeStruct {
	return &describeStruct{
		Id:                 cluster.Id,
		Name:               cluster.Name,
		Type:               cluster.Deployment.Sku.String(),
		ClusterSize:        cluster.Cku,
		PendingClusterSize: cluster.PendingCku,
		NetworkIngress:     cluster.NetworkIngress,
		NetworkEgress:      cluster.NetworkEgress,
		Storage:            cluster.Storage,
		ServiceProvider:    cluster.ServiceProvider,
		Region:             cluster.Region,
		Availability:       cluster.Durability.String(),
		Status:             cluster.Status.String(),
		Endpoint:           cluster.Endpoint,
		ApiEndpoint:        cluster.ApiEndpoint,
		EncryptionKeyId:    cluster.EncryptionKeyId,
	}
}

func getKafkaClusterDescribeFields(cluster *schedv1.KafkaCluster) []string {
	describeFields := basicDescribeFields
	if isDedicated(cluster) {
		describeFields = append(describeFields, "ClusterSize")
		if isExpanding(cluster) {
			describeFields = append(describeFields, "PendingClusterSize")
		}
		if cluster.EncryptionKeyId != "" {
			describeFields = append(describeFields, "EncryptionKeyId")
		}
	}
	return describeFields
}

func isDedicated(cluster *schedv1.KafkaCluster) bool {
	return cluster.Deployment.Sku == productv1.Sku_DEDICATED
}

func isExpanding(cluster *schedv1.KafkaCluster) bool {
	return cluster.Status == schedv1.ClusterStatus_EXPANDING || cluster.PendingCku > cluster.Cku
}<|MERGE_RESOLUTION|>--- conflicted
+++ resolved
@@ -340,11 +340,7 @@
 	if err != nil {
 		return errors.HandleCommon(err, cmd)
 	}
-<<<<<<< HEAD
-	return errors.HandleCommon(outputKafkaClusterDescription(cmd, cluster), cmd)
-=======
-	return outputKafkaClusterDescription(cmd, updatedCluster)
->>>>>>> 6cde090a
+	return errors.HandleCommon(outputKafkaClusterDescription(cmd, updatedCluster), cmd)
 }
 
 func (c *clusterCommand) delete(cmd *cobra.Command, args []string) error {
