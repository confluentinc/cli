--- conflicted
+++ resolved
@@ -105,17 +105,6 @@
 	if err != nil {
 		return errors.HandleCommon(err, cmd)
 	}
-<<<<<<< HEAD
-
-	req := &kafkav1.KafkaCluster{AccountId: environment}
-	clusters, err := c.client.List(context.Background(), req)
-	if err != nil {
-		return errors.HandleCommon(err, cmd)
-	}
-	currCtx, err := c.config.Context()
-	if err != nil && err != errors.ErrNoContext {
-		return err
-	}
 	outputWriter, err := output.NewListOutputWriter(cmd, listFields, listHumanLabels, listStructuredLabels)
 	if err != nil {
 		return errors.HandleCommon(err, cmd)
@@ -123,19 +112,11 @@
 	for _, cluster := range clusters {
 		// Add '*' only in the case where we are printing out tables
 		if outputWriter.GetOutputFormat() == output.Human {
-			if cluster.Id == currCtx.Kafka {
+			if cluster.Id == c.Context.Kafka {
 				cluster.Id = fmt.Sprintf("* %s", cluster.Id)
 			} else {
 				cluster.Id = fmt.Sprintf("  %s", cluster.Id)
 			}
-=======
-	var data [][]string
-	for _, cluster := range clusters {
-		if cluster.Id == c.Context.Kafka {
-			cluster.Id = fmt.Sprintf("* %s", cluster.Id)
-		} else {
-			cluster.Id = fmt.Sprintf("  %s", cluster.Id)
->>>>>>> 969d9b1b
 		}
 		outputWriter.AddElement(cluster)
 	}
