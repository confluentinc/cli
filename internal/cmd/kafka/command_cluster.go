package kafka

import (
	"context"
	"fmt"
	"os"

	"github.com/spf13/cobra"

	"github.com/confluentinc/ccloud-sdk-go"
	kafkav1 "github.com/confluentinc/ccloudapis/kafka/v1"
	"github.com/confluentinc/go-printer"

	pcmd "github.com/confluentinc/cli/internal/pkg/cmd"
	"github.com/confluentinc/cli/internal/pkg/config"
	"github.com/confluentinc/cli/internal/pkg/errors"
)

var (
	listFields      = []string{"Id", "Name", "ServiceProvider", "Region", "Durability", "Status"}
	listLabels      = []string{"Id", "Name", "Provider", "Region", "Durability", "Status"}
	describeFields  = []string{"Id", "Name", "NetworkIngress", "NetworkEgress", "Storage", "ServiceProvider", "Region", "Status", "Endpoint", "ApiEndpoint", "PricePerHour"}
	describeRenames = map[string]string{"NetworkIngress": "Ingress", "NetworkEgress": "Egress", "ServiceProvider": "Provider"}
)

type clusterCommand struct {
	*cobra.Command
	config *config.Config
	client ccloud.Kafka
	ch     *pcmd.ConfigHelper
}

// NewClusterCommand returns the Cobra command for Kafka cluster.
func NewClusterCommand(config *config.Config, client ccloud.Kafka, ch *pcmd.ConfigHelper) *cobra.Command {
	cmd := &clusterCommand{
		Command: &cobra.Command{
			Use:   "cluster",
			Short: "Manage Kafka clusters",
		},
		config: config,
		client: client,
		ch:     ch,
	}
	cmd.init()
	return cmd.Command
}

func (c *clusterCommand) init() {
	c.AddCommand(&cobra.Command{
		Use:   "list",
		Short: "List Kafka clusters",
		RunE:  c.list,
		Args:  cobra.NoArgs,
	})

	createCmd := &cobra.Command{
		Use:   "create NAME",
		Short: "Create a Kafka cluster",
		RunE:  c.create,
		Args:  cobra.ExactArgs(1),
	}
	createCmd.Flags().String("cloud", "", "Choose aws or gcp")
	createCmd.Flags().String("region", "", "A valid region in the given cloud")
	// default to smallest size allowed
	createCmd.Flags().Int32("ingress", 1, "Network ingress in MB/s")
	createCmd.Flags().Int32("egress", 1, "Network egress in MB/s")
	createCmd.Flags().Int32("storage", 500, "Total usable data storage in GB")
	createCmd.Flags().Bool("multizone", false, "Use multiple zones for high availability")
	check(createCmd.MarkFlagRequired("cloud"))
	check(createCmd.MarkFlagRequired("region"))
	createCmd.Flags().SortFlags = false
	createCmd.Hidden = true
	c.AddCommand(createCmd)

	c.AddCommand(&cobra.Command{
		Use:   "describe ID",
		Short: "Describe a Kafka cluster",
		RunE:  c.describe,
		Args:  cobra.ExactArgs(1),
	})

	updateCmd := &cobra.Command{
		Use:   "update ID",
		Short: "Update a Kafka cluster",
		RunE:  c.update,
		Args:  cobra.ExactArgs(1),
	}
	updateCmd.Hidden = true
	c.AddCommand(updateCmd)

	deleteCmd := &cobra.Command{
		Use:   "delete ID",
		Short: "Delete a Kafka cluster",
		RunE:  c.delete,
		Args:  cobra.ExactArgs(1),
	}
	deleteCmd.Hidden = true
	c.AddCommand(deleteCmd)
	c.AddCommand(&cobra.Command{
		Use:   "use ID",
		Short: "Make the Kafka cluster active for use in other commands",
		RunE:  c.use,
		Args:  cobra.ExactArgs(1),
	})
}

func (c *clusterCommand) list(cmd *cobra.Command, args []string) error {
	environment, err := pcmd.GetEnvironment(cmd, c.config)
	if err != nil {
		return errors.HandleCommon(err, cmd)
	}

	req := &kafkav1.KafkaCluster{AccountId: environment}
	clusters, err := c.client.List(context.Background(), req)
	if err != nil {
		return errors.HandleCommon(err, cmd)
	}
	currCtx, err := c.config.Context()
	if err != nil && err != errors.ErrNoContext {
		return err
	}
	var data [][]string
	for _, cluster := range clusters {
		if cluster.Id == currCtx.Kafka {
			cluster.Id = fmt.Sprintf("* %s", cluster.Id)
		} else {
			cluster.Id = fmt.Sprintf("  %s", cluster.Id)
		}
		data = append(data, printer.ToRow(cluster, listFields))
	}
	printer.RenderCollectionTable(data, listLabels)
	return nil
}

func (c *clusterCommand) create(cmd *cobra.Command, args []string) error {
	if true {
		return errors.ErrNotImplemented
	}

	cloud, err := cmd.Flags().GetString("cloud")
	if err != nil {
		return errors.HandleCommon(err, cmd)
	}
	region, err := cmd.Flags().GetString("region")
	if err != nil {
		return errors.HandleCommon(err, cmd)
	}
	ingress, err := cmd.Flags().GetInt32("ingress")
	if err != nil {
		return errors.HandleCommon(err, cmd)
	}
	egress, err := cmd.Flags().GetInt32("egress")
	if err != nil {
		return errors.HandleCommon(err, cmd)
	}
	storage, err := cmd.Flags().GetInt32("storage")
	if err != nil {
		return errors.HandleCommon(err, cmd)
	}
	multizone, err := cmd.Flags().GetBool("multizone")
	if err != nil {
		return errors.HandleCommon(err, cmd)
	}
	environment, err := pcmd.GetEnvironment(cmd, c.config)
	if err != nil {
		return errors.HandleCommon(err, cmd)
	}
	durability := kafkav1.Durability_LOW
	if multizone {
		durability = kafkav1.Durability_HIGH
	}
	cfg := &kafkav1.KafkaClusterConfig{
		AccountId:       environment,
		Name:            args[0],
		ServiceProvider: cloud,
		Region:          region,
		NetworkIngress:  ingress,
		NetworkEgress:   egress,
		Storage:         storage,
		Durability:      durability,
	}
	cluster, err := c.client.Create(context.Background(), cfg)
	if err != nil {
		// TODO: don't swallow validation errors (reportedly separately)
		return errors.HandleCommon(err, cmd)
	}
	return printer.RenderTableOut(cluster, describeFields, describeRenames, os.Stdout)
}

func (c *clusterCommand) describe(cmd *cobra.Command, args []string) error {
	environment, err := pcmd.GetEnvironment(cmd, c.config)
	if err != nil {
		return errors.HandleCommon(err, cmd)
	}

	req := &kafkav1.KafkaCluster{AccountId: environment, Id: args[0]}
	cluster, err := c.client.Describe(context.Background(), req)
	if err != nil {
		return errors.HandleCommon(err, cmd)
	}
	return printer.RenderTableOut(cluster, describeFields, describeRenames, os.Stdout)
}

func (c *clusterCommand) update(cmd *cobra.Command, args []string) error {
	return errors.ErrNotImplemented
}

func (c *clusterCommand) delete(cmd *cobra.Command, args []string) error {
	if true {
		return errors.ErrNotImplemented
	}

	environment, err := pcmd.GetEnvironment(cmd, c.config)

	if err != nil {
		return errors.HandleCommon(err, cmd)
	}

	req := &kafkav1.KafkaCluster{AccountId: environment, Id: args[0]}
	err = c.client.Delete(context.Background(), req)
	if err != nil {
		return errors.HandleCommon(err, cmd)
	}
	pcmd.Printf(cmd, "The Kafka cluster %s has been deleted.\n", args[0])
	return nil
}

<<<<<<< HEAD
func (c *clusterCommand) auth(cmd *cobra.Command, args []string) error {
	cfg, err := c.config.Context()

	if err != nil {
		return errors.HandleCommon(err, cmd)
	}

	if cfg.Kafka == "" {
		return fmt.Errorf("No cluster selected. See ccloud kafka cluster use for help ")
	}

	environment, err := c.getEnvironment(cmd)
	if err != nil {
		return errors.HandleCommon(err, cmd)
	}

	cluster, known := c.config.Platforms[cfg.Platform].KafkaClusters[cfg.Kafka]
	if known && cluster.APIKey != "" {
		pcmd.Printf(cmd, "Kafka Cluster: %s\n", cfg.Kafka)
		pcmd.Printf(cmd, "Bootstrap Servers: %s\n", cluster.Bootstrap)
		pcmd.Printf(cmd, "API Key: %s\n", cluster.APIKey)
		pcmd.Printf(cmd, "API Secret: %s\n", cluster.APISecret)
		return nil
	}

	userProvidingKey, err := userHasKey(cmd, cfg.Kafka)
	if err != nil {
		return errors.HandleCommon(err, cmd)
	}

	var key, secret string
	if userProvidingKey {
		key, secret, err = promptForKafkaCreds(cmd)
	} else {
		key, secret, err = c.createKafkaCreds(context.Background(), cmd, environment, cfg.Kafka)
	}
	if err != nil {
		return errors.HandleCommon(err, cmd)
	}

	req := &kafkav1.KafkaCluster{AccountId: environment, Id: cfg.Kafka}
	kc, err := c.client.Describe(context.Background(), req)
	if err != nil {
		return errors.HandleCommon(err, cmd)
	}

	if c.config.Platforms[cfg.Platform].KafkaClusters == nil {
		c.config.Platforms[cfg.Platform].KafkaClusters = map[string]config.KafkaClusterConfig{}
	}
	c.config.Platforms[cfg.Platform].KafkaClusters[cfg.Kafka] = config.KafkaClusterConfig{
		ID:          kc.Id,
		Bootstrap:   strings.TrimPrefix(kc.Endpoint, "SASL_SSL://"),
		APIEndpoint: kc.ApiEndpoint,
		APIKey:      key,
		APISecret:   secret,
	}
	return c.config.Save()
}

=======
>>>>>>> 4892f640
func (c *clusterCommand) use(cmd *cobra.Command, args []string) error {
	clusterID := args[0]

	cfg, err := c.config.Context()
	if err != nil {
		return errors.HandleCommon(err, cmd)
	}

	// This ensures that the clusterID actually exists or throws an error
	environment, err := pcmd.GetEnvironment(cmd, c.ch.Config)
	if err != nil {
		return errors.HandleCommon(err, cmd)
	}
	_, err = c.ch.KafkaClusterConfig(clusterID, environment)
	if err != nil {
		return errors.HandleCommon(err, cmd)
	}

	cfg.Kafka = clusterID
	return c.config.Save()
}

func check(err error) {
	if err != nil {
		panic(err)
	}
}<|MERGE_RESOLUTION|>--- conflicted
+++ resolved
@@ -225,68 +225,6 @@
 	return nil
 }
 
-<<<<<<< HEAD
-func (c *clusterCommand) auth(cmd *cobra.Command, args []string) error {
-	cfg, err := c.config.Context()
-
-	if err != nil {
-		return errors.HandleCommon(err, cmd)
-	}
-
-	if cfg.Kafka == "" {
-		return fmt.Errorf("No cluster selected. See ccloud kafka cluster use for help ")
-	}
-
-	environment, err := c.getEnvironment(cmd)
-	if err != nil {
-		return errors.HandleCommon(err, cmd)
-	}
-
-	cluster, known := c.config.Platforms[cfg.Platform].KafkaClusters[cfg.Kafka]
-	if known && cluster.APIKey != "" {
-		pcmd.Printf(cmd, "Kafka Cluster: %s\n", cfg.Kafka)
-		pcmd.Printf(cmd, "Bootstrap Servers: %s\n", cluster.Bootstrap)
-		pcmd.Printf(cmd, "API Key: %s\n", cluster.APIKey)
-		pcmd.Printf(cmd, "API Secret: %s\n", cluster.APISecret)
-		return nil
-	}
-
-	userProvidingKey, err := userHasKey(cmd, cfg.Kafka)
-	if err != nil {
-		return errors.HandleCommon(err, cmd)
-	}
-
-	var key, secret string
-	if userProvidingKey {
-		key, secret, err = promptForKafkaCreds(cmd)
-	} else {
-		key, secret, err = c.createKafkaCreds(context.Background(), cmd, environment, cfg.Kafka)
-	}
-	if err != nil {
-		return errors.HandleCommon(err, cmd)
-	}
-
-	req := &kafkav1.KafkaCluster{AccountId: environment, Id: cfg.Kafka}
-	kc, err := c.client.Describe(context.Background(), req)
-	if err != nil {
-		return errors.HandleCommon(err, cmd)
-	}
-
-	if c.config.Platforms[cfg.Platform].KafkaClusters == nil {
-		c.config.Platforms[cfg.Platform].KafkaClusters = map[string]config.KafkaClusterConfig{}
-	}
-	c.config.Platforms[cfg.Platform].KafkaClusters[cfg.Kafka] = config.KafkaClusterConfig{
-		ID:          kc.Id,
-		Bootstrap:   strings.TrimPrefix(kc.Endpoint, "SASL_SSL://"),
-		APIEndpoint: kc.ApiEndpoint,
-		APIKey:      key,
-		APISecret:   secret,
-	}
-	return c.config.Save()
-}
-
-=======
->>>>>>> 4892f640
 func (c *clusterCommand) use(cmd *cobra.Command, args []string) error {
 	clusterID := args[0]
 
