--- conflicted
+++ resolved
@@ -77,12 +77,7 @@
 func (c *command) init() {
 	c.Command = &cobra.Command{
 		Use:   "update",
-<<<<<<< HEAD
-		Short: fmt.Sprintf("Update the %s.", c.cliTitle()),
-=======
 		Short: fmt.Sprintf("Update the %s.", cliVersion.GetFullCLIName(c.cliName)),
-		RunE:  pcmd.NewCLIRunE(c.update),
->>>>>>> 3ffaf493
 		Args:  cobra.NoArgs,
 		RunE:  pcmd.NewCLIRunE(c.update),
 	}
