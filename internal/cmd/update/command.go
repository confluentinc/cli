--- conflicted
+++ resolved
@@ -138,14 +138,9 @@
 	if err != nil {
 		return err
 	}
-<<<<<<< HEAD
-	if err := c.client.UpdateBinary(pversion.CLIName, latestVersion, oldBin); err != nil {
-		return errors.NewUpdateClientWrapError(err, errors.UpdateBinaryErrorMsg)
-=======
 
 	if err := c.client.UpdateBinary(pversion.CLIName, updateVersion, oldBin); err != nil {
-		return errors.NewUpdateClientWrapError(err, errors.UpdateBinaryErrorMsg, pversion.CLIName)
->>>>>>> 03dee292
+		return errors.NewUpdateClientWrapError(err, errors.UpdateBinaryErrorMsg)
 	}
 
 	utils.ErrPrintf(cmd, errors.UpdateAutocompleteMsg, pversion.CLIName)
