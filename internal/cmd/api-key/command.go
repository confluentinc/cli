--- conflicted
+++ resolved
@@ -49,47 +49,6 @@
 		analyticsClient:               analyticsClient,
 	}
 
-<<<<<<< HEAD
-func (c *command) init() {
-	listCmd := &cobra.Command{
-		Use:   "list",
-		Short: "List the API keys.",
-		Args:  cobra.NoArgs,
-		RunE:  pcmd.NewCLIRunE(c.list),
-		Example: examples.BuildExampleString(
-			examples.Example{
-				Text: "List the API keys that belong to service account with resource ID `sa-lqv3mm` on cluster `lkc-xyz`",
-				Code: `confluent api-key list --resource lkc-xyz --service-account sa-lqv3mm `,
-			},
-		),
-	}
-	listCmd.Flags().String(resourceFlagName, "", "The resource ID to filter by. Use \"cloud\" to show only Cloud API keys.")
-	listCmd.Flags().Bool("current-user", false, "Show only API keys belonging to current user.")
-	listCmd.Flags().String("service-account", "", "The service account ID to filter by.")
-	output.AddFlag(listCmd)
-	c.AddCommand(listCmd)
-
-	createCmd := &cobra.Command{
-		Use:   "create",
-		Short: "Create API keys for a given resource.",
-		Long:  "Create API keys for a given resource. A resource is some Confluent product or service for which an API key can be created, for example ksqlDB application ID, or \"cloud\" to create a Cloud API key.",
-		Args:  cobra.NoArgs,
-		RunE:  pcmd.NewCLIRunE(c.create),
-		Example: examples.BuildExampleString(
-			examples.Example{
-				Text: "Create an API key for service account with resource ID `sa-lqv3mm` for cluster `lkc-xyz`",
-				Code: `confluent api-key create --resource lkc-xyz --service-account sa-lqv3mm`,
-			},
-		),
-	}
-	createCmd.Flags().String(resourceFlagName, "", "The resource ID. Use \"cloud\" to create a Cloud API key.")
-	createCmd.Flags().String("service-account", "", "Service account ID. If not specified, the API key will have full access on the cluster.")
-	createCmd.Flags().String("description", "", "Description of API key.")
-	output.AddFlag(createCmd)
-	if err := createCmd.MarkFlagRequired(resourceFlagName); err != nil {
-		panic(err)
-	}
-=======
 	createCmd := c.newCreateCommand()
 	deleteCmd := c.newDeleteCommand()
 	listCmd := c.newListCommand()
@@ -97,7 +56,6 @@
 	updateCmd := c.newUpdateCommand()
 	useCmd := c.newUseCommand()
 
->>>>>>> a555e262
 	c.AddCommand(createCmd)
 	c.AddCommand(deleteCmd)
 	c.AddCommand(listCmd)
