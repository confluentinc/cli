package pipeline

import (
	"fmt"
	"os"

	"github.com/spf13/cobra"

	streamdesignerv1 "github.com/confluentinc/ccloud-sdk-go-v2/stream-designer/v1"

	pcmd "github.com/confluentinc/cli/internal/pkg/cmd"
	"github.com/confluentinc/cli/internal/pkg/examples"
)

func (c *command) newUpdateCommand(enableSourceCode bool) *cobra.Command {
	cmd := &cobra.Command{
		Use:   "update <pipeline-id>",
		Short: "Update an existing pipeline.",
		Args:  cobra.ExactArgs(1),
		RunE:  c.update,
		Example: examples.BuildExampleString(
			examples.Example{
				Text: `Request to update Stream Designer pipeline "pipe-12345", with new name and new description.`,
				Code: `confluent pipeline update pipe-12345 --name test-pipeline --description "Description of the pipeline"`,
			},
			examples.Example{
				Text: `Grant privilege to activate Stream Designer pipeline "pipe-12345".`,
				Code: `confluent pipeline update pipe-12345 --activation-privilege true`,
			},
			examples.Example{
				Text: `Revoke privilege to activate Stream Designer pipeline "pipe-12345".`,
				Code: `confluent pipeline update pipe-12345 --activation-privilege false`,
			},
			examples.Example{
				Text: `Request to update Stream Designer pipeline "pipe-12345", with new ksql cluster Id.`,
				Code: `confluent pipeline update pipe-12345 --ksql-cluster lksqlc-123456.`,
			},
			examples.Example{
				Text: `Request to update Stream Designer pipeline "pipe-12345", with new schema registry cluster Id.`,
				Code: `confluent pipeline update pipe-12345 --update-schema-registry`,
			},
		),
	}

	cmd.Flags().String("name", "", "Name of the pipeline.")
	cmd.Flags().String("description", "", "Description of the pipeline.")
	pcmd.AddKsqlClusterFlag(cmd, c.AuthenticatedCLICommand)
	if enableSourceCode {
		cmd.Flags().String("sql-file", "", "Path to a KSQL file containing the pipeline's source code.")
		cmd.Flags().StringArray("secret", []string{}, "A named secret that can be referenced in pipeline source code, e.g. \"secret_name=secret_content\".\n"+
			"This flag can be supplied multiple times. The secret mapping must have the format <secret-name>=<secret-value>,\n"+
			"where <secret-name> consists of 1-128 lowercase, uppercase, numeric or underscore characters but may not begin with a digit.\n"+
			"If <secret-value> is empty, the named secret will be removed from Stream Designer.")
	}
	cmd.Flags().Bool("activation-privilege", true, "Grant or revoke the privilege to activate this pipeline.")
	cmd.Flags().Bool("update-schema-registry", true, "Update the pipeline with the latest schema registry cluster.")
	pcmd.AddOutputFlag(cmd)
	pcmd.AddClusterFlag(cmd, c.AuthenticatedCLICommand)
	pcmd.AddEnvironmentFlag(cmd, c.AuthenticatedCLICommand)

	if enableSourceCode {
		cobra.CheckErr(cmd.MarkFlagFilename("sql-file", "sql"))
	}

	return cmd
}

func (c *command) update(cmd *cobra.Command, args []string) error {
	name, _ := cmd.Flags().GetString("name")
	description, _ := cmd.Flags().GetString("description")
	sqlFile, _ := cmd.Flags().GetString("sql-file")
	secrets, _ := cmd.Flags().GetStringArray("secret")
	ksqlCluster, _ := cmd.Flags().GetString("ksql-cluster")

	cluster, err := c.Context.GetKafkaClusterForCommand()
	if err != nil {
		return err
	}

	if name == "" && description == "" && sqlFile == "" && len(secrets) == 0 && !cmd.Flags().Changed("activation-privilege") &&
		ksqlCluster == "" && !cmd.Flags().Changed("update-schema-registry") {
		return fmt.Errorf("one of the update options must be provided: --name, --description, --sql-file, --secret, --activation-privilege, --update-schema-registry")
	}

	updatePipeline := streamdesignerv1.SdV1Pipeline{Spec: &streamdesignerv1.SdV1PipelineSpec{}}
	if name != "" {
		updatePipeline.Spec.SetDisplayName(name)
	}
	if description != "" {
		updatePipeline.Spec.SetDescription(description)
	}
	if sqlFile != "" {
		// read pipeline source code file if provided
		fileContent, err := os.ReadFile(sqlFile)
		if err != nil {
			return err
		}
		sourceCode := string(fileContent)
		updatePipeline.Spec.SetSourceCode(streamdesignerv1.SdV1SourceCodeObject{Sql: sourceCode})
	}
	// parse and construct secret mappings
	secretMappings, err := createSecretMappings(secrets, secretMappingWithEmptyValue)
	if err != nil {
		return err
	}
	updatePipeline.Spec.SetSecrets(secretMappings)

	if cmd.Flags().Changed("activation-privilege") {
		activationPrivilege, _ := cmd.Flags().GetBool("activation-privilege")
		updatePipeline.Spec.SetActivationPrivilege(activationPrivilege)
	}

<<<<<<< HEAD
	if ksqlCluster != "" {
		if _, err := c.V2Client.DescribeKsqlCluster(ksqlCluster, c.EnvironmentId()); err != nil {
			return err
		}
		updatePipeline.Spec.SetKsqlCluster(streamdesignerv1.ObjectReference{Id: ksqlCluster})
	}

	if cmd.Flags().Changed("update-schema-registry") {
		updateSRCluster, _ := cmd.Flags().GetBool("update-schema-registry")
		if updateSRCluster {
			srCluster, err := c.Config.Context().SchemaRegistryCluster(cmd)
			if err != nil {
				return err
			}
			updatePipeline.Spec.SetStreamGovernanceCluster(streamdesignerv1.ObjectReference{Id: srCluster.Id})
		}
	}

	pipeline, err := c.V2Client.UpdateSdPipeline(c.EnvironmentId(), cluster.ID, args[0], updatePipeline)
=======
	environmentId, err := c.EnvironmentId()
	if err != nil {
		return err
	}

	pipeline, err := c.V2Client.UpdateSdPipeline(environmentId, cluster.ID, args[0], updatePipeline)
>>>>>>> df2b8e36
	if err != nil {
		return err
	}

	return printTable(cmd, pipeline)
}<|MERGE_RESOLUTION|>--- conflicted
+++ resolved
@@ -53,7 +53,7 @@
 			"If <secret-value> is empty, the named secret will be removed from Stream Designer.")
 	}
 	cmd.Flags().Bool("activation-privilege", true, "Grant or revoke the privilege to activate this pipeline.")
-	cmd.Flags().Bool("update-schema-registry", true, "Update the pipeline with the latest schema registry cluster.")
+	cmd.Flags().Bool("update-schema-registry", false, "Update the pipeline with the latest schema registry cluster.")
 	pcmd.AddOutputFlag(cmd)
 	pcmd.AddClusterFlag(cmd, c.AuthenticatedCLICommand)
 	pcmd.AddEnvironmentFlag(cmd, c.AuthenticatedCLICommand)
@@ -110,9 +110,13 @@
 		updatePipeline.Spec.SetActivationPrivilege(activationPrivilege)
 	}
 
-<<<<<<< HEAD
+	environmentId, err := c.EnvironmentId()
+	if err != nil {
+		return err
+	}
+
 	if ksqlCluster != "" {
-		if _, err := c.V2Client.DescribeKsqlCluster(ksqlCluster, c.EnvironmentId()); err != nil {
+		if _, err := c.V2Client.DescribeKsqlCluster(ksqlCluster, environmentId); err != nil {
 			return err
 		}
 		updatePipeline.Spec.SetKsqlCluster(streamdesignerv1.ObjectReference{Id: ksqlCluster})
@@ -129,15 +133,7 @@
 		}
 	}
 
-	pipeline, err := c.V2Client.UpdateSdPipeline(c.EnvironmentId(), cluster.ID, args[0], updatePipeline)
-=======
-	environmentId, err := c.EnvironmentId()
-	if err != nil {
-		return err
-	}
-
 	pipeline, err := c.V2Client.UpdateSdPipeline(environmentId, cluster.ID, args[0], updatePipeline)
->>>>>>> df2b8e36
 	if err != nil {
 		return err
 	}
