package pipeline

import (
	"fmt"
	"os"
	"regexp"
	"sort"

	"github.com/spf13/cobra"

	streamdesignerv1 "github.com/confluentinc/ccloud-sdk-go-v2/stream-designer/v1"

	pcmd "github.com/confluentinc/cli/internal/pkg/cmd"
	"github.com/confluentinc/cli/internal/pkg/examples"
)

func (c *command) newCreateCommand() *cobra.Command {
	cmd := &cobra.Command{
		Use:   "create",
		Short: "Create a new pipeline.",
		Args:  cobra.NoArgs,
		RunE:  c.create,
		Example: examples.BuildExampleString(
			examples.Example{
				Text: `Create a Stream Designer pipeline named "my-pipeline".`,
				Code: `confluent pipeline create --name my-pipeline --description "example pipeline"`,
			},
			examples.Example{
				Text: "Create a Stream Designer pipeline with a KSQL cluster and a Schema Registry cluster.",
				Code: `confluent pipeline create --name my-pipeline --description "example pipeline" --ksql-cluster lksqlc-12345 --use-schema-registry`,
			},
		),
	}

	cmd.Flags().String("name", "", "Name of the pipeline.")
	cmd.Flags().String("description", "", "Description of the pipeline.")
	pcmd.AddKsqlClusterFlag(cmd, c.AuthenticatedCLICommand)
<<<<<<< HEAD
	cmd.Flags().Bool("use-schema-registry", false, "Add the Schema Registry cluster to the pipeline.")
	if enableSourceCode {
		cmd.Flags().String("sql-file", "", "Path to a KSQL file containing the pipeline's source code.")
		cmd.Flags().StringArray("secret", []string{}, "A named secret that can be referenced in pipeline source code, e.g. \"secret_name=secret_content\".\n"+
			"This flag can be supplied multiple times. The secret mapping must have the format <secret-name>=<secret-value>,\n"+
			"where <secret-name> consists of 1-128 lowercase, uppercase, numeric or underscore characters but may not begin with a digit.\n"+
			"The <secret-value> can be of any format but may not be empty.")
	}

=======
	cmd.Flags().String("sql-file", "", "Path to a KSQL file containing the pipeline's source code.")
	cmd.Flags().StringArray("secret", []string{}, "A named secret that can be referenced in pipeline source code, e.g. \"secret_name=secret_content\".\n"+
		"This flag can be supplied multiple times. The secret mapping must have the format <secret-name>=<secret-value>,\n"+
		"where <secret-name> consists of 1-128 lowercase, uppercase, numeric or underscore characters but may not begin with a digit.\n"+
		"The <secret-value> can be of any format but may not be empty.")
>>>>>>> 8f102997
	pcmd.AddOutputFlag(cmd)
	pcmd.AddClusterFlag(cmd, c.AuthenticatedCLICommand)
	pcmd.AddEnvironmentFlag(cmd, c.AuthenticatedCLICommand)

	cobra.CheckErr(cmd.MarkFlagFilename("sql-file", "sql"))
	cobra.CheckErr(cmd.MarkFlagRequired("name"))

	return cmd
}

func (c *command) create(cmd *cobra.Command, _ []string) error {
	name, err := cmd.Flags().GetString("name")
	if err != nil {
		return err
	}

	description, err := cmd.Flags().GetString("description")
	if err != nil {
		return err
	}

	ksqlCluster, err := cmd.Flags().GetString("ksql-cluster")
	if err != nil {
		return err
	}

	sqlFile, err := cmd.Flags().GetString("sql-file")
	if err != nil {
		return err
	}

	secrets, err := cmd.Flags().GetStringArray("secret")
	if err != nil {
		return err
	}

	kafkaCluster, err := c.Context.GetKafkaClusterForCommand()
	if err != nil {
		return err
	}

	environmentId, err := c.Context.EnvironmentId()
	if err != nil {
		return err
	}

	// validate ksql id
	if ksqlCluster != "" {
		if _, err := c.V2Client.DescribeKsqlCluster(ksqlCluster, environmentId); err != nil {
			return err
		}
	}

	// read pipeline source code file if provided
	sourceCode := ""
	if sqlFile != "" {
		fileContent, err := os.ReadFile(sqlFile)
		if err != nil {
			return err
		}
		sourceCode = string(fileContent)
	}

	// parse and construct secret mappings
	secretMappings, err := createSecretMappings(secrets, secretMappingWithoutEmptyValue)
	if err != nil {
		return err
	}

	// required fields
	createPipeline := streamdesignerv1.SdV1Pipeline{
		Spec: &streamdesignerv1.SdV1PipelineSpec{
			DisplayName:  streamdesignerv1.PtrString(name),
			Description:  streamdesignerv1.PtrString(description),
			SourceCode:   &streamdesignerv1.SdV1SourceCodeObject{Sql: sourceCode},
			Secrets:      &secretMappings,
			Environment:  &streamdesignerv1.ObjectReference{Id: environmentId},
			KafkaCluster: &streamdesignerv1.ObjectReference{Id: kafkaCluster.ID},
		},
	}

	// add KSQL cluster if present
	if ksqlCluster != "" {
		createPipeline.Spec.KsqlCluster = &streamdesignerv1.ObjectReference{Id: ksqlCluster}
	}

	// check if we need to configure Schema Registry cluster for this pipeline
	useSchemaRegistry, err := cmd.Flags().GetBool("use-schema-registry")
	if err != nil {
		return err
	}

	if useSchemaRegistry {
		srCluster, err := c.Context.FetchSchemaRegistryByEnvironmentId(environmentId)
		if err != nil {
			return err
		}
		createPipeline.Spec.StreamGovernanceCluster = &streamdesignerv1.ObjectReference{Id: srCluster.GetId()}
	}

	pipeline, err := c.V2Client.CreatePipeline(createPipeline)
	if err != nil {
		return err
	}

	return printTable(cmd, pipeline)
}

func createSecretMappings(secrets []string, regex string) (map[string]string, error) {
	secretMappings := make(map[string]string)

	// The name of a secret may consist of lowercase letters, uppercase letters, digits,
	// and the '_' (underscore) and may not begin with a digit.
	pattern := regexp.MustCompile(regex)

	for _, secret := range secrets {
		if !pattern.MatchString(secret) {
			return nil, fmt.Errorf(`invalid secret pattern "%s"`, secret)
		}

		matches := pattern.FindStringSubmatch(secret)
		name, value := matches[1], matches[2]
		secretMappings[name] = value
	}
	return secretMappings, nil
}

func getOrderedSecretNames(secrets *map[string]string) []string {
	if secrets == nil {
		return []string{}
	}

	names := make([]string, 0, len(*secrets))
	for n := range *secrets {
		names = append(names, n)
	}

	sort.Strings(names)
	return names
}<|MERGE_RESOLUTION|>--- conflicted
+++ resolved
@@ -5,6 +5,7 @@
 	"os"
 	"regexp"
 	"sort"
+	"strings"
 
 	"github.com/spf13/cobra"
 
@@ -35,23 +36,12 @@
 	cmd.Flags().String("name", "", "Name of the pipeline.")
 	cmd.Flags().String("description", "", "Description of the pipeline.")
 	pcmd.AddKsqlClusterFlag(cmd, c.AuthenticatedCLICommand)
-<<<<<<< HEAD
-	cmd.Flags().Bool("use-schema-registry", false, "Add the Schema Registry cluster to the pipeline.")
-	if enableSourceCode {
-		cmd.Flags().String("sql-file", "", "Path to a KSQL file containing the pipeline's source code.")
-		cmd.Flags().StringArray("secret", []string{}, "A named secret that can be referenced in pipeline source code, e.g. \"secret_name=secret_content\".\n"+
-			"This flag can be supplied multiple times. The secret mapping must have the format <secret-name>=<secret-value>,\n"+
-			"where <secret-name> consists of 1-128 lowercase, uppercase, numeric or underscore characters but may not begin with a digit.\n"+
-			"The <secret-value> can be of any format but may not be empty.")
-	}
-
-=======
 	cmd.Flags().String("sql-file", "", "Path to a KSQL file containing the pipeline's source code.")
 	cmd.Flags().StringArray("secret", []string{}, "A named secret that can be referenced in pipeline source code, e.g. \"secret_name=secret_content\".\n"+
 		"This flag can be supplied multiple times. The secret mapping must have the format <secret-name>=<secret-value>,\n"+
 		"where <secret-name> consists of 1-128 lowercase, uppercase, numeric or underscore characters but may not begin with a digit.\n"+
 		"The <secret-value> can be of any format but may not be empty.")
->>>>>>> 8f102997
+	cmd.Flags().Bool("use-schema-registry", false, "Add the Schema Registry cluster to the pipeline.")
 	pcmd.AddOutputFlag(cmd)
 	pcmd.AddClusterFlag(cmd, c.AuthenticatedCLICommand)
 	pcmd.AddEnvironmentFlag(cmd, c.AuthenticatedCLICommand)
