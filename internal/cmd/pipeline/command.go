package pipeline

import (
	"time"

	"github.com/spf13/cobra"

	pcmd "github.com/confluentinc/cli/internal/pkg/cmd"
	v1 "github.com/confluentinc/cli/internal/pkg/config/v1"
	dynamicconfig "github.com/confluentinc/cli/internal/pkg/dynamic-config"
	launchdarkly "github.com/confluentinc/cli/internal/pkg/featureflags"
)

<<<<<<< HEAD
type out struct {
	Id          string    `human:"ID" serialized:"id"`
	Name        string    `human:"Name" serialized:"name"`
	Description string    `human:"Description" serialized:"description"`
	KsqlCluster string    `human:"KSQL Cluster" serialized:"ksql_cluster"`
	State       string    `human:"State" serialized:"state"`
	CreatedAt   time.Time `human:"Created At" serialized:"created_at"`
	UpdatedAt   time.Time `human:"Updated At" serialized:"updated_at"`
}

var (
=======
type Pipeline struct {
	Id          string    `json:"id"`
	Name        string    `json:"name"`
	Description string    `json:"description"`
	KsqlCluster string    `json:"ksql_cluster"`
	SecretNames []string  `json:"secret_names"`
	State       string    `json:"state"`
	CreatedAt   time.Time `json:"created_at"`
	UpdatedAt   time.Time `json:"updated_at"`
}

var (
	pipelineListFields           = []string{"Id", "Name", "Description", "KsqlCluster", "State"}
	pipelineListHumanLabels      = []string{"ID", "Name", "Description", "KSQL Cluster", "State"}
	pipelineListStructuredLabels = []string{"id", "name", "description", "ksql_cluster", "state"}
	pipelineDescribeFields       = []string{"Id", "Name", "Description", "KsqlCluster", "SecretNames", "State", "CreatedAt", "UpdatedAt"}
	pipelineDescribeHumanLabels  = map[string]string{
		"Id":          "ID",
		"Name":        "Name",
		"Description": "Description",
		"KsqlCluster": "KSQL Cluster",
		"SecretNames": "Secret Names",
		"State":       "State",
		"CreatedAt":   "Created At",
		"UpdatedAt":   "Updated At",
	}
	pipelineDescribeStructuredLabels = map[string]string{
		"Id":          "id",
		"Name":        "name",
		"Description": "description",
		"KsqlCluster": "ksql_cluster",
		"SecretNames": "secret_names",
		"State":       "state",
		"CreatedAt":   "created_at",
		"UpdatedAt":   "updated_at",
	}
>>>>>>> c6ccf20e
	secretMappingWithoutEmptyValue = `^([a-zA-Z_][a-zA-Z0-9_]*)=(.+)$`
	secretMappingWithEmptyValue    = `^([a-zA-Z_][a-zA-Z0-9_]*)=(.*)$`
)

type command struct {
	*pcmd.AuthenticatedStateFlagCommand
	prerunner pcmd.PreRunner
}

func New(cfg *v1.Config, prerunner pcmd.PreRunner) *cobra.Command {
	cmd := &cobra.Command{
		Use:         "pipeline",
		Short:       "Manage Stream Designer pipelines.",
		Annotations: map[string]string{pcmd.RunRequirement: pcmd.RequireNonAPIKeyCloudLogin},
	}

	c := &command{
		AuthenticatedStateFlagCommand: pcmd.NewAuthenticatedStateFlagCommand(cmd, prerunner),
		prerunner:                     prerunner,
	}

	dc := dynamicconfig.New(cfg, nil, nil, nil)
	_ = dc.ParseFlagsIntoConfig(cmd)
	enableSourceCode := launchdarkly.Manager.BoolVariation("cli.stream_designer.source_code.enable", dc.Context(), v1.CliLaunchDarklyClient, true, false)

	c.AddCommand(c.newActivateCommand())
	c.AddCommand(c.newCreateCommand(enableSourceCode))
	c.AddCommand(c.newDeactivateCommand())
	c.AddCommand(c.newDeleteCommand())
	c.AddCommand(c.newDescribeCommand())
	c.AddCommand(c.newListCommand())
	c.AddCommand(c.newSaveCommand(enableSourceCode))
	c.AddCommand(c.newUpdateCommand(enableSourceCode))

	return c.Command
}<|MERGE_RESOLUTION|>--- conflicted
+++ resolved
@@ -11,56 +11,18 @@
 	launchdarkly "github.com/confluentinc/cli/internal/pkg/featureflags"
 )
 
-<<<<<<< HEAD
 type out struct {
 	Id          string    `human:"ID" serialized:"id"`
 	Name        string    `human:"Name" serialized:"name"`
 	Description string    `human:"Description" serialized:"description"`
 	KsqlCluster string    `human:"KSQL Cluster" serialized:"ksql_cluster"`
+	SecretNames []string  `human:"Secret Names" serialized:"secret_names"`
 	State       string    `human:"State" serialized:"state"`
 	CreatedAt   time.Time `human:"Created At" serialized:"created_at"`
 	UpdatedAt   time.Time `human:"Updated At" serialized:"updated_at"`
 }
 
 var (
-=======
-type Pipeline struct {
-	Id          string    `json:"id"`
-	Name        string    `json:"name"`
-	Description string    `json:"description"`
-	KsqlCluster string    `json:"ksql_cluster"`
-	SecretNames []string  `json:"secret_names"`
-	State       string    `json:"state"`
-	CreatedAt   time.Time `json:"created_at"`
-	UpdatedAt   time.Time `json:"updated_at"`
-}
-
-var (
-	pipelineListFields           = []string{"Id", "Name", "Description", "KsqlCluster", "State"}
-	pipelineListHumanLabels      = []string{"ID", "Name", "Description", "KSQL Cluster", "State"}
-	pipelineListStructuredLabels = []string{"id", "name", "description", "ksql_cluster", "state"}
-	pipelineDescribeFields       = []string{"Id", "Name", "Description", "KsqlCluster", "SecretNames", "State", "CreatedAt", "UpdatedAt"}
-	pipelineDescribeHumanLabels  = map[string]string{
-		"Id":          "ID",
-		"Name":        "Name",
-		"Description": "Description",
-		"KsqlCluster": "KSQL Cluster",
-		"SecretNames": "Secret Names",
-		"State":       "State",
-		"CreatedAt":   "Created At",
-		"UpdatedAt":   "Updated At",
-	}
-	pipelineDescribeStructuredLabels = map[string]string{
-		"Id":          "id",
-		"Name":        "name",
-		"Description": "description",
-		"KsqlCluster": "ksql_cluster",
-		"SecretNames": "secret_names",
-		"State":       "state",
-		"CreatedAt":   "created_at",
-		"UpdatedAt":   "updated_at",
-	}
->>>>>>> c6ccf20e
 	secretMappingWithoutEmptyValue = `^([a-zA-Z_][a-zA-Z0-9_]*)=(.+)$`
 	secretMappingWithEmptyValue    = `^([a-zA-Z_][a-zA-Z0-9_]*)=(.*)$`
 )
