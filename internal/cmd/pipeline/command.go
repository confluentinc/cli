package pipeline

import (
	"time"

<<<<<<< HEAD
=======
	pcmd "github.com/confluentinc/cli/internal/pkg/cmd"
	v1 "github.com/confluentinc/cli/internal/pkg/config/v1"
	dynamicconfig "github.com/confluentinc/cli/internal/pkg/dynamic-config"
	launchdarkly "github.com/confluentinc/cli/internal/pkg/featureflags"
>>>>>>> 9c0b8c15
	"github.com/spf13/cobra"

	pcmd "github.com/confluentinc/cli/internal/pkg/cmd"
)

type out struct {
	Id          string    `human:"ID" serialized:"id"`
	Name        string    `human:"Name" serialized:"name"`
	Description string    `human:"Description" serialized:"description"`
	KsqlCluster string    `human:"KSQL Cluster" serialized:"ksql_cluster"`
	State       string    `human:"State" serialized:"state"`
	CreatedAt   time.Time `human:"Created At" serialized:"created_at"`
	UpdatedAt   time.Time `human:"Updated At" serialized:"updated_at"`
}

<<<<<<< HEAD
=======
var (
	pipelineListFields           = []string{"Id", "Name", "Description", "KsqlCluster", "State"}
	pipelineListHumanLabels      = []string{"ID", "Name", "Description", "KSQL Cluster", "State"}
	pipelineListStructuredLabels = []string{"id", "name", "description", "ksql_cluster", "state"}
	pipelineDescribeFields       = []string{"Id", "Name", "Description", "KsqlCluster", "State", "CreatedAt", "UpdatedAt"}
	pipelineDescribeHumanLabels  = map[string]string{
		"Id":          "ID",
		"Name":        "Name",
		"Description": "Description",
		"KsqlCluster": "KSQL Cluster",
		"State":       "State",
		"CreatedAt":   "Created At",
		"UpdatedAt":   "Updated At",
	}
	pipelineDescribeStructuredLabels = map[string]string{
		"Id":          "id",
		"Name":        "name",
		"Description": "description",
		"KsqlCluster": "ksql_cluster",
		"State":       "state",
		"CreatedAt":   "created_at",
		"UpdatedAt":   "updated_at",
	}
	secretMappingWithoutEmptyValue = `^([a-zA-Z_][a-zA-Z0-9_]*)=(.+)$`
	secretMappingWithEmptyValue    = `^([a-zA-Z_][a-zA-Z0-9_]*)=(.*)$`
)

>>>>>>> 9c0b8c15
type command struct {
	*pcmd.AuthenticatedStateFlagCommand
	prerunner pcmd.PreRunner
}

func New(prerunner pcmd.PreRunner) *cobra.Command {
	cmd := &cobra.Command{
		Use:         "pipeline",
		Short:       "Manage Stream Designer pipelines.",
		Annotations: map[string]string{pcmd.RunRequirement: pcmd.RequireNonAPIKeyCloudLogin},
	}

	c := &command{
		AuthenticatedStateFlagCommand: pcmd.NewAuthenticatedStateFlagCommand(cmd, prerunner),
		prerunner:                     prerunner,
	}

	dc := dynamicconfig.New(cfg, nil, nil, nil)
	_ = dc.ParseFlagsIntoConfig(cmd)
	enableSourceCode := launchdarkly.Manager.BoolVariation("cli.stream_designer.source_code.enable", dc.Context(), v1.CliLaunchDarklyClient, true, false)

	c.AddCommand(c.newActivateCommand(prerunner))
	c.AddCommand(c.newCreateCommand(prerunner, enableSourceCode))
	c.AddCommand(c.newDeactivateCommand(prerunner))
	c.AddCommand(c.newDeleteCommand(prerunner))
	c.AddCommand(c.newDescribeCommand(prerunner))
	c.AddCommand(c.newListCommand(prerunner))
	c.AddCommand(c.newSaveCommand(prerunner, enableSourceCode))
	c.AddCommand(c.newUpdateCommand(prerunner, enableSourceCode))

	return c.Command
}<|MERGE_RESOLUTION|>--- conflicted
+++ resolved
@@ -3,16 +3,12 @@
 import (
 	"time"
 
-<<<<<<< HEAD
-=======
+	"github.com/spf13/cobra"
+
 	pcmd "github.com/confluentinc/cli/internal/pkg/cmd"
 	v1 "github.com/confluentinc/cli/internal/pkg/config/v1"
 	dynamicconfig "github.com/confluentinc/cli/internal/pkg/dynamic-config"
 	launchdarkly "github.com/confluentinc/cli/internal/pkg/featureflags"
->>>>>>> 9c0b8c15
-	"github.com/spf13/cobra"
-
-	pcmd "github.com/confluentinc/cli/internal/pkg/cmd"
 )
 
 type out struct {
@@ -25,42 +21,17 @@
 	UpdatedAt   time.Time `human:"Updated At" serialized:"updated_at"`
 }
 
-<<<<<<< HEAD
-=======
 var (
-	pipelineListFields           = []string{"Id", "Name", "Description", "KsqlCluster", "State"}
-	pipelineListHumanLabels      = []string{"ID", "Name", "Description", "KSQL Cluster", "State"}
-	pipelineListStructuredLabels = []string{"id", "name", "description", "ksql_cluster", "state"}
-	pipelineDescribeFields       = []string{"Id", "Name", "Description", "KsqlCluster", "State", "CreatedAt", "UpdatedAt"}
-	pipelineDescribeHumanLabels  = map[string]string{
-		"Id":          "ID",
-		"Name":        "Name",
-		"Description": "Description",
-		"KsqlCluster": "KSQL Cluster",
-		"State":       "State",
-		"CreatedAt":   "Created At",
-		"UpdatedAt":   "Updated At",
-	}
-	pipelineDescribeStructuredLabels = map[string]string{
-		"Id":          "id",
-		"Name":        "name",
-		"Description": "description",
-		"KsqlCluster": "ksql_cluster",
-		"State":       "state",
-		"CreatedAt":   "created_at",
-		"UpdatedAt":   "updated_at",
-	}
 	secretMappingWithoutEmptyValue = `^([a-zA-Z_][a-zA-Z0-9_]*)=(.+)$`
 	secretMappingWithEmptyValue    = `^([a-zA-Z_][a-zA-Z0-9_]*)=(.*)$`
 )
 
->>>>>>> 9c0b8c15
 type command struct {
 	*pcmd.AuthenticatedStateFlagCommand
 	prerunner pcmd.PreRunner
 }
 
-func New(prerunner pcmd.PreRunner) *cobra.Command {
+func New(cfg *v1.Config, prerunner pcmd.PreRunner) *cobra.Command {
 	cmd := &cobra.Command{
 		Use:         "pipeline",
 		Short:       "Manage Stream Designer pipelines.",
@@ -76,14 +47,14 @@
 	_ = dc.ParseFlagsIntoConfig(cmd)
 	enableSourceCode := launchdarkly.Manager.BoolVariation("cli.stream_designer.source_code.enable", dc.Context(), v1.CliLaunchDarklyClient, true, false)
 
-	c.AddCommand(c.newActivateCommand(prerunner))
-	c.AddCommand(c.newCreateCommand(prerunner, enableSourceCode))
-	c.AddCommand(c.newDeactivateCommand(prerunner))
-	c.AddCommand(c.newDeleteCommand(prerunner))
-	c.AddCommand(c.newDescribeCommand(prerunner))
-	c.AddCommand(c.newListCommand(prerunner))
-	c.AddCommand(c.newSaveCommand(prerunner, enableSourceCode))
-	c.AddCommand(c.newUpdateCommand(prerunner, enableSourceCode))
+	c.AddCommand(c.newActivateCommand())
+	c.AddCommand(c.newCreateCommand(enableSourceCode))
+	c.AddCommand(c.newDeactivateCommand())
+	c.AddCommand(c.newDeleteCommand())
+	c.AddCommand(c.newDescribeCommand())
+	c.AddCommand(c.newListCommand())
+	c.AddCommand(c.newSaveCommand(enableSourceCode))
+	c.AddCommand(c.newUpdateCommand(enableSourceCode))
 
 	return c.Command
 }