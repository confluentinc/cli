--- conflicted
+++ resolved
@@ -47,13 +47,9 @@
 
 	c := &describeCmd{pcmd.NewAuthenticatedCLICommand(cmd, prerunner)}
 	c.RunE = pcmd.NewCLIRunE(c.describe)
-<<<<<<< HEAD
+
 	output.AddFlag(c.Command)
-=======
 
-	c.Flags().StringP(output.FlagName, output.ShortHandFlag, output.DefaultValue, output.Usage)
-
->>>>>>> a555e262
 	return c.Command
 }
 
