--- conflicted
+++ resolved
@@ -111,18 +111,17 @@
 	}
 	mockLoginOrganizationManager = &cliMock.MockLoginOrganizationManager{
 		GetLoginOrganizationFromArgsFunc: func(cmd *cobra.Command) func() (string, error) {
-			return pauth.NewLoginOrganizationManagerImpl(log.New()).GetLoginOrganizationFromArgs(cmd)
+			return pauth.NewLoginOrganizationManagerImpl().GetLoginOrganizationFromArgs(cmd)
 		},
 		GetLoginOrganizationFromEnvVarFunc: func(cmd *cobra.Command) func() (string, error) {
-			return pauth.NewLoginOrganizationManagerImpl(log.New()).GetLoginOrganizationFromEnvVar(cmd)
+			return pauth.NewLoginOrganizationManagerImpl().GetLoginOrganizationFromEnvVar(cmd)
 		},
 		GetDefaultLoginOrganizationFunc: func() func() (string, error) {
-			return pauth.NewLoginOrganizationManagerImpl(log.New()).GetDefaultLoginOrganization()
+			return pauth.NewLoginOrganizationManagerImpl().GetDefaultLoginOrganization()
 		},
 	}
 	mockAuthTokenHandler = &cliMock.MockAuthTokenHandler{
-<<<<<<< HEAD
-		GetCCloudTokensFunc: func(client *ccloud.Client, credentials *pauth.Credentials, noBrowser bool, orgResourceId string) (string, string, error) {
+		GetCCloudTokensFunc: func(_ pauth.CCloudClientFactory, _ string, credentials *pauth.Credentials, noBrowser bool, orgResourceId string) (string, string, error) {
 			if orgResourceId == "" || orgResourceId == org1Id {
 				return testToken1, refreshToken, nil
 			} else if orgResourceId == org2Id {
@@ -130,10 +129,6 @@
 			} else {
 				return "", "", &corev1.Error{Message: "invalid user", Code: http.StatusUnauthorized}
 			}
-=======
-		GetCCloudTokensFunc: func(_ pauth.CCloudClientFactory, _ string, _ *pauth.Credentials, _ bool) (s string, s2 string, e error) {
-			return testToken, "refreshToken", nil
->>>>>>> 0f1bd20a
 		},
 		GetConfluentTokenFunc: func(mdsClient *mds.APIClient, credentials *pauth.Credentials) (s string, e error) {
 			return testToken1, nil
@@ -729,13 +724,8 @@
 			return mdsClient, nil
 		},
 	}
-<<<<<<< HEAD
-	loginCmd := New(prerunner, log.New(), nil, mdsClientManager, cliMock.NewDummyAnalyticsMock(), mockNetrcHandler, mockLoginCredentialsManager, mockAuthTokenHandler, true)
+	loginCmd := New(prerunner, nil, mdsClientManager, cliMock.NewDummyAnalyticsMock(), mockNetrcHandler, mockLoginCredentialsManager, mockAuthTokenHandler, true)
 	loginCmd.loginOrganizationManager = mockLoginOrganizationManager
-=======
-	loginCmd := New(prerunner, nil, mdsClientManager, cliMock.NewDummyAnalyticsMock(), mockNetrcHandler,
-		mockLoginCredentialsManager, mockAuthTokenHandler, true)
->>>>>>> 0f1bd20a
 	loginCmd.PersistentFlags().CountP("verbose", "v", "Increase output verbosity")
 
 	return loginCmd
@@ -931,13 +921,8 @@
 		},
 	}
 	prerunner := cliMock.NewPreRunnerMock(ccloudClientFactory.AnonHTTPClientFactory(ccloudURL), mdsClient, nil, cfg)
-<<<<<<< HEAD
-	loginCmd := New(prerunner, log.New(), ccloudClientFactory, mdsClientManager, cliMock.NewDummyAnalyticsMock(), netrcHandler, loginCredentialsManager, authTokenHandler, true)
+	loginCmd := New(prerunner, ccloudClientFactory, mdsClientManager, cliMock.NewDummyAnalyticsMock(), netrcHandler, loginCredentialsManager, authTokenHandler, true)
 	loginCmd.loginOrganizationManager = loginOrganizationManager
-=======
-	loginCmd := New(prerunner, ccloudClientFactory, mdsClientManager, cliMock.NewDummyAnalyticsMock(),
-		netrcHandler, loginCredentialsManager, authTokenHandler, true)
->>>>>>> 0f1bd20a
 	return loginCmd, cfg
 }
 
