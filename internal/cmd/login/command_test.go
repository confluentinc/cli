package login

import (
	"bytes"
	"context"
	"crypto/rand"
	"crypto/rsa"
	"crypto/tls"
	"crypto/x509"
	"crypto/x509/pkix"
	"encoding/pem"
	"fmt"
	corev1 "github.com/confluentinc/cc-structs/kafka/core/v1"
	"math/big"
	"net/http"
	"os"
	"reflect"
	"testing"

	flowv1 "github.com/confluentinc/cc-structs/kafka/flow/v1"
	"github.com/spf13/cobra"
	"github.com/stretchr/testify/require"

	orgv1 "github.com/confluentinc/cc-structs/kafka/org/v1"
	"github.com/confluentinc/ccloud-sdk-go-v1"
	sdkMock "github.com/confluentinc/ccloud-sdk-go-v1/mock"
	mds "github.com/confluentinc/mds-sdk-go/mdsv1"
	mdsMock "github.com/confluentinc/mds-sdk-go/mdsv1/mock"

	"github.com/confluentinc/cli/internal/cmd/logout"
	pauth "github.com/confluentinc/cli/internal/pkg/auth"
	pcmd "github.com/confluentinc/cli/internal/pkg/cmd"
	"github.com/confluentinc/cli/internal/pkg/config"
	v1 "github.com/confluentinc/cli/internal/pkg/config/v1"
	"github.com/confluentinc/cli/internal/pkg/errors"
	"github.com/confluentinc/cli/internal/pkg/log"
	pmock "github.com/confluentinc/cli/internal/pkg/mock"
	"github.com/confluentinc/cli/internal/pkg/netrc"
	"github.com/confluentinc/cli/internal/pkg/utils"
	cliMock "github.com/confluentinc/cli/mock"
)

const (
	envUser        = "env-user"
	envPassword    = "env-password"
	testToken      = "org-1-y0ur.jwt.T0kEn"
	testToken2     = "org-2-y0ur.jwt.T0kEn"
	promptUser     = "prompt-user@confluent.io"
	promptPassword = " prompt-password "
	netrcFile      = "netrc-file"
	ccloudURL      = "https://confluent.cloud"
	orgId          = "o-001"
	org2Id         = "o-002"
)

var (
	envCreds = &pauth.Credentials{
		Username: envUser,
		Password: envPassword,
	}
	mockAuth = &sdkMock.Auth{
		UserFunc: func(_ context.Context) (*flowv1.GetMeReply, error) {
			return &flowv1.GetMeReply{
				User: &orgv1.User{
					Id:        23,
					Email:     "",
					FirstName: "",
				},
				Organization: &orgv1.Organization{ResourceId: orgId},
				Accounts:     []*orgv1.Account{{Id: "a-595", Name: "Default"}},
			}, nil
		},
	}
	mockUser                    = &sdkMock.User{}
	mockLoginCredentialsManager = &cliMock.MockLoginCredentialsManager{
		GetCCloudCredentialsFromEnvVarFunc: func(cmd *cobra.Command) func() (*pauth.Credentials, error) {
			return func() (*pauth.Credentials, error) {
				return nil, nil
			}
		},
		GetCCloudCredentialsFromPromptFunc: func(cmd *cobra.Command) func() (*pauth.Credentials, error) {
			return func() (*pauth.Credentials, error) {
				return &pauth.Credentials{
					Username: promptUser,
					Password: promptPassword,
				}, nil
			}
		},

		GetConfluentCredentialsFromEnvVarFunc: func(cmd *cobra.Command) func() (*pauth.Credentials, error) {
			return func() (*pauth.Credentials, error) {
				return nil, nil
			}
		},
		GetConfluentCredentialsFromPromptFunc: func(cmd *cobra.Command) func() (*pauth.Credentials, error) {
			return func() (*pauth.Credentials, error) {
				return &pauth.Credentials{
					Username: promptUser,
					Password: promptPassword,
				}, nil
			}
		},

		GetCredentialsFromNetrcFunc: func(cmd *cobra.Command, filterParams netrc.NetrcMachineParams) func() (*pauth.Credentials, error) {
			return func() (*pauth.Credentials, error) {
				return nil, nil
			}
		},
	}
	mockLoginOrganizationManager = &cliMock.MockLoginOrganizationManager{
		GetLoginOrganizationFromArgsFunc: func(cmd *cobra.Command) func() (string, error) {
			return pauth.NewLoginOrganizationManagerImp(log.New()).GetLoginOrganizationFromArgs(cmd)
		},
		GetLoginOrganizationFromEnvVarFunc: func(cmd *cobra.Command) func() (string, error) {
			return pauth.NewLoginOrganizationManagerImp(log.New()).GetLoginOrganizationFromEnvVar(cmd)
		},
		GetDefaultLoginOrganizationFunc: func() func() (string, error) {
			return pauth.NewLoginOrganizationManagerImp(log.New()).GetDefaultLoginOrganization()
		},
	}
	mockAuthTokenHandler = &cliMock.MockAuthTokenHandler{
		GetCCloudTokensFunc: func(client *ccloud.Client, credentials *pauth.Credentials, noBrowser bool, orgResourceId string) (string, string, error) {
			if orgResourceId == "" || orgResourceId == orgId {
				return testToken, "refreshToken", nil
			} else if orgResourceId == org2Id {
				return testToken2, "refreshToken", nil
			} else {
				return "", "", &corev1.Error{Message: "invalid user", Code: http.StatusUnauthorized}
			}
		},
		GetConfluentTokenFunc: func(mdsClient *mds.APIClient, credentials *pauth.Credentials) (s string, e error) {
			return testToken, nil
		},
	}
	mockNetrcHandler = &pmock.MockNetrcHandler{
		GetFileNameFunc: func() string { return netrcFile },
		WriteNetrcCredentialsFunc: func(isCloud bool, isSSO bool, ctxName, username, password string) error {
			return nil
		},
		RemoveNetrcCredentialsFunc: func(isCloud bool, ctxName string) (string, error) {
			return "", nil
		},
		CheckCredentialExistFunc: func(isCloud bool, ctxName string) (bool, error) {
			return false, nil
		},
	}
)

func TestCredentialsOverride(t *testing.T) {
	req := require.New(t)
	auth := &sdkMock.Auth{
<<<<<<< HEAD
		UserFunc: func(ctx context.Context) (*orgv1.GetUserReply, error) {
			return &orgv1.GetUserReply{
=======
		LoginFunc: func(_ context.Context, _, _, _, _ string) (string, error) {
			return testToken, nil
		},
		UserFunc: func(_ context.Context) (*flowv1.GetMeReply, error) {
			return &flowv1.GetMeReply{
>>>>>>> 547809ff
				User: &orgv1.User{
					Id:        23,
					Email:     envUser,
					FirstName: "Cody",
				},
				Organization: &orgv1.Organization{ResourceId: orgId},
				Accounts:     []*orgv1.Account{{Id: "a-595", Name: "Default"}},
			}, nil
		},
	}
	user := &sdkMock.User{}
	mockLoginCredentialsManager := &cliMock.MockLoginCredentialsManager{
		GetCCloudCredentialsFromEnvVarFunc: func(cmd *cobra.Command) func() (*pauth.Credentials, error) {
			return func() (*pauth.Credentials, error) {
				return envCreds, nil
			}
		},
		GetCredentialsFromNetrcFunc: func(cmd *cobra.Command, filterParams netrc.NetrcMachineParams) func() (*pauth.Credentials, error) {
			return func() (*pauth.Credentials, error) {
				return nil, nil
			}
		},
		GetCCloudCredentialsFromPromptFunc: func(cmd *cobra.Command) func() (*pauth.Credentials, error) {
			return func() (*pauth.Credentials, error) {
				return nil, nil
			}
		},
	}
	loginCmd, cfg := newLoginCmd(auth, user, true, req, mockNetrcHandler, mockAuthTokenHandler, mockLoginCredentialsManager, mockLoginOrganizationManager)

	output, err := pcmd.ExecuteCommand(loginCmd.Command)
	req.NoError(err)
	req.NotContains(output, fmt.Sprintf(errors.LoggedInAsMsg, envUser))

	ctx := cfg.Context()
	req.NotNil(ctx)
	req.Equal(pauth.GenerateContextName(envUser, ccloudURL, ""), ctx.Name)

	req.Equal(testToken, ctx.State.AuthToken)
	req.Equal(&orgv1.User{Id: 23, Email: envUser, FirstName: "Cody"}, ctx.State.Auth.User)
}

func TestOrgIdOverride(t *testing.T) {
	req := require.New(t)
	auth := &sdkMock.Auth{
<<<<<<< HEAD
		UserFunc: func(ctx context.Context) (*orgv1.GetUserReply, error) {
			return &orgv1.GetUserReply{
				User: &orgv1.User{
					Id:        23,
					Email:     promptUser,
					FirstName: "Cody",
				},
				Organization: &orgv1.Organization{ResourceId: orgId},
				Accounts:     []*orgv1.Account{{Id: "a-595", Name: "Default"}},
			}, nil
		},
	}
	user := &sdkMock.User{}
	type test struct {
		setEnv     bool
		setDefault bool
	}
	tests := []*test{
		{setEnv: true},
		{setDefault: true},
	}

	for _, tt := range tests {
		loginOrganizationManager := &cliMock.MockLoginOrganizationManager{
			GetLoginOrganizationFromArgsFunc: mockLoginOrganizationManager.GetLoginOrganizationFromArgsFunc,
			GetLoginOrganizationFromEnvVarFunc: func(cmd *cobra.Command) func() (string, error) {
				if tt.setEnv {
					return func() (string, error) { return org2Id, nil }
				} else {
					return mockLoginOrganizationManager.GetLoginOrganizationFromEnvVarFunc(cmd)
				}
			},
			GetDefaultLoginOrganizationFunc: func() func() (string, error) {
				if tt.setDefault {
					return func() (string, error) { return org2Id, nil }
				} else {
					return mockLoginOrganizationManager.GetDefaultLoginOrganization()
				}
			},
		}
		loginCmd, cfg := newLoginCmd(auth, user, true, req, mockNetrcHandler, mockAuthTokenHandler, mockLoginCredentialsManager, loginOrganizationManager)

		output, err := pcmd.ExecuteCommand(loginCmd.Command)
		req.NoError(err)
		req.Empty("", output)

		ctx := cfg.Context()
		req.NotNil(ctx)
		req.Equal(pauth.GenerateContextName(promptUser, ccloudURL, ""), ctx.Name)

		req.Equal(testToken2, ctx.State.AuthToken)
		req.Equal(&orgv1.User{Id: 23, Email: promptUser, FirstName: "Cody"}, ctx.State.Auth.User)
		verifyLoggedInState(t, cfg, true, org2Id)
	}
}

func TestLoginSuccess(t *testing.T) {
	req := require.New(t)
	auth := &sdkMock.Auth{
		UserFunc: func(ctx context.Context) (*orgv1.GetUserReply, error) {
			return &orgv1.GetUserReply{
=======
		LoginFunc: func(_ context.Context, _, _, _, _ string) (string, error) {
			return testToken, nil
		},
		UserFunc: func(_ context.Context) (*flowv1.GetMeReply, error) {
			return &flowv1.GetMeReply{
>>>>>>> 547809ff
				User: &orgv1.User{
					Id:        23,
					Email:     promptUser,
					FirstName: "Cody",
				},
				Organization: &orgv1.Organization{ResourceId: orgId},
				Accounts:     []*orgv1.Account{{Id: "a-595", Name: "Default"}},
			}, nil
		},
	}
	user := &sdkMock.User{}

	suite := []struct {
		isCloud bool
		args    []string
		orgId   string
		setEnv  bool
	}{
		{
			isCloud: true,
			args:    []string{},
		},
		{
			args: []string{"--url=http://localhost:8090"},
		},
		{
			isCloud: true,
			orgId:   orgId,
		},
		{
			isCloud: true,
			orgId:   org2Id,
		},
		{
			setEnv: true,
		},
	}

	for _, s := range suite {
		// Log in to the CLI control plane
		if s.setEnv {
			_ = os.Setenv(pauth.ConfluentPlatformMDSURL, "http://localhost:8090")
		}
		if s.orgId != "" {
			s.args = append(s.args, "--organization-id="+s.orgId)
		}
		loginCmd, cfg := newLoginCmd(auth, user, s.isCloud, req, mockNetrcHandler, mockAuthTokenHandler, mockLoginCredentialsManager, mockLoginOrganizationManager)
		output, err := pcmd.ExecuteCommand(loginCmd.Command, s.args...)
		req.NoError(err)
		req.NotContains(output, fmt.Sprintf(errors.LoggedInAsMsg, promptUser))
		verifyLoggedInState(t, cfg, s.isCloud, s.orgId)
		if s.setEnv {
			_ = os.Unsetenv(pauth.ConfluentPlatformMDSURL)
		}
	}
}

func TestLoginOrderOfPrecedence(t *testing.T) {
	req := require.New(t)
	netrcUser := "netrc@confleunt.io"
	netrcPassword := "netrcpassword"
	netrcCreds := &pauth.Credentials{
		Username: netrcUser,
		Password: netrcPassword,
	}

	tests := []struct {
		name         string
		isCloud      bool
		setEnvVar    bool
		setNetrcUser bool
		wantUser     string
	}{
		{
			name:         "cloud env var over all other credentials",
			isCloud:      true,
			setEnvVar:    true,
			setNetrcUser: true,
			wantUser:     envUser,
		},
		{
			name:         "cloud netrc credential over prompt",
			isCloud:      true,
			setEnvVar:    false,
			setNetrcUser: true,
			wantUser:     netrcUser,
		},
		{
			name:         "cloud prompt",
			isCloud:      true,
			setEnvVar:    false,
			setNetrcUser: false,
			wantUser:     promptUser,
		},
		{
			name:         "on-prem env var over all other credentials",
			setEnvVar:    true,
			setNetrcUser: true,
			wantUser:     envUser,
		},
		{
			name:         "on-prem netrc credential over prompt",
			setEnvVar:    false,
			setNetrcUser: true,
			wantUser:     netrcUser,
		},
		{
			name:         "on-prem prompt",
			setEnvVar:    false,
			setNetrcUser: false,
			wantUser:     promptUser,
		},
	}

	for _, tt := range tests {
		t.Run(tt.name, func(t *testing.T) {
			loginCredentialsManager := &cliMock.MockLoginCredentialsManager{
				GetCCloudCredentialsFromEnvVarFunc: func(cmd *cobra.Command) func() (*pauth.Credentials, error) {
					return func() (*pauth.Credentials, error) {
						return nil, nil
					}
				},
				GetCCloudCredentialsFromPromptFunc: func(cmd *cobra.Command) func() (*pauth.Credentials, error) {
					return func() (*pauth.Credentials, error) {
						return &pauth.Credentials{
							Username: promptUser,
							Password: promptPassword,
						}, nil
					}
				},

				GetConfluentCredentialsFromEnvVarFunc: func(cmd *cobra.Command) func() (*pauth.Credentials, error) {
					return func() (*pauth.Credentials, error) {
						return nil, nil
					}
				},
				GetConfluentCredentialsFromPromptFunc: func(cmd *cobra.Command) func() (*pauth.Credentials, error) {
					return func() (*pauth.Credentials, error) {
						return &pauth.Credentials{
							Username: promptUser,
							Password: promptPassword,
						}, nil
					}
				},

				GetCredentialsFromNetrcFunc: func(cmd *cobra.Command, filterParams netrc.NetrcMachineParams) func() (*pauth.Credentials, error) {
					return func() (*pauth.Credentials, error) {
						return nil, nil
					}
				},
			}
			if tt.setNetrcUser {
				loginCredentialsManager.GetCredentialsFromNetrcFunc = func(cmd *cobra.Command, filterParams netrc.NetrcMachineParams) func() (*pauth.Credentials, error) {
					return func() (*pauth.Credentials, error) {
						return netrcCreds, nil
					}
				}
			}
			if tt.isCloud {
				if tt.setEnvVar {
					loginCredentialsManager.GetCCloudCredentialsFromEnvVarFunc = func(cmd *cobra.Command) func() (*pauth.Credentials, error) {
						return func() (*pauth.Credentials, error) {
							return envCreds, nil
						}
					}
				}
			} else {
				if tt.setEnvVar {
					loginCredentialsManager.GetConfluentCredentialsFromEnvVarFunc = func(cmd *cobra.Command) func() (*pauth.Credentials, error) {
						return func() (*pauth.Credentials, error) {
							return envCreds, nil
						}
					}
				}
			}

			loginCmd, _ := newLoginCmd(mockAuth, mockUser, tt.isCloud, req, mockNetrcHandler, mockAuthTokenHandler, loginCredentialsManager, mockLoginOrganizationManager)
			var loginArgs []string
			if !tt.isCloud {
				loginArgs = []string{"--url=http://localhost:8090"}
			}
			output, err := pcmd.ExecuteCommand(loginCmd.Command, loginArgs...)
			req.NoError(err)
			req.NotContains(output, fmt.Sprintf(errors.LoggedInAsMsg, tt.wantUser))
		})
	}
}

func TestPromptLoginFlag(t *testing.T) {
	req := require.New(t)
	wrongCreds := &pauth.Credentials{
		Username: "wrong_user",
		Password: "wrong_password",
	}

	tests := []struct {
		name    string
		isCloud bool
	}{
		{
			name:    "cloud login prompt flag",
			isCloud: true,
		},
		{
			name: "on-prem login prompt flag",
		},
	}

	for _, tt := range tests {
		t.Run(tt.name, func(t *testing.T) {
			mockLoginCredentialsManager := &cliMock.MockLoginCredentialsManager{
				GetCCloudCredentialsFromEnvVarFunc: func(cmd *cobra.Command) func() (*pauth.Credentials, error) {
					return func() (*pauth.Credentials, error) {
						return wrongCreds, nil
					}
				},
				GetCCloudCredentialsFromPromptFunc: func(cmd *cobra.Command) func() (*pauth.Credentials, error) {
					return func() (*pauth.Credentials, error) {
						return &pauth.Credentials{
							Username: promptUser,
							Password: promptPassword,
						}, nil
					}
				},

				GetConfluentCredentialsFromEnvVarFunc: func(cmd *cobra.Command) func() (*pauth.Credentials, error) {
					return func() (*pauth.Credentials, error) {
						return wrongCreds, nil
					}
				},
				GetConfluentCredentialsFromPromptFunc: func(cmd *cobra.Command) func() (*pauth.Credentials, error) {
					return func() (*pauth.Credentials, error) {
						return &pauth.Credentials{
							Username: promptUser,
							Password: promptPassword,
						}, nil
					}
				},

				GetCredentialsFromNetrcFunc: func(cmd *cobra.Command, filterParams netrc.NetrcMachineParams) func() (*pauth.Credentials, error) {
					return func() (*pauth.Credentials, error) {
						return wrongCreds, nil
					}
				},
			}
			loginCmd, _ := newLoginCmd(mockAuth, mockUser, tt.isCloud, req, mockNetrcHandler, mockAuthTokenHandler, mockLoginCredentialsManager, mockLoginOrganizationManager)
			loginArgs := []string{"--prompt"}
			if !tt.isCloud {
				loginArgs = append(loginArgs, "--url=http://localhost:8090")
			}
			output, err := pcmd.ExecuteCommand(loginCmd.Command, loginArgs...)
			req.NoError(err)

			req.False(mockLoginCredentialsManager.GetCCloudCredentialsFromEnvVarCalled())
			req.False(mockLoginCredentialsManager.GetConfluentCredentialsFromEnvVarCalled())
			req.False(mockLoginCredentialsManager.GetCredentialsFromNetrcCalled())

			req.NotContains(output, fmt.Sprintf(errors.LoggedInAsMsg, promptUser))
		})
	}
}

func TestLoginFail(t *testing.T) {
	req := require.New(t)
	mockLoginCredentialsManager := &cliMock.MockLoginCredentialsManager{
		GetCCloudCredentialsFromEnvVarFunc: func(cmd *cobra.Command) func() (*pauth.Credentials, error) {
			return func() (*pauth.Credentials, error) {
				return nil, errors.New("DO NOT RETURN THIS ERR")
			}
		},
		GetCredentialsFromNetrcFunc: func(cmd *cobra.Command, filterParams netrc.NetrcMachineParams) func() (*pauth.Credentials, error) {
			return func() (*pauth.Credentials, error) {
				return nil, errors.New("DO NOT RETURN THIS ERR")
			}
		},
		GetCCloudCredentialsFromPromptFunc: func(cmd *cobra.Command) func() (*pauth.Credentials, error) {
			return func() (*pauth.Credentials, error) {
				return nil, &ccloud.InvalidLoginError{}
			}
		},
	}
	loginCmd, _ := newLoginCmd(mockAuth, mockUser, true, req, mockNetrcHandler, mockAuthTokenHandler, mockLoginCredentialsManager, mockLoginOrganizationManager)
	_, err := pcmd.ExecuteCommand(loginCmd.Command)
	req.Contains(err.Error(), errors.InvalidLoginErrorMsg)
	errors.VerifyErrorAndSuggestions(req, err, errors.InvalidLoginErrorMsg, errors.CCloudInvalidLoginSuggestions)
}

func Test_SelfSignedCerts(t *testing.T) {
	req := require.New(t)
	tests := []struct {
		name                string
		caCertPathFlag      string
		expectedContextName string
		setEnv              bool
		envCertPath         string
	}{
		{
			name:                "specified ca-cert-path",
			caCertPathFlag:      "testcert.pem",
			expectedContextName: "login-prompt-user@confluent.io-http://localhost:8090?cacertpath=%s",
		},
		{
			name:                "no ca-cert-path flag",
			caCertPathFlag:      "",
			expectedContextName: "login-prompt-user@confluent.io-http://localhost:8090",
		},
		{
			name:                "env var ca-cert-path flag",
			setEnv:              true,
			envCertPath:         "testcert.pem",
			expectedContextName: "login-prompt-user@confluent.io-http://localhost:8090?cacertpath=%s",
		},
	}

	for _, tt := range tests {
		t.Run(tt.name, func(t *testing.T) {
			if tt.setEnv {
				os.Setenv(pauth.ConfluentPlatformCACertPath, "testcert.pem")
			}
			cfg := v1.New(&config.Params{Logger: log.New()})
			var expectedCaCert string
			if tt.setEnv {
				expectedCaCert = tt.envCertPath
			} else {
				expectedCaCert = tt.caCertPathFlag
			}
			loginCmd := getNewLoginCommandForSelfSignedCertTest(req, cfg, expectedCaCert)
			_, err := pcmd.ExecuteCommand(loginCmd.Command, "--url=http://localhost:8090", fmt.Sprintf("--ca-cert-path=%s", tt.caCertPathFlag))
			req.NoError(err)

			ctx := cfg.Context()

			if tt.setEnv {
				req.Contains(ctx.Platform.CaCertPath, tt.envCertPath)
			} else {
				// ensure the right CaCertPath is stored in Config
				req.Contains(ctx.Platform.CaCertPath, tt.caCertPathFlag)
			}

			if tt.caCertPathFlag != "" || tt.envCertPath != "" {
				req.Equal(fmt.Sprintf(tt.expectedContextName, ctx.Platform.CaCertPath), ctx.Name)
			} else {
				req.Equal(tt.expectedContextName, ctx.Name)
			}
			if tt.setEnv {
				os.Unsetenv(pauth.ConfluentPlatformCACertPath)
			}
		})
	}
}

func Test_SelfSignedCertsLegacyContexts(t *testing.T) {
	originalCaCertPath := "ogcert.pem"

	req := require.New(t)
	tests := []struct {
		name               string
		useCaCertPathFlag  bool
		expectedCaCertPath string
	}{
		{
			name:               "use existing caCertPath in config",
			useCaCertPathFlag:  false,
			expectedCaCertPath: originalCaCertPath,
		},
		{
			name:              "reset ca-cert-path",
			useCaCertPathFlag: true,
		},
	}

	for _, tt := range tests {
		t.Run(tt.name, func(t *testing.T) {
			legacyContextName := "login-prompt-user@confluent.io-http://localhost:8090"
			cfg := v1.AuthenticatedConfigMockWithContextName(legacyContextName)
			cfg.Contexts[legacyContextName].Platform.CaCertPath = originalCaCertPath

			loginCmd := getNewLoginCommandForSelfSignedCertTest(req, cfg, tt.expectedCaCertPath)
			args := []string{"--url=http://localhost:8090"}
			if tt.useCaCertPathFlag {
				args = append(args, "--ca-cert-path=")
			}
			_, err := pcmd.ExecuteCommand(loginCmd.Command, args...)
			req.NoError(err)

			ctx := cfg.Context()
			// ensure the right CaCertPath is stored in Config and context name is the right name
			req.Equal(tt.expectedCaCertPath, ctx.Platform.CaCertPath)
			req.Equal(legacyContextName, ctx.Name)
		})
	}
}

func getNewLoginCommandForSelfSignedCertTest(req *require.Assertions, cfg *v1.Config, expectedCaCertPath string) *Command {
	mdsConfig := mds.NewConfiguration()
	mdsClient := mds.NewAPIClient(mdsConfig)

	prerunner := cliMock.NewPreRunnerMock(nil, nil, nil, cfg)

	// Create a test certificate to be read in by the command
	ca := &x509.Certificate{
		SerialNumber: big.NewInt(1234),
		Subject:      pkix.Name{Organization: []string{"testorg"}},
	}
	priv, err := rsa.GenerateKey(rand.Reader, 512)
	req.NoError(err, "Couldn't generate private key")
	certBytes, err := x509.CreateCertificate(rand.Reader, ca, ca, &priv.PublicKey, priv)
	req.NoError(err, "Couldn't generate certificate from private key")
	pemBytes := pem.EncodeToMemory(&pem.Block{Type: "CERTIFICATE", Bytes: certBytes})
	certReader := bytes.NewReader(pemBytes)

	cert, err := x509.ParseCertificate(certBytes)
	req.NoError(err, "Couldn't reparse certificate")
	expectedSubject := cert.RawSubject
	mdsClient.TokensAndAuthenticationApi = &mdsMock.TokensAndAuthenticationApi{
		GetTokenFunc: func(ctx context.Context) (mds.AuthenticationResponse, *http.Response, error) {
			req.NotEqual(http.DefaultClient, mdsClient)
			transport, ok := mdsClient.GetConfig().HTTPClient.Transport.(*http.Transport)
			req.True(ok)
			req.NotEqual(http.DefaultTransport, transport)
			found := false
			for _, actualSubject := range transport.TLSClientConfig.RootCAs.Subjects() {
				if bytes.Equal(expectedSubject, actualSubject) {
					found = true
					break
				}
			}
			req.True(found, "Certificate not found in client.")
			return mds.AuthenticationResponse{
				AuthToken: testToken,
				TokenType: "JWT",
				ExpiresIn: 100,
			}, nil, nil
		},
	}
	mdsClientManager := &cliMock.MockMDSClientManager{
		GetMDSClientFunc: func(url string, caCertPath string, logger *log.Logger) (client *mds.APIClient, e error) {
			// ensure the right caCertPath is used
			req.Contains(caCertPath, expectedCaCertPath)
			mdsClient.GetConfig().HTTPClient, err = utils.SelfSignedCertClient(certReader, tls.Certificate{}, logger)
			if err != nil {
				return nil, err
			}
			return mdsClient, nil
		},
	}
	loginCmd := New(prerunner, log.New(), nil, mdsClientManager, cliMock.NewDummyAnalyticsMock(), mockNetrcHandler, mockLoginCredentialsManager, mockLoginOrganizationManager, mockAuthTokenHandler, true)
	loginCmd.PersistentFlags().CountP("verbose", "v", "Increase output verbosity")

	return loginCmd
}

func TestLoginWithExistingContext(t *testing.T) {
	req := require.New(t)
	auth := &sdkMock.Auth{
<<<<<<< HEAD
		UserFunc: func(ctx context.Context) (*orgv1.GetUserReply, error) {
			return &orgv1.GetUserReply{
=======
		LoginFunc: func(_ context.Context, _, _, _, _ string) (string, error) {
			return testToken, nil
		},
		UserFunc: func(_ context.Context) (*flowv1.GetMeReply, error) {
			return &flowv1.GetMeReply{
>>>>>>> 547809ff
				User: &orgv1.User{
					Id:        23,
					Email:     promptUser,
					FirstName: "Cody",
				},
				Organization: &orgv1.Organization{ResourceId: orgId},
				Accounts:     []*orgv1.Account{{Id: "a-595", Name: "Default"}},
			}, nil
		},
	}
	user := &sdkMock.User{}

	suite := []struct {
		isCloud bool
		args    []string
	}{
		{
			isCloud: true,
			args:    []string{},
		},
		{
			args: []string{
				"--url=http://localhost:8090",
			},
		},
	}

	activeApiKey := "bo"
	kafkaCluster := &v1.KafkaClusterConfig{
		ID:          "lkc-0000",
		Name:        "bob",
		Bootstrap:   "http://bobby",
		APIEndpoint: "http://bobbyboi",
		APIKeys: map[string]*v1.APIKeyPair{
			activeApiKey: {
				Key:    activeApiKey,
				Secret: "bo",
			},
		},
		APIKey: activeApiKey,
	}

	for _, s := range suite {
		loginCmd, cfg := newLoginCmd(auth, user, s.isCloud, req, mockNetrcHandler, mockAuthTokenHandler, mockLoginCredentialsManager, mockLoginOrganizationManager)

		// Login to the CLI control plane
		output, err := pcmd.ExecuteCommand(loginCmd.Command, s.args...)
		req.NoError(err)
		req.NotContains(output, fmt.Sprintf(errors.LoggedInAsMsg, promptUser))
		verifyLoggedInState(t, cfg, s.isCloud, "")

		// Set kafka related states for the logged in context
		ctx := cfg.Context()
		ctx.KafkaClusterContext.AddKafkaClusterConfig(kafkaCluster)
		ctx.KafkaClusterContext.SetActiveKafkaCluster(kafkaCluster.ID)

		// Executing logout
		logoutCmd, _ := newLogoutCmd(cfg, mockNetrcHandler)
		output, err = pcmd.ExecuteCommand(logoutCmd.Command)
		req.NoError(err)
		req.Contains(output, errors.LoggedOutMsg)
		verifyLoggedOutState(t, cfg, ctx.Name)

		// logging back in the the same context
		output, err = pcmd.ExecuteCommand(loginCmd.Command, s.args...)
		req.NoError(err)
		req.NotContains(output, fmt.Sprintf(errors.LoggedInAsMsg, promptUser))
		verifyLoggedInState(t, cfg, s.isCloud, "")

		// verify that kafka cluster info persists between logging back in again
		req.Equal(kafkaCluster.ID, ctx.KafkaClusterContext.GetActiveKafkaClusterId())
		reflect.DeepEqual(kafkaCluster, ctx.KafkaClusterContext.GetKafkaClusterConfig(kafkaCluster.ID))
	}
}

func TestValidateUrl(t *testing.T) {
	req := require.New(t)
	suite := []struct {
		urlIn      string
		valid      bool
		urlOut     string
		warningMsg string
		isCCloud   bool
	}{
		{
			urlIn:      "https:///test.com",
			valid:      false,
			urlOut:     "",
			warningMsg: "default MDS port 8090",
		},
		{
			urlIn:      "test.com",
			valid:      true,
			urlOut:     "http://test.com:8090",
			warningMsg: "http protocol and default MDS port 8090",
		},
		{
			urlIn:      "test.com:80",
			valid:      true,
			urlOut:     "http://test.com:80",
			warningMsg: "http protocol",
		},
		{
			urlIn:      "http://test.com",
			valid:      true,
			urlOut:     "http://test.com:8090",
			warningMsg: "default MDS port 8090",
		},
		{
			urlIn:      "https://127.0.0.1:8090",
			valid:      true,
			urlOut:     "https://127.0.0.1:8090",
			warningMsg: "",
		},
		{
			urlIn:      "127.0.0.1",
			valid:      true,
			urlOut:     "http://127.0.0.1:8090",
			warningMsg: "http protocol and default MDS port 8090",
		},
		{
			urlIn:      "devel.cpdev.cloud",
			valid:      true,
			urlOut:     "https://devel.cpdev.cloud",
			warningMsg: "https protocol",
			isCCloud:   true,
		},
	}
	for _, s := range suite {
		url, matched, msg := validateURL(s.urlIn, s.isCCloud)
		req.Equal(s.valid, matched)
		if s.valid {
			req.Equal(s.urlOut, url)
		}
		req.Equal(s.warningMsg, msg)
	}
}

func newLoginCmd(auth *sdkMock.Auth, user *sdkMock.User, isCloud bool, req *require.Assertions, netrcHandler netrc.NetrcHandler,
	authTokenHandler pauth.AuthTokenHandler, loginCredentialsManager pauth.LoginCredentialsManager,
	loginOrganizationManager pauth.LoginOrganizationManager) (*Command, *v1.Config) {
	cfg := v1.New(new(config.Params))
	var mdsClient *mds.APIClient
	if !isCloud {
		mdsConfig := mds.NewConfiguration()
		mdsClient = mds.NewAPIClient(mdsConfig)
		mdsClient.TokensAndAuthenticationApi = &mdsMock.TokensAndAuthenticationApi{
			GetTokenFunc: func(ctx context.Context) (mds.AuthenticationResponse, *http.Response, error) {
				return mds.AuthenticationResponse{
					AuthToken: testToken,
					TokenType: "JWT",
					ExpiresIn: 100,
				}, nil, nil
			},
		}
	}
	ccloudClientFactory := &cliMock.MockCCloudClientFactory{
		AnonHTTPClientFactoryFunc: func(baseURL string) *ccloud.Client {
			req.Equal("https://confluent.cloud", baseURL)
			return &ccloud.Client{Params: &ccloud.Params{HttpClient: new(http.Client)}, Auth: auth, User: user}
		},
		JwtHTTPClientFactoryFunc: func(ctx context.Context, jwt, baseURL string) *ccloud.Client {
			return &ccloud.Client{Auth: auth, User: user}
		},
	}
	mdsClientManager := &cliMock.MockMDSClientManager{
		GetMDSClientFunc: func(url string, caCertPath string, logger *log.Logger) (client *mds.APIClient, e error) {
			return mdsClient, nil
		},
	}
	prerunner := cliMock.NewPreRunnerMock(ccloudClientFactory.AnonHTTPClientFactory(ccloudURL), mdsClient, nil, cfg)
	loginCmd := New(prerunner, log.New(), ccloudClientFactory, mdsClientManager, cliMock.NewDummyAnalyticsMock(), netrcHandler, loginCredentialsManager, loginOrganizationManager, authTokenHandler, true)
	return loginCmd, cfg
}

func newLogoutCmd(cfg *v1.Config, netrcHandler netrc.NetrcHandler) (*logout.Command, *v1.Config) {
	logoutCmd := logout.New(cfg, cliMock.NewPreRunnerMock(nil, nil, nil, cfg), cliMock.NewDummyAnalyticsMock(), netrcHandler)
	return logoutCmd, cfg
}

func verifyLoggedInState(t *testing.T, cfg *v1.Config, isCloud bool, orgResourceId string) {
	req := require.New(t)
	ctx := cfg.Context()
	req.NotNil(ctx)
	if orgResourceId == orgId || orgResourceId == "" {
		req.Equal(testToken, ctx.State.AuthToken)
	} else if orgResourceId == org2Id {
		req.Equal(testToken2, ctx.State.AuthToken)
	}
	contextName := fmt.Sprintf("login-%s-%s", promptUser, ctx.Platform.Server)
	credName := fmt.Sprintf("username-%s", ctx.Credential.Username)
	req.Contains(cfg.Platforms, ctx.Platform.Name)
	req.Equal(ctx.Platform, cfg.Platforms[ctx.PlatformName])
	req.Contains(cfg.Credentials, credName)
	req.Equal(promptUser, cfg.Credentials[credName].Username)
	req.Contains(cfg.Contexts, contextName)
	req.Equal(ctx.Platform, cfg.Contexts[contextName].Platform)
	req.Equal(ctx.Credential, cfg.Contexts[contextName].Credential)
	if isCloud {
		// MDS doesn't set some things like cfg.Auth.User since e.g. an MDS user != an orgv1 (ccloud) User
		req.Equal(&orgv1.User{Id: 23, Email: promptUser, FirstName: "Cody"}, ctx.State.Auth.User)
		req.Equal(orgId, ctx.State.Auth.Organization.ResourceId)
		req.Equal(orgId, ctx.Config.GetLastUsedOrgId())
	} else {
		req.Equal("http://localhost:8090", ctx.Platform.Server)
	}
}

func verifyLoggedOutState(t *testing.T, cfg *v1.Config, loggedOutContext string) {
	req := require.New(t)
	state := cfg.Contexts[loggedOutContext].State
	req.Empty(state.AuthToken)
	req.Empty(state.Auth)
}

func TestIsCCloudURL_True(t *testing.T) {
	for _, url := range []string{
		"confluent.cloud",
		"confluent.cloud:8090",
		"https://confluent.cloud",
		"https://confluent.cloud/",
		"devel.cpdev.cloud",
		"stag.cpdev.cloud",
		"premium-oryx.gcp.priv.cpdev.cloud",
	} {
		c := new(Command)
		require.True(t, c.isCCloudURL(url), url+" should return true")
	}
}

func TestIsCCloudURL_False(t *testing.T) {
	for _, url := range []string{
		"example.com",
		"example.com:8090",
		"https://example.com",
	} {
		c := new(Command)
		require.False(t, c.isCCloudURL(url), url+" should return false")
	}
}<|MERGE_RESOLUTION|>--- conflicted
+++ resolved
@@ -149,16 +149,11 @@
 func TestCredentialsOverride(t *testing.T) {
 	req := require.New(t)
 	auth := &sdkMock.Auth{
-<<<<<<< HEAD
-		UserFunc: func(ctx context.Context) (*orgv1.GetUserReply, error) {
-			return &orgv1.GetUserReply{
-=======
 		LoginFunc: func(_ context.Context, _, _, _, _ string) (string, error) {
 			return testToken, nil
 		},
 		UserFunc: func(_ context.Context) (*flowv1.GetMeReply, error) {
 			return &flowv1.GetMeReply{
->>>>>>> 547809ff
 				User: &orgv1.User{
 					Id:        23,
 					Email:     envUser,
@@ -204,7 +199,6 @@
 func TestOrgIdOverride(t *testing.T) {
 	req := require.New(t)
 	auth := &sdkMock.Auth{
-<<<<<<< HEAD
 		UserFunc: func(ctx context.Context) (*orgv1.GetUserReply, error) {
 			return &orgv1.GetUserReply{
 				User: &orgv1.User{
@@ -264,15 +258,11 @@
 func TestLoginSuccess(t *testing.T) {
 	req := require.New(t)
 	auth := &sdkMock.Auth{
-		UserFunc: func(ctx context.Context) (*orgv1.GetUserReply, error) {
-			return &orgv1.GetUserReply{
-=======
 		LoginFunc: func(_ context.Context, _, _, _, _ string) (string, error) {
 			return testToken, nil
 		},
 		UserFunc: func(_ context.Context) (*flowv1.GetMeReply, error) {
 			return &flowv1.GetMeReply{
->>>>>>> 547809ff
 				User: &orgv1.User{
 					Id:        23,
 					Email:     promptUser,
@@ -728,16 +718,11 @@
 func TestLoginWithExistingContext(t *testing.T) {
 	req := require.New(t)
 	auth := &sdkMock.Auth{
-<<<<<<< HEAD
-		UserFunc: func(ctx context.Context) (*orgv1.GetUserReply, error) {
-			return &orgv1.GetUserReply{
-=======
 		LoginFunc: func(_ context.Context, _, _, _, _ string) (string, error) {
 			return testToken, nil
 		},
 		UserFunc: func(_ context.Context) (*flowv1.GetMeReply, error) {
 			return &flowv1.GetMeReply{
->>>>>>> 547809ff
 				User: &orgv1.User{
 					Id:        23,
 					Email:     promptUser,
