--- conflicted
+++ resolved
@@ -109,11 +109,7 @@
 		SetCloudClientFunc: func(arg0 *ccloudv1.Client) {
 		},
 	}
-<<<<<<< HEAD
-	mockLoginOrganizationManager = &climock.LoginOrganizationManager{
-=======
 	LoginOrganizationManager = &climock.LoginOrganizationManager{
->>>>>>> bccfab58
 		GetLoginOrganizationFromArgsFunc: func(cmd *cobra.Command) func() (string, error) {
 			return pauth.NewLoginOrganizationManagerImpl().GetLoginOrganizationFromArgs(cmd)
 		},
@@ -124,11 +120,7 @@
 			return pauth.NewLoginOrganizationManagerImpl().GetDefaultLoginOrganization()
 		},
 	}
-<<<<<<< HEAD
-	mockAuthTokenHandler = &climock.AuthTokenHandler{
-=======
 	AuthTokenHandler = &climock.AuthTokenHandler{
->>>>>>> bccfab58
 		GetCCloudTokensFunc: func(_ pauth.CCloudClientFactory, _ string, credentials *pauth.Credentials, noBrowser bool, orgResourceId string) (string, string, error) {
 			if orgResourceId == "" || orgResourceId == org1Id {
 				return testToken1, refreshToken, nil
@@ -239,11 +231,7 @@
 
 	for _, tt := range tests {
 		loginOrganizationManager := &climock.LoginOrganizationManager{
-<<<<<<< HEAD
-			GetLoginOrganizationFromArgsFunc: mockLoginOrganizationManager.GetLoginOrganizationFromArgsFunc,
-=======
 			GetLoginOrganizationFromArgsFunc: LoginOrganizationManager.GetLoginOrganizationFromArgsFunc,
->>>>>>> bccfab58
 			GetLoginOrganizationFromEnvVarFunc: func(cmd *cobra.Command) func() (string, error) {
 				if tt.setEnv {
 					return func() (string, error) { return org2Id, nil }
@@ -699,11 +687,7 @@
 	mdsConfig := mds.NewConfiguration()
 	mdsClient := mds.NewAPIClient(mdsConfig)
 
-<<<<<<< HEAD
 	prerunner := climock.NewPreRunnerMock(nil, nil, nil, nil, cfg)
-=======
-	prerunner := climock.NewPreRunnerMock(nil, nil, nil, nil, nil, cfg)
->>>>>>> bccfab58
 
 	// Create a test certificate to be read in by the command
 	ca := &x509.Certificate{
@@ -946,22 +930,14 @@
 			return mdsClient, nil
 		},
 	}
-<<<<<<< HEAD
 	prerunner := climock.NewPreRunnerMock(ccloudClientFactory.AnonHTTPClientFactory(ccloudURL), nil, mdsClient, nil, cfg)
-=======
-	prerunner := climock.NewPreRunnerMock(nil, ccloudClientFactory.AnonHTTPClientFactory(ccloudURL), nil, mdsClient, nil, cfg)
->>>>>>> bccfab58
 	loginCmd := New(cfg, prerunner, ccloudClientFactory, mdsClientManager, netrcHandler, loginCredentialsManager, loginOrganizationManager, authTokenHandler)
 	loginCmd.Flags().Bool("unsafe-trace", false, "")
 	return loginCmd, cfg
 }
 
 func newLogoutCmd(cfg *v1.Config, netrcHandler netrc.NetrcHandler) (*cobra.Command, *v1.Config) {
-<<<<<<< HEAD
 	logoutCmd := logout.New(cfg, climock.NewPreRunnerMock(nil, nil, nil, nil, cfg), netrcHandler)
-=======
-	logoutCmd := logout.New(cfg, climock.NewPreRunnerMock(nil, nil, nil, nil, nil, cfg), netrcHandler)
->>>>>>> bccfab58
 	return logoutCmd, cfg
 }
 
