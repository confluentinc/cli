package login

import (
	"bytes"
	"context"
	"crypto/rand"
	"crypto/rsa"
	"crypto/tls"
	"crypto/x509"
	"crypto/x509/pkix"
	"encoding/pem"
	"fmt"
	"math/big"
	"net/http"
	"os"
	"path/filepath"
	"reflect"
	"testing"

	"github.com/spf13/cobra"
	"github.com/stretchr/testify/require"

	corev1 "github.com/confluentinc/cc-structs/kafka/core/v1"
	flowv1 "github.com/confluentinc/cc-structs/kafka/flow/v1"
	orgv1 "github.com/confluentinc/cc-structs/kafka/org/v1"
	"github.com/confluentinc/ccloud-sdk-go-v1"
	sdkMock "github.com/confluentinc/ccloud-sdk-go-v1/mock"
	mds "github.com/confluentinc/mds-sdk-go/mdsv1"
	mdsMock "github.com/confluentinc/mds-sdk-go/mdsv1/mock"

	"github.com/confluentinc/cli/internal/cmd/logout"
	pauth "github.com/confluentinc/cli/internal/pkg/auth"
	pcmd "github.com/confluentinc/cli/internal/pkg/cmd"
	v1 "github.com/confluentinc/cli/internal/pkg/config/v1"
	"github.com/confluentinc/cli/internal/pkg/errors"
	pmock "github.com/confluentinc/cli/internal/pkg/mock"
	"github.com/confluentinc/cli/internal/pkg/netrc"
	"github.com/confluentinc/cli/internal/pkg/utils"
	cliMock "github.com/confluentinc/cli/mock"
)

const (
	envUser        = "env-user"
	envPassword    = "env-password"
	testToken1     = "org-1-y0ur.jwt.T0kEn"
	testToken2     = "org-2-y0ur.jwt.T0kEn"
	promptUser     = "prompt-user@confluent.io"
	promptPassword = " prompt-password "
	netrcFile      = "netrc-file"
	ccloudURL      = "https://confluent.cloud"
	org1Id         = "o-001"
	org2Id         = "o-002"
	refreshToken   = "refreshToken"
)

var (
	envCreds = &pauth.Credentials{
		Username: envUser,
		Password: envPassword,
	}
	mockAuth = &sdkMock.Auth{
		UserFunc: func(_ context.Context) (*flowv1.GetMeReply, error) {
			return &flowv1.GetMeReply{
				User: &orgv1.User{
					Id:        23,
					Email:     "",
					FirstName: "",
				},
				Organization: &orgv1.Organization{ResourceId: org1Id},
				Accounts:     []*orgv1.Account{{Id: "a-595", Name: "Default"}},
			}, nil
		},
	}
	mockUser                    = &sdkMock.User{}
	mockLoginCredentialsManager = &cliMock.MockLoginCredentialsManager{
		GetCloudCredentialsFromEnvVarFunc: func(_ string) func() (*pauth.Credentials, error) {
			return func() (*pauth.Credentials, error) {
				return nil, nil
			}
		},
		GetCloudCredentialsFromPromptFunc: func(cmd *cobra.Command, orgResourceId string) func() (*pauth.Credentials, error) {
			return func() (*pauth.Credentials, error) {
				return &pauth.Credentials{
					Username: promptUser,
					Password: promptPassword,
				}, nil
			}
		},
		GetOnPremCredentialsFromEnvVarFunc: func() func() (*pauth.Credentials, error) {
			return func() (*pauth.Credentials, error) {
				return nil, nil
			}
		},
		GetOnPremCredentialsFromPromptFunc: func(_ *cobra.Command) func() (*pauth.Credentials, error) {
			return func() (*pauth.Credentials, error) {
				return &pauth.Credentials{
					Username: promptUser,
					Password: promptPassword,
				}, nil
			}
		},
		GetCredentialsFromConfigFunc: func(_ *v1.Config) func() (*pauth.Credentials, error) {
			return func() (*pauth.Credentials, error) {
				return nil, nil
			}
		},
		GetCredentialsFromNetrcFunc: func(_ *cobra.Command, _ netrc.NetrcMachineParams) func() (*pauth.Credentials, error) {
			return func() (*pauth.Credentials, error) {
				return nil, nil
			}
		},
		SetCloudClientFunc: func(arg0 *ccloud.Client) {
		},
	}
	mockLoginOrganizationManager = &cliMock.MockLoginOrganizationManager{
		GetLoginOrganizationFromArgsFunc: func(cmd *cobra.Command) func() (string, error) {
			return pauth.NewLoginOrganizationManagerImpl().GetLoginOrganizationFromArgs(cmd)
		},
		GetLoginOrganizationFromEnvVarFunc: func(cmd *cobra.Command) func() (string, error) {
			return pauth.NewLoginOrganizationManagerImpl().GetLoginOrganizationFromEnvVar(cmd)
		},
		GetDefaultLoginOrganizationFunc: func() func() (string, error) {
			return pauth.NewLoginOrganizationManagerImpl().GetDefaultLoginOrganization()
		},
	}
	mockAuthTokenHandler = &cliMock.MockAuthTokenHandler{
		GetCCloudTokensFunc: func(_ pauth.CCloudClientFactory, _ string, credentials *pauth.Credentials, noBrowser bool, orgResourceId string) (string, string, error) {
			if orgResourceId == "" || orgResourceId == org1Id {
				return testToken1, refreshToken, nil
			} else if orgResourceId == org2Id {
				return testToken2, refreshToken, nil
			} else {
				return "", "", &corev1.Error{Message: "invalid user", Code: http.StatusUnauthorized}
			}
		},
		GetConfluentTokenFunc: func(mdsClient *mds.APIClient, credentials *pauth.Credentials) (s string, e error) {
			return testToken1, nil
		},
	}
	mockNetrcHandler = &pmock.MockNetrcHandler{
		GetFileNameFunc: func() string { return netrcFile },
		WriteNetrcCredentialsFunc: func(isCloud bool, isSSO bool, ctxName, username, password string) error {
			return nil
		},
		RemoveNetrcCredentialsFunc: func(isCloud bool, ctxName string) (string, error) {
			return "", nil
		},
		CheckCredentialExistFunc: func(isCloud bool, ctxName string) (bool, error) {
			return false, nil
		},
	}
)

func TestCredentialsOverride(t *testing.T) {
	req := require.New(t)
	auth := &sdkMock.Auth{
		LoginFunc: func(_ context.Context, _ *flowv1.AuthenticateRequest) (*flowv1.AuthenticateReply, error) {
			return &flowv1.AuthenticateReply{Token: testToken1}, nil
		},
		UserFunc: func(_ context.Context) (*flowv1.GetMeReply, error) {
			return &flowv1.GetMeReply{
				User: &orgv1.User{
					Id:        23,
					Email:     envUser,
					FirstName: "Cody",
				},
				Organization: &orgv1.Organization{ResourceId: org1Id},
				Accounts:     []*orgv1.Account{{Id: "a-595", Name: "Default"}},
			}, nil
		},
	}
	user := &sdkMock.User{}
	mockLoginCredentialsManager := &cliMock.MockLoginCredentialsManager{
		GetCloudCredentialsFromEnvVarFunc: func(_ string) func() (*pauth.Credentials, error) {
			return func() (*pauth.Credentials, error) {
				return envCreds, nil
			}
		},
		GetCredentialsFromConfigFunc: func(_ *v1.Config) func() (*pauth.Credentials, error) {
			return func() (*pauth.Credentials, error) {
				return nil, nil
			}
		},
		GetCredentialsFromNetrcFunc: func(_ *cobra.Command, _ netrc.NetrcMachineParams) func() (*pauth.Credentials, error) {
			return func() (*pauth.Credentials, error) {
				return nil, nil
			}
		},
		GetCloudCredentialsFromPromptFunc: func(_ *cobra.Command, _ string) func() (*pauth.Credentials, error) {
			return func() (*pauth.Credentials, error) {
				return nil, nil
			}
		},
		SetCloudClientFunc: func(_ *ccloud.Client) {},
	}
	loginCmd, cfg := newLoginCmd(auth, user, true, req, mockNetrcHandler, mockAuthTokenHandler, mockLoginCredentialsManager, mockLoginOrganizationManager)

	output, err := pcmd.ExecuteCommand(loginCmd)
	req.NoError(err)
	req.NotContains(output, fmt.Sprintf(errors.LoggedInAsMsg, envUser))

	ctx := cfg.Context()
	req.NotNil(ctx)
	req.Equal(pauth.GenerateContextName(envUser, ccloudURL, ""), ctx.Name)

	req.Equal(testToken1, ctx.State.AuthToken)
	req.Equal(&orgv1.User{Id: 23, Email: envUser, FirstName: "Cody"}, ctx.State.Auth.User)
}

func TestOrgIdOverride(t *testing.T) {
	req := require.New(t)
	auth := &sdkMock.Auth{
		UserFunc: func(ctx context.Context) (*flowv1.GetMeReply, error) {
			return &flowv1.GetMeReply{
				User: &orgv1.User{
					Id:        23,
					Email:     promptUser,
					FirstName: "Cody",
				},
				Organization: &orgv1.Organization{ResourceId: org2Id},
				Accounts:     []*orgv1.Account{{Id: "a-595", Name: "Default"}},
			}, nil
		},
	}
	user := &sdkMock.User{}
	type test struct {
		setEnv     bool
		setDefault bool
	}
	tests := []*test{
		{setEnv: true},
		{setDefault: true},
	}

	for _, tt := range tests {
		loginOrganizationManager := &cliMock.MockLoginOrganizationManager{
			GetLoginOrganizationFromArgsFunc: mockLoginOrganizationManager.GetLoginOrganizationFromArgsFunc,
			GetLoginOrganizationFromEnvVarFunc: func(cmd *cobra.Command) func() (string, error) {
				if tt.setEnv {
					return func() (string, error) { return org2Id, nil }
				} else {
					return mockLoginOrganizationManager.GetLoginOrganizationFromEnvVarFunc(cmd)
				}
			},
			GetDefaultLoginOrganizationFunc: func() func() (string, error) {
				if tt.setDefault {
					return func() (string, error) { return org2Id, nil }
				} else {
					return mockLoginOrganizationManager.GetDefaultLoginOrganization()
				}
			},
		}
		loginCmd, cfg := newLoginCmd(auth, user, true, req, mockNetrcHandler, mockAuthTokenHandler, mockLoginCredentialsManager, loginOrganizationManager)

		output, err := pcmd.ExecuteCommand(loginCmd)
		req.NoError(err)
		req.Empty("", output)

		ctx := cfg.Context()
		req.NotNil(ctx)
		req.Equal(pauth.GenerateContextName(promptUser, ccloudURL, ""), ctx.Name)

		req.Equal(testToken2, ctx.State.AuthToken)
		req.Equal(&orgv1.User{Id: 23, Email: promptUser, FirstName: "Cody"}, ctx.State.Auth.User)
		verifyLoggedInState(t, cfg, true, org2Id)
	}
}

func TestLoginSuccess(t *testing.T) {
	req := require.New(t)
	org2 := false
	auth := &sdkMock.Auth{
		LoginFunc: func(_ context.Context, _ *flowv1.AuthenticateRequest) (*flowv1.AuthenticateReply, error) {
			return &flowv1.AuthenticateReply{Token: testToken1}, nil
		},
		UserFunc: func(_ context.Context) (*flowv1.GetMeReply, error) {
			org := org1Id
			if org2 {
				org = org2Id
			}
			return &flowv1.GetMeReply{
				User: &orgv1.User{
					Id:        23,
					Email:     promptUser,
					FirstName: "Cody",
				},
				Organization: &orgv1.Organization{ResourceId: org},
				Accounts:     []*orgv1.Account{{Id: "a-595", Name: "Default"}},
			}, nil
		},
	}
	user := &sdkMock.User{}

	suite := []struct {
		isCloud bool
		args    []string
		orgId   string
		setEnv  bool
	}{
		{
			isCloud: true,
			args:    []string{},
		},
		{
			args: []string{"--url=http://localhost:8090"},
		},
		{
			isCloud: true,
			orgId:   org1Id,
		},
		{
			isCloud: true,
			orgId:   org2Id,
		},
		{
			setEnv: true,
		},
	}

	for _, s := range suite {
		// Log in to the CLI control plane
		if s.setEnv {
			_ = os.Setenv(pauth.ConfluentPlatformMDSURL, "http://localhost:8090")
		}
		if s.orgId != "" {
			org2 = s.orgId == org2Id
			s.args = append(s.args, "--organization-id="+s.orgId)
		}
		loginCmd, cfg := newLoginCmd(auth, user, s.isCloud, req, mockNetrcHandler, mockAuthTokenHandler, mockLoginCredentialsManager, mockLoginOrganizationManager)
		output, err := pcmd.ExecuteCommand(loginCmd, s.args...)
		req.NoError(err)
		req.NotContains(output, fmt.Sprintf(errors.LoggedInAsMsg, promptUser))
		if s.isCloud && s.orgId == "" {
			s.orgId = org1Id // org1Id treated as default org
		}
		verifyLoggedInState(t, cfg, s.isCloud, s.orgId)
		if s.setEnv {
			_ = os.Unsetenv(pauth.ConfluentPlatformMDSURL)
		}
	}
}

func TestLoginOrderOfPrecedence(t *testing.T) {
	req := require.New(t)
	netrcUser := "netrc@confleunt.io"
	netrcPassword := "netrcpassword"
	netrcCreds := &pauth.Credentials{
		Username: netrcUser,
		Password: netrcPassword,
	}

	tests := []struct {
		name         string
		isCloud      bool
		setEnvVar    bool
		setNetrcUser bool
		wantUser     string
	}{
		{
			name:         "cloud env var over all other credentials",
			isCloud:      true,
			setEnvVar:    true,
			setNetrcUser: true,
			wantUser:     envUser,
		},
		{
			name:         "cloud netrc credential over prompt",
			isCloud:      true,
			setEnvVar:    false,
			setNetrcUser: true,
			wantUser:     netrcUser,
		},
		{
			name:         "cloud prompt",
			isCloud:      true,
			setEnvVar:    false,
			setNetrcUser: false,
			wantUser:     promptUser,
		},
		{
			name:         "on-prem env var over all other credentials",
			setEnvVar:    true,
			setNetrcUser: true,
			wantUser:     envUser,
		},
		{
			name:         "on-prem netrc credential over prompt",
			setEnvVar:    false,
			setNetrcUser: true,
			wantUser:     netrcUser,
		},
		{
			name:         "on-prem prompt",
			setEnvVar:    false,
			setNetrcUser: false,
			wantUser:     promptUser,
		},
	}

	for _, tt := range tests {
		t.Run(tt.name, func(t *testing.T) {
			loginCredentialsManager := &cliMock.MockLoginCredentialsManager{
				GetCloudCredentialsFromEnvVarFunc: func(_ string) func() (*pauth.Credentials, error) {
					return func() (*pauth.Credentials, error) {
						return nil, nil
					}
				},
				GetCloudCredentialsFromPromptFunc: func(_ *cobra.Command, _ string) func() (*pauth.Credentials, error) {
					return func() (*pauth.Credentials, error) {
						return &pauth.Credentials{
							Username: promptUser,
							Password: promptPassword,
						}, nil
					}
				},
				GetOnPremCredentialsFromEnvVarFunc: func() func() (*pauth.Credentials, error) {
					return func() (*pauth.Credentials, error) {
						return nil, nil
					}
				},
				GetOnPremCredentialsFromPromptFunc: func(_ *cobra.Command) func() (*pauth.Credentials, error) {
					return func() (*pauth.Credentials, error) {
						return &pauth.Credentials{
							Username: promptUser,
							Password: promptPassword,
						}, nil
					}
				},
				GetCredentialsFromConfigFunc: func(_ *v1.Config) func() (*pauth.Credentials, error) {
					return func() (*pauth.Credentials, error) {
						return nil, nil
					}
				},
				GetCredentialsFromNetrcFunc: func(_ *cobra.Command, _ netrc.NetrcMachineParams) func() (*pauth.Credentials, error) {
					return func() (*pauth.Credentials, error) {
						return nil, nil
					}
				},
				SetCloudClientFunc: func(_ *ccloud.Client) {},
			}
			if tt.setNetrcUser {
				loginCredentialsManager.GetCredentialsFromNetrcFunc = func(_ *cobra.Command, _ netrc.NetrcMachineParams) func() (*pauth.Credentials, error) {
					return func() (*pauth.Credentials, error) {
						return netrcCreds, nil
					}
				}
			}
			if tt.isCloud {
				if tt.setEnvVar {
					loginCredentialsManager.GetCloudCredentialsFromEnvVarFunc = func(orgResourceId string) func() (*pauth.Credentials, error) {
						return func() (*pauth.Credentials, error) {
							return envCreds, nil
						}
					}
				}
			} else {
				if tt.setEnvVar {
					loginCredentialsManager.GetOnPremCredentialsFromEnvVarFunc = func() func() (*pauth.Credentials, error) {
						return func() (*pauth.Credentials, error) {
							return envCreds, nil
						}
					}
				}
			}

			loginCmd, _ := newLoginCmd(mockAuth, mockUser, tt.isCloud, req, mockNetrcHandler, mockAuthTokenHandler, loginCredentialsManager, mockLoginOrganizationManager)
			var loginArgs []string
			if !tt.isCloud {
				loginArgs = []string{"--url=http://localhost:8090"}
			}
			output, err := pcmd.ExecuteCommand(loginCmd, loginArgs...)
			req.NoError(err)
			req.NotContains(output, fmt.Sprintf(errors.LoggedInAsMsg, tt.wantUser))
		})
	}
}

func TestPromptLoginFlag(t *testing.T) {
	req := require.New(t)
	wrongCreds := &pauth.Credentials{
		Username: "wrong_user",
		Password: "wrong_password",
	}

	tests := []struct {
		name    string
		isCloud bool
	}{
		{
			name:    "cloud login prompt flag",
			isCloud: true,
		},
		{
			name: "on-prem login prompt flag",
		},
	}

	for _, tt := range tests {
		t.Run(tt.name, func(t *testing.T) {
			mockLoginCredentialsManager := &cliMock.MockLoginCredentialsManager{
				GetCloudCredentialsFromEnvVarFunc: func(_ string) func() (*pauth.Credentials, error) {
					return func() (*pauth.Credentials, error) {
						return wrongCreds, nil
					}
				},
				GetCloudCredentialsFromPromptFunc: func(_ *cobra.Command, _ string) func() (*pauth.Credentials, error) {
					return func() (*pauth.Credentials, error) {
						return &pauth.Credentials{
							Username: promptUser,
							Password: promptPassword,
						}, nil
					}
				},
				GetOnPremCredentialsFromEnvVarFunc: func() func() (*pauth.Credentials, error) {
					return func() (*pauth.Credentials, error) {
						return wrongCreds, nil
					}
				},
				GetOnPremCredentialsFromPromptFunc: func(_ *cobra.Command) func() (*pauth.Credentials, error) {
					return func() (*pauth.Credentials, error) {
						return &pauth.Credentials{
							Username: promptUser,
							Password: promptPassword,
						}, nil
					}
				},
				GetCredentialsFromNetrcFunc: func(_ *cobra.Command, _ netrc.NetrcMachineParams) func() (*pauth.Credentials, error) {
					return func() (*pauth.Credentials, error) {
						return wrongCreds, nil
					}
				},
				SetCloudClientFunc: func(arg0 *ccloud.Client) {
				},
			}
			loginCmd, _ := newLoginCmd(mockAuth, mockUser, tt.isCloud, req, mockNetrcHandler, mockAuthTokenHandler, mockLoginCredentialsManager, mockLoginOrganizationManager)
			loginArgs := []string{"--prompt"}
			if !tt.isCloud {
				loginArgs = append(loginArgs, "--url=http://localhost:8090")
			}
			output, err := pcmd.ExecuteCommand(loginCmd, loginArgs...)
			req.NoError(err)

			req.False(mockLoginCredentialsManager.GetCloudCredentialsFromEnvVarCalled())
			req.False(mockLoginCredentialsManager.GetOnPremCredentialsFromEnvVarCalled())
			req.False(mockLoginCredentialsManager.GetCredentialsFromNetrcCalled())

			req.NotContains(output, fmt.Sprintf(errors.LoggedInAsMsg, promptUser))
		})
	}
}

func TestLoginFail(t *testing.T) {
	req := require.New(t)
	mockLoginCredentialsManager := &cliMock.MockLoginCredentialsManager{
		GetCloudCredentialsFromEnvVarFunc: func(_ string) func() (*pauth.Credentials, error) {
			return func() (*pauth.Credentials, error) {
				return nil, errors.New("DO NOT RETURN THIS ERR")
			}
		},
		GetCredentialsFromConfigFunc: func(_ *v1.Config) func() (*pauth.Credentials, error) {
			return func() (*pauth.Credentials, error) {
				return nil, errors.New("DO NOT RETURN THIS ERR")
			}
		},
		GetCredentialsFromNetrcFunc: func(_ *cobra.Command, _ netrc.NetrcMachineParams) func() (*pauth.Credentials, error) {
			return func() (*pauth.Credentials, error) {
				return nil, errors.New("DO NOT RETURN THIS ERR")
			}
		},
		GetCloudCredentialsFromPromptFunc: func(_ *cobra.Command, _ string) func() (*pauth.Credentials, error) {
			return func() (*pauth.Credentials, error) {
				return nil, &ccloud.InvalidLoginError{}
			}
		},
		SetCloudClientFunc: func(_ *ccloud.Client) {},
	}
	loginCmd, _ := newLoginCmd(mockAuth, mockUser, true, req, mockNetrcHandler, mockAuthTokenHandler, mockLoginCredentialsManager, mockLoginOrganizationManager)
	_, err := pcmd.ExecuteCommand(loginCmd)
	req.Error(err)
	req.Equal(new(ccloud.InvalidLoginError), err)
}

func Test_SelfSignedCerts(t *testing.T) {
	req := require.New(t)
	tests := []struct {
		name                string
		caCertPathFlag      string
		expectedContextName string
		setEnv              bool
		envCertPath         string
	}{
		{
			name:                "specified ca-cert-path",
			caCertPathFlag:      "testcert.pem",
			expectedContextName: "login-prompt-user@confluent.io-http://localhost:8090?cacertpath=%s",
		},
		{
			name:                "no ca-cert-path flag",
			caCertPathFlag:      "",
			expectedContextName: "login-prompt-user@confluent.io-http://localhost:8090",
		},
		{
			name:                "env var ca-cert-path flag",
			setEnv:              true,
			envCertPath:         "testcert.pem",
			expectedContextName: "login-prompt-user@confluent.io-http://localhost:8090?cacertpath=%s",
		},
	}

	for _, tt := range tests {
		t.Run(tt.name, func(t *testing.T) {
			if tt.setEnv {
				os.Setenv(pauth.ConfluentPlatformCACertPath, "testcert.pem")
			}
			cfg := v1.New()
			var expectedCaCert string
			if tt.setEnv {
				expectedCaCert = tt.envCertPath
			} else {
				expectedCaCert = tt.caCertPathFlag
			}
			loginCmd := getNewLoginCommandForSelfSignedCertTest(req, cfg, expectedCaCert)
			_, err := pcmd.ExecuteCommand(loginCmd, "--url=http://localhost:8090", fmt.Sprintf("--ca-cert-path=%s", tt.caCertPathFlag))
			req.NoError(err)

			ctx := cfg.Context()

			if tt.setEnv {
				req.Contains(ctx.Platform.CaCertPath, tt.envCertPath)
			} else {
				// ensure the right CaCertPath is stored in Config
				req.Contains(ctx.Platform.CaCertPath, tt.caCertPathFlag)
			}

			if tt.caCertPathFlag != "" || tt.envCertPath != "" {
				req.Equal(fmt.Sprintf(tt.expectedContextName, ctx.Platform.CaCertPath), ctx.Name)
			} else {
				req.Equal(tt.expectedContextName, ctx.Name)
			}
			if tt.setEnv {
				os.Unsetenv(pauth.ConfluentPlatformCACertPath)
			}
		})
	}
}

func Test_SelfSignedCertsLegacyContexts(t *testing.T) {
	originalCaCertPath, _ := filepath.Abs("ogcert.pem")

	req := require.New(t)
	tests := []struct {
		name               string
		useCaCertPathFlag  bool
		expectedCaCertPath string
	}{
		{
			name:               "use existing caCertPath in config",
			useCaCertPathFlag:  false,
			expectedCaCertPath: originalCaCertPath,
		},
		{
			name:              "reset ca-cert-path",
			useCaCertPathFlag: true,
		},
	}

	for _, tt := range tests {
		t.Run(tt.name, func(t *testing.T) {
			legacyContextName := "login-prompt-user@confluent.io-http://localhost:8090"
			cfg := v1.AuthenticatedConfigMockWithContextName(legacyContextName)
			cfg.Contexts[legacyContextName].Platform.CaCertPath = originalCaCertPath

			loginCmd := getNewLoginCommandForSelfSignedCertTest(req, cfg, tt.expectedCaCertPath)
			args := []string{"--url=http://localhost:8090"}
			if tt.useCaCertPathFlag {
				args = append(args, "--ca-cert-path=")
			}
			_, err := pcmd.ExecuteCommand(loginCmd, args...)
			req.NoError(err)

			ctx := cfg.Context()
			// ensure the right CaCertPath is stored in Config and context name is the right name
			req.Equal(tt.expectedCaCertPath, ctx.Platform.CaCertPath)
			req.Equal(legacyContextName, ctx.Name)
		})
	}
}

func getNewLoginCommandForSelfSignedCertTest(req *require.Assertions, cfg *v1.Config, expectedCaCertPath string) *cobra.Command {
	mdsConfig := mds.NewConfiguration()
	mdsClient := mds.NewAPIClient(mdsConfig)

	prerunner := cliMock.NewPreRunnerMock(nil, nil, nil, nil, cfg)

	// Create a test certificate to be read in by the command
	ca := &x509.Certificate{
		SerialNumber: big.NewInt(1234),
		Subject:      pkix.Name{Organization: []string{"testorg"}},
	}
	priv, err := rsa.GenerateKey(rand.Reader, 512)
	req.NoError(err, "Couldn't generate private key")
	certBytes, err := x509.CreateCertificate(rand.Reader, ca, ca, &priv.PublicKey, priv)
	req.NoError(err, "Couldn't generate certificate from private key")
	pemBytes := pem.EncodeToMemory(&pem.Block{Type: "CERTIFICATE", Bytes: certBytes})
	certReader := bytes.NewReader(pemBytes)

	cert, err := x509.ParseCertificate(certBytes)
	req.NoError(err, "Couldn't reparse certificate")
	expectedSubject := cert.RawSubject
	mdsClient.TokensAndAuthenticationApi = &mdsMock.TokensAndAuthenticationApi{
		GetTokenFunc: func(ctx context.Context) (mds.AuthenticationResponse, *http.Response, error) {
			req.NotEqual(http.DefaultClient, mdsClient)
			transport, ok := mdsClient.GetConfig().HTTPClient.Transport.(*http.Transport)
			req.True(ok)
			req.NotEqual(http.DefaultTransport, transport)
			found := false
			for _, actualSubject := range transport.TLSClientConfig.RootCAs.Subjects() {
				if bytes.Equal(expectedSubject, actualSubject) {
					found = true
					break
				}
			}
			req.True(found, "Certificate not found in client.")
			return mds.AuthenticationResponse{
				AuthToken: testToken1,
				TokenType: "JWT",
				ExpiresIn: 100,
			}, nil, nil
		},
	}
	mdsClientManager := &cliMock.MockMDSClientManager{
		GetMDSClientFunc: func(url string, caCertPath string) (client *mds.APIClient, e error) {
			// ensure the right caCertPath is used
			req.Contains(caCertPath, expectedCaCertPath)
			mdsClient.GetConfig().HTTPClient, err = utils.SelfSignedCertClient(certReader, tls.Certificate{})
			if err != nil {
				return nil, err
			}
			return mdsClient, nil
		},
	}
	loginCmd := New(cfg, prerunner, nil, mdsClientManager, mockNetrcHandler, mockLoginCredentialsManager, mockLoginOrganizationManager, mockAuthTokenHandler, true)
	loginCmd.PersistentFlags().CountP("verbose", "v", "Increase output verbosity")

	return loginCmd
}

func TestLoginWithExistingContext(t *testing.T) {
	req := require.New(t)
	auth := &sdkMock.Auth{
		LoginFunc: func(_ context.Context, _ *flowv1.AuthenticateRequest) (*flowv1.AuthenticateReply, error) {
			return &flowv1.AuthenticateReply{Token: testToken1}, nil
		},
		UserFunc: func(_ context.Context) (*flowv1.GetMeReply, error) {
			return &flowv1.GetMeReply{
				User: &orgv1.User{
					Id:        23,
					Email:     promptUser,
					FirstName: "Cody",
				},
				Organization: &orgv1.Organization{ResourceId: org1Id},
				Accounts:     []*orgv1.Account{{Id: "a-595", Name: "Default"}},
			}, nil
		},
	}
	user := &sdkMock.User{}

	suite := []struct {
		isCloud bool
		args    []string
	}{
		{
			isCloud: true,
			args:    []string{},
		},
		{
			args: []string{
				"--url=http://localhost:8090",
			},
		},
	}

	activeApiKey := "bo"
	kafkaCluster := &v1.KafkaClusterConfig{
		ID:          "lkc-0000",
		Name:        "bob",
		Bootstrap:   "http://bobby",
		APIEndpoint: "http://bobbyboi",
		APIKeys: map[string]*v1.APIKeyPair{
			activeApiKey: {
				Key:    activeApiKey,
				Secret: "bo",
			},
		},
		APIKey: activeApiKey,
	}

	for _, s := range suite {
		loginCmd, cfg := newLoginCmd(auth, user, s.isCloud, req, mockNetrcHandler, mockAuthTokenHandler, mockLoginCredentialsManager, mockLoginOrganizationManager)

		// Login to the CLI control plane
		output, err := pcmd.ExecuteCommand(loginCmd, s.args...)
		req.NoError(err)
		req.NotContains(output, fmt.Sprintf(errors.LoggedInAsMsg, promptUser))
		verifyLoggedInState(t, cfg, s.isCloud, org1Id)

		// Set kafka related states for the logged in context
		ctx := cfg.Context()
		ctx.KafkaClusterContext.AddKafkaClusterConfig(kafkaCluster)
		ctx.KafkaClusterContext.SetActiveKafkaCluster(kafkaCluster.ID)

		// Executing logout
		logoutCmd, _ := newLogoutCmd(cfg, mockNetrcHandler)
		output, err = pcmd.ExecuteCommand(logoutCmd)
		req.NoError(err)
		req.Contains(output, errors.LoggedOutMsg)
		verifyLoggedOutState(t, cfg, ctx.Name)

		// logging back in the the same context
		output, err = pcmd.ExecuteCommand(loginCmd, s.args...)
		req.NoError(err)
		req.NotContains(output, fmt.Sprintf(errors.LoggedInAsMsg, promptUser))
		verifyLoggedInState(t, cfg, s.isCloud, org1Id)

		// verify that kafka cluster info persists between logging back in again
		req.Equal(kafkaCluster.ID, ctx.KafkaClusterContext.GetActiveKafkaClusterId())
		reflect.DeepEqual(kafkaCluster, ctx.KafkaClusterContext.GetKafkaClusterConfig(kafkaCluster.ID))
	}
}

func TestValidateUrl(t *testing.T) {
	req := require.New(t)
	suite := []struct {
		urlIn      string
		urlOut     string
		warningMsg string
		isCCloud   bool
		errMsg     string
	}{
		{
			urlIn:      "https:///test.com",
			urlOut:     "",
			warningMsg: "default MDS port 8090",
			errMsg:     errors.InvalidLoginURLMsg,
		},
		{
			urlIn:      "test.com",
			urlOut:     "http://test.com:8090",
			warningMsg: "http protocol and default MDS port 8090",
		},
		{
			urlIn:      "test.com:80",
			urlOut:     "http://test.com:80",
			warningMsg: "http protocol",
		},
		{
			urlIn:      "http://test.com",
			urlOut:     "http://test.com:8090",
			warningMsg: "default MDS port 8090",
		},
		{
			urlIn:      "https://127.0.0.1:8090",
			urlOut:     "https://127.0.0.1:8090",
			warningMsg: "",
		},
		{
			urlIn:      "127.0.0.1",
			urlOut:     "http://127.0.0.1:8090",
			warningMsg: "http protocol and default MDS port 8090",
		},
		{
			urlIn:      "devel.cpdev.cloud/",
			urlOut:     "https://devel.cpdev.cloud/",
			warningMsg: "https protocol",
			isCCloud:   true,
		},
		{
			urlIn:    "confluent.cloud:123",
			isCCloud: true,
			errMsg:   errors.NewErrorWithSuggestions(errors.UnneccessaryUrlFlagForCloudLoginErrorMsg, errors.UnneccessaryUrlFlagForCloudLoginSuggestions).Error(),
		},
		{
			urlIn:    "https://confluent.cloud/login/sso/company",
			isCCloud: true,
			errMsg:   errors.NewErrorWithSuggestions(errors.UnneccessaryUrlFlagForCloudLoginErrorMsg, errors.UnneccessaryUrlFlagForCloudLoginSuggestions).Error(),
		},
		{
			urlIn:    "https://devel.cpdev.cloud//",
			isCCloud: true,
			errMsg:   errors.NewErrorWithSuggestions(errors.UnneccessaryUrlFlagForCloudLoginErrorMsg, errors.UnneccessaryUrlFlagForCloudLoginSuggestions).Error(),
		},
	}
	for _, s := range suite {
		url, warningMsg, err := validateURL(s.urlIn, s.isCCloud)
		if s.errMsg == "" {
			req.NoError(err)
			req.Equal(s.urlOut, url)
			req.Equal(s.warningMsg, warningMsg)
		} else {
			req.Equal(s.errMsg, err.Error())
		}
	}
}

func newLoginCmd(auth *sdkMock.Auth, user *sdkMock.User, isCloud bool, req *require.Assertions, netrcHandler netrc.NetrcHandler,
	authTokenHandler pauth.AuthTokenHandler, loginCredentialsManager pauth.LoginCredentialsManager,
	loginOrganizationManager pauth.LoginOrganizationManager) (*cobra.Command, *v1.Config) {
	cfg := v1.New()
	var mdsClient *mds.APIClient
	if !isCloud {
		mdsConfig := mds.NewConfiguration()
		mdsClient = mds.NewAPIClient(mdsConfig)
		mdsClient.TokensAndAuthenticationApi = &mdsMock.TokensAndAuthenticationApi{
			GetTokenFunc: func(ctx context.Context) (mds.AuthenticationResponse, *http.Response, error) {
				return mds.AuthenticationResponse{
					AuthToken: testToken1,
					TokenType: "JWT",
					ExpiresIn: 100,
				}, nil, nil
			},
		}
	}
	ccloudClientFactory := &cliMock.MockCCloudClientFactory{
		AnonHTTPClientFactoryFunc: func(baseURL string) *ccloud.Client {
			req.Equal("https://confluent.cloud", baseURL)
			return &ccloud.Client{Params: &ccloud.Params{HttpClient: new(http.Client)}, Auth: auth, User: user}
		},
		JwtHTTPClientFactoryFunc: func(ctx context.Context, jwt, baseURL string) *ccloud.Client {
			return &ccloud.Client{Auth: auth, User: user}
		},
	}
	mdsClientManager := &cliMock.MockMDSClientManager{
		GetMDSClientFunc: func(url string, caCertPath string) (client *mds.APIClient, e error) {
			return mdsClient, nil
		},
	}
	prerunner := cliMock.NewPreRunnerMock(ccloudClientFactory.AnonHTTPClientFactory(ccloudURL), nil, mdsClient, nil, cfg)
	loginCmd := New(cfg, prerunner, ccloudClientFactory, mdsClientManager, netrcHandler, loginCredentialsManager, loginOrganizationManager, authTokenHandler, true)
	return loginCmd, cfg
}

func newLogoutCmd(cfg *v1.Config, netrcHandler netrc.NetrcHandler) (*cobra.Command, *v1.Config) {
	logoutCmd := logout.New(cfg, cliMock.NewPreRunnerMock(nil, nil, nil, nil, cfg), netrcHandler)
	return logoutCmd, cfg
}

func verifyLoggedInState(t *testing.T, cfg *v1.Config, isCloud bool, orgResourceId string) {
	req := require.New(t)
	ctx := cfg.Context()
	req.NotNil(ctx)
	if orgResourceId == org1Id || orgResourceId == "" {
		req.Equal(testToken1, ctx.State.AuthToken)
	} else if orgResourceId == org2Id {
		req.Equal(testToken2, ctx.State.AuthToken)
	}
	contextName := fmt.Sprintf("login-%s-%s", promptUser, ctx.Platform.Server)
	credName := fmt.Sprintf("username-%s", ctx.Credential.Username)
	req.Contains(cfg.Platforms, ctx.Platform.Name)
	req.Equal(ctx.Platform, cfg.Platforms[ctx.PlatformName])
	req.Contains(cfg.Credentials, credName)
	req.Equal(promptUser, cfg.Credentials[credName].Username)
	req.Contains(cfg.Contexts, contextName)
	req.Equal(ctx.Platform, cfg.Contexts[contextName].Platform)
	req.Equal(ctx.Credential, cfg.Contexts[contextName].Credential)
	if isCloud {
		// MDS doesn't set some things like cfg.Auth.User since e.g. an MDS user != an orgv1 (ccloud) User
		req.Equal(&orgv1.User{Id: 23, Email: promptUser, FirstName: "Cody"}, ctx.State.Auth.User)
		req.Equal(orgResourceId, ctx.State.Auth.Organization.ResourceId)
		req.Equal(orgResourceId, ctx.Config.GetLastUsedOrgId())
	} else {
		req.Equal("http://localhost:8090", ctx.Platform.Server)
	}
}

func verifyLoggedOutState(t *testing.T, cfg *v1.Config, loggedOutContext string) {
	req := require.New(t)
	state := cfg.Contexts[loggedOutContext].State
	req.Empty(state.AuthToken)
	req.Empty(state.Auth)
<<<<<<< HEAD
=======
}

func TestIsCCloudURL_True(t *testing.T) {
	for _, url := range []string{
		"confluent.cloud",
		"https://confluent.cloud",
		"https://devel.cpdev.cloud/",
		"devel.cpdev.cloud",
		"stag.cpdev.cloud",
		"premium-oryx.gcp.priv.cpdev.cloud",
	} {
		c := new(command)
		isCCloud := c.isCCloudURL(url)
		require.True(t, isCCloud, url+" should return true")
	}
}

func TestIsCCloudURL_False(t *testing.T) {
	for _, url := range []string{
		"example.com",
		"example.com:8090",
		"https://example.com",
	} {
		c := new(command)
		isCCloud := c.isCCloudURL(url)
		require.False(t, isCCloud, url+" should return false")
	}
>>>>>>> cf540153
}<|MERGE_RESOLUTION|>--- conflicted
+++ resolved
@@ -977,34 +977,4 @@
 	state := cfg.Contexts[loggedOutContext].State
 	req.Empty(state.AuthToken)
 	req.Empty(state.Auth)
-<<<<<<< HEAD
-=======
-}
-
-func TestIsCCloudURL_True(t *testing.T) {
-	for _, url := range []string{
-		"confluent.cloud",
-		"https://confluent.cloud",
-		"https://devel.cpdev.cloud/",
-		"devel.cpdev.cloud",
-		"stag.cpdev.cloud",
-		"premium-oryx.gcp.priv.cpdev.cloud",
-	} {
-		c := new(command)
-		isCCloud := c.isCCloudURL(url)
-		require.True(t, isCCloud, url+" should return true")
-	}
-}
-
-func TestIsCCloudURL_False(t *testing.T) {
-	for _, url := range []string{
-		"example.com",
-		"example.com:8090",
-		"https://example.com",
-	} {
-		c := new(command)
-		isCCloud := c.isCCloudURL(url)
-		require.False(t, isCCloud, url+" should return false")
-	}
->>>>>>> cf540153
 }