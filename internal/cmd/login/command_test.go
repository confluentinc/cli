--- conflicted
+++ resolved
@@ -454,23 +454,6 @@
 	errors.VerifyErrorAndSuggestions(req, err, errors.InvalidLoginErrorMsg, errors.CCloudInvalidLoginSuggestions)
 }
 
-<<<<<<< HEAD
-=======
-func TestURLRequiredWithMDS(t *testing.T) {
-	req := require.New(t)
-	clearCCloudDeprecatedEnvVar(req)
-	auth := &sdkMock.Auth{
-		LoginFunc: func(_ context.Context, _, _, _, _ string) (string, error) {
-			return "", &ccloud.InvalidLoginError{}
-		},
-	}
-	loginCmd, _ := newLoginCmd(auth, nil, "confluent", req, mockNetrcHandler, mockAuthTokenHandler, mockLoginCredentialsManager)
-
-	_, err := pcmd.ExecuteCommand(loginCmd.Command)
-	req.Contains(err.Error(), errors.NoURLFlagOrMdsEnvVarErrorMsg)
-}
-
->>>>>>> 2f3c20af
 func Test_SelfSignedCerts(t *testing.T) {
 	req := require.New(t)
 	tests := []struct {
