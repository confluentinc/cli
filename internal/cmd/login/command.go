--- conflicted
+++ resolved
@@ -3,13 +3,14 @@
 import (
 	"context"
 	"fmt"
-	"github.com/confluentinc/cli/internal/pkg/ccloudv2"
 	"path/filepath"
 	"regexp"
 	"strings"
 
 	"github.com/confluentinc/ccloud-sdk-go-v1"
 	"github.com/spf13/cobra"
+
+	"github.com/confluentinc/cli/internal/pkg/ccloudv2"
 
 	pauth "github.com/confluentinc/cli/internal/pkg/auth"
 	pcmd "github.com/confluentinc/cli/internal/pkg/cmd"
@@ -338,23 +339,7 @@
 	return url, strings.Join(msg, " and "), nil
 }
 
-<<<<<<< HEAD
-func (c *Command) getOrgResourceId(cmd *cobra.Command) (string, error) {
-=======
-func (c *command) isCCloudURL(url string) bool {
-	for _, hostname := range v1.CCloudHostnames {
-		if strings.Contains(url, hostname) {
-			return true
-		}
-	}
-	if c.isTest {
-		return strings.Contains(url, testserver.TestCloudURL.Host)
-	}
-	return false
-}
-
 func (c *command) getOrgResourceId(cmd *cobra.Command) (string, error) {
->>>>>>> cf540153
 	return pauth.GetLoginOrganization(
 		c.loginOrganizationManager.GetLoginOrganizationFromArgs(cmd),
 		c.loginOrganizationManager.GetLoginOrganizationFromEnvVar(cmd),
