package login

import (
	"context"
	"fmt"
	"regexp"
	"strings"

	"github.com/spf13/cobra"

	"github.com/confluentinc/cli/internal/pkg/analytics"
	pauth "github.com/confluentinc/cli/internal/pkg/auth"
	pcmd "github.com/confluentinc/cli/internal/pkg/cmd"
	v1 "github.com/confluentinc/cli/internal/pkg/config/v1"
	"github.com/confluentinc/cli/internal/pkg/errors"
	"github.com/confluentinc/cli/internal/pkg/log"
	"github.com/confluentinc/cli/internal/pkg/netrc"
	"github.com/confluentinc/cli/internal/pkg/utils"
	testserver "github.com/confluentinc/cli/test/test-server"
)

type Command struct {
	*pcmd.CLICommand
	logger                   *log.Logger
	analyticsClient          analytics.Client
	ccloudClientFactory      pauth.CCloudClientFactory
	mdsClientManager         pauth.MDSClientManager
	netrcHandler             netrc.NetrcHandler
	loginCredentialsManager  pauth.LoginCredentialsManager
	loginOrganizationManager pauth.LoginOrganizationManager
	authTokenHandler         pauth.AuthTokenHandler
	isTest                   bool
}

func New(prerunner pcmd.PreRunner, log *log.Logger, ccloudClientFactory pauth.CCloudClientFactory,
	mdsClientManager pauth.MDSClientManager, analyticsClient analytics.Client, netrcHandler netrc.NetrcHandler,
	loginCredentialsManager pauth.LoginCredentialsManager, loginOrganizationManager pauth.LoginOrganizationManager,
	authTokenHandler pauth.AuthTokenHandler, isTest bool) *Command {
	cmd := &Command{
		logger:                   log,
		analyticsClient:          analyticsClient,
		mdsClientManager:         mdsClientManager,
		ccloudClientFactory:      ccloudClientFactory,
		netrcHandler:             netrcHandler,
		loginCredentialsManager:  loginCredentialsManager,
		loginOrganizationManager: loginOrganizationManager,
		authTokenHandler:         authTokenHandler,
		isTest:                   isTest,
	}
	cmd.init(prerunner)
	return cmd
}

func (c *Command) init(prerunner pcmd.PreRunner) {
	loginCmd := &cobra.Command{
		Use:   "login",
		Short: "Log in to Confluent Cloud or Confluent Platform.",
		Long: fmt.Sprintf("Log in to Confluent Cloud using your email and password, or non-interactively using the `%s` and `%s` environment variables.\n\n", pauth.ConfluentCloudEmail, pauth.ConfluentCloudPassword) +
			fmt.Sprintf("You can log in to a specific Confluent Cloud organization using the `--organization-id` flag, or by setting the environment variable `%s`.\n\n", pauth.ConfluentCloudOrganizationIdEnvVar) +
			fmt.Sprintf("You can log in to Confluent Platform with your username and password, or non-interactively using `%s`, `%s`, `%s`, and `%s`.", pauth.ConfluentPlatformUsername, pauth.ConfluentPlatformPassword, pauth.ConfluentPlatformMDSURL, pauth.ConfluentPlatformCACertPath) +
			fmt.Sprintf("In a non-interactive login, `%s` replaces the `--url` flag, and `%s` replaces the `--ca-cert-path` flag.\n\n", pauth.ConfluentPlatformMDSURL, pauth.ConfluentPlatformCACertPath) +
			"Even with the environment variables set, you can force an interactive login using the `--prompt` flag.",
		Args:              cobra.NoArgs,
		RunE:              pcmd.NewCLIRunE(c.login),
		PersistentPreRunE: pcmd.NewCLIPreRunnerE(c.loginPreRunE),
	}

	loginCmd.Flags().String("url", "", "Metadata Service (MDS) URL for on-prem deployments.")
	loginCmd.Flags().String("ca-cert-path", "", "Self-signed certificate chain in PEM format.")
	loginCmd.Flags().Bool("no-browser", false, "Do not open a browser window when authenticating via Single Sign-On (SSO).")
	loginCmd.Flags().String("organization-id", "", "The Confluent Cloud organization to log in to. If empty, log in to the default organization.")
	loginCmd.Flags().Bool("prompt", false, "Bypass non-interactive login and prompt for login credentials.")
	loginCmd.Flags().Bool("save", false, "Save login credentials or SSO refresh token to the .netrc file in your $HOME directory.")
	loginCmd.Flags().SortFlags = false

	c.CLICommand = pcmd.NewAnonymousCLICommand(loginCmd, prerunner)
}

func (c *Command) loginPreRunE(cmd *cobra.Command, args []string) error {
	c.analyticsClient.SetCommandType(analytics.Login)
	return c.CLICommand.PersistentPreRunE(cmd, args)
}

func (c *Command) login(cmd *cobra.Command, _ []string) error {
	url, err := c.getURL(cmd)
	if err != nil {
		return err
	}

	isCCloud := c.isCCloudURL(url)

	url, valid, errMsg := validateURL(url, isCCloud)
	if !valid {
		return errors.New(errors.InvalidLoginURLMsg)
	}
	if errMsg != "" {
		utils.ErrPrintf(cmd, errors.UsingLoginURLDefaults, errMsg)
	}

	if isCCloud {
		return c.loginCCloud(cmd, url)
	} else {
		return c.loginMDS(cmd, url)
	}
}

func (c *Command) loginCCloud(cmd *cobra.Command, url string) error {
	orgResourceId, err := c.getOrgResourceId(cmd)
	if err != nil {
		return err
	}

	credentials, err := c.getCCloudCredentials(cmd, url, orgResourceId)
	if err != nil {
		return err
	}

	noBrowser, err := cmd.Flags().GetBool("no-browser")
	if err != nil {
		return err
	}

	client := c.ccloudClientFactory.AnonHTTPClientFactory(url)
	token, refreshToken, err := c.authTokenHandler.GetCCloudTokens(client, credentials, noBrowser, orgResourceId)
	if err != nil {
		return err
	}

	client = c.ccloudClientFactory.JwtHTTPClientFactory(context.Background(), token, url)

	currentEnv, err := pauth.PersistCCloudLoginToConfig(c.Config.Config, credentials.Username, url, token, client, orgResourceId)
	if err != nil {
		return err
	}

	// If refresh token is available, we want to save that in the place of password
	if refreshToken != "" {
		credentials.Password = refreshToken
	}

	if err := c.saveLoginToNetrc(cmd, true, credentials); err != nil {
		return err
	}

	c.logger.Debugf(errors.LoggedInAsMsg, credentials.Username)
	c.logger.Debugf(errors.LoggedInUsingEnvMsg, currentEnv.Id, currentEnv.Name)

	return err
}

// Order of precedence: env vars > netrc > prompt
// i.e. if login credentials found in env vars then acquire token using env vars and skip checking for credentials else where
<<<<<<< HEAD
func (c *Command) getCCloudCredentials(cmd *cobra.Command, url, orgResourceId string) (*pauth.Credentials, error) {
	if url != pauth.CCloudURL { // by default, LoginManager client uses prod url
		client := c.ccloudClientFactory.AnonHTTPClientFactory(url)
		c.loginCredentialsManager.SetCloudClient(client)
	}
=======
func (c *Command) getCCloudCredentials(cmd *cobra.Command, url string) (*pauth.Credentials, error) {
	client := c.ccloudClientFactory.AnonHTTPClientFactory(url)
	c.loginCredentialsManager.SetCloudClient(client)

>>>>>>> b1bf4266
	promptOnly, err := cmd.Flags().GetBool("prompt")
	if err != nil {
		return nil, err
	}

	if promptOnly {
		return pauth.GetLoginCredentials(c.loginCredentialsManager.GetCloudCredentialsFromPrompt(cmd, orgResourceId))
	}
	netrcFilterParams := netrc.NetrcMachineParams{
		IsCloud: true,
		URL:     url,
	}
	return pauth.GetLoginCredentials(
		c.loginCredentialsManager.GetCloudCredentialsFromEnvVar(cmd, orgResourceId),
		c.loginCredentialsManager.GetCredentialsFromNetrc(cmd, netrcFilterParams),
		c.loginCredentialsManager.GetCloudCredentialsFromPrompt(cmd, orgResourceId),
	)
}

func (c *Command) loginMDS(cmd *cobra.Command, url string) error {
	credentials, err := c.getConfluentCredentials(cmd, url)
	if err != nil {
		return err
	}

	// Current functionality:
	// empty ca-cert-path is equivalent to not using ca-cert-path flag
	// if users want to login with ca-cert-path they must explicilty use the flag every time they login
	//
	// For legacy users:
	// if ca-cert-path flag is not used, then return caCertPath value stored in config for the login context
	// if user passes empty string for ca-cert-path flag then reset the ca-cert-path value in config for the context
	// (only for legacy contexts is it still possible for the context name without ca-cert-path to have ca-cert-path)
	var isLegacyContext bool
	caCertPath, err := getCACertPath(cmd)
	if err != nil {
		return err
	}
	if caCertPath == "" {
		contextName := pauth.GenerateContextName(credentials.Username, url, "")
		caCertPath, err = c.checkLegacyContextCACertPath(cmd, contextName)
		if err != nil {
			return err
		}
		isLegacyContext = caCertPath != ""
	}

	client, err := c.mdsClientManager.GetMDSClient(url, caCertPath, c.logger)
	if err != nil {
		return err
	}

	token, err := c.authTokenHandler.GetConfluentToken(client, credentials)
	if err != nil {
		return err
	}

	err = pauth.PersistConfluentLoginToConfig(c.Config.Config, credentials.Username, url, token, caCertPath, isLegacyContext)
	if err != nil {
		return err
	}

	err = c.saveLoginToNetrc(cmd, false, credentials)
	if err != nil {
		return err
	}

	c.logger.Debugf(errors.LoggedInAsMsg, credentials.Username)
	return nil
}

func getCACertPath(cmd *cobra.Command) (string, error) {
	if path, err := cmd.Flags().GetString("ca-cert-path"); path != "" || err != nil {
		return path, err
	}

	return pauth.GetEnvWithFallback(pauth.ConfluentPlatformCACertPath, pauth.DeprecatedConfluentPlatformCACertPath), nil
}

// Order of precedence: env vars > netrc > prompt
// i.e. if login credentials found in env vars then acquire token using env vars and skip checking for credentials else where
func (c *Command) getConfluentCredentials(cmd *cobra.Command, url string) (*pauth.Credentials, error) {
	promptOnly, err := cmd.Flags().GetBool("prompt")
	if err != nil {
		return nil, err
	}
	if promptOnly {
		return pauth.GetLoginCredentials(c.loginCredentialsManager.GetOnPremCredentialsFromPrompt(cmd))
	}

	netrcFilterParams := netrc.NetrcMachineParams{
		IsCloud: false,
		URL:     url,
	}

	return pauth.GetLoginCredentials(
		c.loginCredentialsManager.GetOnPremCredentialsFromEnvVar(cmd),
		c.loginCredentialsManager.GetCredentialsFromNetrc(cmd, netrcFilterParams),
		c.loginCredentialsManager.GetOnPremCredentialsFromPrompt(cmd),
	)
}

func (c *Command) checkLegacyContextCACertPath(cmd *cobra.Command, contextName string) (string, error) {
	changed := cmd.Flags().Changed("ca-cert-path")
	// if flag used but empty string is passed then user intends to reset the ca-cert-path
	if changed {
		return "", nil
	}
	ctx, ok := c.Config.Contexts[contextName]
	if !ok {
		return "", nil
	}
	return ctx.Platform.CaCertPath, nil
}

func (c *Command) getURL(cmd *cobra.Command) (string, error) {
	if url, err := cmd.Flags().GetString("url"); url != "" || err != nil {
		return url, err
	}

	if url := pauth.GetEnvWithFallback(pauth.ConfluentPlatformMDSURL, pauth.DeprecatedConfluentPlatformMDSURL); url != "" {
		return url, nil
	}

	return pauth.CCloudURL, nil
}

func (c *Command) saveLoginToNetrc(cmd *cobra.Command, isCloud bool, credentials *pauth.Credentials) error {
	save, err := cmd.Flags().GetBool("save")
	if err != nil {
		return err
	}

	if save {
		if err := c.netrcHandler.WriteNetrcCredentials(isCloud, credentials.IsSSO, c.Config.Config.Context().NetrcMachineName, credentials.Username, credentials.Password); err != nil {
			return err
		}

		utils.ErrPrintf(cmd, errors.WroteCredentialsToNetrcMsg, c.netrcHandler.GetFileName())
	}

	return nil
}

func validateURL(url string, isCCloud bool) (string, bool, string) {
	protocolRgx, _ := regexp.Compile(`(\w+)://`)
	portRgx, _ := regexp.Compile(`:(\d+\/?)`)

	protocolMatch := protocolRgx.MatchString(url)
	portMatch := portRgx.MatchString(url)

	var msg []string
	if !protocolMatch {
		if isCCloud {
			url = "https://" + url
			msg = append(msg, "https protocol")
		} else {
			url = "http://" + url
			msg = append(msg, "http protocol")
		}
	}
	if !portMatch && !isCCloud {
		url = url + ":8090"
		msg = append(msg, "default MDS port 8090")
	}

	var pattern string
	if isCCloud {
		pattern = `^\w+://[^/ ]+`
	} else {
		pattern = `^\w+://[^/ ]+:\d+(?:\/|$)`
	}
	matched, _ := regexp.MatchString(pattern, url)

	return url, matched, strings.Join(msg, " and ")
}

func (c *Command) isCCloudURL(url string) bool {
	for _, hostname := range v1.CCloudHostnames {
		if strings.Contains(url, hostname) {
			return true
		}
	}

	if c.isTest {
		return strings.Contains(url, testserver.TestCloudURL.Host)
	}

	return false
}

func (c *Command) getOrgResourceId(cmd *cobra.Command) (string, error) {
	return pauth.GetLoginOrganization(
		c.loginOrganizationManager.GetLoginOrganizationFromArgs(cmd),
		c.loginOrganizationManager.GetLoginOrganizationFromEnvVar(cmd),
		c.loginOrganizationManager.GetDefaultLoginOrganization(),
	)
}<|MERGE_RESOLUTION|>--- conflicted
+++ resolved
@@ -150,18 +150,10 @@
 
 // Order of precedence: env vars > netrc > prompt
 // i.e. if login credentials found in env vars then acquire token using env vars and skip checking for credentials else where
-<<<<<<< HEAD
 func (c *Command) getCCloudCredentials(cmd *cobra.Command, url, orgResourceId string) (*pauth.Credentials, error) {
-	if url != pauth.CCloudURL { // by default, LoginManager client uses prod url
-		client := c.ccloudClientFactory.AnonHTTPClientFactory(url)
-		c.loginCredentialsManager.SetCloudClient(client)
-	}
-=======
-func (c *Command) getCCloudCredentials(cmd *cobra.Command, url string) (*pauth.Credentials, error) {
 	client := c.ccloudClientFactory.AnonHTTPClientFactory(url)
 	c.loginCredentialsManager.SetCloudClient(client)
 
->>>>>>> b1bf4266
 	promptOnly, err := cmd.Flags().GetBool("prompt")
 	if err != nil {
 		return nil, err
