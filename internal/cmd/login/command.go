package login

import (
	"context"
	"fmt"
	"path/filepath"
	"regexp"
	"strings"

	"github.com/spf13/cobra"

	"github.com/confluentinc/cli/internal/pkg/analytics"
	pauth "github.com/confluentinc/cli/internal/pkg/auth"
	pcmd "github.com/confluentinc/cli/internal/pkg/cmd"
	v1 "github.com/confluentinc/cli/internal/pkg/config/v1"
	"github.com/confluentinc/cli/internal/pkg/errors"
	"github.com/confluentinc/cli/internal/pkg/log"
	"github.com/confluentinc/cli/internal/pkg/netrc"
	"github.com/confluentinc/cli/internal/pkg/utils"
	testserver "github.com/confluentinc/cli/test/test-server"
)

type Command struct {
	*pcmd.CLICommand
<<<<<<< HEAD
	logger                   *log.Logger
	analyticsClient          analytics.Client
	ccloudClientFactory      pauth.CCloudClientFactory
	mdsClientManager         pauth.MDSClientManager
	netrcHandler             netrc.NetrcHandler
	loginCredentialsManager  pauth.LoginCredentialsManager
	loginOrganizationManager pauth.LoginOrganizationManager
	authTokenHandler         pauth.AuthTokenHandler
	isTest                   bool
=======
	analyticsClient         analytics.Client
	ccloudClientFactory     pauth.CCloudClientFactory
	mdsClientManager        pauth.MDSClientManager
	netrcHandler            netrc.NetrcHandler
	loginCredentialsManager pauth.LoginCredentialsManager
	authTokenHandler        pauth.AuthTokenHandler
	isTest                  bool
>>>>>>> 0f1bd20a
}

func New(prerunner pcmd.PreRunner, ccloudClientFactory pauth.CCloudClientFactory, mdsClientManager pauth.MDSClientManager, analyticsClient analytics.Client, netrcHandler netrc.NetrcHandler, loginCredentialsManager pauth.LoginCredentialsManager, authTokenHandler pauth.AuthTokenHandler, isTest bool) *Command {
	cmd := &cobra.Command{
		Use:   "login",
		Short: "Log in to Confluent Cloud or Confluent Platform.",
		Long: fmt.Sprintf("Log in to Confluent Cloud using your email and password, or non-interactively using the `%s` and `%s` environment variables.\n\n", pauth.ConfluentCloudEmail, pauth.ConfluentCloudPassword) +
			fmt.Sprintf("You can log in to a specific Confluent Cloud organization using the `--organization-id` flag, or by setting the environment variable `%s`.\n\n", pauth.ConfluentCloudOrganizationId) +
			fmt.Sprintf("You can log in to Confluent Platform with your username and password, or non-interactively using `%s`, `%s`, `%s`, and `%s`.", pauth.ConfluentPlatformUsername, pauth.ConfluentPlatformPassword, pauth.ConfluentPlatformMDSURL, pauth.ConfluentPlatformCACertPath) +
			fmt.Sprintf("In a non-interactive login, `%s` replaces the `--url` flag, and `%s` replaces the `--ca-cert-path` flag.\n\n", pauth.ConfluentPlatformMDSURL, pauth.ConfluentPlatformCACertPath) +
			"Even with the environment variables set, you can force an interactive login using the `--prompt` flag.",
		Args: cobra.NoArgs,
	}

	cmd.Flags().String("url", "", "Metadata Service (MDS) URL for on-prem deployments.")
	cmd.Flags().String("ca-cert-path", "", "Self-signed certificate chain in PEM format.")
	cmd.Flags().Bool("no-browser", false, "Do not open a browser window when authenticating via Single Sign-On (SSO).")
	cmd.Flags().String("organization-id", "", "The Confluent Cloud organization to log in to. If empty, log in to the default organization.")
	cmd.Flags().Bool("prompt", false, "Bypass non-interactive login and prompt for login credentials.")
	cmd.Flags().Bool("save", false, "Save login credentials or SSO refresh token to the .netrc file in your $HOME directory.")

	c := &Command{
<<<<<<< HEAD
		CLICommand:               pcmd.NewAnonymousCLICommand(cmd, prerunner),
		logger:                   log,
		analyticsClient:          analyticsClient,
		mdsClientManager:         mdsClientManager,
		ccloudClientFactory:      ccloudClientFactory,
		netrcHandler:             netrcHandler,
		loginCredentialsManager:  loginCredentialsManager,
		loginOrganizationManager: pauth.NewLoginOrganizationManagerImpl(log),
		authTokenHandler:         authTokenHandler,
		isTest:                   isTest,
=======
		CLICommand:              pcmd.NewAnonymousCLICommand(cmd, prerunner),
		analyticsClient:         analyticsClient,
		mdsClientManager:        mdsClientManager,
		ccloudClientFactory:     ccloudClientFactory,
		netrcHandler:            netrcHandler,
		loginCredentialsManager: loginCredentialsManager,
		authTokenHandler:        authTokenHandler,
		isTest:                  isTest,
>>>>>>> 0f1bd20a
	}

	cmd.RunE = pcmd.NewCLIRunE(c.login)
	return c
}

func (c *Command) login(cmd *cobra.Command, _ []string) error {
	url, err := c.getURL(cmd)
	if err != nil {
		return err
	}

	isCCloud := c.isCCloudURL(url)

	url, warningMsg, err := validateURL(url, isCCloud)
	if err != nil {
		return err
	}
	if warningMsg != "" {
		utils.ErrPrintf(cmd, errors.UsingLoginURLDefaults, warningMsg)
	}

	if isCCloud {
		return c.loginCCloud(cmd, url)
	} else {
		return c.loginMDS(cmd, url)
	}
}

func (c *Command) loginCCloud(cmd *cobra.Command, url string) error {
	orgResourceId, err := c.getOrgResourceId(cmd)
	if err != nil {
		return err
	}

	credentials, err := c.getCCloudCredentials(cmd, url, orgResourceId)
	if err != nil {
		return err
	}

	noBrowser, err := cmd.Flags().GetBool("no-browser")
	if err != nil {
		return err
	}

<<<<<<< HEAD
	client := c.ccloudClientFactory.AnonHTTPClientFactory(url)
	token, refreshToken, err := c.authTokenHandler.GetCCloudTokens(client, credentials, noBrowser, orgResourceId)
=======
	token, refreshToken, err := c.authTokenHandler.GetCCloudTokens(c.ccloudClientFactory, url, credentials, noBrowser)
>>>>>>> 0f1bd20a
	if err != nil {
		return err
	}

	client := c.ccloudClientFactory.JwtHTTPClientFactory(context.Background(), token, url)

	currentEnv, err := pauth.PersistCCloudLoginToConfig(c.Config.Config, credentials.Username, url, token, client)
	if err != nil {
		return err
	}

	// If refresh token is available, we want to save that in the place of password
	if refreshToken != "" {
		credentials.Password = refreshToken
	}

	if err := c.saveLoginToNetrc(cmd, true, credentials); err != nil {
		return err
	}

	log.CliLogger.Debugf(errors.LoggedInAsMsg, credentials.Username)
	log.CliLogger.Debugf(errors.LoggedInUsingEnvMsg, currentEnv.Id, currentEnv.Name)

	return err
}

// Order of precedence: env vars > netrc > prompt
// i.e. if login credentials found in env vars then acquire token using env vars and skip checking for credentials else where
func (c *Command) getCCloudCredentials(cmd *cobra.Command, url, orgResourceId string) (*pauth.Credentials, error) {
	client := c.ccloudClientFactory.AnonHTTPClientFactory(url)
	c.loginCredentialsManager.SetCloudClient(client)

	promptOnly, err := cmd.Flags().GetBool("prompt")
	if err != nil {
		return nil, err
	}

	if promptOnly {
		return pauth.GetLoginCredentials(c.loginCredentialsManager.GetCloudCredentialsFromPrompt(cmd, orgResourceId))
	}
	netrcFilterParams := netrc.NetrcMachineParams{
		IsCloud: true,
		URL:     url,
	}
	return pauth.GetLoginCredentials(
		c.loginCredentialsManager.GetCloudCredentialsFromEnvVar(cmd, orgResourceId),
		c.loginCredentialsManager.GetCredentialsFromNetrc(cmd, netrcFilterParams),
		c.loginCredentialsManager.GetCloudCredentialsFromPrompt(cmd, orgResourceId),
	)
}

func (c *Command) loginMDS(cmd *cobra.Command, url string) error {
	credentials, err := c.getConfluentCredentials(cmd, url)
	if err != nil {
		return err
	}

	// Current functionality:
	// empty ca-cert-path is equivalent to not using ca-cert-path flag
	// if users want to login with ca-cert-path they must explicilty use the flag every time they login
	//
	// For legacy users:
	// if ca-cert-path flag is not used, then return caCertPath value stored in config for the login context
	// if user passes empty string for ca-cert-path flag then reset the ca-cert-path value in config for the context
	// (only for legacy contexts is it still possible for the context name without ca-cert-path to have ca-cert-path)
	var isLegacyContext bool
	caCertPath, err := getCACertPath(cmd)
	if err != nil {
		return err
	}
	if caCertPath == "" {
		contextName := pauth.GenerateContextName(credentials.Username, url, "")
		caCertPath, err = c.checkLegacyContextCACertPath(cmd, contextName)
		if err != nil {
			return err
		}
		isLegacyContext = caCertPath != ""
	}

	if caCertPath != "" {
		caCertPath, err = filepath.Abs(caCertPath)
		if err != nil {
			return err
		}
	}

	client, err := c.mdsClientManager.GetMDSClient(url, caCertPath)

	if err != nil {
		return err
	}

	token, err := c.authTokenHandler.GetConfluentToken(client, credentials)
	if err != nil {
		return err
	}

	err = pauth.PersistConfluentLoginToConfig(c.Config.Config, credentials.Username, url, token, caCertPath, isLegacyContext)
	if err != nil {
		return err
	}

	err = c.saveLoginToNetrc(cmd, false, credentials)
	if err != nil {
		return err
	}

	log.CliLogger.Debugf(errors.LoggedInAsMsg, credentials.Username)
	return nil
}

func getCACertPath(cmd *cobra.Command) (string, error) {
	if path, err := cmd.Flags().GetString("ca-cert-path"); path != "" || err != nil {
		return path, err
	}

	return pauth.GetEnvWithFallback(pauth.ConfluentPlatformCACertPath, pauth.DeprecatedConfluentPlatformCACertPath), nil
}

// Order of precedence: env vars > netrc > prompt
// i.e. if login credentials found in env vars then acquire token using env vars and skip checking for credentials else where
func (c *Command) getConfluentCredentials(cmd *cobra.Command, url string) (*pauth.Credentials, error) {
	promptOnly, err := cmd.Flags().GetBool("prompt")
	if err != nil {
		return nil, err
	}
	if promptOnly {
		return pauth.GetLoginCredentials(c.loginCredentialsManager.GetOnPremCredentialsFromPrompt(cmd))
	}

	netrcFilterParams := netrc.NetrcMachineParams{
		IsCloud: false,
		URL:     url,
	}

	return pauth.GetLoginCredentials(
		c.loginCredentialsManager.GetOnPremCredentialsFromEnvVar(cmd),
		c.loginCredentialsManager.GetCredentialsFromNetrc(cmd, netrcFilterParams),
		c.loginCredentialsManager.GetOnPremCredentialsFromPrompt(cmd),
	)
}

func (c *Command) checkLegacyContextCACertPath(cmd *cobra.Command, contextName string) (string, error) {
	changed := cmd.Flags().Changed("ca-cert-path")
	// if flag used but empty string is passed then user intends to reset the ca-cert-path
	if changed {
		return "", nil
	}
	ctx, ok := c.Config.Contexts[contextName]
	if !ok {
		return "", nil
	}
	return ctx.Platform.CaCertPath, nil
}

func (c *Command) getURL(cmd *cobra.Command) (string, error) {
	if url, err := cmd.Flags().GetString("url"); url != "" || err != nil {
		return url, err
	}

	if url := pauth.GetEnvWithFallback(pauth.ConfluentPlatformMDSURL, pauth.DeprecatedConfluentPlatformMDSURL); url != "" {
		return url, nil
	}

	return pauth.CCloudURL, nil
}

func (c *Command) saveLoginToNetrc(cmd *cobra.Command, isCloud bool, credentials *pauth.Credentials) error {
	save, err := cmd.Flags().GetBool("save")
	if err != nil {
		return err
	}

	if save {
		if err := c.netrcHandler.WriteNetrcCredentials(isCloud, credentials.IsSSO, c.Config.Config.Context().NetrcMachineName, credentials.Username, credentials.Password); err != nil {
			return err
		}

		utils.ErrPrintf(cmd, errors.WroteCredentialsToNetrcMsg, c.netrcHandler.GetFileName())
	}

	return nil
}

func validateURL(url string, isCCloud bool) (string, string, error) {
	if isCCloud {
		for _, hostname := range v1.CCloudHostnames {
			if strings.Contains(url, hostname) {
				if !strings.HasSuffix(strings.TrimSuffix(url, "/"), hostname) {
					return url, "", errors.NewErrorWithSuggestions(errors.UnneccessaryUrlFlagForCloudLoginErrorMsg, errors.UnneccessaryUrlFlagForCloudLoginSuggestions)
				} else {
					break
				}
			}
		}
	}
	protocolRgx, _ := regexp.Compile(`(\w+)://`)
	portRgx, _ := regexp.Compile(`:(\d+\/?)`)

	protocolMatch := protocolRgx.MatchString(url)
	portMatch := portRgx.MatchString(url)

	var msg []string
	if !protocolMatch {
		if isCCloud {
			url = "https://" + url
			msg = append(msg, "https protocol")
		} else {
			url = "http://" + url
			msg = append(msg, "http protocol")
		}
	}
	if !portMatch && !isCCloud {
		url = url + ":8090"
		msg = append(msg, "default MDS port 8090")
	}

	var pattern string
	if isCCloud {
		pattern = `^\w+://[^/ ]+`
	} else {
		pattern = `^\w+://[^/ ]+:\d+(?:\/|$)`
	}
	matched, _ := regexp.MatchString(pattern, url)
	if !matched {
		return url, "", errors.New(errors.InvalidLoginURLMsg)
	}

	return url, strings.Join(msg, " and "), nil
}

func (c *Command) isCCloudURL(url string) bool {
	for _, hostname := range v1.CCloudHostnames {
		if strings.Contains(url, hostname) {
			return true
		}
	}
	if c.isTest {
		return strings.Contains(url, testserver.TestCloudURL.Host)
	}
	return false
}

func (c *Command) getOrgResourceId(cmd *cobra.Command) (string, error) {
	return pauth.GetLoginOrganization(
		c.loginOrganizationManager.GetLoginOrganizationFromArgs(cmd),
		c.loginOrganizationManager.GetLoginOrganizationFromEnvVar(cmd),
		c.loginOrganizationManager.GetDefaultLoginOrganization(),
	)
}<|MERGE_RESOLUTION|>--- conflicted
+++ resolved
@@ -22,25 +22,14 @@
 
 type Command struct {
 	*pcmd.CLICommand
-<<<<<<< HEAD
-	logger                   *log.Logger
-	analyticsClient          analytics.Client
-	ccloudClientFactory      pauth.CCloudClientFactory
-	mdsClientManager         pauth.MDSClientManager
-	netrcHandler             netrc.NetrcHandler
-	loginCredentialsManager  pauth.LoginCredentialsManager
-	loginOrganizationManager pauth.LoginOrganizationManager
-	authTokenHandler         pauth.AuthTokenHandler
-	isTest                   bool
-=======
 	analyticsClient         analytics.Client
 	ccloudClientFactory     pauth.CCloudClientFactory
 	mdsClientManager        pauth.MDSClientManager
 	netrcHandler            netrc.NetrcHandler
 	loginCredentialsManager pauth.LoginCredentialsManager
+	loginOrganizationManager pauth.LoginOrganizationManager
 	authTokenHandler        pauth.AuthTokenHandler
 	isTest                  bool
->>>>>>> 0f1bd20a
 }
 
 func New(prerunner pcmd.PreRunner, ccloudClientFactory pauth.CCloudClientFactory, mdsClientManager pauth.MDSClientManager, analyticsClient analytics.Client, netrcHandler netrc.NetrcHandler, loginCredentialsManager pauth.LoginCredentialsManager, authTokenHandler pauth.AuthTokenHandler, isTest bool) *Command {
@@ -63,27 +52,15 @@
 	cmd.Flags().Bool("save", false, "Save login credentials or SSO refresh token to the .netrc file in your $HOME directory.")
 
 	c := &Command{
-<<<<<<< HEAD
-		CLICommand:               pcmd.NewAnonymousCLICommand(cmd, prerunner),
-		logger:                   log,
-		analyticsClient:          analyticsClient,
-		mdsClientManager:         mdsClientManager,
-		ccloudClientFactory:      ccloudClientFactory,
-		netrcHandler:             netrcHandler,
-		loginCredentialsManager:  loginCredentialsManager,
-		loginOrganizationManager: pauth.NewLoginOrganizationManagerImpl(log),
-		authTokenHandler:         authTokenHandler,
-		isTest:                   isTest,
-=======
 		CLICommand:              pcmd.NewAnonymousCLICommand(cmd, prerunner),
 		analyticsClient:         analyticsClient,
 		mdsClientManager:        mdsClientManager,
 		ccloudClientFactory:     ccloudClientFactory,
 		netrcHandler:            netrcHandler,
 		loginCredentialsManager: loginCredentialsManager,
+		loginOrganizationManager: pauth.NewLoginOrganizationManagerImpl(),
 		authTokenHandler:        authTokenHandler,
 		isTest:                  isTest,
->>>>>>> 0f1bd20a
 	}
 
 	cmd.RunE = pcmd.NewCLIRunE(c.login)
@@ -129,12 +106,7 @@
 		return err
 	}
 
-<<<<<<< HEAD
-	client := c.ccloudClientFactory.AnonHTTPClientFactory(url)
-	token, refreshToken, err := c.authTokenHandler.GetCCloudTokens(client, credentials, noBrowser, orgResourceId)
-=======
-	token, refreshToken, err := c.authTokenHandler.GetCCloudTokens(c.ccloudClientFactory, url, credentials, noBrowser)
->>>>>>> 0f1bd20a
+	token, refreshToken, err := c.authTokenHandler.GetCCloudTokens(c.ccloudClientFactory, url, credentials, noBrowser, orgResourceId)
 	if err != nil {
 		return err
 	}
