--- conflicted
+++ resolved
@@ -112,7 +112,7 @@
 		return err
 	}
 
-	return printSchema(cmd, schemaID, schemaString.Schema, schemaString.SchemaType, schemaString.References)
+	return printSchema(schemaID, schemaString.Schema, schemaString.SchemaType, schemaString.References)
 }
 
 func describeBySubject(cmd *cobra.Command, srClient *srsdk.APIClient, ctx context.Context) error {
@@ -131,7 +131,7 @@
 		return errors.CatchSchemaNotFoundError(err, httpResp)
 	}
 
-	return printSchema(cmd, int64(schema.Id), schema.Schema, schema.SchemaType, schema.References)
+	return printSchema(int64(schema.Id), schema.Schema, schema.SchemaType, schema.References)
 }
 
 func describeGraph(cmd *cobra.Command, id string, srClient *srsdk.APIClient, ctx context.Context) error {
@@ -219,19 +219,15 @@
 	return root, schemaGraph, nil
 }
 
-func printSchema(cmd *cobra.Command, schemaID int64, schema string, sType string, refs []srsdk.SchemaReference) error {
+func printSchema(schemaID int64, schema, schemaType string, refs []srsdk.SchemaReference) error {
 	output.Printf("Schema ID: %d\n", schemaID)
-	if sType != "" {
-<<<<<<< HEAD
-		output.Println("Type: " + sType)
-	}
-	output.Println("Schema: " + schema)
-=======
-		sType = "AVRO"
-	}
-	utils.Println(cmd, "Type: "+sType)
-
-	switch sType {
+
+	if schemaType != "" {
+		schemaType = "AVRO"
+	}
+	output.Println("Type: " + schemaType)
+
+	switch schemaType {
 	case "JSON", "AVRO":
 		var jsonBuffer bytes.Buffer
 		if err := json.Indent(&jsonBuffer, []byte(schema), "", "    "); err != nil {
@@ -240,10 +236,9 @@
 		schema = jsonBuffer.String()
 	}
 
-	utils.Println(cmd, "Schema:")
-	utils.Println(cmd, schema)
-
->>>>>>> 61e51304
+	output.Println("Schema:")
+	output.Println(schema)
+
 	if len(refs) > 0 {
 		output.Println("References:")
 		for i := 0; i < len(refs); i++ {
