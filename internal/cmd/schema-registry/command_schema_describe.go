--- conflicted
+++ resolved
@@ -86,12 +86,8 @@
 	if err != nil {
 		return err
 	}
-<<<<<<< HEAD
-	return c.printSchema(cmd, schemaString.Schema, schemaString.SchemaType, schemaString.References)
-=======
 
 	return c.printSchema(cmd, schemaID, schemaString.Schema, schemaString.SchemaType, schemaString.References)
->>>>>>> beb47a65
 }
 
 func (c *schemaCommand) describeBySubject(cmd *cobra.Command, srClient *srsdk.APIClient, ctx context.Context) error {
