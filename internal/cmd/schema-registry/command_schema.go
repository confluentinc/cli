--- conflicted
+++ resolved
@@ -59,15 +59,11 @@
 	   ]
 	}
 
-<<<<<<< HEAD
-`, cliName),
-=======
 - For more information on schema types, see
   https://docs.confluent.io/current/schema-registry/serdes-develop/index.html.
 - For more information on schema references, see
   https://docs.confluent.io/current/schema-registry/serdes-develop/index.html#schema-references.
-`, c.Config.CLIName),
->>>>>>> c2c0167a
+`, cliName),
 		RunE: c.create,
 		Args: cobra.NoArgs,
 	}
