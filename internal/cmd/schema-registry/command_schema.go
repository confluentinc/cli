package schema_registry

import (
	"encoding/json"
	"fmt"
	"io/ioutil"
	"strconv"

	"github.com/spf13/cobra"

	srsdk "github.com/confluentinc/schema-registry-sdk-go"

	pcmd "github.com/confluentinc/cli/internal/pkg/cmd"
	"github.com/confluentinc/cli/internal/pkg/errors"
	"github.com/confluentinc/cli/internal/pkg/output"
)

type schemaCommand struct {
	*pcmd.AuthenticatedCLICommand
	srClient *srsdk.APIClient
}

func NewSchemaCommand(cliName string, prerunner pcmd.PreRunner, srClient *srsdk.APIClient) *cobra.Command {
	cliCmd := pcmd.NewAuthenticatedCLICommand(
		&cobra.Command{
			Use:   "schema",
			Short: "Manage Schema Registry schemas.",
		}, prerunner)
	schemaCmd := &schemaCommand{
		AuthenticatedCLICommand: cliCmd,
		srClient:                srClient,
	}
	schemaCmd.init(cliName)
	return schemaCmd.Command
}

func (c *schemaCommand) init(cliName string) {
	cmd := &cobra.Command{
		Use:   "create --subject <subject> --schema <schema-file> --type <schema-type> --refs <ref-file>",
		Short: "Create a schema.",
		Example: FormatDescription(`
Register a new schema

::

		{{.CLIName}} schema-registry schema create --subject payments --schema schemafilepath

Where schemafilepath may include these contents:

::

	{
	   "type" : "record",
	   "namespace" : "Example",
	   "name" : "Employee",
	   "fields" : [
		  { "name" : "Name" , "type" : "string" },
		  { "name" : "Age" , "type" : "int" }
	   ]
	}

- For more information on schema types, see
  https://docs.confluent.io/current/schema-registry/serdes-develop/index.html.
- For more information on schema references, see
  https://docs.confluent.io/current/schema-registry/serdes-develop/index.html#schema-references.
`, cliName),
		RunE: c.create,
		Args: cobra.NoArgs,
	}
	RequireSubjectFlag(cmd)
	cmd.Flags().String("schema", "", "The path to the schema file.")
	_ = cmd.MarkFlagRequired("schema")
	cmd.Flags().String("type", "", `Specify the schema type as "AVRO", "PROTOBUF", or "JSON".`)
	cmd.Flags().String("refs", "", "The path to the references file.")
	cmd.Flags().StringP(output.FlagName, output.ShortHandFlag, output.DefaultValue, output.Usage)
	cmd.Flags().SortFlags = false
	c.AddCommand(cmd)

	cmd = &cobra.Command{
		Use:   "delete --subject <subject> --version <version>",
		Short: "Delete one or more schemas.",
		Example: FormatDescription(`
Delete one or more topics. This command should only be used in extreme circumstances.

::

		{{.CLIName}} schema-registry schema delete --subject payments --version latest`, cliName),
		RunE: c.delete,
		Args: cobra.NoArgs,
	}
	RequireSubjectFlag(cmd)
	cmd.Flags().StringP("version", "V", "", "Version of the schema. Can be a specific version, 'all', or 'latest'.")
	_ = cmd.MarkFlagRequired("version")
	cmd.Flags().SortFlags = false
	c.AddCommand(cmd)

	cmd = &cobra.Command{
		Use:   "describe <schema-id> [--subject <subject>] [--version <version>]",
		Short: "Get schema either by schema-id, or by subject/version.",
		Example: FormatDescription(`
Describe the schema string by schema ID

::

		{{.CLIName}} schema-registry schema describe 1337

Describe the schema by both subject and version

::

		{{.CLIName}} schema-registry describe --subject payments --version latest
`, cliName),
		PreRunE: c.preDescribe,
		RunE:    c.describe,
		Args:    cobra.MaximumNArgs(1),
	}
	cmd.Flags().StringP("subject", "S", "", SubjectUsage)
	cmd.Flags().StringP("version", "V", "", "Version of the schema. Can be a specific version or 'latest'.")
	cmd.Flags().SortFlags = false
	c.AddCommand(cmd)
}

func (c *schemaCommand) create(cmd *cobra.Command, _ []string) error {
	srClient, ctx, err := GetApiClient(cmd, c.srClient, c.Config, c.Version)
	if err != nil {
		return errors.HandleCommon(err, cmd)
	}
	subject, err := cmd.Flags().GetString("subject")
	if err != nil {
		return errors.HandleCommon(err, cmd)
	}
	schemaPath, err := cmd.Flags().GetString("schema")
	if err != nil {
		return errors.HandleCommon(err, cmd)
	}
	schemaType, err := cmd.Flags().GetString("type")
	if err != nil {
		return errors.HandleCommon(err, cmd)
	}

	schema, err := ioutil.ReadFile(schemaPath)
	if err != nil {
		return errors.HandleCommon(err, cmd)
	}

	var refs []srsdk.SchemaReference
	refPath, err := cmd.Flags().GetString("refs")
	if err != nil {
		return err
	} else if refPath != "" {
		refBlob, err := ioutil.ReadFile(refPath)
		if err != nil {
			return errors.HandleCommon(err, cmd)
		}
		err = json.Unmarshal(refBlob, &refs)
		if err != nil {
			return errors.HandleCommon(err, cmd)
		}
	}

	response, _, err := srClient.DefaultApi.Register(ctx, subject, srsdk.RegisterSchemaRequest{Schema: string(schema), SchemaType: schemaType, References: refs})
	if err != nil {
		return err
	}
	outputFormat, err := cmd.Flags().GetString(output.FlagName)
	if err != nil {
		return errors.HandleCommon(err, cmd)
	}
	if outputFormat == output.Human.String() {
		pcmd.Println(cmd, errors.RegisteredSchemaMsg, response.Id)
	} else {
		err = output.StructuredOutput(outputFormat, &struct {
			Id int32 `json:"id" yaml:"id"`
		}{response.Id})
		return errors.HandleCommon(err, cmd)
	}
	return nil
}

func (c *schemaCommand) delete(cmd *cobra.Command, _ []string) error {
	srClient, ctx, err := GetApiClient(cmd, c.srClient, c.Config, c.Version)
	if err != nil {
		return errors.HandleCommon(err, cmd)
	}
	subject, err := cmd.Flags().GetString("subject")
	if err != nil {
		return errors.HandleCommon(err, cmd)
	}
	version, err := cmd.Flags().GetString("version")
	if err != nil {
		return errors.HandleCommon(err, cmd)
	}
	if version == "all" {
		versions, _, err := srClient.DefaultApi.DeleteSubject(ctx, subject)
		if err != nil {
			return errors.HandleCommon(err, cmd)
		}
		pcmd.Println(cmd, errors.DeletedAllSubjectVersionMsg)
		PrintVersions(versions)
		return nil
	} else {
		versionResult, _, err := srClient.DefaultApi.DeleteSchemaVersion(ctx, subject, version)
		if err != nil {
			return errors.HandleCommon(err, cmd)
		}
		pcmd.Printf(cmd, errors.DeletedSubjectVersionMsg, version)
		PrintVersions([]int32{versionResult})
		return nil
	}
}

func (c *schemaCommand) preDescribe(cmd *cobra.Command, args []string) error {
	subject, err := cmd.Flags().GetString("subject")
	if err != nil {
		return errors.HandleCommon(err, cmd)
	}

	version, err := cmd.Flags().GetString("version")
	if err != nil {
		return errors.HandleCommon(err, cmd)
	}

	if len(args) > 0 && (subject != "" || version != "") {
		return errors.HandleCommon(errors.New(errors.BothSchemaAndSubjectErrorMsg), cmd)
	} else if len(args) == 0 && (subject == "" || version == "") {
		return errors.HandleCommon(errors.New(errors.SchemaOrSubjectErrorMsg), cmd)
	}
	return nil
}

func (c *schemaCommand) describe(cmd *cobra.Command, args []string) error {
	if len(args) > 0 {
		return errors.HandleCommon(c.describeById(cmd, args), cmd)
	} else {
<<<<<<< HEAD
		return errors.HandleCommon(c.describeBySubject(cmd, args), cmd)
=======
		return c.describeBySubject(cmd)
>>>>>>> 74898566
	}
}

func (c *schemaCommand) describeById(cmd *cobra.Command, args []string) error {
	srClient, ctx, err := GetApiClient(cmd, c.srClient, c.Config, c.Version)
	if err != nil {
		return err
	}
	schema, err := strconv.Atoi(args[0])
	if err != nil {
		return errors.NewErrorWithSuggestions(fmt.Sprintf(errors.SchemaIntegerErrorMsg, args[0]), errors.SchemaIntegerSuggestions)
	}
	schemaString, _, err := srClient.DefaultApi.GetSchema(ctx, int32(schema), nil)
	if err != nil {
		return err
	}
	return c.printSchema(cmd, schemaString.Schema, schemaString.SchemaType, schemaString.References)
}

func (c *schemaCommand) describeBySubject(cmd *cobra.Command) error {
	srClient, ctx, err := GetApiClient(cmd, c.srClient, c.Config, c.Version)
	if err != nil {
		return err
	}
	subject, err := cmd.Flags().GetString("subject")
	if err != nil {
		return err
	}
	version, err := cmd.Flags().GetString("version")
	if err != nil {
		return err
	}
	schemaString, _, err := srClient.DefaultApi.GetSchemaByVersion(ctx, subject, version, nil)
	if err != nil {
		return err
	}
	return c.printSchema(cmd, schemaString.Schema, schemaString.SchemaType, schemaString.References)
}

func (c *schemaCommand) printSchema(cmd *cobra.Command, schema string, sType string, refs []srsdk.SchemaReference) error {
	if sType != "" {
		pcmd.Println(cmd, "Type: "+sType)
	}
	pcmd.Println(cmd, "Schema: "+schema)
	if len(refs) > 0 {
		pcmd.Println(cmd, "References:")
		for i := 0; i < len(refs); i++ {
			pcmd.Printf(cmd, "\t%s -> %s %d\n", refs[i].Name, refs[i].Subject, refs[i].Version)
		}
	}
	return nil
}<|MERGE_RESOLUTION|>--- conflicted
+++ resolved
@@ -232,11 +232,7 @@
 	if len(args) > 0 {
 		return errors.HandleCommon(c.describeById(cmd, args), cmd)
 	} else {
-<<<<<<< HEAD
-		return errors.HandleCommon(c.describeBySubject(cmd, args), cmd)
-=======
-		return c.describeBySubject(cmd)
->>>>>>> 74898566
+		return errors.HandleCommon(c.describeBySubject(cmd), cmd)
 	}
 }
 
