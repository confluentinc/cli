package schema_registry

import (
	"encoding/json"
	"fmt"
	"io/ioutil"
	"strconv"

	"github.com/antihax/optional"
	"github.com/spf13/cobra"

	srsdk "github.com/confluentinc/schema-registry-sdk-go"

	pcmd "github.com/confluentinc/cli/internal/pkg/cmd"
	"github.com/confluentinc/cli/internal/pkg/errors"
	"github.com/confluentinc/cli/internal/pkg/output"
)

type schemaCommand struct {
	*pcmd.AuthenticatedCLICommand
	srClient *srsdk.APIClient
}

func NewSchemaCommand(cliName string, prerunner pcmd.PreRunner, srClient *srsdk.APIClient) *cobra.Command {
	cliCmd := pcmd.NewAuthenticatedCLICommand(
		&cobra.Command{
			Use:   "schema",
			Short: "Manage Schema Registry schemas.",
		}, prerunner)
	schemaCmd := &schemaCommand{
		AuthenticatedCLICommand: cliCmd,
		srClient:                srClient,
	}
	schemaCmd.init(cliName)
	return schemaCmd.Command
}

func (c *schemaCommand) init(cliName string) {
	cmd := &cobra.Command{
		Use:   "create --subject <subject> --schema <schema-file> --type <schema-type> --refs <ref-file>",
		Short: "Create a schema.",
		Example: FormatDescription(`
Register a new schema

::

		{{.CLIName}} schema-registry schema create --subject payments --schema schemafilepath

Where schemafilepath may include these contents:

::

	{
	   "type" : "record",
	   "namespace" : "Example",
	   "name" : "Employee",
	   "fields" : [
		  { "name" : "Name" , "type" : "string" },
		  { "name" : "Age" , "type" : "int" }
	   ]
	}

- For more information on schema types, see
  https://docs.confluent.io/current/schema-registry/serdes-develop/index.html.
- For more information on schema references, see
  https://docs.confluent.io/current/schema-registry/serdes-develop/index.html#schema-references.
`, cliName),
		RunE: c.create,
		Args: cobra.NoArgs,
	}
	RequireSubjectFlag(cmd)
	cmd.Flags().String("schema", "", "The path to the schema file.")
	_ = cmd.MarkFlagRequired("schema")
	cmd.Flags().String("type", "", `Specify the schema type as "AVRO", "PROTOBUF", or "JSON".`)
	cmd.Flags().String("refs", "", "The path to the references file.")
	cmd.Flags().StringP(output.FlagName, output.ShortHandFlag, output.DefaultValue, output.Usage)
	cmd.Flags().SortFlags = false
	c.AddCommand(cmd)

	cmd = &cobra.Command{
		Use:   "delete --subject <subject> --version <version> --permanent",
		Short: "Delete one or more schemas.",
		Example: FormatDescription(`
Delete one or more topics. This command should only be used in extreme circumstances.

::

		{{.CLIName}} schema-registry schema delete --subject payments --version latest`, cliName),
		RunE: c.delete,
		Args: cobra.NoArgs,
	}
	RequireSubjectFlag(cmd)
	cmd.Flags().StringP("version", "V", "", "Version of the schema. Can be a specific version, 'all', or 'latest'.")
	_ = cmd.MarkFlagRequired("version")
	cmd.Flags().BoolP("permanent", "P", false, "Permanently delete the schema.")
	cmd.Flags().SortFlags = false
	c.AddCommand(cmd)

	cmd = &cobra.Command{
		Use:   "describe <schema-id> [--subject <subject>] [--version <version>]",
		Short: "Get schema either by schema-id, or by subject/version.",
		Example: FormatDescription(`
Describe the schema string by schema ID

::

		{{.CLIName}} schema-registry schema describe 1337

Describe the schema by both subject and version

::

		{{.CLIName}} schema-registry describe --subject payments --version latest
`, cliName),
		PreRunE: c.preDescribe,
		RunE:    c.describe,
		Args:    cobra.MaximumNArgs(1),
	}
	cmd.Flags().StringP("subject", "S", "", SubjectUsage)
	cmd.Flags().StringP("version", "V", "", "Version of the schema. Can be a specific version or 'latest'.")
	cmd.Flags().SortFlags = false
	c.AddCommand(cmd)
}

func (c *schemaCommand) create(cmd *cobra.Command, _ []string) error {
	srClient, ctx, err := GetApiClient(cmd, c.srClient, c.Config, c.Version)
	if err != nil {
		return errors.HandleCommon(err, cmd)
	}
	subject, err := cmd.Flags().GetString("subject")
	if err != nil {
		return errors.HandleCommon(err, cmd)
	}
	schemaPath, err := cmd.Flags().GetString("schema")
	if err != nil {
		return errors.HandleCommon(err, cmd)
	}
	schemaType, err := cmd.Flags().GetString("type")
	if err != nil {
		return errors.HandleCommon(err, cmd)
	}

	schema, err := ioutil.ReadFile(schemaPath)
	if err != nil {
		return errors.HandleCommon(err, cmd)
	}

	var refs []srsdk.SchemaReference
	refPath, err := cmd.Flags().GetString("refs")
	if err != nil {
		return err
	} else if refPath != "" {
		refBlob, err := ioutil.ReadFile(refPath)
		if err != nil {
			return errors.HandleCommon(err, cmd)
		}
		err = json.Unmarshal(refBlob, &refs)
		if err != nil {
			return errors.HandleCommon(err, cmd)
		}
	}

	response, _, err := srClient.DefaultApi.Register(ctx, subject, srsdk.RegisterSchemaRequest{Schema: string(schema), SchemaType: schemaType, References: refs})
	if err != nil {
		return err
	}
	outputFormat, err := cmd.Flags().GetString(output.FlagName)
	if err != nil {
		return errors.HandleCommon(err, cmd)
	}
	if outputFormat == output.Human.String() {
		pcmd.Println(cmd, errors.RegisteredSchemaMsg, response.Id)
	} else {
		err = output.StructuredOutput(outputFormat, &struct {
			Id int32 `json:"id" yaml:"id"`
		}{response.Id})
		return errors.HandleCommon(err, cmd)
	}
	return nil
}

func (c *schemaCommand) delete(cmd *cobra.Command, _ []string) error {
	srClient, ctx, err := GetApiClient(cmd, c.srClient, c.Config, c.Version)
	if err != nil {
		return errors.HandleCommon(err, cmd)
	}
	subject, err := cmd.Flags().GetString("subject")
	if err != nil {
		return errors.HandleCommon(err, cmd)
	}
	version, err := cmd.Flags().GetString("version")
	if err != nil {
		return errors.HandleCommon(err, cmd)
	}
	permanent, err := cmd.Flags().GetBool("permanent")
	if err != nil {
		return err
	}
	deleteType := "soft"
	if permanent {
		deleteType = "hard"
	}
	if version == "all" {
		deleteSubjectOpts := srsdk.DeleteSubjectOpts{Permanent: optional.NewBool(permanent)}
		versions, _, err := srClient.DefaultApi.DeleteSubject(ctx, subject, &deleteSubjectOpts)
		if err != nil {
			return errors.HandleCommon(err, cmd)
		}
<<<<<<< HEAD
		pcmd.Println(cmd, errors.DeletedAllSubjectVersionMsg)
=======
		pcmd.Println(cmd, "Successfully "+deleteType+" deleted all versions for subject")
>>>>>>> 29b5989d
		PrintVersions(versions)
		return nil
	} else {
		deleteVersionOpts := srsdk.DeleteSchemaVersionOpts{Permanent: optional.NewBool(permanent)}
		versionResult, _, err := srClient.DefaultApi.DeleteSchemaVersion(ctx, subject, version, &deleteVersionOpts)
		if err != nil {
			return errors.HandleCommon(err, cmd)
		}
<<<<<<< HEAD
		pcmd.Printf(cmd, errors.DeletedSubjectVersionMsg, version)
=======
		pcmd.Println(cmd, "Successfully "+deleteType+" deleted version for subject")
>>>>>>> 29b5989d
		PrintVersions([]int32{versionResult})
		return nil
	}
}

func (c *schemaCommand) preDescribe(cmd *cobra.Command, args []string) error {
	subject, err := cmd.Flags().GetString("subject")
	if err != nil {
		return errors.HandleCommon(err, cmd)
	}

	version, err := cmd.Flags().GetString("version")
	if err != nil {
		return errors.HandleCommon(err, cmd)
	}

	if len(args) > 0 && (subject != "" || version != "") {
		return errors.HandleCommon(errors.New(errors.BothSchemaAndSubjectErrorMsg), cmd)
	} else if len(args) == 0 && (subject == "" || version == "") {
		return errors.HandleCommon(errors.New(errors.SchemaOrSubjectErrorMsg), cmd)
	}
	return nil
}

func (c *schemaCommand) describe(cmd *cobra.Command, args []string) error {
	if len(args) > 0 {
		return errors.HandleCommon(c.describeById(cmd, args), cmd)
	} else {
		return errors.HandleCommon(c.describeBySubject(cmd), cmd)
	}
}

func (c *schemaCommand) describeById(cmd *cobra.Command, args []string) error {
	srClient, ctx, err := GetApiClient(cmd, c.srClient, c.Config, c.Version)
	if err != nil {
		return err
	}
	schema, err := strconv.Atoi(args[0])
	if err != nil {
		return errors.NewErrorWithSuggestions(fmt.Sprintf(errors.SchemaIntegerErrorMsg, args[0]), errors.SchemaIntegerSuggestions)
	}
	schemaString, _, err := srClient.DefaultApi.GetSchema(ctx, int32(schema), nil)
	if err != nil {
		return err
	}
	return c.printSchema(cmd, schemaString.Schema, schemaString.SchemaType, schemaString.References)
}

func (c *schemaCommand) describeBySubject(cmd *cobra.Command) error {
	srClient, ctx, err := GetApiClient(cmd, c.srClient, c.Config, c.Version)
	if err != nil {
		return err
	}
	subject, err := cmd.Flags().GetString("subject")
	if err != nil {
		return err
	}
	version, err := cmd.Flags().GetString("version")
	if err != nil {
		return err
	}
	schemaString, _, err := srClient.DefaultApi.GetSchemaByVersion(ctx, subject, version, nil)
	if err != nil {
		return err
	}
	return c.printSchema(cmd, schemaString.Schema, schemaString.SchemaType, schemaString.References)
}

func (c *schemaCommand) printSchema(cmd *cobra.Command, schema string, sType string, refs []srsdk.SchemaReference) error {
	if sType != "" {
		pcmd.Println(cmd, "Type: "+sType)
	}
	pcmd.Println(cmd, "Schema: "+schema)
	if len(refs) > 0 {
		pcmd.Println(cmd, "References:")
		for i := 0; i < len(refs); i++ {
			pcmd.Printf(cmd, "\t%s -> %s %d\n", refs[i].Name, refs[i].Subject, refs[i].Version)
		}
	}
	return nil
}<|MERGE_RESOLUTION|>--- conflicted
+++ resolved
@@ -206,11 +206,7 @@
 		if err != nil {
 			return errors.HandleCommon(err, cmd)
 		}
-<<<<<<< HEAD
-		pcmd.Println(cmd, errors.DeletedAllSubjectVersionMsg)
-=======
-		pcmd.Println(cmd, "Successfully "+deleteType+" deleted all versions for subject")
->>>>>>> 29b5989d
+		pcmd.Printf(cmd, errors.DeletedAllSubjectVersionMsg, deleteType)
 		PrintVersions(versions)
 		return nil
 	} else {
@@ -219,11 +215,7 @@
 		if err != nil {
 			return errors.HandleCommon(err, cmd)
 		}
-<<<<<<< HEAD
-		pcmd.Printf(cmd, errors.DeletedSubjectVersionMsg, version)
-=======
-		pcmd.Println(cmd, "Successfully "+deleteType+" deleted version for subject")
->>>>>>> 29b5989d
+		pcmd.Printf(cmd, errors.DeletedSubjectVersionMsg, deleteType, version)
 		PrintVersions([]int32{versionResult})
 		return nil
 	}
