--- conflicted
+++ resolved
@@ -206,11 +206,7 @@
 		if err != nil {
 			return err
 		}
-<<<<<<< HEAD
-		pcmd.Printf(cmd, "Successfully "+deleteType+" deleted all versions for subject \"%s\"\n", subject)
-=======
-		pcmd.Printf(cmd, errors.DeletedAllSubjectVersionMsg, deleteType)
->>>>>>> 8d53c493
+		pcmd.Printf(cmd, errors.DeletedAllSubjectVersionMsg, deleteType, subject)
 		PrintVersions(versions)
 		return nil
 	} else {
@@ -219,12 +215,8 @@
 		if err != nil {
 			return err
 		}
-<<<<<<< HEAD
-		pcmd.Println(cmd, "Successfully "+deleteType+" deleted version \"%s\" for subject \"%s\".\n", versionResult, subject)
-=======
-		pcmd.Printf(cmd, errors.DeletedSubjectVersionMsg, deleteType, version)
+		pcmd.Printf(cmd, errors.DeletedSubjectVersionMsg, deleteType, version, subject)
 		PrintVersions([]int32{versionResult})
->>>>>>> 8d53c493
 		return nil
 	}
 }
