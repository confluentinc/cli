--- conflicted
+++ resolved
@@ -95,26 +95,6 @@
 	c.AddCommand(cmd)
 
 	cmd = &cobra.Command{
-<<<<<<< HEAD
-		Use:   "describe <schema-id> [--subject <subject>] [--version <version]",
-		Short: "Get schema either by schema-id, or by subject/version.",
-		Example: FormatDescription(`
-Describe the schema string by schema ID
-
-::
-
-		{{.CLIName}} schema-registry schema describe 1337
-
-Describe the schema by both subject and version
-
-::
-
-		{{.CLIName}} schema-registry describe --subject payments --version latest
-`, c.Config.CLIName),
-		PreRunE: c.preDescribe,
-		RunE:    c.describe,
-		Args:    cobra.MaximumNArgs(1),
-=======
 		Use:     "describe <schema-id> [--subject <subject>] [--version <version>]",
 		Short:   "Get schema either by schema-id, or by subject/version.",
 		Args:    cobra.MaximumNArgs(1),
@@ -130,7 +110,7 @@
 				Code: fmt.Sprintf("%s schema-registry schema describe --subject payments --version latest", cliName),
 			},
 		),
->>>>>>> 4566fce3
+		Args: cobra.MaximumNArgs(1),
 	}
 	cmd.Flags().StringP("subject", "S", "", SubjectUsage)
 	cmd.Flags().StringP("version", "V", "", "Version of the schema. Can be a specific version or 'latest'.")
