package schema_registry

import (
	"fmt"
	"io/ioutil"
	"strconv"

	"github.com/spf13/cobra"

	srsdk "github.com/confluentinc/schema-registry-sdk-go"

	pcmd "github.com/confluentinc/cli/internal/pkg/cmd"
	"github.com/confluentinc/cli/internal/pkg/config"
)

type schemaCommand struct {
	*pcmd.AuthenticatedCLICommand
	srClient *srsdk.APIClient
}

func NewSchemaCommand(config *config.Config, prerunner pcmd.PreRunner, srClient *srsdk.APIClient) *cobra.Command {
	cliCmd := pcmd.NewAuthenticatedCLICommand(
		&cobra.Command{
			Use:   "schema",
			Short: "Manage Schema Registry schemas.",
		},
		config, prerunner)
	schemaCmd := &schemaCommand{
		AuthenticatedCLICommand: cliCmd,
		srClient:   srClient,
	}
	schemaCmd.init()
	return schemaCmd.Command
}

func (c *schemaCommand) init() {
	cmd := &cobra.Command{
		Use:   "create --subject <subject> --schema <schema-file>",
		Short: "Create a schema.",
		Example: FormatDescription(`
Register a new schema

::

		{{.CLIName}} schema-registry schema create --subject payments --schema schemafilepath

Where schemafilepath may include these contents:

::

	{
	   "type" : "record",
	   "namespace" : "Example",
	   "name" : "Employee",
	   "fields" : [
		  { "name" : "Name" , "type" : "string" },
		  { "name" : "Age" , "type" : "int" }
	   ]
	}

`, c.Config.CLIName),
		RunE: c.create,
		Args: cobra.NoArgs,
	}
	RequireSubjectFlag(cmd)
	cmd.Flags().String("schema", "", "The path to the schema file.")
	_ = cmd.MarkFlagRequired("schema")
	cmd.Flags().SortFlags = false
	c.AddCommand(cmd)

	cmd = &cobra.Command{
		Use:   "delete --subject <subject> --version <version>",
		Short: "Delete one or more schemas.",
		Example: FormatDescription(`
Delete one or more topics. This command should only be used in extreme circumstances.

::

		{{.CLIName}} schema-registry schema delete --subject payments --version latest`, c.Config.CLIName),
		RunE: c.delete,
		Args: cobra.NoArgs,
	}
	RequireSubjectFlag(cmd)
	cmd.Flags().StringP("version", "V", "", "Version of the schema. Can be a specific version, 'all', or 'latest'.")
	_ = cmd.MarkFlagRequired("version")
	cmd.Flags().SortFlags = false
	c.AddCommand(cmd)

	cmd = &cobra.Command{
		Use:   "describe <schema-id> [--subject <subject>] [--version <version]",
		Short: "Get schema either by schema-id, or by subject/version.",
		Example: FormatDescription(`
Describe the schema string by schema ID

::

		{{.CLIName}} schema-registry schema describe 1337

Describe the schema by subject and version

::

<<<<<<< HEAD
		{{.CLIName}} schema-registry describe --subject payments --version latest
`, c.Config.CLIName),
=======
		{{.CLIName}} schema-registry schema describe --subject payments --version latest
`, c.config.CLIName),
>>>>>>> 175e4b6e
		RunE: c.describe,
		Args: cobra.MaximumNArgs(1),
	}
	cmd.Flags().StringP("subject", "S", "", SubjectUsage)
	cmd.Flags().StringP("version", "V", "", "Version of the schema. Can be a specific version or 'latest'.")
	cmd.Flags().SortFlags = false
	c.AddCommand(cmd)
}

func (c *schemaCommand) create(cmd *cobra.Command, args []string) error {
	srClient, ctx, err := GetApiClient(cmd, c.srClient, c.Config, c.Version)
	if err != nil {
		return err
	}
	subject, err := cmd.Flags().GetString("subject")
	if err != nil {
		return err
	}
	schemaPath, err := cmd.Flags().GetString("schema")
	if err != nil {
		return err
	}

	schema, err := ioutil.ReadFile(schemaPath)
	if err != nil {
		return err
	}
	response, _, err := srClient.DefaultApi.Register(ctx, subject, srsdk.RegisterSchemaRequest{Schema: string(schema)})
	if err != nil {
		return err
	}
	pcmd.Printf(cmd, "Successfully registered schema with ID: %v \n", response.Id)
	return nil
}

func (c *schemaCommand) delete(cmd *cobra.Command, args []string) error {
	srClient, ctx, err := GetApiClient(cmd, c.srClient, c.Config, c.Version)
	if err != nil {
		return err
	}
	subject, err := cmd.Flags().GetString("subject")
	if err != nil {
		return err
	}
	version, err := cmd.Flags().GetString("version")
	if err != nil {
		return err
	}
	if version == "all" {
		versions, _, err := srClient.DefaultApi.DeleteSubject(ctx, subject)
		if err != nil {
			return err
		}
		pcmd.Println(cmd, "Successfully deleted all versions for subject")
		PrintVersions(versions)
		return nil
	} else {
		versionResult, _, err := srClient.DefaultApi.DeleteSchemaVersion(ctx, subject, version)
		if err != nil {
			return err
		}
		pcmd.Println(cmd, "Successfully deleted version for subject")
		PrintVersions([]int32{versionResult})
		return nil
	}
}

func (c *schemaCommand) describe(cmd *cobra.Command, args []string) error {
	if len(args) > 0 {
		return c.describeById(cmd, args)
	} else {
		return c.describeBySubject(cmd, args)
	}
}

func (c *schemaCommand) describeById(cmd *cobra.Command, args []string) error {
	srClient, ctx, err := GetApiClient(cmd, c.srClient, c.Config, c.Version)
	if err != nil {
		return err
	}
	schema, err := strconv.Atoi(args[0])
	if err != nil {
		return fmt.Errorf("unexpected argument: Must be an integer Schema ID")
	}
	schemaString, _, err := srClient.DefaultApi.GetSchema(ctx, int32(schema))
	if err != nil {
		return err
	}
	pcmd.Println(cmd, schemaString.Schema)
	return nil
}

func (c *schemaCommand) describeBySubject(cmd *cobra.Command, args []string) error {
	srClient, ctx, err := GetApiClient(cmd, c.srClient, c.Config, c.Version)
	if err != nil {
		return err
	}
	subject, err := cmd.Flags().GetString("subject")
	if err != nil {
		return err
	}
	version, err := cmd.Flags().GetString("version")
	if err != nil {
		return err
	}
	schemaString, _, err := srClient.DefaultApi.GetSchemaByVersion(ctx, subject, version)
	if err != nil {
		return err
	}
	pcmd.Println(cmd, schemaString.Schema)
	return nil
}<|MERGE_RESOLUTION|>--- conflicted
+++ resolved
@@ -100,13 +100,8 @@
 
 ::
 
-<<<<<<< HEAD
 		{{.CLIName}} schema-registry describe --subject payments --version latest
 `, c.Config.CLIName),
-=======
-		{{.CLIName}} schema-registry schema describe --subject payments --version latest
-`, c.config.CLIName),
->>>>>>> 175e4b6e
 		RunE: c.describe,
 		Args: cobra.MaximumNArgs(1),
 	}
