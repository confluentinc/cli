--- conflicted
+++ resolved
@@ -24,11 +24,7 @@
 	return f.Responses["api-key"].(string), f.Responses["secret"].(string), nil
 }
 
-<<<<<<< HEAD
-func getSchemaRegistryAuth(cmd *cobra.Command, srCredentials *v0.APIKeyPair) (*srsdk.BasicAuth, bool, error) {
-=======
-func getSchemaRegistryAuth(srCredentials *v0.APIKeyPair, shouldPrompt bool) (*srsdk.BasicAuth, bool, error) {
->>>>>>> 29b5989d
+func getSchemaRegistryAuth(cmd *cobra.Command, srCredentials *v0.APIKeyPair, shouldPrompt bool) (*srsdk.BasicAuth, bool, error) {
 	auth := &srsdk.BasicAuth{}
 	didPromptUser := false
 
@@ -62,22 +58,13 @@
 		return nil, nil, err
 	}
 
-<<<<<<< HEAD
-	// Get credentials as Schema Registry BasicAuth
-	srAuth, didPromptUser, err := getSchemaRegistryAuth(cmd, srCluster.SrCredentials)
-	if err != nil {
-		return nil, nil, err
-	}
-	srCtx := context.WithValue(context.Background(), srsdk.ContextBasicAuth, *srAuth)
-=======
 	// First examine existing credentials. If check fails(saved credentials no longer works or user enters
 	//incorrect information), shouldPrompt becomes true and prompt users to enter credentials again.
 	shouldPrompt := false
->>>>>>> 29b5989d
 
 	for {
 		// Get credentials as Schema Registry BasicAuth
-		srAuth, didPromptUser, err := getSchemaRegistryAuth(srCluster.SrCredentials, shouldPrompt)
+		srAuth, didPromptUser, err := getSchemaRegistryAuth(cmd, srCluster.SrCredentials, shouldPrompt)
 		if err != nil {
 			return nil, nil, err
 		}
