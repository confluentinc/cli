package schemaregistry

import (
	"context"
	"net/http"
	"os"
	"testing"

	"github.com/antihax/optional"
	"github.com/spf13/cobra"
	"github.com/stretchr/testify/require"
	"github.com/stretchr/testify/suite"

	ccloudv1 "github.com/confluentinc/ccloud-sdk-go-v1-public"
	ccloudv1mock "github.com/confluentinc/ccloud-sdk-go-v1-public/mock"
	srsdk "github.com/confluentinc/schema-registry-sdk-go"
	srMock "github.com/confluentinc/schema-registry-sdk-go/mock"

	"github.com/confluentinc/cli/internal/pkg/ccstructs"
	v1 "github.com/confluentinc/cli/internal/pkg/config/v1"
	dynamicconfig "github.com/confluentinc/cli/internal/pkg/dynamic-config"
	"github.com/confluentinc/cli/internal/pkg/errors"
	"github.com/confluentinc/cli/internal/pkg/output"
	climock "github.com/confluentinc/cli/mock"
)

const (
	versionString = "12345"
	versionInt32  = int32(12345)
	id            = int32(100004)
)

type SchemaTestSuite struct {
	suite.Suite
	conf             *v1.Config
	dynamicContext   *dynamicconfig.DynamicConfig
	kafkaCluster     *ccstructs.KafkaCluster
	srCluster        *ccloudv1.SchemaRegistryCluster
	srClientMock     *srsdk.APIClient
	srMothershipMock *ccloudv1mock.SchemaRegistry
}

func (suite *SchemaTestSuite) SetupSuite() {
	suite.conf = v1.AuthenticatedCloudConfigMock()
	suite.srMothershipMock = &ccloudv1mock.SchemaRegistry{
		CreateSchemaRegistryClusterFunc: func(_ *ccloudv1.SchemaRegistryClusterConfig) (*ccloudv1.SchemaRegistryCluster, error) {
			return suite.srCluster, nil
		},
		GetSchemaRegistryClusterFunc: func(_ *ccloudv1.SchemaRegistryCluster) (*ccloudv1.SchemaRegistryCluster, error) {
			return nil, nil
		},
	}
	ctx := suite.conf.Context()
	srCluster := ctx.SchemaRegistryClusters[ctx.GetCurrentEnvironment()]
	srCluster.SrCredentials = &v1.APIKeyPair{Key: "key", Secret: "secret"}
	cluster := ctx.KafkaClusterContext.GetActiveKafkaClusterConfig()
	suite.kafkaCluster = &ccstructs.KafkaCluster{
		Id:         cluster.ID,
		Name:       cluster.Name,
		Enterprise: true,
	}
<<<<<<< HEAD
	suite.srCluster = &ccloudv1.SchemaRegistryCluster{Id: srClusterID}
=======
	suite.srCluster = &ccloudv1.SchemaRegistryCluster{Id: "sr"}
>>>>>>> 74447c04
}

func (suite *SchemaTestSuite) SetupTest() {
	suite.srClientMock = &srsdk.APIClient{
		DefaultApi: &srMock.DefaultApi{
			RegisterFunc: func(_ context.Context, _ string, _ srsdk.RegisterSchemaRequest, _ *srsdk.RegisterOpts) (srsdk.RegisterSchemaResponse, *http.Response, error) {
				return srsdk.RegisterSchemaResponse{Id: id}, nil, nil
			},
			GetSchemaFunc: func(_ context.Context, _ int32, _ *srsdk.GetSchemaOpts) (srsdk.SchemaString, *http.Response, error) {
				return srsdk.SchemaString{Schema: `{"Potatoes":1}`}, nil, nil
			},
			GetSchemaByVersionFunc: func(_ context.Context, subject, _ string, opts *srsdk.GetSchemaByVersionOpts) (srsdk.Schema, *http.Response, error) {
				if subject == "Subject2" {
					if opts != nil && opts.Deleted == optional.NewBool(true) {
						return srsdk.Schema{Schema: `{"Potatoes":1}`, Version: versionInt32}, nil, nil
					} else {
						return srsdk.Schema{}, nil, errors.New("soft deleted")
					}
				}
				return srsdk.Schema{Schema: `{"Potatoes":1}`, Version: versionInt32}, nil, nil
			},
			DeleteSchemaVersionFunc: func(_ context.Context, _, _ string, _ *srsdk.DeleteSchemaVersionOpts) (int32, *http.Response, error) {
				return id, nil, nil
			},
			DeleteSubjectFunc: func(_ context.Context, _ string, _ *srsdk.DeleteSubjectOpts) ([]int32, *http.Response, error) {
				return []int32{id}, nil, nil
			},
		},
	}
	suite.dynamicContext = climock.AuthenticatedDynamicConfigMock()
}

func (suite *SchemaTestSuite) newCMD() *cobra.Command {
	client := &ccloudv1.Client{
		SchemaRegistry: suite.srMothershipMock,
	}
	return New(suite.conf, climock.NewPreRunnerMock(client, nil, nil, nil, suite.conf), suite.srClientMock)
}

func (suite *SchemaTestSuite) TestGetSchemaMetaInfo() {
	req := require.New(suite.T())
	metaInfo := GetMetaInfoFromSchemaId(id)
	req.Equal([]byte{0x0, 0x0, 0x1, 0x86, 0xa4}, metaInfo)
}

func (suite *SchemaTestSuite) TestRegisterSchema() {
	cmd := suite.newCMD()
	cmd.Flags().String(output.FlagName, "human", `Specify the output format as "human", "json", or "yaml".`)
	req := require.New(suite.T())
	storePath := suite.T().TempDir()
	file, err := os.CreateTemp(storePath, "schema-file")
	req.Nil(err)
	err = file.Close()
	req.Nil(err)
	fileName := file.Name()
	defer os.Remove(fileName)
	schemaCfg := &RegisterSchemaConfigs{
		SchemaPath: &fileName,
		Subject:    subjectName,
	}
	metaInfo, err := RegisterSchemaWithAuth(cmd, schemaCfg, suite.srClientMock, cmd.Context())
	req.Nil(err)
	expectedMetaInfo := GetMetaInfoFromSchemaId(id)
	req.Equal(expectedMetaInfo, metaInfo)
}

func (suite *SchemaTestSuite) TestRequestSchemaById() {
	tmpdir := suite.T().TempDir()
	req := require.New(suite.T())
	schemaString, err := RequestSchemaWithId(123, "subject", suite.srClientMock, suite.newCMD().Context())
	req.Nil(err)
	tempStorePath, _, err := SetSchemaPathRef(schemaString, tmpdir, "subject", 123, suite.srClientMock, suite.newCMD().Context())
	req.Nil(err)
	apiMock, _ := suite.srClientMock.DefaultApi.(*srMock.DefaultApi)
	req.True(apiMock.GetSchemaCalled())
	content, err := os.ReadFile(tempStorePath)
	req.Nil(err)
	req.Equal(string(content), `{"Potatoes":1}`)
	err = os.Remove(tempStorePath)
	req.Nil(err)
}

func (suite *SchemaTestSuite) TestDescribeById() {
	cmd := suite.newCMD()
	cmd.SetArgs([]string{"schema", "describe", "100004"})
	err := cmd.Execute()
	req := require.New(suite.T())
	req.Nil(err)
	apiMock, _ := suite.srClientMock.DefaultApi.(*srMock.DefaultApi)
	req.True(apiMock.GetSchemaCalled())
	retVal := apiMock.GetSchemaCalls()[0]
	req.Equal(retVal.Id, id)
}

func (suite *SchemaTestSuite) TestDeleteAllSchemas() {
	cmd := suite.newCMD()
	cmd.SetArgs([]string{"schema", "delete", "--subject", subjectName, "--version", "all", "--force"})
	err := cmd.Execute()
	req := require.New(suite.T())
	req.Nil(err)
	apiMock, _ := suite.srClientMock.DefaultApi.(*srMock.DefaultApi)
	req.True(apiMock.DeleteSubjectCalled())
	retVal := apiMock.DeleteSubjectCalls()[0]
	req.Equal(retVal.Subject, subjectName)
}

func (suite *SchemaTestSuite) TestDeleteSchemaVersion() {
	cmd := suite.newCMD()
	cmd.SetArgs([]string{"schema", "delete", "--subject", subjectName, "--version", versionString, "--force"})
	err := cmd.Execute()
	req := require.New(suite.T())
	req.Nil(err)
	apiMock, _ := suite.srClientMock.DefaultApi.(*srMock.DefaultApi)
	req.True(apiMock.DeleteSchemaVersionCalled())
	retVal := apiMock.DeleteSchemaVersionCalls()[0]
	req.Equal(retVal.Subject, subjectName)
	req.Equal(retVal.Version, "12345")
}

func (suite *SchemaTestSuite) TestPermanentDeleteSchemaVersion() {
	cmd := suite.newCMD()
	cmd.SetArgs([]string{"schema", "delete", "--subject", "Subject2", "--version", versionString, "--permanent", "--force"})
	err := cmd.Execute()
	req := require.New(suite.T())
	req.Nil(err)
	apiMock, _ := suite.srClientMock.DefaultApi.(*srMock.DefaultApi)
	req.True(apiMock.DeleteSchemaVersionCalled())
	retVal := apiMock.DeleteSchemaVersionCalls()[0]
	req.Equal(retVal.Subject, "Subject2")
	req.Equal(retVal.Version, "12345")
	req.Equal(retVal.LocalVarOptionals.Permanent.Value(), true)
}

func (suite *SchemaTestSuite) TestDescribeBySubjectVersion() {
	cmd := suite.newCMD()
	cmd.SetArgs([]string{"schema", "describe", "--subject", subjectName, "--version", versionString})
	err := cmd.Execute()
	req := require.New(suite.T())
	req.Nil(err)
	apiMock, _ := suite.srClientMock.DefaultApi.(*srMock.DefaultApi)
	req.True(apiMock.GetSchemaByVersionCalled())
	retVal := apiMock.GetSchemaByVersionCalls()[0]
	req.Equal(retVal.Subject, subjectName)
	req.Equal(retVal.Version, versionString)
}

func TestSchemaSuite(t *testing.T) {
	suite.Run(t, new(SchemaTestSuite))
}<|MERGE_RESOLUTION|>--- conflicted
+++ resolved
@@ -59,11 +59,7 @@
 		Name:       cluster.Name,
 		Enterprise: true,
 	}
-<<<<<<< HEAD
-	suite.srCluster = &ccloudv1.SchemaRegistryCluster{Id: srClusterID}
-=======
 	suite.srCluster = &ccloudv1.SchemaRegistryCluster{Id: "sr"}
->>>>>>> 74447c04
 }
 
 func (suite *SchemaTestSuite) SetupTest() {
