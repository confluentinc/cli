--- conflicted
+++ resolved
@@ -21,26 +21,15 @@
 }
 
 func New(cfg *v1.Config, prerunner pcmd.PreRunner, srClient *srsdk.APIClient, logger *log.Logger, analyticsClient analytics.Client) *cobra.Command {
-<<<<<<< HEAD
-	cliCmd := pcmd.NewAuthenticatedCLICommand(
-		&cobra.Command{
-			Use:         "schema-registry",
-			Aliases:     []string{"sr"},
-			Short:       "Manage Schema Registry.",
-			Annotations: map[string]string{pcmd.RunRequirement: pcmd.RequireNonAPIKeyCloudLoginOrOnPremLogin},
-		}, prerunner)
-	cmd := &command{
-		AuthenticatedCLICommand: cliCmd,
-=======
 	cmd := &cobra.Command{
 		Use:         "schema-registry",
+		Aliases:     []string{"sr"},
 		Short:       "Manage Schema Registry.",
 		Annotations: map[string]string{pcmd.RunRequirement: pcmd.RequireNonAPIKeyCloudLoginOrOnPremLogin},
 	}
 
 	c := &command{
 		AuthenticatedCLICommand: pcmd.NewAuthenticatedCLICommand(cmd, prerunner),
->>>>>>> ffd522ce
 		srClient:                srClient,
 		logger:                  logger,
 		prerunner:               prerunner,
