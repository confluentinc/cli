package schemaregistry

import (
	"context"
	"fmt"
<<<<<<< HEAD
=======
	"strings"
>>>>>>> 8baccab7

	schedv1 "github.com/confluentinc/cc-structs/kafka/scheduler/v1"
	"github.com/spf13/cobra"

	pcmd "github.com/confluentinc/cli/internal/pkg/cmd"
	v1 "github.com/confluentinc/cli/internal/pkg/config/v1"
<<<<<<< HEAD
	dynamicconfig "github.com/confluentinc/cli/internal/pkg/dynamic-config"
=======
>>>>>>> 8baccab7
	"github.com/confluentinc/cli/internal/pkg/errors"
	"github.com/confluentinc/cli/internal/pkg/examples"
	"github.com/confluentinc/cli/internal/pkg/output"
	"github.com/confluentinc/cli/internal/pkg/utils"
	"github.com/confluentinc/cli/internal/pkg/version"
)

var (
	enableLabels            = []string{"Id", "SchemaRegistryEndpoint"}
	enableHumanRenames      = map[string]string{"ID": "Cluster ID", "SchemaRegistryEndpoint": "Endpoint URL"}
	enableStructuredRenames = map[string]string{"ID": "cluster_id", "SchemaRegistryEndpoint": "endpoint_url"}
	availableGeos           = []string{"us", "eu", "apac"}
)

func (c *clusterCommand) newEnableCommand(cfg *v1.Config) *cobra.Command {
	cmd := &cobra.Command{
		Use:         "enable",
		Short:       "Enable Schema Registry for this environment.",
		Args:        cobra.NoArgs,
		RunE:        c.enable,
		Annotations: map[string]string{pcmd.RunRequirement: pcmd.RequireCloudLogin},
		Example: examples.BuildExampleString(
			examples.Example{
<<<<<<< HEAD
				Text: `Enable Schema Registry, using "aws" in "us-east-1" region with "advanced" package for environment "env-12345"`,
				Code: fmt.Sprintf("%s schema-registry cluster enable --cloud aws --region us-east-1 --package advanced --environment env-12345", version.CLIName),
=======
				Text: `Enable Schema Registry, using Google Cloud Platform in the US with the "advanced" package.`,
				Code: fmt.Sprintf("%s schema-registry cluster enable --cloud gcp --geo us --package advanced", version.CLIName),
>>>>>>> 8baccab7
			},
		),
	}

	pcmd.AddStreamGovernancePackageFlag(cmd, getAllPackageDisplayNames())
	pcmd.AddCloudFlag(cmd)
<<<<<<< HEAD
	cmd.Flags().String("region", "", `Cloud region name`)
=======
	cmd.Flags().String("geo", "", fmt.Sprintf("Specify the geo as %s.", utils.ArrayToCommaDelimitedString(availableGeos)))
	addPackageFlag(cmd, essentialsPackage)
>>>>>>> 8baccab7
	pcmd.AddContextFlag(cmd, c.CLICommand)
	if cfg.IsCloudLogin() {
		pcmd.AddEnvironmentFlag(cmd, c.AuthenticatedCLICommand)
	}
	pcmd.AddOutputFlag(cmd)

	_ = cmd.MarkFlagRequired("cloud")
<<<<<<< HEAD
	_ = cmd.MarkFlagRequired("package")
	_ = cmd.MarkFlagRequired("region")
=======
	_ = cmd.MarkFlagRequired("geo")

	pcmd.RegisterFlagCompletionFunc(cmd, "geo", func(_ *cobra.Command, _ []string) []string { return availableGeos })
>>>>>>> 8baccab7

	return cmd
}

func (c *clusterCommand) enable(cmd *cobra.Command, _ []string) error {
	ctx := context.Background()
	// Collect the parameters
	serviceProvider, err := cmd.Flags().GetString("cloud")
	if err != nil {
		return err
	}

	serviceProviderRegion, err := cmd.Flags().GetString("region")
	if err != nil {
		return err
	}

	clouds, err := c.Client.EnvironmentMetadata.Get(ctx)
	if err != nil {
		return err
	}

<<<<<<< HEAD
	if err := checkServiceProviderAndRegion(serviceProvider, serviceProviderRegion, clouds); err != nil {
		return err
	}

=======
>>>>>>> 8baccab7
	packageDisplayName, err := cmd.Flags().GetString("package")
	if err != nil {
		return err
	}

<<<<<<< HEAD
	packageInternalName, isValid := getPackageInternalName(packageDisplayName)
	if !isValid {
		return errors.New(fmt.Sprintf(errors.SRInvalidPackageType, packageDisplayName))
=======
	packageInternalName, err := getPackageInternalName(packageDisplayName)
	if err != nil {
		return err
>>>>>>> 8baccab7
	}

	// Build the SR instance
	clusterConfig := &schedv1.SchemaRegistryClusterConfig{
<<<<<<< HEAD
		AccountId:             c.EnvironmentId(),
		ServiceProvider:       serviceProvider,
		ServiceProviderRegion: serviceProviderRegion,
		Package:               packageInternalName,
=======
		AccountId:       c.EnvironmentId(),
		Location:        location,
		ServiceProvider: serviceProvider,
		Package:         packageInternalName,
>>>>>>> 8baccab7
		// Name is a special string that everyone expects. Originally, this field was added to support
		// multiple SR instances, but for now there's a contract between our services that it will be
		// this hardcoded string constant
		Name: "account schema-registry",
	}

	newCluster, err := c.Client.SchemaRegistry.CreateSchemaRegistryCluster(ctx, clusterConfig)
	var clusterOutput *v1.SchemaRegistryCluster
	if err != nil {
		// If it already exists, return the existing one
<<<<<<< HEAD
		ctxClient := dynamicconfig.NewContextClient(c.Context)
		cluster, getExistingErr := ctxClient.FetchSchemaRegistryByAccountId(ctx, c.EnvironmentId())
=======
		existingCluster, getExistingErr := c.Context.FetchSchemaRegistryByAccountId(ctx, c.EnvironmentId())
>>>>>>> 8baccab7
		if getExistingErr != nil {
			// Propagate CreateSchemaRegistryCluster error.
			return err
		}

		clusterOutput = &v1.SchemaRegistryCluster{
			Id:                     existingCluster.Id,
			SchemaRegistryEndpoint: existingCluster.Endpoint,
		}
	} else {
		clusterOutput = &v1.SchemaRegistryCluster{
			Id:                     newCluster.Id,
			SchemaRegistryEndpoint: newCluster.Endpoint,
		}
	}

	return output.DescribeObject(cmd, clusterOutput, enableLabels, enableHumanRenames, enableStructuredRenames)
}

func checkServiceProviderAndRegion(cloudId string, regionId string, clouds []*schedv1.CloudMetadata) error {
	for _, cloud := range clouds {
		if cloudId == cloud.Id {
			for _, region := range cloud.Regions {
				if regionId == region.Id {
					return nil
				}
			}
			return errors.New(fmt.Sprintf(errors.CloudRegionNotAvailableErrorMsg, regionId, cloudId))
		}
	}
	return errors.New(fmt.Sprintf(errors.CloudProviderNotAvailableErrorMsg, cloudId))
}<|MERGE_RESOLUTION|>--- conflicted
+++ resolved
@@ -3,20 +3,13 @@
 import (
 	"context"
 	"fmt"
-<<<<<<< HEAD
-=======
 	"strings"
->>>>>>> 8baccab7
 
 	schedv1 "github.com/confluentinc/cc-structs/kafka/scheduler/v1"
 	"github.com/spf13/cobra"
 
 	pcmd "github.com/confluentinc/cli/internal/pkg/cmd"
 	v1 "github.com/confluentinc/cli/internal/pkg/config/v1"
-<<<<<<< HEAD
-	dynamicconfig "github.com/confluentinc/cli/internal/pkg/dynamic-config"
-=======
->>>>>>> 8baccab7
 	"github.com/confluentinc/cli/internal/pkg/errors"
 	"github.com/confluentinc/cli/internal/pkg/examples"
 	"github.com/confluentinc/cli/internal/pkg/output"
@@ -40,25 +33,15 @@
 		Annotations: map[string]string{pcmd.RunRequirement: pcmd.RequireCloudLogin},
 		Example: examples.BuildExampleString(
 			examples.Example{
-<<<<<<< HEAD
-				Text: `Enable Schema Registry, using "aws" in "us-east-1" region with "advanced" package for environment "env-12345"`,
-				Code: fmt.Sprintf("%s schema-registry cluster enable --cloud aws --region us-east-1 --package advanced --environment env-12345", version.CLIName),
-=======
 				Text: `Enable Schema Registry, using Google Cloud Platform in the US with the "advanced" package.`,
 				Code: fmt.Sprintf("%s schema-registry cluster enable --cloud gcp --geo us --package advanced", version.CLIName),
->>>>>>> 8baccab7
 			},
 		),
 	}
 
-	pcmd.AddStreamGovernancePackageFlag(cmd, getAllPackageDisplayNames())
 	pcmd.AddCloudFlag(cmd)
-<<<<<<< HEAD
-	cmd.Flags().String("region", "", `Cloud region name`)
-=======
 	cmd.Flags().String("geo", "", fmt.Sprintf("Specify the geo as %s.", utils.ArrayToCommaDelimitedString(availableGeos)))
 	addPackageFlag(cmd, essentialsPackage)
->>>>>>> 8baccab7
 	pcmd.AddContextFlag(cmd, c.CLICommand)
 	if cfg.IsCloudLogin() {
 		pcmd.AddEnvironmentFlag(cmd, c.AuthenticatedCLICommand)
@@ -66,14 +49,9 @@
 	pcmd.AddOutputFlag(cmd)
 
 	_ = cmd.MarkFlagRequired("cloud")
-<<<<<<< HEAD
-	_ = cmd.MarkFlagRequired("package")
-	_ = cmd.MarkFlagRequired("region")
-=======
 	_ = cmd.MarkFlagRequired("geo")
 
 	pcmd.RegisterFlagCompletionFunc(cmd, "geo", func(_ *cobra.Command, _ []string) []string { return availableGeos })
->>>>>>> 8baccab7
 
 	return cmd
 }
@@ -86,52 +64,34 @@
 		return err
 	}
 
-	serviceProviderRegion, err := cmd.Flags().GetString("region")
+	locationFlag, err := cmd.Flags().GetString("geo")
 	if err != nil {
 		return err
 	}
 
-	clouds, err := c.Client.EnvironmentMetadata.Get(ctx)
+	// Trust the API will handle CCP/CCE
+	location := schedv1.GlobalSchemaRegistryLocation(schedv1.GlobalSchemaRegistryLocation_value[strings.ToUpper(locationFlag)])
+	err = c.validateLocation(location)
 	if err != nil {
 		return err
 	}
 
-<<<<<<< HEAD
-	if err := checkServiceProviderAndRegion(serviceProvider, serviceProviderRegion, clouds); err != nil {
-		return err
-	}
-
-=======
->>>>>>> 8baccab7
 	packageDisplayName, err := cmd.Flags().GetString("package")
 	if err != nil {
 		return err
 	}
 
-<<<<<<< HEAD
-	packageInternalName, isValid := getPackageInternalName(packageDisplayName)
-	if !isValid {
-		return errors.New(fmt.Sprintf(errors.SRInvalidPackageType, packageDisplayName))
-=======
 	packageInternalName, err := getPackageInternalName(packageDisplayName)
 	if err != nil {
 		return err
->>>>>>> 8baccab7
 	}
 
 	// Build the SR instance
 	clusterConfig := &schedv1.SchemaRegistryClusterConfig{
-<<<<<<< HEAD
-		AccountId:             c.EnvironmentId(),
-		ServiceProvider:       serviceProvider,
-		ServiceProviderRegion: serviceProviderRegion,
-		Package:               packageInternalName,
-=======
 		AccountId:       c.EnvironmentId(),
 		Location:        location,
 		ServiceProvider: serviceProvider,
 		Package:         packageInternalName,
->>>>>>> 8baccab7
 		// Name is a special string that everyone expects. Originally, this field was added to support
 		// multiple SR instances, but for now there's a contract between our services that it will be
 		// this hardcoded string constant
@@ -142,12 +102,7 @@
 	var clusterOutput *v1.SchemaRegistryCluster
 	if err != nil {
 		// If it already exists, return the existing one
-<<<<<<< HEAD
-		ctxClient := dynamicconfig.NewContextClient(c.Context)
-		cluster, getExistingErr := ctxClient.FetchSchemaRegistryByAccountId(ctx, c.EnvironmentId())
-=======
 		existingCluster, getExistingErr := c.Context.FetchSchemaRegistryByAccountId(ctx, c.EnvironmentId())
->>>>>>> 8baccab7
 		if getExistingErr != nil {
 			// Propagate CreateSchemaRegistryCluster error.
 			return err
@@ -167,16 +122,10 @@
 	return output.DescribeObject(cmd, clusterOutput, enableLabels, enableHumanRenames, enableStructuredRenames)
 }
 
-func checkServiceProviderAndRegion(cloudId string, regionId string, clouds []*schedv1.CloudMetadata) error {
-	for _, cloud := range clouds {
-		if cloudId == cloud.Id {
-			for _, region := range cloud.Regions {
-				if regionId == region.Id {
-					return nil
-				}
-			}
-			return errors.New(fmt.Sprintf(errors.CloudRegionNotAvailableErrorMsg, regionId, cloudId))
-		}
+func (c *clusterCommand) validateLocation(location schedv1.GlobalSchemaRegistryLocation) error {
+	if location == schedv1.GlobalSchemaRegistryLocation_NONE {
+		return errors.NewErrorWithSuggestions(errors.InvalidSchemaRegistryLocationErrorMsg,
+			errors.InvalidSchemaRegistryLocationSuggestions)
 	}
-	return errors.New(fmt.Sprintf(errors.CloudProviderNotAvailableErrorMsg, cloudId))
+	return nil
 }