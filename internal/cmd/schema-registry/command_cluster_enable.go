--- conflicted
+++ resolved
@@ -40,11 +40,7 @@
 	}
 
 	pcmd.AddCloudFlag(cmd)
-<<<<<<< HEAD
-	cmd.Flags().String("geo", "", "Either 'us', 'eu', or 'apac'.")
-=======
 	cmd.Flags().String("geo", "", fmt.Sprintf("Specify the geo as %s.", utils.ArrayToCommaDelimitedString(availableGeos)))
->>>>>>> 25ca560f
 	addPackageFlag(cmd)
 	pcmd.AddContextFlag(cmd, c.CLICommand)
 	if cfg.IsCloudLogin() {
@@ -54,7 +50,6 @@
 
 	_ = cmd.MarkFlagRequired("cloud")
 	_ = cmd.MarkFlagRequired("geo")
-	_ = cmd.MarkFlagRequired("package")
 
 	pcmd.RegisterFlagCompletionFunc(cmd, "geo", func(_ *cobra.Command, _ []string) []string { return availableGeos })
 
