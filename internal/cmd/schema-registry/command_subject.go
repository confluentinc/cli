--- conflicted
+++ resolved
@@ -137,10 +137,6 @@
 }
 
 func (c *subjectCommand) list(cmd *cobra.Command, args []string) error {
-<<<<<<< HEAD
-	var listLabels = []string{"Subject"}
-=======
->>>>>>> 3f10bbd2
 	type listDisplay struct {
 		Subject string
 	}
@@ -154,11 +150,7 @@
 		return err
 	}
 	if len(list) > 0 {
-<<<<<<< HEAD
-		outputWriter, err := output.NewListOutputWriter(cmd, listLabels, listLabels)
-=======
 		outputWriter, err := output.NewListOutputWriter(cmd, []string{"Subject"}, []string{"Subject"}, []string{"subject"})
->>>>>>> 3f10bbd2
 		if err != nil {
 			return errors.HandleCommon(err, cmd)
 		}
