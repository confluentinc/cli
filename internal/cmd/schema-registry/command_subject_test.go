--- conflicted
+++ resolved
@@ -43,11 +43,7 @@
 		Name:       cluster.Name,
 		Enterprise: true,
 	}
-<<<<<<< HEAD
-	suite.srCluster = &ccloudv1.SchemaRegistryCluster{Id: srClusterID}
-=======
 	suite.srCluster = &ccloudv1.SchemaRegistryCluster{Id: "sr"}
->>>>>>> 74447c04
 }
 
 func (suite *SubjectTestSuite) SetupTest() {
