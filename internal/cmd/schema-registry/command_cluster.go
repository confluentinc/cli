--- conflicted
+++ resolved
@@ -100,7 +100,6 @@
 func (c *clusterCommand) enable(cmd *cobra.Command, args []string) error {
 	ctx := context.Background()
 	// Collect the parameters
-	accountId := c.State.Auth.Account.Id
 	serviceProvider, err := cmd.Flags().GetString("cloud")
 	if err != nil {
 		return errors.HandleCommon(err, cmd)
@@ -115,7 +114,7 @@
 
 	// Build the SR instance
 	clusterConfig := &srv1.SchemaRegistryClusterConfig{
-		AccountId:       accountId,
+		AccountId:       c.EnvironmentId(),
 		Location:        location,
 		ServiceProvider: serviceProvider,
 		// Name is a special string that everyone expects. Originally, this field was added to support
@@ -148,36 +147,19 @@
 
 	// Collect the parameters
 	ctxClient := pcmd.NewContextClient(c.Context)
-	cluster, err := ctxClient.FetchSchemaRegistryByAccountId(ctx, c.State.Auth.Account.Id)
-	if err != nil {
-		return errors.HandleCommon(err, cmd)
-	}
-	srCluster, err := c.Context.SchemaRegistryCluster(cmd)
-	if err != nil {
-		return errors.HandleCommon(err, cmd)
-	}
-<<<<<<< HEAD
-	if srCluster != nil && srCluster.SrCredentials.Key != "" {
+	cluster, err := ctxClient.FetchSchemaRegistryByAccountId(ctx, c.EnvironmentId())
+	if err != nil {
+		return errors.HandleCommon(err, cmd)
+	}
+	//Retrieve SR compatibility and Mode if API key is set up in user's config.json file
+	srClusterHasAPIKey, err := c.Context.CheckSchemaRegistryHasAPIKey(cmd)
+	if err != nil {
+		return errors.HandleCommon(err, cmd)
+	}
+	if srClusterHasAPIKey {
 		srClient, ctx, err = GetApiClient(cmd, c.srClient, c.Config, c.Version)
 		if err != nil {
-			return errors.HandleCommon(err, cmd)
-		}
-		// Get Schema usage metrics
-		metrics, err := c.Client.Metrics.SchemaRegistryMetrics(ctx, cluster.Id)
-		if err != nil {
-			c.logger.Warn("Could not retrieve Schema Registry Metrics")
-			numSchemas = ""
-			availableSchemas = ""
-		} else {
-			numSchemas = strconv.Itoa(int(metrics.NumSchemas))
-			availableSchemas = strconv.Itoa(int(cluster.MaxSchemas) - int(metrics.NumSchemas))
-=======
-	//Retrieve SR compatibility and Mode if API key is set up in user's config.json file
-	if c.config.CheckSchemaRegistryHasAPIKey() {
-		srClient, ctx, err = GetApiClient(c.srClient, c.ch)
-		if err != nil {
 			return err
->>>>>>> 175e4b6e
 		}
 		// Get SR compatibility
 		compatibilityResponse, _, err := srClient.DefaultApi.GetTopLevelConfig(ctx)
@@ -188,20 +170,12 @@
 			compatibility = compatibilityResponse.CompatibilityLevel
 		}
 		// Get SR Mode
-<<<<<<< HEAD
-		ModeResponse, _, err := srClient.DefaultApi.GetTopLevelMode(ctx)
-=======
 		modeResponse, _, err := srClient.DefaultApi.GetTopLevelMode(ctx)
->>>>>>> 175e4b6e
 		if err != nil {
 			mode = ""
 			c.logger.Warn("Could not retrieve Schema Registry Mode")
 		} else {
-<<<<<<< HEAD
-			mode = ModeResponse.Mode
-=======
 			mode = modeResponse.Mode
->>>>>>> 175e4b6e
 		}
 	} else {
 		srClient = nil
@@ -209,10 +183,8 @@
 		mode = "<Requires API Key>"
 	}
 
-<<<<<<< HEAD
-=======
 	// Get Schema usage metrics
-	metrics, err := c.metricClient.SchemaRegistryMetrics(ctx, cluster.Id)
+	metrics, err := c.Client.Metrics.SchemaRegistryMetrics(ctx, cluster.Id)
 	if err != nil {
 		c.logger.Warn("Could not retrieve Schema Registry Metrics")
 		numSchemas = ""
@@ -222,7 +194,6 @@
 		availableSchemas = strconv.Itoa(int(cluster.MaxSchemas) - int(metrics.NumSchemas))
 	}
 
->>>>>>> 175e4b6e
 	serviceProvider := getServiceProviderFromUrl(cluster.Endpoint)
 	data := &describeDisplay{
 		Name:            cluster.Name,
