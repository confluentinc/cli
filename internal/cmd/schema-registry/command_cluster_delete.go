package schemaregistry

import (
	"context"
	"fmt"

	"github.com/spf13/cobra"

	pcmd "github.com/confluentinc/cli/internal/pkg/cmd"
	"github.com/confluentinc/cli/internal/pkg/errors"
	"github.com/confluentinc/cli/internal/pkg/examples"
	"github.com/confluentinc/cli/internal/pkg/form"
	"github.com/confluentinc/cli/internal/pkg/output"
	"github.com/confluentinc/cli/internal/pkg/resource"
	"github.com/confluentinc/cli/internal/pkg/version"
)

func (c *command) newClusterDeleteCommand() *cobra.Command {
	cmd := &cobra.Command{
		Use:         "delete",
		Short:       "Delete the Schema Registry cluster for this environment.",
		Args:        cobra.NoArgs,
		RunE:        c.clusterDelete,
		Annotations: map[string]string{pcmd.RunRequirement: pcmd.RequireCloudLogin},
		Example: examples.BuildExampleString(
			examples.Example{
				Text: `Delete the Schema Registry cluster for environment "env-12345"`,
				Code: fmt.Sprintf("%s schema-registry cluster delete --environment env-12345", version.CLIName),
			},
		),
	}

	pcmd.AddEnvironmentFlag(cmd, c.AuthenticatedCLICommand)
	pcmd.AddForceFlag(cmd)
	pcmd.AddContextFlag(cmd, c.CLICommand)
	pcmd.AddOutputFlag(cmd)

	cobra.CheckErr(cmd.MarkFlagRequired("environment"))

	return cmd
}

func (c *command) clusterDelete(cmd *cobra.Command, _ []string) error {
	ctx := context.Background()

	environmentId, err := c.EnvironmentId()
	if err != nil {
		return err
	}

<<<<<<< HEAD
	promptMsg := fmt.Sprintf(`Are you sure you want to delete %s "%s" for %s "%s"?`, resource.SchemaRegistryCluster, cluster.Id, resource.Environment, c.EnvironmentId())
	if ok, err := form.ConfirmDeletionYesNoCustomPrompt(cmd, promptMsg); err != nil || !ok {
=======
	cluster, err := c.Context.FetchSchemaRegistryByEnvironmentId(ctx, environmentId)
	if err != nil {
		return err
	}

	promptMsg := fmt.Sprintf(`Are you sure you want to delete %s "%s" for %s "%s"?`, resource.SchemaRegistryCluster, cluster.Id, resource.Environment, environmentId)
	if ok, err := form.ConfirmDeletion(cmd, promptMsg, ""); err != nil || !ok {
>>>>>>> df2b8e36
		return err
	}

	err = c.Client.SchemaRegistry.DeleteSchemaRegistryCluster(ctx, cluster)
	if err != nil {
		return err
	}

	output.Printf(errors.SchemaRegistryClusterDeletedMsg, environmentId)
	return nil
}<|MERGE_RESOLUTION|>--- conflicted
+++ resolved
@@ -48,18 +48,13 @@
 		return err
 	}
 
-<<<<<<< HEAD
-	promptMsg := fmt.Sprintf(`Are you sure you want to delete %s "%s" for %s "%s"?`, resource.SchemaRegistryCluster, cluster.Id, resource.Environment, c.EnvironmentId())
-	if ok, err := form.ConfirmDeletionYesNoCustomPrompt(cmd, promptMsg); err != nil || !ok {
-=======
 	cluster, err := c.Context.FetchSchemaRegistryByEnvironmentId(ctx, environmentId)
 	if err != nil {
 		return err
 	}
 
 	promptMsg := fmt.Sprintf(`Are you sure you want to delete %s "%s" for %s "%s"?`, resource.SchemaRegistryCluster, cluster.Id, resource.Environment, environmentId)
-	if ok, err := form.ConfirmDeletion(cmd, promptMsg, ""); err != nil || !ok {
->>>>>>> df2b8e36
+	if ok, err := form.ConfirmDeletionYesNoCustomPrompt(cmd, promptMsg); err != nil || !ok {
 		return err
 	}
 
