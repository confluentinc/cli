package schemaregistry

import (
	"context"
	"fmt"
	"math"
	"strconv"

	"github.com/confluentinc/cli/internal/pkg/ccloudv2"
	"github.com/confluentinc/cli/internal/pkg/log"

	orgv1 "github.com/confluentinc/cc-structs/kafka/org/v1"
	metricsv2 "github.com/confluentinc/ccloud-sdk-go-v2/metrics/v2"
	srsdk "github.com/confluentinc/schema-registry-sdk-go"
	"github.com/spf13/cobra"

	pcmd "github.com/confluentinc/cli/internal/pkg/cmd"
	v1 "github.com/confluentinc/cli/internal/pkg/config/v1"
	"github.com/confluentinc/cli/internal/pkg/output"
)

<<<<<<< HEAD
type clusterOut struct {
	Name                  string `human:"Name" serialized:"name"`
	ClusterId             string `human:"Cluster" serialized:"cluster_id"`
	EndpointUrl           string `human:"Endpoint URL" serialized:"endpoint_url"`
	UsedSchemas           string `human:"Used Schemas" serialized:"used_schemas"`
	AvailableSchemas      string `human:"Available Schemas" serialized:"available_schemas"`
	GlobalCompatibility   string `human:"Global Compatibility" serialized:"global_compatibility"`
	Mode                  string `human:"Mode" serialized:"mode"`
	ServiceProvider       string `human:"Service Provider" serialized:"service_provider"`
	ServiceProviderRegion string `human:"Service Provider Region" serialized:"service_provider_region"`
	Package               string `human:"Package" serialized:"package"`
=======
var (
	describeLabels       = []string{"Name", "ID", "URL", "Used", "Available", "FreeSchemasLimit", "Compatibility", "Mode", "ServiceProvider", "ServiceProviderRegion", "Package"}
	describeHumanRenames = map[string]string{"ID": "Cluster ID", "URL": "Endpoint URL", "Used": "Used Schemas", "Available": "Available Schemas", "FreeSchemasLimit": "Free Schemas Limit",
		"Compatibility": "Global Compatibility", "ServiceProvider": "Service Provider", "ServiceProviderRegion": "Service Provider Region"}
	describeStructuredRenames = map[string]string{"Name": "name", "ID": "cluster_id", "URL": "endpoint_url", "Used": "used_schemas", "Available": "available_schemas", "FreeSchemasLimit": "free_schemas_limit",
		"Compatibility": "global_compatibility", "Mode": "mode", "ServiceProvider": "service_provider", "ServiceProviderRegion": "service_provider_region", "Package": "package"}
)

const (
	defaultSchemaLimitAdvanced            = 20000
	streamGovernancePriceTableProductName = "stream-governance"
	schemaRegistryPriceTableName          = "SchemaRegistry"
)

type describeDisplay struct {
	Name                  string
	ID                    string
	URL                   string
	Used                  string
	Available             string
	FreeSchemasLimit      string
	Compatibility         string
	Mode                  string
	ServiceProvider       string
	ServiceProviderRegion string
	Package               string
>>>>>>> 75415a4a
}

func (c *clusterCommand) newDescribeCommand(cfg *v1.Config) *cobra.Command {
	cmd := &cobra.Command{
		Use:         "describe",
		Short:       "Describe the Schema Registry cluster for this environment.",
		Args:        cobra.NoArgs,
		RunE:        c.describe,
		Annotations: map[string]string{pcmd.RunRequirement: pcmd.RequireCloudLogin},
	}

	pcmd.AddApiKeyFlag(cmd, c.AuthenticatedCLICommand)
	pcmd.AddApiSecretFlag(cmd)
	pcmd.AddContextFlag(cmd, c.CLICommand)
	if cfg.IsCloudLogin() {
		pcmd.AddEnvironmentFlag(cmd, c.AuthenticatedCLICommand)
	}
	pcmd.AddOutputFlag(cmd)

	return cmd
}

func (c *clusterCommand) describe(cmd *cobra.Command, _ []string) error {
	var compatibility string
	var mode string
	var numSchemas string
	var availableSchemas string
	var srClient *srsdk.APIClient
	ctx := context.Background()

	// Collect the parameters
	cluster, err := c.Context.FetchSchemaRegistryByAccountId(ctx, c.EnvironmentId())
	if err != nil {
		return err
	}
	// Retrieve SR compatibility and Mode if API key is set up in user's config.json file
	srClusterHasAPIKey, err := c.Context.CheckSchemaRegistryHasAPIKey(cmd)
	if err != nil {
		return err
	}
	if srClusterHasAPIKey {
		srClient, ctx, err = getApiClient(cmd, c.srClient, c.Config, c.Version)
		if err != nil {
			return err
		}
		// Get SR compatibility
		compatibilityResponse, _, err := srClient.DefaultApi.GetTopLevelConfig(ctx)
		if err != nil {
			compatibility = ""
			log.CliLogger.Warn("Could not retrieve Schema Registry Compatibility")
		} else {
			compatibility = compatibilityResponse.CompatibilityLevel
		}
		// Get SR Mode
		modeResponse, _, err := srClient.DefaultApi.GetTopLevelMode(ctx)
		if err != nil {
			mode = ""
			log.CliLogger.Warn("Could not retrieve Schema Registry Mode")
		} else {
			mode = modeResponse.Mode
		}
	} else {
		srClient = nil
		compatibility = "<Requires API Key>"
		mode = "<Requires API Key>"
	}

	query := schemaCountQueryFor(cluster.Id)
	metricsResponse, httpResp, err := c.V2Client.MetricsDatasetQuery("cloud", query)
	unmarshalErr := ccloudv2.UnmarshalFlatQueryResponseIfDataSchemaMatchError(err, metricsResponse, httpResp)
	if unmarshalErr != nil {
		return unmarshalErr
	}

	freeSchemasLimit := int(cluster.MaxSchemas)
	if cluster.Package == essentialsPackageInternal {
		org := &orgv1.Organization{Id: c.State.Auth.Organization.Id}
		prices, err := c.PrivateClient.Billing.GetPriceTable(context.Background(), org, streamGovernancePriceTableProductName)

		if err == nil {
			priceKey := getMaxSchemaLimitPriceKey(cluster.Package, cluster.ServiceProvider, cluster.ServiceProviderRegion)
			freeSchemasLimit = int(prices.GetPriceTable()[schemaRegistryPriceTableName].Prices[priceKey])
		}
	} else {
		freeSchemasLimit = defaultSchemaLimitAdvanced
	}

	if err != nil && !ccloudv2.IsDataMatchesMoreThanOneSchemaError(err) || metricsResponse == nil {
		log.CliLogger.Warn("Could not retrieve Schema Registry Metrics: ", err)
		numSchemas = ""
		availableSchemas = ""
	} else if len(metricsResponse.FlatQueryResponse.GetData()) == 0 {
		numSchemas = "0"
		availableSchemas = strconv.Itoa(freeSchemasLimit)
	} else if len(metricsResponse.FlatQueryResponse.GetData()) == 1 {
		numSchemasInt := int(math.Round(float64(metricsResponse.FlatQueryResponse.GetData()[0].Value))) // the return value is a float32
		numSchemas = strconv.Itoa(numSchemasInt)
		// Available number of schemas should not be negative
		availableSchemas = strconv.Itoa(int(math.Max(float64(freeSchemasLimit-numSchemasInt), 0)))
	} else {
		log.CliLogger.Warn("Unexpected results from Metrics API")
		numSchemas = ""
		availableSchemas = ""
	}

	table := output.NewTable(cmd)
	table.Add(&clusterOut{
		Name:                  cluster.Name,
		ClusterId:             cluster.Id,
		EndpointUrl:           cluster.Endpoint,
		ServiceProvider:       cluster.ServiceProvider,
		ServiceProviderRegion: cluster.ServiceProviderRegion,
		Package:               getPackageDisplayName(cluster.Package),
<<<<<<< HEAD
		UsedSchemas:           numSchemas,
		AvailableSchemas:      availableSchemas,
		GlobalCompatibility:   compatibility,
=======
		Used:                  numSchemas,
		Available:             availableSchemas,
		FreeSchemasLimit:      strconv.Itoa(freeSchemasLimit),
		Compatibility:         compatibility,
>>>>>>> 75415a4a
		Mode:                  mode,
	})
	return table.Print()
}

func schemaCountQueryFor(schemaRegistryId string) metricsv2.QueryRequest {
	aggregations := []metricsv2.Aggregation{
		{
			Metric: "io.confluent.kafka.schema_registry/schema_count",
		},
	}
	filter := metricsv2.Filter{
		FieldFilter: &metricsv2.FieldFilter{
			Field: metricsv2.PtrString("resource.schema_registry.id"),
			Op:    "EQ",
			Value: metricsv2.StringAsFieldFilterValue(metricsv2.PtrString(schemaRegistryId)),
		},
	}
	req := metricsv2.NewQueryRequest(aggregations, "ALL", []string{"PT1M/now-2m|m"})
	req.SetFilter(filter)
	return *req
}

func getMaxSchemaLimitPriceKey(sgPackage, serviceProvider, serviceProviderRegion string) string {
	return fmt.Sprintf("%s:%s:%s:1:max", serviceProvider, serviceProviderRegion, sgPackage)
}<|MERGE_RESOLUTION|>--- conflicted
+++ resolved
@@ -19,47 +19,25 @@
 	"github.com/confluentinc/cli/internal/pkg/output"
 )
 
-<<<<<<< HEAD
 type clusterOut struct {
 	Name                  string `human:"Name" serialized:"name"`
 	ClusterId             string `human:"Cluster" serialized:"cluster_id"`
 	EndpointUrl           string `human:"Endpoint URL" serialized:"endpoint_url"`
 	UsedSchemas           string `human:"Used Schemas" serialized:"used_schemas"`
 	AvailableSchemas      string `human:"Available Schemas" serialized:"available_schemas"`
+	FreeSchemasLimit      int    `human:"Free Schemas Limit" serialized:"free_schemas_limit"`
 	GlobalCompatibility   string `human:"Global Compatibility" serialized:"global_compatibility"`
 	Mode                  string `human:"Mode" serialized:"mode"`
 	ServiceProvider       string `human:"Service Provider" serialized:"service_provider"`
 	ServiceProviderRegion string `human:"Service Provider Region" serialized:"service_provider_region"`
 	Package               string `human:"Package" serialized:"package"`
-=======
-var (
-	describeLabels       = []string{"Name", "ID", "URL", "Used", "Available", "FreeSchemasLimit", "Compatibility", "Mode", "ServiceProvider", "ServiceProviderRegion", "Package"}
-	describeHumanRenames = map[string]string{"ID": "Cluster ID", "URL": "Endpoint URL", "Used": "Used Schemas", "Available": "Available Schemas", "FreeSchemasLimit": "Free Schemas Limit",
-		"Compatibility": "Global Compatibility", "ServiceProvider": "Service Provider", "ServiceProviderRegion": "Service Provider Region"}
-	describeStructuredRenames = map[string]string{"Name": "name", "ID": "cluster_id", "URL": "endpoint_url", "Used": "used_schemas", "Available": "available_schemas", "FreeSchemasLimit": "free_schemas_limit",
-		"Compatibility": "global_compatibility", "Mode": "mode", "ServiceProvider": "service_provider", "ServiceProviderRegion": "service_provider_region", "Package": "package"}
-)
+}
 
 const (
 	defaultSchemaLimitAdvanced            = 20000
 	streamGovernancePriceTableProductName = "stream-governance"
 	schemaRegistryPriceTableName          = "SchemaRegistry"
 )
-
-type describeDisplay struct {
-	Name                  string
-	ID                    string
-	URL                   string
-	Used                  string
-	Available             string
-	FreeSchemasLimit      string
-	Compatibility         string
-	Mode                  string
-	ServiceProvider       string
-	ServiceProviderRegion string
-	Package               string
->>>>>>> 75415a4a
-}
 
 func (c *clusterCommand) newDescribeCommand(cfg *v1.Config) *cobra.Command {
 	cmd := &cobra.Command{
@@ -172,16 +150,10 @@
 		ServiceProvider:       cluster.ServiceProvider,
 		ServiceProviderRegion: cluster.ServiceProviderRegion,
 		Package:               getPackageDisplayName(cluster.Package),
-<<<<<<< HEAD
 		UsedSchemas:           numSchemas,
 		AvailableSchemas:      availableSchemas,
+		FreeSchemasLimit:      freeSchemasLimit,
 		GlobalCompatibility:   compatibility,
-=======
-		Used:                  numSchemas,
-		Available:             availableSchemas,
-		FreeSchemasLimit:      strconv.Itoa(freeSchemasLimit),
-		Compatibility:         compatibility,
->>>>>>> 75415a4a
 		Mode:                  mode,
 	})
 	return table.Print()
