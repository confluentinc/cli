--- conflicted
+++ resolved
@@ -71,11 +71,7 @@
 	if err != nil {
 		return err
 	}
-<<<<<<< HEAD
 	clusters, err := c.V2Client.GetSchemaRegistryClustersByEnvironment(environmentId)
-=======
-	cluster, err := c.Context.FetchSchemaRegistryByEnvironmentId(environmentId)
->>>>>>> d424a02c
 	if err != nil {
 		return err
 	}
@@ -132,15 +128,9 @@
 		return unmarshalErr
 	}
 
-<<<<<<< HEAD
 	freeSchemasLimit := defaultSchemaLimitEssentials
 	if strings.ToLower(clusterSpec.GetPackage()) == essentialsPackage {
 		user, err := c.Client.Auth.User(context.Background())
-=======
-	freeSchemasLimit := int(cluster.MaxSchemas)
-	if cluster.Package == essentialsPackageInternal {
-		user, err := c.Client.Auth.User()
->>>>>>> d424a02c
 		if err != nil {
 			return err
 		}
