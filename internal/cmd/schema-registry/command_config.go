package schemaregistry

import (
	"github.com/spf13/cobra"

	pcmd "github.com/confluentinc/cli/internal/pkg/cmd"
	v1 "github.com/confluentinc/cli/internal/pkg/config/v1"
)

func (c *command) newConfigCommand(cfg *v1.Config) *cobra.Command {
	cmd := &cobra.Command{
		Use:         "config",
		Short:       "Manage Schema Registry configuration.",
		Annotations: map[string]string{pcmd.RunRequirement: pcmd.RequireCloudLoginOrOnPremLogin},
	}

	if cfg.IsCloudLogin() {
<<<<<<< HEAD
		c.AuthenticatedStateFlagCommand = pcmd.NewAuthenticatedStateFlagCommand(cmd, prerunner)
		cmd.AddCommand(c.newDescribeCommand())
	} else {
		c.AuthenticatedStateFlagCommand = pcmd.NewAuthenticatedWithMDSStateFlagCommand(cmd, prerunner)
		cmd.AddCommand(c.newDescribeCommandOnPrem())
=======
		cmd.AddCommand(c.newConfigDescribeCommand())
	} else {
		cmd.AddCommand(c.newConfigDescribeCommandOnPrem())
>>>>>>> 22726acf
	}

	return cmd
}<|MERGE_RESOLUTION|>--- conflicted
+++ resolved
@@ -15,17 +15,9 @@
 	}
 
 	if cfg.IsCloudLogin() {
-<<<<<<< HEAD
-		c.AuthenticatedStateFlagCommand = pcmd.NewAuthenticatedStateFlagCommand(cmd, prerunner)
-		cmd.AddCommand(c.newDescribeCommand())
-	} else {
-		c.AuthenticatedStateFlagCommand = pcmd.NewAuthenticatedWithMDSStateFlagCommand(cmd, prerunner)
-		cmd.AddCommand(c.newDescribeCommandOnPrem())
-=======
 		cmd.AddCommand(c.newConfigDescribeCommand())
 	} else {
 		cmd.AddCommand(c.newConfigDescribeCommandOnPrem())
->>>>>>> 22726acf
 	}
 
 	return cmd
