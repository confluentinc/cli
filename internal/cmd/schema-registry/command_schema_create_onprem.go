--- conflicted
+++ resolved
@@ -68,17 +68,10 @@
 	if err != nil {
 		return err
 	}
-
-<<<<<<< HEAD
-=======
-	dir, err := CreateTempDir()
-	if err != nil {
-		return err
-	}
->>>>>>> 2a57e7f1
 	defer func() {
 		_ = os.RemoveAll(dir)
 	}()
+
 	_, _, err = c.registerSchemaOnPrem(cmd, dir, schemaType, schemaPath, subject, refs)
 	return err
 }
