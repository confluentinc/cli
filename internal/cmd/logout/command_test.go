package logout

import (
	"context"
	"net/http"
	"os"
	"testing"

	flowv1 "github.com/confluentinc/cc-structs/kafka/flow/v1"
	"github.com/spf13/cobra"
	"github.com/stretchr/testify/require"

	orgv1 "github.com/confluentinc/cc-structs/kafka/org/v1"
	"github.com/confluentinc/ccloud-sdk-go-v1"
	sdkMock "github.com/confluentinc/ccloud-sdk-go-v1/mock"
	mds "github.com/confluentinc/mds-sdk-go/mdsv1"
	mdsMock "github.com/confluentinc/mds-sdk-go/mdsv1/mock"

	"github.com/confluentinc/cli/internal/cmd/login"
	pauth "github.com/confluentinc/cli/internal/pkg/auth"
	pcmd "github.com/confluentinc/cli/internal/pkg/cmd"
	"github.com/confluentinc/cli/internal/pkg/config"
	v1 "github.com/confluentinc/cli/internal/pkg/config/v1"
	"github.com/confluentinc/cli/internal/pkg/errors"
	"github.com/confluentinc/cli/internal/pkg/log"
	pmock "github.com/confluentinc/cli/internal/pkg/mock"
	"github.com/confluentinc/cli/internal/pkg/netrc"
	cliMock "github.com/confluentinc/cli/mock"
)

const (
	testToken      = "y0ur.jwt.T0kEn"
	promptUser     = "prompt-user@confluent.io"
	promptPassword = " prompt-password "
	netrcFile      = "netrc-file"
	ccloudURL      = "https://confluent.cloud"
)

var (
	mockLoginCredentialsManager = &cliMock.MockLoginCredentialsManager{
		GetCCloudCredentialsFromEnvVarFunc: func(cmd *cobra.Command) func() (*pauth.Credentials, error) {
			return func() (*pauth.Credentials, error) {
				return nil, nil
			}
		},
		GetCCloudCredentialsFromPromptFunc: func(cmd *cobra.Command) func() (*pauth.Credentials, error) {
			return func() (*pauth.Credentials, error) {
				return &pauth.Credentials{
					Username: promptUser,
					Password: promptPassword,
				}, nil
			}
		},

		GetConfluentCredentialsFromEnvVarFunc: func(cmd *cobra.Command) func() (*pauth.Credentials, error) {
			return func() (*pauth.Credentials, error) {
				return nil, nil
			}
		},
		GetConfluentCredentialsFromPromptFunc: func(cmd *cobra.Command) func() (*pauth.Credentials, error) {
			return func() (*pauth.Credentials, error) {
				return &pauth.Credentials{
					Username: promptUser,
					Password: promptPassword,
				}, nil
			}
		},

		GetCredentialsFromNetrcFunc: func(cmd *cobra.Command, filterParams netrc.NetrcMachineParams) func() (*pauth.Credentials, error) {
			return func() (*pauth.Credentials, error) {
				return nil, nil
			}
		},
	}
	mockLoginOrganizationManager = &cliMock.MockLoginOrganizationManager{
		GetLoginOrganizationFromArgsFunc: func(cmd *cobra.Command) func() (string, error) {
			return pauth.NewLoginOrganizationManagerImp(log.New()).GetLoginOrganizationFromArgs(cmd)
		},
		GetLoginOrganizationFromEnvVarFunc: func(cmd *cobra.Command) func() (string, error) {
			return pauth.NewLoginOrganizationManagerImp(log.New()).GetLoginOrganizationFromEnvVar(cmd)
		},
		GetDefaultLoginOrganizationFunc: func() func() (string, error) {
			return pauth.NewLoginOrganizationManagerImp(log.New()).GetDefaultLoginOrganization()
		},
	}
	mockAuthTokenHandler = &cliMock.MockAuthTokenHandler{
		GetCCloudTokensFunc: func(client *ccloud.Client, credentials *pauth.Credentials, noBrowser bool, orgResourceId string) (s string, s2 string, e error) {
			return testToken, "refreshToken", nil
		},
		GetConfluentTokenFunc: func(mdsClient *mds.APIClient, credentials *pauth.Credentials) (s string, e error) {
			return testToken, nil
		},
	}
	mockNetrcHandler = &pmock.MockNetrcHandler{
		GetFileNameFunc: func() string { return netrcFile },
		WriteNetrcCredentialsFunc: func(isCloud, isSSO bool, ctxName, username, password string) error {
			return nil
		},
		RemoveNetrcCredentialsFunc: func(isCloud bool, ctxName string) (string, error) {
			return "", nil
		},
		CheckCredentialExistFunc: func(isCloud bool, ctxName string) (bool, error) {
			return false, nil
		},
	}
)

func TestLogout(t *testing.T) {
	req := require.New(t)
	clearCCloudDeprecatedEnvVar(req)
	cfg := v1.AuthenticatedCloudConfigMock()
	contextName := cfg.Context().Name
	logoutCmd, cfg := newLogoutCmd(cfg, mockNetrcHandler)
	output, err := pcmd.ExecuteCommand(logoutCmd.Command)
	req.NoError(err)
	req.Contains(output, errors.LoggedOutMsg)
	exist, err := mockNetrcHandler.CheckCredentialExistFunc(true, contextName)
	req.NoError(err)
	req.Equal(exist, false)
	verifyLoggedOutState(t, cfg, contextName)
}

func TestRemoveNetrcCredentials(t *testing.T) {
	req := require.New(t)
	clearCCloudDeprecatedEnvVar(req)
	cfg := v1.AuthenticatedCloudConfigMock()
	contextName := cfg.Context().NetrcMachineName
	logoutCmd, _ := newLogoutCmd(cfg, mockNetrcHandler)
	// run login command
	auth := &sdkMock.Auth{
<<<<<<< HEAD
		UserFunc: func(ctx context.Context) (*orgv1.GetUserReply, error) {
			return &orgv1.GetUserReply{
=======
		LoginFunc: func(_ context.Context, _, _, _, _ string) (string, error) {
			return testToken, nil
		},
		UserFunc: func(_ context.Context) (*flowv1.GetMeReply, error) {
			return &flowv1.GetMeReply{
>>>>>>> 547809ff
				User: &orgv1.User{
					Id:        23,
					Email:     promptUser,
					FirstName: "Cody",
				},
				Organization: &orgv1.Organization{ResourceId: "o-123"},
				Accounts:     []*orgv1.Account{{Id: "a-595", Name: "Default"}},
			}, nil
		},
	}
	user := &sdkMock.User{}
	loginCmd, _ := newLoginCmd(auth, user, true, req, mockNetrcHandler, mockAuthTokenHandler, mockLoginCredentialsManager, mockLoginOrganizationManager)
	_, err := pcmd.ExecuteCommand(loginCmd.Command)
	req.NoError(err)

	_, err = logoutCmd.netrcHandler.RemoveNetrcCredentials(true, contextName)
	req.NoError(err)
	exist, err := mockNetrcHandler.CheckCredentialExistFunc(true, contextName)
	req.NoError(err)
	req.Equal(exist, false)
}

func newLoginCmd(auth *sdkMock.Auth, user *sdkMock.User, isCloud bool, req *require.Assertions, netrcHandler netrc.NetrcHandler,
	authTokenHandler pauth.AuthTokenHandler, loginCredentialsManager pauth.LoginCredentialsManager,
	loginOrganizationManager pauth.LoginOrganizationManager) (*login.Command, *v1.Config) {
	cfg := v1.New(new(config.Params))
	var mdsClient *mds.APIClient
	if !isCloud {
		mdsConfig := mds.NewConfiguration()
		mdsClient = mds.NewAPIClient(mdsConfig)
		mdsClient.TokensAndAuthenticationApi = &mdsMock.TokensAndAuthenticationApi{
			GetTokenFunc: func(ctx context.Context) (mds.AuthenticationResponse, *http.Response, error) {
				return mds.AuthenticationResponse{
					AuthToken: testToken,
					TokenType: "JWT",
					ExpiresIn: 100,
				}, nil, nil
			},
		}
	}
	ccloudClientFactory := &cliMock.MockCCloudClientFactory{
		AnonHTTPClientFactoryFunc: func(baseURL string) *ccloud.Client {
			req.Equal("https://confluent.cloud", baseURL)
			return &ccloud.Client{Params: &ccloud.Params{HttpClient: new(http.Client)}, Auth: auth, User: user}
		},
		JwtHTTPClientFactoryFunc: func(ctx context.Context, jwt, baseURL string) *ccloud.Client {
			return &ccloud.Client{Auth: auth, User: user}
		},
	}
	mdsClientManager := &cliMock.MockMDSClientManager{
		GetMDSClientFunc: func(url string, caCertPath string, logger *log.Logger) (client *mds.APIClient, e error) {
			return mdsClient, nil
		},
	}
	prerunner := cliMock.NewPreRunnerMock(ccloudClientFactory.AnonHTTPClientFactory(ccloudURL), mdsClient, nil, cfg)
	loginCmd := login.New(prerunner, log.New(), ccloudClientFactory, mdsClientManager, cliMock.NewDummyAnalyticsMock(), netrcHandler, loginCredentialsManager, loginOrganizationManager, authTokenHandler, true)
	return loginCmd, cfg
}

func newLogoutCmd(cfg *v1.Config, netrcHandler netrc.NetrcHandler) (*Command, *v1.Config) {
	logoutCmd := New(cfg, cliMock.NewPreRunnerMock(nil, nil, nil, cfg), cliMock.NewDummyAnalyticsMock(), netrcHandler)
	return logoutCmd, cfg
}

func verifyLoggedOutState(t *testing.T, cfg *v1.Config, loggedOutContext string) {
	req := require.New(t)
	state := cfg.Contexts[loggedOutContext].State
	req.Empty(state.AuthToken)
	req.Empty(state.Auth)
}

func clearCCloudDeprecatedEnvVar(req *require.Assertions) {
	req.NoError(os.Unsetenv(pauth.DeprecatedConfluentCloudEmail))
}<|MERGE_RESOLUTION|>--- conflicted
+++ resolved
@@ -128,16 +128,11 @@
 	logoutCmd, _ := newLogoutCmd(cfg, mockNetrcHandler)
 	// run login command
 	auth := &sdkMock.Auth{
-<<<<<<< HEAD
-		UserFunc: func(ctx context.Context) (*orgv1.GetUserReply, error) {
-			return &orgv1.GetUserReply{
-=======
 		LoginFunc: func(_ context.Context, _, _, _, _ string) (string, error) {
 			return testToken, nil
 		},
 		UserFunc: func(_ context.Context) (*flowv1.GetMeReply, error) {
 			return &flowv1.GetMeReply{
->>>>>>> 547809ff
 				User: &orgv1.User{
 					Id:        23,
 					Email:     promptUser,
