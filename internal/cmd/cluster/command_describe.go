package cluster

import (
	"context"
	"encoding/json"
	"fmt"
	"io/ioutil"
	"net/http"
	"sort"

	"github.com/confluentinc/go-printer"
	"github.com/spf13/cobra"

	pcmd "github.com/confluentinc/cli/internal/pkg/cmd"
	"github.com/confluentinc/cli/internal/pkg/errors"
	"github.com/confluentinc/cli/internal/pkg/examples"
	"github.com/confluentinc/cli/internal/pkg/log"
	"github.com/confluentinc/cli/internal/pkg/output"
)

type Metadata interface {
	DescribeCluster(ctx context.Context, url string) (*ScopedId, error)
}

type ScopedId struct {
	ID    string `json:"id"`
	Scope *Scope `json:"scope"`
}

type Scope struct {
	// Path defines the "outer scope" which isn't used yet. The hierarchy
	// isn't represented in the Scope object in practice today
	Path []string `json:"path"`
	// Clusters defines all the key-value pairs needed to uniquely identify a scope
	Clusters map[string]string `json:"clusters"`
}

type Element struct {
	Type string `json:"type" yaml:"type"`
	ID   string `json:"id" yaml:"id"`
}

// ScopedIdService allows introspecting details from a Confluent cluster.
// This is for querying the endpoint each CP service exposes at /v1/metadata/id.
type ScopedIdService struct {
	client    *http.Client
	userAgent string
	logger    *log.Logger
}

func NewScopedIdService(client *http.Client, userAgent string, logger *log.Logger) *ScopedIdService {
	return &ScopedIdService{
		client:    client,
		userAgent: userAgent,
		logger:    logger,
	}
}

var (
	describeFields = []string{"Type", "ID"}
	describeLabels = []string{"Type", "ID"}
)

type describeCommand struct {
	*pcmd.CLICommand
	client Metadata
}

// NewDescribeCommand returns the sub-command object for describing clusters through /v1/metadata/id
func NewDescribeCommand(prerunner pcmd.PreRunner, client Metadata) *cobra.Command {
	describeCmd := &describeCommand{
		CLICommand: pcmd.NewAnonymousCLICommand(&cobra.Command{
			Use:   "describe",
<<<<<<< HEAD
			Short: "Describe a Kafka cluster.",
=======
>>>>>>> f1c3f148
			Args:  cobra.NoArgs,
			Short: "Describe a Confluent cluster.",
			Example: examples.BuildExampleString(
				examples.Example{
					Desc: "Discover the cluster ID and Kafka ID for Connect.",
					Code: "confluent cluster describe --url http://localhost:8083",
				},
			),
		}, prerunner),
		client: client,
	}
	describeCmd.Flags().String("url", "", "URL to a Confluent cluster.")
	check(describeCmd.MarkFlagRequired("url"))
	describeCmd.Flags().StringP(output.FlagName, output.ShortHandFlag, output.DefaultValue, output.Usage)
	describeCmd.Flags().SortFlags = false
	describeCmd.RunE = describeCmd.describe

	return describeCmd.Command
}

func (s *ScopedIdService) DescribeCluster(_ context.Context, url string) (*ScopedId, error) {
	req, err := http.NewRequest("GET", fmt.Sprintf("%s/v1/metadata/id", url), nil)
	if err != nil {
		return nil, err
	}
	req.Header.Set("User-Agent", s.userAgent)
	req.Header.Set("Accept", "application/json")
	resp, err := s.client.Do(req)
	if err != nil {
		return nil, err
	}
	defer resp.Body.Close()
	body, err := ioutil.ReadAll(resp.Body)
	if err != nil {
		return nil, err
	}
	if resp.StatusCode != http.StatusOK {
		return nil, fmt.Errorf("unable to fetch cluster metadata: %s - %s", resp.Status, body)
	}
	meta := &ScopedId{}
	err = json.Unmarshal(body, meta)
	return meta, err
}

func (c *describeCommand) describe(cmd *cobra.Command, _ []string) error {
	url, err := cmd.Flags().GetString("url")
	if err != nil {
		return nil
	}

	meta, err := c.client.DescribeCluster(context.Background(), url)
	if err != nil {
		return errors.HandleCommon(err, cmd)
	}

	outputOption, err := cmd.Flags().GetString(output.FlagName)
	if err != nil {
		return errors.HandleCommon(err, cmd)
	}

	return printDescribe(cmd, meta, outputOption)
}

func printDescribe(cmd *cobra.Command, meta *ScopedId, format string) error {
	type StructuredDisplay struct {
		Crn   string    `json:"crn" yaml:"crn"`
		Scope []Element `json:"scope" yaml:"scope"`
	}
	structuredDisplay := &StructuredDisplay{}
	if meta.ID != "" {
		if format == output.Human.String() {
			pcmd.Printf(cmd, "Confluent Resource Name: %s\n\n", meta.ID)
		} else {
			structuredDisplay.Crn = meta.ID
		}
	}
	var types []string
	for name := range meta.Scope.Clusters {
		types = append(types, name)
	}
	sort.Strings(types) // since we don't have hierarchy info, just display in alphabetical order
	var data [][]string
	for _, name := range types {
		id := meta.Scope.Clusters[name]
		element := Element{Type: name, ID: id}
		if format == output.Human.String() {
			data = append(data, printer.ToRow(&element, describeFields))
		} else {
			structuredDisplay.Scope = append(structuredDisplay.Scope, element)
		}

	}
	if format == output.Human.String() {
		pcmd.Println(cmd, "Scope:")
		printer.RenderCollectionTable(data, describeLabels)
	} else {
		return output.StructuredOutput(format, structuredDisplay)
	}
	return nil
}

func check(err error) {
	if err != nil {
		panic(err)
	}
}<|MERGE_RESOLUTION|>--- conflicted
+++ resolved
@@ -71,12 +71,8 @@
 	describeCmd := &describeCommand{
 		CLICommand: pcmd.NewAnonymousCLICommand(&cobra.Command{
 			Use:   "describe",
-<<<<<<< HEAD
+			Args:  cobra.NoArgs,
 			Short: "Describe a Kafka cluster.",
-=======
->>>>>>> f1c3f148
-			Args:  cobra.NoArgs,
-			Short: "Describe a Confluent cluster.",
 			Example: examples.BuildExampleString(
 				examples.Example{
 					Desc: "Discover the cluster ID and Kafka ID for Connect.",
