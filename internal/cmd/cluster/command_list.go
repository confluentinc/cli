--- conflicted
+++ resolved
@@ -37,14 +37,5 @@
 		return pcluster.HandleClusterError(err, response)
 	}
 
-<<<<<<< HEAD
-	return print.PrintClusters(cmd, clusterInfos)
-=======
-	format, err := cmd.Flags().GetString(output.FlagName)
-	if err != nil {
-		return err
-	}
-
-	return pcluster.PrintCluster(clusterInfos, format)
->>>>>>> 789ab6ef
+	return pcluster.PrintClusters(cmd, clusterInfos)
 }