--- conflicted
+++ resolved
@@ -37,108 +37,13 @@
 }
 
 func (c *listCommand) list(cmd *cobra.Command, args []string) error {
-<<<<<<< HEAD
-	var clusterType optional.String
-	t, err := cmd.Flags().GetString(typeFlag)
-	if err == nil && t != "" {
-		known := false
-		for _, ctn := range clusterTypeNames {
-			if ctn == t {
-				known = true
-				break
-			}
-		}
-		if !known {
-			err = errors.NewErrorWithSuggestions(fmt.Sprintf(errors.InvalidFlagValueErrorMsg, t, typeFlag),
-				fmt.Sprintf(errors.InvalidFlagValueSuggestions, typeFlag, strings.Join(clusterTypeNames, ", ")))
-			return errors.HandleCommon(err, cmd)
-		}
-		clusterType = optional.NewString(t)
-	}
-	ct := &mds.ClusterRegistryListOpts{
-		ClusterType: clusterType,
-	}
-	clusterInfos, response, err := c.MDSClient.ClusterRegistryApi.ClusterRegistryList(c.createContext(), ct)
-	if err != nil {
-		return errors.HandleCommon(c.handleClusterError(cmd, err, response), cmd)
-=======
 	clusterInfos, response, err := c.MDSClient.ClusterRegistryApi.ClusterRegistryList(c.createContext(), &mds.ClusterRegistryListOpts{})
 	if err != nil {
 		return print.HandleClusterError(cmd, err, response)
->>>>>>> 78034772
 	}
 	format, err := cmd.Flags().GetString(output.FlagName)
 	if err != nil {
 		return errors.HandleCommon(err, cmd)
 	}
-<<<<<<< HEAD
-	if format == output.Human.String() {
-		var data [][]string
-		for _, clusterInfo := range clusterInfos {
-			clusterDisplay, err := createPrettyCluster(clusterInfo)
-			if err != nil {
-				return errors.HandleCommon(err, cmd)
-			}
-			data = append(data, printer.ToRow(clusterDisplay, clusterFields))
-		}
-		outputTable(data)
-	} else {
-		return output.StructuredOutput(format, clusterInfos)
-	}
-	return nil
-}
-
-func (c *listCommand) handleClusterError(cmd *cobra.Command, err error, response *http.Response) error {
-	if response != nil && response.StatusCode == http.StatusNotFound {
-		return errors.NewWrapErrorWithSuggestions(err, errors.AccessClusterRegistryErrorMsg, errors.AccessClusterRegistrySuggestions)
-	}
-	return err
-}
-
-func createPrettyHost(hostInfo mds.HostInfo) (string, error) {
-	if hostInfo.Port > 0 {
-		return fmt.Sprintf("%s:%d", hostInfo.Host, hostInfo.Port), nil
-	}
-	return hostInfo.Host, nil
-}
-
-func createPrettyCluster(clusterInfo mds.ClusterInfo) (*prettyCluster, error) {
-	var t, id string
-	switch {
-	case clusterInfo.Scope.Clusters.ConnectCluster != "":
-		t = connectClusterTypeName
-		id = clusterInfo.Scope.Clusters.ConnectCluster
-	case clusterInfo.Scope.Clusters.KsqlCluster != "":
-		t = ksqlClusterTypeName
-		id = clusterInfo.Scope.Clusters.KsqlCluster
-	case clusterInfo.Scope.Clusters.SchemaRegistryCluster != "":
-		t = schemaRegistryClusterTypeName
-		id = clusterInfo.Scope.Clusters.SchemaRegistryCluster
-	default:
-		t = kafkaClusterTypeName
-		id = clusterInfo.Scope.Clusters.KafkaCluster
-	}
-	hosts := make([]string, len(clusterInfo.Hosts))
-	for i, hostInfo := range clusterInfo.Hosts {
-		hosts[i], _ = createPrettyHost(hostInfo)
-	}
-	return &prettyCluster{
-		clusterInfo.Name,
-		t,
-		id,
-		strings.Join(hosts, ", "),
-	}, nil
-}
-
-func outputTable(data [][]string) {
-	tablePrinter := tablewriter.NewWriter(os.Stdout)
-	tablePrinter.SetAutoWrapText(false)
-	tablePrinter.SetAutoFormatHeaders(false)
-	tablePrinter.SetHeader(clusterLabels)
-	tablePrinter.AppendBulk(data)
-	tablePrinter.SetBorder(false)
-	tablePrinter.Render()
-=======
 	return print.PrintCluster(cmd, clusterInfos, format)
->>>>>>> 78034772
 }