--- conflicted
+++ resolved
@@ -164,11 +164,7 @@
 	}
 	cfg := config.New()
 	cfg.Logger = log.New()
-<<<<<<< HEAD
-	commands := newCommands(&cliMock.Commander{}, cfg, "ccloud", nil, prompt, mockAnonHTTPClientFactory, mockJwtHTTPClientFactory)
-=======
-	commands := newCommands(&cliMock.Commander{}, cfg, log.New(), prompt, mockAnonHTTPClientFactory, mockJwtHTTPClientFactory)
->>>>>>> 42e20c36
+  commands := newCommands(&cliMock.Commander{}, cfg, log.New(), "ccloud", nil, prompt, mockAnonHTTPClientFactory, mockJwtHTTPClientFactory)
 	for _, c := range commands.Commands {
 		c.PersistentFlags().CountP("verbose", "v", "Increase output verbosity")
 	}
