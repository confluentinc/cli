package auth

import (
	"bytes"
	"context"
	"crypto/rand"
	"crypto/rsa"
	"crypto/x509"
	"crypto/x509/pkix"
	"encoding/pem"
	"fmt"
	"math/big"
	"net/http"
	"os"
	"testing"

	"github.com/stretchr/testify/require"

	"github.com/confluentinc/ccloud-sdk-go"
	sdkMock "github.com/confluentinc/ccloud-sdk-go/mock"
	orgv1 "github.com/confluentinc/ccloudapis/org/v1"

	"github.com/confluentinc/mds-sdk-go"
	mdsMock "github.com/confluentinc/mds-sdk-go/mock"

	pcmd "github.com/confluentinc/cli/internal/pkg/cmd"
	"github.com/confluentinc/cli/internal/pkg/config"
	"github.com/confluentinc/cli/internal/pkg/log"
	cliMock "github.com/confluentinc/cli/mock"
)

func TestCredentialsOverride(t *testing.T) {
	req := require.New(t)
	currentEmail := os.Getenv("XX_CCLOUD_EMAIL")
	currentPassword := os.Getenv("XX_CCLOUD_PASSWORD")

	os.Setenv("XX_CCLOUD_EMAIL", "test-email")
	os.Setenv("XX_CCLOUD_PASSWORD", "test-password")

	prompt := prompt("cody@confluent.io", "iambatman")
	auth := &sdkMock.Auth{
		LoginFunc: func(ctx context.Context, idToken string, username string, password string) (string, error) {
			return "y0ur.jwt.T0kEn", nil
		},
		UserFunc: func(ctx context.Context) (*orgv1.GetUserReply, error) {
			return &orgv1.GetUserReply{
				User: &orgv1.User{
					Id:        23,
					Email:     "test-email",
					FirstName: "Cody",
				},
				Accounts: []*orgv1.Account{{Id: "a-595", Name: "Default"}},
			}, nil
		},
	}
	user := &sdkMock.User{
		CheckEmailFunc: func(ctx context.Context, user *orgv1.User) (*orgv1.User, error) {
			return &orgv1.User{
				Email: "test-email",
			}, nil
		},
	}
	cmds, cfg := newAuthCommand(prompt, auth, user, "ccloud", req)

	output, err := pcmd.ExecuteCommand(cmds.Commands[0].Command)
	req.NoError(err)
	req.Contains(output, "Logged in as test-email")
	ctx := cfg.Context()
	req.NotNil(ctx)

	req.Equal("y0ur.jwt.T0kEn", ctx.State.AuthToken)
	req.Equal(&orgv1.User{Id: 23, Email: "test-email", FirstName: "Cody"}, ctx.State.Auth.User)

	os.Setenv("XX_CCLOUD_EMAIL", currentEmail)
	os.Setenv("XX_CCLOUD_PASSWORD", currentPassword)
}

func TestLoginSuccess(t *testing.T) {
	req := require.New(t)

	prompt := prompt("cody@confluent.io", "iambatman")
	auth := &sdkMock.Auth{
		LoginFunc: func(ctx context.Context, idToken string, username string, password string) (string, error) {
			return "y0ur.jwt.T0kEn", nil
		},
		UserFunc: func(ctx context.Context) (*orgv1.GetUserReply, error) {
			return &orgv1.GetUserReply{
				User: &orgv1.User{
					Id:        23,
					Email:     "cody@confluent.io",
					FirstName: "Cody",
				},
				Accounts: []*orgv1.Account{{Id: "a-595", Name: "Default"}},
			}, nil
		},
	}
	user := &sdkMock.User{
		CheckEmailFunc: func(ctx context.Context, user *orgv1.User) (*orgv1.User, error) {
			return &orgv1.User{
				Email: "test-email",
			}, nil
		},
	}

	suite := []struct {
		cliName string
		args    []string
	}{
		{
			cliName: "ccloud",
			args: []string{

			},
		},
		{
			cliName: "confluent",
			args: []string{
				"--url=http://localhost:8090",
			},
		},
	}

	for _, s := range suite {
		// Login to the CLI control plane
		cmds, cfg := newAuthCommand(prompt, auth, user, s.cliName, req)
		output, err := pcmd.ExecuteCommand(cmds.Commands[LoginIndex].Command, s.args...)

		req.NoError(err)
		req.Contains(output, "Logged in as cody@confluent.io")

		ctx := cfg.Context()
		req.NotNil(ctx)
		req.Equal("y0ur.jwt.T0kEn", ctx.State.AuthToken)
		contextName := fmt.Sprintf("login-cody@confluent.io-%s", ctx.Platform.Server)
		credName := fmt.Sprintf("username-%s", ctx.Credential.Username)
		req.Contains(cfg.Platforms, ctx.Platform.Server)
		req.Equal(ctx.Platform, cfg.Platforms[ctx.PlatformName])
		req.Contains(cfg.Credentials, credName)
		req.Equal("cody@confluent.io", cfg.Credentials[credName].Username)
		req.Contains(cfg.Contexts, contextName)
		req.Equal(ctx.Platform, cfg.Contexts[contextName].Platform)
		req.Equal(ctx.Credential, cfg.Contexts[contextName].Credential)
		if s.cliName == "ccloud" {
			// MDS doesn't set some things like cfg.Auth.User since e.g. an MDS user != an orgv1 (ccloud) User
			req.Equal(&orgv1.User{Id: 23, Email: "cody@confluent.io", FirstName: "Cody"}, ctx.State.Auth.User)
		} else {
			req.Equal("http://localhost:8090", ctx.Platform.Server)
		}
	}
}

func TestLoginFail(t *testing.T) {
	req := require.New(t)

	prompt := prompt("cody@confluent.io", "iamrobin")
	auth := &sdkMock.Auth{
		LoginFunc: func(ctx context.Context, idToken string, username string, password string) (string, error) {
			return "", &ccloud.InvalidLoginError{}
		},
	}
	user := &sdkMock.User{
		CheckEmailFunc: func(ctx context.Context, user *orgv1.User) (*orgv1.User, error) {
			return &orgv1.User{
				Email: "test-email",
			}, nil
		},
	}
	cmds, _ := newAuthCommand(prompt, auth, user, "ccloud", req)

	_, err := pcmd.ExecuteCommand(cmds.Commands[0].Command)
	req.Contains(err.Error(), "You have entered an incorrect username or password.")
}

func TestURLRequiredWithMDS(t *testing.T) {
	req := require.New(t)

	prompt := prompt("cody@confluent.io", "iamrobin")
	auth := &sdkMock.Auth{
		LoginFunc: func(ctx context.Context, idToken string, username string, password string) (string, error) {
			return "", &ccloud.InvalidLoginError{}
		},
	}
	cmds, _ := newAuthCommand(prompt, auth, nil, "confluent", req)

	_, err := pcmd.ExecuteCommand(cmds.Commands[0].Command)
	req.Contains(err.Error(), "required flag(s) \"url\" not set")
}

func TestLogout(t *testing.T) {
	req := require.New(t)

	prompt := prompt("cody@confluent.io", "iamrobin")
	auth := &sdkMock.Auth{}
	cmds, _ := newAuthCommand(prompt, auth, nil, "ccloud", req)
	cmds.config = config.AuthenticatedConfigMock()
	output, err := pcmd.ExecuteCommand(cmds.Commands[1].Command)
	req.NoError(err)
	req.Contains(output, "You are now logged out")
	state := cmds.config.Context().State
	req.Empty(state.AuthToken)
	req.Empty(state.Auth)
}

func Test_credentials_NoSpacesAroundEmail_ShouldSupportSpacesAtBeginOrEnd(t *testing.T) {
	req := require.New(t)

	prompt := prompt(" cody@confluent.io ", " iamrobin ")
	auth := &sdkMock.Auth{}
	cmds, _ := newAuthCommand(prompt, auth, nil, "ccloud", req)

	user, pass, err := cmds.credentials(cmds.Commands[0].Command, "Email", nil)
	req.NoError(err)
	req.Equal("cody@confluent.io", user)
	req.Equal(" iamrobin ", pass)
}

func Test_SelfSignedCerts(t *testing.T) {
	req := require.New(t)
	mdsConfig := mds.NewConfiguration()
	mdsClient := mds.NewAPIClient(mdsConfig)
	cfg := config.New()
	cfg.Logger = log.New()
	cfg.CLIName = "confluent"
	prompt := prompt("cody@confluent.io", "iambatman")
	cmds := newCommands(&cliMock.Commander{}, cfg, log.New(), mdsClient, prompt, nil, nil, cliMock.NewDummyAnalyticsMock())

	for _, c := range cmds.Commands {
		c.PersistentFlags().CountP("verbose", "v", "Increase output verbosity")
	}

	// Create a test certificate to be read in by the command
	ca := &x509.Certificate{
		SerialNumber: big.NewInt(1234),
		Subject:      pkix.Name{Organization: []string{"testorg"}},
	}
	priv, err := rsa.GenerateKey(rand.Reader, 512)
	req.NoError(err, "Couldn't generate private key")
	ca_b, err := x509.CreateCertificate(rand.Reader, ca, ca, &priv.PublicKey, priv)
	req.NoError(err, "Couldn't generate certificate from private key")
	pemBytes := pem.EncodeToMemory(&pem.Block{Type: "CERTIFICATE", Bytes: ca_b})
	cmds.certReader = bytes.NewReader(pemBytes)

	cert, err := x509.ParseCertificate(ca_b)
	req.NoError(err, "Couldn't reparse certificate")
	expectedSubject := cert.RawSubject
	mdsClient.TokensAuthenticationApi = &mdsMock.TokensAuthenticationApi{
		GetTokenFunc: func(ctx context.Context, xSPECIALRYANHEADER string) (mds.AuthenticationResponse, *http.Response, error) {
			req.NotEqual(http.DefaultClient, mdsClient)
			transport, ok := mdsClient.GetConfig().HTTPClient.Transport.(*http.Transport)
			req.True(ok)
			req.NotEqual(http.DefaultTransport, transport)
			found := false
			for _, actualSubject := range transport.TLSClientConfig.RootCAs.Subjects() {
				if bytes.Equal(expectedSubject, actualSubject) {
					found = true
					break
				}
			}
			req.True(found, "Certificate not found in client.")
			return mds.AuthenticationResponse{
				AuthToken: "y0ur.jwt.T0kEn",
				TokenType: "JWT",
				ExpiresIn: 100,
			}, nil, nil
		},
	}
	_, err = pcmd.ExecuteCommand(cmds.Commands[0], "--url=http://localhost:8090", "--ca-cert-path=testcert.pem")
	req.NoError(err)
}

func prompt(username, password string) *cliMock.Prompt {
	return &cliMock.Prompt{
		ReadStringFunc: func(delim byte) (string, error) {
			return "cody@confluent.io", nil
		},
		ReadPasswordFunc: func() ([]byte, error) {
			return []byte(" iamrobin "), nil
		},
	}
}

func newAuthCommand(prompt pcmd.Prompt, auth *sdkMock.Auth, user *sdkMock.User, cliName string, req *require.Assertions) (*commands, *config.Config) {
	var mockAnonHTTPClientFactory = func(baseURL string, logger *log.Logger) *ccloud.Client {
		req.Equal("https://confluent.cloud", baseURL)
		return &ccloud.Client{Auth: auth, User: user}
	}
	var mockJwtHTTPClientFactory = func(ctx context.Context, jwt, baseURL string, logger *log.Logger) *ccloud.Client {
		return &ccloud.Client{Auth: auth, User: user}
	}
	cfg := config.New(&config.Config{
		Logger:  nil,
		CLIName: cliName,
	})
	var mdsClient *mds.APIClient
	if cliName == "confluent" {
		mdsConfig := mds.NewConfiguration()
		mdsClient = mds.NewAPIClient(mdsConfig)
		mdsClient.TokensAuthenticationApi = &mdsMock.TokensAuthenticationApi{
			GetTokenFunc: func(ctx context.Context, xSPECIALRYANHEADER string) (mds.AuthenticationResponse, *http.Response, error) {
				return mds.AuthenticationResponse{
					AuthToken: "y0ur.jwt.T0kEn",
					TokenType: "JWT",
					ExpiresIn: 100,
				}, nil, nil
			},
		}
	}
<<<<<<< HEAD
	commands := newCommands(cliMock.NewPreRunnerMock(mockAnonHTTPClientFactory("https://confluent.cloud", nil), mdsClient), cfg, log.New(), prompt, mockAnonHTTPClientFactory, mockJwtHTTPClientFactory)
=======
	commands := newCommands(&cliMock.Commander{}, cfg, log.New(), mdsClient, prompt, mockAnonHTTPClientFactory, mockJwtHTTPClientFactory, cliMock.NewDummyAnalyticsMock())
>>>>>>> 175e4b6e
	for _, c := range commands.Commands {
		c.PersistentFlags().CountP("verbose", "v", "Increase output verbosity")
	}
	return commands, cfg
}<|MERGE_RESOLUTION|>--- conflicted
+++ resolved
@@ -133,7 +133,7 @@
 		req.Equal("y0ur.jwt.T0kEn", ctx.State.AuthToken)
 		contextName := fmt.Sprintf("login-cody@confluent.io-%s", ctx.Platform.Server)
 		credName := fmt.Sprintf("username-%s", ctx.Credential.Username)
-		req.Contains(cfg.Platforms, ctx.Platform.Server)
+		req.Contains(cfg.Platforms, ctx.Platform.Name)
 		req.Equal(ctx.Platform, cfg.Platforms[ctx.PlatformName])
 		req.Contains(cfg.Credentials, credName)
 		req.Equal("cody@confluent.io", cfg.Credentials[credName].Username)
@@ -222,12 +222,13 @@
 	cfg.Logger = log.New()
 	cfg.CLIName = "confluent"
 	prompt := prompt("cody@confluent.io", "iambatman")
-	cmds := newCommands(&cliMock.Commander{}, cfg, log.New(), mdsClient, prompt, nil, nil, cliMock.NewDummyAnalyticsMock())
-
+	prerunner := cliMock.NewPreRunnerMock(nil, nil)
+	cmds := newCommands(prerunner, cfg, log.New(), prompt, nil, nil, cliMock.NewDummyAnalyticsMock())
+	cmds.MDSClient = mdsClient
 	for _, c := range cmds.Commands {
 		c.PersistentFlags().CountP("verbose", "v", "Increase output verbosity")
 	}
-
+	
 	// Create a test certificate to be read in by the command
 	ca := &x509.Certificate{
 		SerialNumber: big.NewInt(1234),
@@ -264,7 +265,7 @@
 			}, nil, nil
 		},
 	}
-	_, err = pcmd.ExecuteCommand(cmds.Commands[0], "--url=http://localhost:8090", "--ca-cert-path=testcert.pem")
+	_, err = pcmd.ExecuteCommand(cmds.Commands[0].Command, "--url=http://localhost:8090", "--ca-cert-path=testcert.pem")
 	req.NoError(err)
 }
 
@@ -305,11 +306,8 @@
 			},
 		}
 	}
-<<<<<<< HEAD
-	commands := newCommands(cliMock.NewPreRunnerMock(mockAnonHTTPClientFactory("https://confluent.cloud", nil), mdsClient), cfg, log.New(), prompt, mockAnonHTTPClientFactory, mockJwtHTTPClientFactory)
-=======
-	commands := newCommands(&cliMock.Commander{}, cfg, log.New(), mdsClient, prompt, mockAnonHTTPClientFactory, mockJwtHTTPClientFactory, cliMock.NewDummyAnalyticsMock())
->>>>>>> 175e4b6e
+	commands := newCommands(cliMock.NewPreRunnerMock(mockAnonHTTPClientFactory("https://confluent.cloud", nil), mdsClient), cfg, log.New(), prompt, mockAnonHTTPClientFactory, mockJwtHTTPClientFactory, cliMock.NewDummyAnalyticsMock())
+	commands.MDSClient = mdsClient
 	for _, c := range commands.Commands {
 		c.PersistentFlags().CountP("verbose", "v", "Increase output verbosity")
 	}
