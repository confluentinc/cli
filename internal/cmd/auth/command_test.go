--- conflicted
+++ resolved
@@ -49,11 +49,11 @@
 
 var (
 	envCreds = &pauth.Credentials{
-		Username:     envUser,
-		Password:     envPassword,
-	}
-
-	mockPrompt = &cliMock.Prompt{
+		Username: envUser,
+		Password: envPassword,
+	}
+
+	mockPrompt = &form.Prompt{
 		ReadLineFunc: func() (string, error) {
 			return promptUser, nil
 		},
@@ -199,7 +199,7 @@
 
 	for _, s := range suite {
 		// Login to the CLI control plane
-		loginCmd, cfg := newLoginCmd(mockPrompt, auth, user, s.cliName, req,  mockNetrcHandler, mockAuthTokenHandler, mockNonInteractiveLoginHandler)
+		loginCmd, cfg := newLoginCmd(mockPrompt, auth, user, s.cliName, req, mockNetrcHandler, mockAuthTokenHandler, mockNonInteractiveLoginHandler)
 		output, err := pcmd.ExecuteCommand(loginCmd.Command, s.args...)
 		req.NoError(err)
 		req.Contains(output, fmt.Sprintf(errors.LoggedInAsMsg, promptUser))
@@ -210,61 +210,61 @@
 func TestLoginOrderOfPrecedence(t *testing.T) {
 	req := require.New(t)
 	clearCCloudDeprecatedEnvVar(req)
-	netrcUser      := "netrc@confleunt.io"
-	netrcPassword  := "netrcpassword"
+	netrcUser := "netrc@confleunt.io"
+	netrcPassword := "netrcpassword"
 	netrcCreds := &pauth.Credentials{
-		Username:     netrcUser,
-		Password:     netrcPassword,
+		Username: netrcUser,
+		Password: netrcPassword,
 	}
 
 	tests := []struct {
-		name                string
-		cliName             string
-		setEnvVar           bool
-		setNetrcUser        bool
-		wantUser            string
+		name         string
+		cliName      string
+		setEnvVar    bool
+		setNetrcUser bool
+		wantUser     string
 	}{
 		{
-			name:                "CCLOUD env var over all other credentials",
-			cliName:             "ccloud",
-			setEnvVar:           true,
-			setNetrcUser:        true,
-			wantUser:            envUser,
-		},
-		{
-			name:                "CCLOUD netrc credential over prompt",
-			cliName:             "ccloud",
-			setEnvVar:           false,
-			setNetrcUser:        true,
-			wantUser:            netrcUser,
-		},
-		{
-			name:                "CCLOUD prompt",
-			cliName:             "ccloud",
-			setEnvVar:           false,
-			setNetrcUser:        false,
-			wantUser:            promptUser,
-		},
-		{
-			name:                "CONFLUENT env var over all other credentials",
-			cliName:             "confluent",
-			setEnvVar:           true,
-			setNetrcUser:        true,
-			wantUser:            envUser,
-		},
-		{
-			name:                "CONFLUENT netrc credential over prompt",
-			cliName:             "confluent",
-			setEnvVar:           false,
-			setNetrcUser:        true,
-			wantUser:            netrcUser,
-		},
-		{
-			name:                "CONFLUENT prompt",
-			cliName:             "confluent",
-			setEnvVar:           false,
-			setNetrcUser:        false,
-			wantUser:            promptUser,
+			name:         "CCLOUD env var over all other credentials",
+			cliName:      "ccloud",
+			setEnvVar:    true,
+			setNetrcUser: true,
+			wantUser:     envUser,
+		},
+		{
+			name:         "CCLOUD netrc credential over prompt",
+			cliName:      "ccloud",
+			setEnvVar:    false,
+			setNetrcUser: true,
+			wantUser:     netrcUser,
+		},
+		{
+			name:         "CCLOUD prompt",
+			cliName:      "ccloud",
+			setEnvVar:    false,
+			setNetrcUser: false,
+			wantUser:     promptUser,
+		},
+		{
+			name:         "CONFLUENT env var over all other credentials",
+			cliName:      "confluent",
+			setEnvVar:    true,
+			setNetrcUser: true,
+			wantUser:     envUser,
+		},
+		{
+			name:         "CONFLUENT netrc credential over prompt",
+			cliName:      "confluent",
+			setEnvVar:    false,
+			setNetrcUser: true,
+			wantUser:     netrcUser,
+		},
+		{
+			name:         "CONFLUENT prompt",
+			cliName:      "confluent",
+			setEnvVar:    false,
+			setNetrcUser: false,
+			wantUser:     promptUser,
 		},
 	}
 
@@ -327,7 +327,7 @@
 			return "", nil, &ccloud.InvalidLoginError{}
 		},
 	}
-	loginCmd, _ := newLoginCmd(mockPrompt, mockAuth, mockUser, "ccloud", req,  mockNetrcHandler, mockAuthTokenHandler, mockNonInteractiveLoginHandler)
+	loginCmd, _ := newLoginCmd(mockPrompt, mockAuth, mockUser, "ccloud", req, mockNetrcHandler, mockAuthTokenHandler, mockNonInteractiveLoginHandler)
 	_, err := pcmd.ExecuteCommand(loginCmd.Command)
 	req.Contains(err.Error(), errors.InvalidLoginErrorMsg)
 	errors.VerifyErrorAndSuggestions(req, err, errors.InvalidLoginErrorMsg, errors.CCloudInvalidLoginSuggestions)
@@ -341,7 +341,7 @@
 			return "", &ccloud.InvalidLoginError{}
 		},
 	}
-	loginCmd, _ := newLoginCmd(mockPrompt, auth, nil, "confluent", req,  mockNetrcHandler, mockAuthTokenHandler, mockNonInteractiveLoginHandler)
+	loginCmd, _ := newLoginCmd(mockPrompt, auth, nil, "confluent", req, mockNetrcHandler, mockAuthTokenHandler, mockNonInteractiveLoginHandler)
 
 	_, err := pcmd.ExecuteCommand(loginCmd.Command)
 	req.Contains(err.Error(), "required flag(s) \"url\" not set")
@@ -371,7 +371,7 @@
 		},
 	}
 
-	loginCmd, _ := newLoginCmd(mockPrompt, auth, user, "ccloud", req,  mockNetrcHandler, mockAuthTokenHandler, mockNonInteractiveLoginHandler)
+	loginCmd, _ := newLoginCmd(mockPrompt, auth, user, "ccloud", req, mockNetrcHandler, mockAuthTokenHandler, mockNonInteractiveLoginHandler)
 	_, creds, err := loginCmd.getCCloudTokenAndCredentials(loginCmd.Command, ccloudURL)
 	req.NoError(err)
 	req.Equal(promptUser, creds.Username)
@@ -500,7 +500,7 @@
 	}
 
 	for _, s := range suite {
-		loginCmd, cfg := newLoginCmd(mockPrompt, auth, user, s.cliName, req,  mockNetrcHandler, mockAuthTokenHandler, mockNonInteractiveLoginHandler)
+		loginCmd, cfg := newLoginCmd(mockPrompt, auth, user, s.cliName, req, mockNetrcHandler, mockAuthTokenHandler, mockNonInteractiveLoginHandler)
 
 		// Login to the CLI control plane
 		output, err := pcmd.ExecuteCommand(loginCmd.Command, s.args...)
@@ -631,23 +631,8 @@
 	req.Empty(state.Auth)
 }
 
-<<<<<<< HEAD
-func newLoginCmd(prompt pcmd.Prompt, auth *sdkMock.Auth, user *sdkMock.User, cliName string, req *require.Assertions, netrcHandler netrc.NetrcHandler,
+func newLoginCmd(prompt form.Prompt, auth *sdkMock.Auth, user *sdkMock.User, cliName string, req *require.Assertions, netrcHandler netrc.NetrcHandler,
 	authTokenHandler pauth.AuthTokenHandler, nonInteractiveLoginHandler pauth.NonInteractiveLoginHandler) (*loginCommand, *v3.Config) {
-=======
-func prompt() form.Prompt {
-	return &pmock.Prompt{
-		ReadLineFunc: func() (string, error) {
-			return "cody@confluent.io", nil
-		},
-		ReadLineMaskedFunc: func() (string, error) {
-			return " iamrobin ", nil
-		},
-	}
-}
-
-func newLoginCmd(prompt form.Prompt, auth *sdkMock.Auth, user *sdkMock.User, cliName string, req *require.Assertions) (*loginCommand, *v3.Config) {
->>>>>>> d34e2ae3
 	var mockAnonHTTPClientFactory = func(baseURL string, logger *log.Logger) *ccloud.Client {
 		req.Equal("https://confluent.cloud", baseURL)
 		return &ccloud.Client{Auth: auth, User: user}
