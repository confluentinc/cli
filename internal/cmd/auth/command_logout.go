package auth

import (
	"fmt"

	"github.com/confluentinc/cli/internal/pkg/errors"

	"github.com/spf13/cobra"

	"github.com/confluentinc/cli/internal/pkg/analytics"
	pcmd "github.com/confluentinc/cli/internal/pkg/cmd"
)

type logoutCommand struct {
	*pcmd.CLICommand
	analyticsClient analytics.Client
}

func NewLogoutCmd(cliName string, prerunner pcmd.PreRunner, analyticsClient analytics.Client) *logoutCommand {
	logoutCmd := &logoutCommand{
		analyticsClient: analyticsClient,
	}
	logoutCmd.init(cliName, prerunner)
	return logoutCmd
}

func (a *logoutCommand) init(cliName string, prerunner pcmd.PreRunner) {
	remoteAPIName := getRemoteAPIName(cliName)
	logoutCmd := &cobra.Command{
		Use:   "logout",
<<<<<<< HEAD
		Short: fmt.Sprintf("Log out of %s.", remoteAPIName),
		RunE:  a.logout,
=======
		Short: fmt.Sprintf("Logout of %s.", remoteAPIName),
		Long:  fmt.Sprintf("Logout of %s.", remoteAPIName),
		RunE:  pcmd.NewCLIRunE(a.logout),
>>>>>>> 77f50481
		Args:  cobra.NoArgs,
		PersistentPreRunE: pcmd.NewCLIPreRunnerE(func(cmd *cobra.Command, args []string) error {
			a.analyticsClient.SetCommandType(analytics.Logout)
			return a.CLICommand.PersistentPreRunE(cmd, args)
		}),
	}
	cliLogoutCmd := pcmd.NewAnonymousCLICommand(logoutCmd, prerunner)
	a.CLICommand = cliLogoutCmd
}

func (a *logoutCommand) logout(cmd *cobra.Command, _ []string) error {
	ctx := a.Config.Config.Context()
	if ctx == nil {
		return nil
	}
	err := ctx.DeleteUserAuth()
	if err != nil {
		return err
	}
	err = a.Config.Save()
	if err != nil {
		return err
	}
	pcmd.Println(cmd, errors.LoggedOutMsg)
	return nil
}<|MERGE_RESOLUTION|>--- conflicted
+++ resolved
@@ -28,14 +28,8 @@
 	remoteAPIName := getRemoteAPIName(cliName)
 	logoutCmd := &cobra.Command{
 		Use:   "logout",
-<<<<<<< HEAD
 		Short: fmt.Sprintf("Log out of %s.", remoteAPIName),
-		RunE:  a.logout,
-=======
-		Short: fmt.Sprintf("Logout of %s.", remoteAPIName),
-		Long:  fmt.Sprintf("Logout of %s.", remoteAPIName),
 		RunE:  pcmd.NewCLIRunE(a.logout),
->>>>>>> 77f50481
 		Args:  cobra.NoArgs,
 		PersistentPreRunE: pcmd.NewCLIPreRunnerE(func(cmd *cobra.Command, args []string) error {
 			a.analyticsClient.SetCommandType(analytics.Logout)
