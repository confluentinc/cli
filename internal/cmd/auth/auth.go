package auth

import (
	"context"
	"crypto/tls"
	"crypto/x509"
	"fmt"
	"io"
	"io/ioutil"
	"net"
	"net/http"
	"github.com/spf13/cobra"
	"os"
	"path/filepath"
	"strings"
	"time"

	"github.com/confluentinc/ccloud-sdk-go"
	orgv1 "github.com/confluentinc/ccloudapis/org/v1"

	"github.com/confluentinc/cli/internal/pkg/analytics"
	pcmd "github.com/confluentinc/cli/internal/pkg/cmd"
	"github.com/confluentinc/cli/internal/pkg/config"
	"github.com/confluentinc/cli/internal/pkg/errors"
	"github.com/confluentinc/cli/internal/pkg/log"
	sso "github.com/confluentinc/cli/internal/pkg/sso"

	"github.com/confluentinc/mds-sdk-go"
)

type commands struct {
<<<<<<< HEAD
	Commands  []*pcmd.CLICommand
	config    *config.Config
	Logger    *log.Logger
=======
	Commands             []*cobra.Command
	config               *config.Config
	mdsClient            *mds.APIClient
	Logger               *log.Logger
	analyticsClient      analytics.Client
	// @VisibleForTesting, defaults to the OS filesystem
	certReader io.Reader
>>>>>>> 175e4b6e
	// for testing
	prompt                pcmd.Prompt
	anonHTTPClientFactory func(baseURL string, logger *log.Logger) *ccloud.Client
	jwtHTTPClientFactory  func(ctx context.Context, authToken string, baseURL string, logger *log.Logger) *ccloud.Client
}

var (
	LoginIndex = 0
)

// New returns a list of auth-related Cobra commands.
<<<<<<< HEAD
func New(prerunner pcmd.PreRunner, config *config.Config, logger *log.Logger, userAgent string) []*cobra.Command {
=======
func New(prerunner pcmd.PreRunner, config *config.Config, logger *log.Logger, mdsClient *mds.APIClient, userAgent string, analyticsClient analytics.Client) []*cobra.Command {
>>>>>>> 175e4b6e
	var defaultAnonHTTPClientFactory = func(baseURL string, logger *log.Logger) *ccloud.Client {
		return ccloud.NewClient(&ccloud.Params{BaseURL: baseURL, HttpClient: ccloud.BaseClient, Logger: logger, UserAgent: userAgent})
	}
	var defaultJwtHTTPClientFactory = func(ctx context.Context, jwt string, baseURL string, logger *log.Logger) *ccloud.Client {
		return ccloud.NewClientWithJWT(ctx, jwt, &ccloud.Params{BaseURL: baseURL, Logger: logger, UserAgent: userAgent})
	}
<<<<<<< HEAD
	cmds := newCommands(prerunner, config, logger, pcmd.NewPrompt(os.Stdin),
		defaultAnonHTTPClientFactory, defaultJwtHTTPClientFactory,
	)
	var cobraCmds []*cobra.Command
	for _, cmd := range cmds.Commands {
		cobraCmds = append(cobraCmds, cmd.Command)
	}
	return cobraCmds
=======
	return newCommands(prerunner, config, logger, mdsClient, pcmd.NewPrompt(os.Stdin),
		defaultAnonHTTPClientFactory, defaultJwtHTTPClientFactory, analyticsClient,
	).Commands
>>>>>>> 175e4b6e
}

func newCommands(prerunner pcmd.PreRunner, config *config.Config, log *log.Logger, prompt pcmd.Prompt,
	anonHTTPClientFactory func(baseURL string, logger *log.Logger) *ccloud.Client,
	jwtHTTPClientFactory func(ctx context.Context, authToken string, baseURL string, logger *log.Logger) *ccloud.Client,
	analyticsClient analytics.Client,
) *commands {
	cmd := &commands{
		config:                config,
		Logger:                log,
		prompt:                prompt,
		anonHTTPClientFactory: anonHTTPClientFactory,
		jwtHTTPClientFactory:  jwtHTTPClientFactory,
		analyticsClient:       analyticsClient,
	}
	cmd.init(prerunner)
	return cmd
}

func (a *commands) init(prerunner pcmd.PreRunner) {
	loginCmd := &cobra.Command{
		Use:   "login",
		Short: fmt.Sprintf("Log in to %s.", a.config.APIName()),
		Long:  fmt.Sprintf("Log in to %s.", a.config.APIName()),
		Args:  cobra.NoArgs,
	}
	if a.config.CLIName == "ccloud" {
		loginCmd.RunE = a.login
		loginCmd.Flags().String("url", "https://confluent.cloud", "Confluent Cloud service URL.")
	} else {
		loginCmd.RunE = a.loginMDS
		loginCmd.Flags().String("url", "", "Metadata service URL.")
		loginCmd.Flags().String("ca-cert-path", "", "Self-signed certificate chain in PEM format.")
		loginCmd.Short = strings.Replace(loginCmd.Short, ".", " (required for RBAC).", -1)
		loginCmd.Long = strings.Replace(loginCmd.Long, ".", " (required for RBAC).", -1)
		check(loginCmd.MarkFlagRequired("url")) // because https://confluent.cloud isn't an MDS endpoint
	}
	loginCmd.Flags().Bool("no-browser", false, "Do not open browser when authenticating via Single Sign-On.")
	loginCmd.Flags().SortFlags = false
<<<<<<< HEAD
	cliLoginCmd := pcmd.NewAnonymousCLICommand(loginCmd, a.config, prerunner)
=======
	loginCmd.PersistentPreRunE = a.analyticsPreRunCover(analytics.Login, prerunner)
>>>>>>> 175e4b6e
	logoutCmd := &cobra.Command{
		Use:   "logout",
		Short: fmt.Sprintf("Logout of %s.", a.config.APIName()),
		Long:  fmt.Sprintf("Logout of %s.", a.config.APIName()),

		RunE: a.logout,
		Args: cobra.NoArgs,
	}
<<<<<<< HEAD
	cliLogoutCmd := pcmd.NewAnonymousCLICommand(logoutCmd, a.config, prerunner)
	a.Commands = []*pcmd.CLICommand{cliLoginCmd, cliLogoutCmd}
=======
	logoutCmd.PersistentPreRunE = a.analyticsPreRunCover(analytics.Logout, prerunner)
	a.Commands = []*cobra.Command{loginCmd, logoutCmd}
>>>>>>> 175e4b6e
}

func (a *commands) login(cmd *cobra.Command, args []string) error {
	url, err := cmd.Flags().GetString("url")
	if err != nil {
		return err
	}

<<<<<<< HEAD
	client := a.anonHTTPClientFactory(url, a.config.Logger)
=======
	noBrowser, err := cmd.Flags().GetBool("no-browser")
	if err != nil {
		return err
	}
	a.config.NoBrowser = noBrowser

	client := a.anonHTTPClientFactory(a.config.AuthURL, a.config.Logger)
>>>>>>> 175e4b6e
	email, password, err := a.credentials(cmd, "Email", client)
	if err != nil {
		return err
	}

	// Check if user has an enterprise SSO connection enabled.
	userSSO, err := client.User.CheckEmail(context.Background(), &orgv1.User{Email: email})
	if err != nil {
		return errors.HandleCommon(err, cmd)
	}

	token := ""

	if userSSO != nil && userSSO.Sso != nil && userSSO.Sso.Enabled && userSSO.Sso.Auth0ConnectionName != "" {
<<<<<<< HEAD
		// Be conservative: only bother trying to launch server if we have to
		server := &auth_server.AuthServer{}
		err = server.Start(url)
		if err != nil {
			return errors.HandleCommon(err, cmd)
		}

		// Get authorization code for making subsequent token request
		err = server.GetAuthorizationCode(userSSO.Sso.Auth0ConnectionName)
		if err != nil {
			return errors.HandleCommon(err, cmd)
		}

		// Exchange authorization code for OAuth token from SSO orovider
		err := server.GetOAuthToken()
=======
		idToken, err := sso.Login(a.config, userSSO.Sso.Auth0ConnectionName)
>>>>>>> 175e4b6e
		if err != nil {
			return errors.HandleCommon(err, cmd)
		}

		token, err = client.Auth.Login(context.Background(), idToken, "", "")
		if err != nil {
			return errors.HandleCommon(err, cmd)
		}
	} else {
		token, err = client.Auth.Login(context.Background(), "", email, password)
		if err != nil {
			return errors.HandleCommon(err, cmd)
		}
	}

	client = a.jwtHTTPClientFactory(context.Background(), token, url, a.config.Logger)
	user, err := client.Auth.User(context.Background())
	if err != nil {
		return errors.HandleCommon(err, cmd)
	}

	if len(user.Accounts) == 0 {
		return errors.HandleCommon(errors.New("No environments found for authenticated user!"), cmd)
	}
	username := user.User.Email
	name := generateContextName(username, url)
	var state *config.ContextState
	ctx, err := a.config.FindContext(name)
	if err == nil {
		state = ctx.State
	} else {
		state = new(config.ContextState)
	}
	state.AuthToken = token
	// If no auth config exists, initialize it
	if state.Auth == nil {
		state.Auth = &config.AuthConfig{}
	}

	// Always overwrite the user and list of accounts when logging in -- but don't necessarily
	// overwrite `Account` (current/active environment) since we want that to be remembered
	// between CLI sessions.
<<<<<<< HEAD
	state.Auth.User = user.User
	state.Auth.Accounts = user.Accounts

=======
	a.config.Auth.User = user.User
	a.config.Auth.Accounts = user.Accounts
>>>>>>> 175e4b6e
	// Default to 0th environment if no suitable environment is already configured
	hasGoodEnv := false
	if state.Auth.Account != nil {
		for _, acc := range state.Auth.Accounts {
			if acc.Id == state.Auth.Account.Id {
				hasGoodEnv = true
			}
		}
	}
	if !hasGoodEnv {
		state.Auth.Account = state.Auth.Accounts[0]
	}

<<<<<<< HEAD
	err = a.addContextIfAbsent(state.Auth.User.Email, url, state)
=======
	err = a.setContextAndAddContextIfAbsent(a.config.Auth.User.Email, "")
>>>>>>> 175e4b6e
	if err != nil {
		return err
	}
	err = a.config.Save()
	if err != nil {
		return errors.Wrap(err, "unable to save user authentication")
	}
	pcmd.Println(cmd, "Logged in as", email)
	pcmd.Print(cmd, "Using environment ", state.Auth.Account.Id,
		" (\"", state.Auth.Account.Name, "\")\n")
	return err
}

func (a *commands) loginMDS(cmd *cobra.Command, args []string) error {
	url, err := cmd.Flags().GetString("url")
	if err != nil {
		return errors.HandleCommon(err, cmd)
	}
<<<<<<< HEAD
	mdsClient := a.Commands[LoginIndex].MDSClient
	mdsClient.ChangeBasePath(url)
=======
	a.config.AuthURL = url
	caCertPath := ""
	if cmd.Flags().Changed("ca-cert-path") {
		caCertPath, err = cmd.Flags().GetString("ca-cert-path")
		if err != nil {
			return errors.HandleCommon(err, cmd)
		}
		if caCertPath == "" {
			// revert to default client regardless of previously configured client
			a.mdsClient.GetConfig().HTTPClient = DefaultClient()
		} else {
			// override previously configured httpclient if a new cert path was specified
			if a.certReader == nil {
				// if a certReader wasn't already set, eg. for testing, then create one now
				caCertPath, err = filepath.Abs(caCertPath)
				if err != nil {
					return errors.HandleCommon(err, cmd)
				}
				caCertFile, err := os.Open(caCertPath)
				if err != nil {
					return errors.HandleCommon(err, cmd)
				}
				defer caCertFile.Close()
				a.certReader = caCertFile
			}
			a.mdsClient.GetConfig().HTTPClient, err = SelfSignedCertClient(a.certReader, a.Logger)
			if err != nil {
				return errors.HandleCommon(err, cmd)
			}
			a.Logger.Debugf("Successfully loaded certificate from %s", caCertPath)
		}
	}
	a.mdsClient.ChangeBasePath(a.config.AuthURL)
>>>>>>> 175e4b6e
	email, password, err := a.credentials(cmd, "Username", nil)
	if err != nil {
		return errors.HandleCommon(err, cmd)
	}

	basicContext := context.WithValue(context.Background(), mds.ContextBasicAuth, mds.BasicAuth{UserName: email, Password: password})
	resp, _, err := mdsClient.TokensAuthenticationApi.GetToken(basicContext, "")
	if err != nil {
		return errors.HandleCommon(err, cmd)
	}
	state := &config.ContextState{
		Auth:      nil,
		AuthToken: resp.AuthToken,
	}
<<<<<<< HEAD
	err = a.addContextIfAbsent(email, url, state)
=======
	err = a.setContextAndAddContextIfAbsent(email, caCertPath)
>>>>>>> 175e4b6e
	if err != nil {
		return errors.HandleCommon(err, cmd)
	}
	err = a.config.Save()
	if err != nil {
		return errors.Wrap(err, "unable to save user authentication")
	}
	pcmd.Println(cmd, "Logged in as", email)
<<<<<<< HEAD
	return err
}

func (a *commands) logout(cmd *cobra.Command, args []string) error {
	ctx := a.config.Context()
	if ctx == nil {
		return nil
	}
	state := ctx.State
	state.AuthToken = ""
	state.Auth = nil
	err := a.config.Save()
	if err != nil {
		return errors.Wrap(err, "unable to delete user auth")
=======

	return errors.HandleCommon(err, cmd)
}

func (a *commands) logout(cmd *cobra.Command, args []string) error {
	err := a.config.DeleteUserAuth()
	if err != nil {
		return err
>>>>>>> 175e4b6e
	}
	pcmd.Println(cmd, "You are now logged out")
	return nil
}

func (a *commands) credentials(cmd *cobra.Command, userField string, cloudClient *ccloud.Client) (string, string, error) {
	email := os.Getenv("XX_CCLOUD_EMAIL")
	if len(email) == 0 {
		email = os.Getenv("XX_CONFLUENT_USERNAME")
	}
	password := os.Getenv("XX_CCLOUD_PASSWORD")
	if len(password) == 0 {
		password = os.Getenv("XX_CONFLUENT_PASSWORD")
	}
	if len(email) == 0 || len(password) == 0 {
		pcmd.Println(cmd, "Enter your Confluent credentials:")
	}
	if len(email) == 0 {
		pcmd.Print(cmd, userField+": ")
		emailFromPrompt, err := a.prompt.ReadString('\n')
		if err != nil {
			return "", "", err
		}
		email = strings.TrimSpace(emailFromPrompt)
	}

	a.Logger.Trace("Successfully obtained email")

	// In the case of MDS login (`confluent`) or in the case of some of the mocks,
	// cloudClient will be nll, so we need this check
	if cloudClient != nil {
		// If SSO user, don't prompt for password
		userSSO, err := cloudClient.User.CheckEmail(context.Background(), &orgv1.User{Email: email})
		// Fine to ignore non-nil err for this request: e.g. what if this fails due to invalid/malicious
		// email, we want to silently continue and give the illusion of password prompt.
		// If Auth0ConnectionName is blank ("local" user) still prompt for password
		if err == nil && userSSO != nil && userSSO.Sso != nil && userSSO.Sso.Enabled && userSSO.Sso.Auth0ConnectionName != "" {
			a.Logger.Trace("User is SSO-enabled so won't prompt for password")
			return email, password, nil
		}
	}

	if len(password) == 0 {
		var err error
		pcmd.Print(cmd, "Password: ")
		bytePassword, err := a.prompt.ReadPassword()
		if err != nil {
			return "", "", err
		}
		pcmd.Println(cmd)
		password = string(bytePassword)
	}

	a.Logger.Trace("Successfully obtained password")

	return email, password, nil
}

<<<<<<< HEAD
func (a *commands) addContextIfAbsent(username string, url string, state *config.ContextState) error {
	ctxName := generateContextName(username, url)
	if _, ok := a.config.Contexts[ctxName]; ok {
=======
func (a *commands) setContextAndAddContextIfAbsent(username string, caCertPath string) error {
	name := fmt.Sprintf("login-%s-%s", username, a.config.AuthURL)
	if _, ok := a.config.Contexts[name]; ok {
		err := a.config.SetContext(name)
		if err != nil {
			return err
		}
>>>>>>> 175e4b6e
		return nil
	}
	credName := generateCredentialName(username)
	platform := &config.Platform{
<<<<<<< HEAD
		Name:   url,
		Server: url,
=======
		Server:     a.config.AuthURL,
		CaCertPath: caCertPath,
>>>>>>> 175e4b6e
	}
	credential := &config.Credential{
		Name:     credName,
		Username: username,
		// don't save password if they entered it interactively.
	}
	err := a.config.SavePlatform(platform)
	if err != nil {
		return err
	}
	err = a.config.SaveCredential(credential)
	if err != nil {
		return err
	}
	err = a.config.AddContext(ctxName, platform.Name, credential.Name, map[string]*config.KafkaClusterConfig{},
		"", nil, state)
	if err != nil {
		return err
	}
	err = a.config.SetContext(ctxName)
	if err != nil {
		return err
	}
	return nil
}

<<<<<<< HEAD
func generateContextName(username string, url string) string {
	return fmt.Sprintf("login-%s-%s", username, url)
}

func generateCredentialName(username string) string {
	return fmt.Sprintf("username-%s", username)
=======
func (a *commands) analyticsPreRunCover(commandType analytics.CommandType, prerunner pcmd.PreRunner) func(cmd *cobra.Command, args []string) error {
	return func(cmd *cobra.Command, args []string) error {
		a.analyticsClient.SetCommandType(commandType)
		return prerunner.Anonymous()(cmd, args)
	}
}

func SelfSignedCertClient(certReader io.Reader, logger *log.Logger) (*http.Client, error){
	certPool, err := x509.SystemCertPool()
	if err != nil {
		logger.Warnf("Unable to load system certificates. Continuing with custom certificates only.")
	}
	if certPool == nil {
		certPool = x509.NewCertPool()
	}

	if certReader == nil {
		return nil, fmt.Errorf("no reader specified for reading custom certificates")
	}
	certs, err := ioutil.ReadAll(certReader)
	if err != nil {
		return nil, fmt.Errorf("failed to read certificate: %v", err)
	}

	// Append new cert to the system pool
	if ok := certPool.AppendCertsFromPEM(certs); !ok {
		return nil, fmt.Errorf("no certs appended, using system certs only")
	}

	// Trust the updated cert pool in our client
	transport := DefaultTransport()
	transport.TLSClientConfig = &tls.Config{RootCAs: certPool}
	client := DefaultClient()
	client.Transport = transport

	return client, nil
}

func DefaultTransport() *http.Transport {
	// copied from the current net/http/transport.go dependency version, but it's already
	// out of date with respect to newer transport versions. For future proofing, this
	// should be replaced with:
	//     return http.DefaultTransport.(*http.Transport).Clone()
	// but only after upgrading to go 1.13, since Clone isn't available until then.
	return &http.Transport{
		Proxy: http.ProxyFromEnvironment,
		DialContext: (&net.Dialer{
			Timeout:   30 * time.Second,
			KeepAlive: 30 * time.Second,
			DualStack: true,
		}).DialContext,
		MaxIdleConns:          100,
		IdleConnTimeout:       90 * time.Second,
		TLSHandshakeTimeout:   10 * time.Second,
		ExpectContinueTimeout: 1 * time.Second,
	}
}

func DefaultClient() *http.Client {
	return http.DefaultClient
>>>>>>> 175e4b6e
}

func check(err error) {
	if err != nil {
		panic(err)
	}
}

<|MERGE_RESOLUTION|>--- conflicted
+++ resolved
@@ -2,46 +2,34 @@
 
 import (
 	"context"
-	"crypto/tls"
-	"crypto/x509"
 	"fmt"
 	"io"
-	"io/ioutil"
-	"net"
-	"net/http"
-	"github.com/spf13/cobra"
 	"os"
 	"path/filepath"
 	"strings"
-	"time"
 
 	"github.com/confluentinc/ccloud-sdk-go"
 	orgv1 "github.com/confluentinc/ccloudapis/org/v1"
+	"github.com/confluentinc/mds-sdk-go"
+	"github.com/spf13/cobra"
 
 	"github.com/confluentinc/cli/internal/pkg/analytics"
 	pcmd "github.com/confluentinc/cli/internal/pkg/cmd"
 	"github.com/confluentinc/cli/internal/pkg/config"
 	"github.com/confluentinc/cli/internal/pkg/errors"
 	"github.com/confluentinc/cli/internal/pkg/log"
-	sso "github.com/confluentinc/cli/internal/pkg/sso"
-
-	"github.com/confluentinc/mds-sdk-go"
+	"github.com/confluentinc/cli/internal/pkg/sso"
 )
 
 type commands struct {
-<<<<<<< HEAD
-	Commands  []*pcmd.CLICommand
-	config    *config.Config
-	Logger    *log.Logger
-=======
-	Commands             []*cobra.Command
-	config               *config.Config
-	mdsClient            *mds.APIClient
-	Logger               *log.Logger
-	analyticsClient      analytics.Client
+	Commands        []*pcmd.CLICommand
+	Logger          *log.Logger
+	config          *config.Config
+	analyticsClient analytics.Client
+	// @VisibleForTesting
+	MDSClient *mds.APIClient
 	// @VisibleForTesting, defaults to the OS filesystem
 	certReader io.Reader
->>>>>>> 175e4b6e
 	// for testing
 	prompt                pcmd.Prompt
 	anonHTTPClientFactory func(baseURL string, logger *log.Logger) *ccloud.Client
@@ -53,45 +41,34 @@
 )
 
 // New returns a list of auth-related Cobra commands.
-<<<<<<< HEAD
-func New(prerunner pcmd.PreRunner, config *config.Config, logger *log.Logger, userAgent string) []*cobra.Command {
-=======
-func New(prerunner pcmd.PreRunner, config *config.Config, logger *log.Logger, mdsClient *mds.APIClient, userAgent string, analyticsClient analytics.Client) []*cobra.Command {
->>>>>>> 175e4b6e
+func New(prerunner pcmd.PreRunner, config *config.Config, logger *log.Logger, userAgent string, analyticsClient analytics.Client) []*cobra.Command {
 	var defaultAnonHTTPClientFactory = func(baseURL string, logger *log.Logger) *ccloud.Client {
 		return ccloud.NewClient(&ccloud.Params{BaseURL: baseURL, HttpClient: ccloud.BaseClient, Logger: logger, UserAgent: userAgent})
 	}
 	var defaultJwtHTTPClientFactory = func(ctx context.Context, jwt string, baseURL string, logger *log.Logger) *ccloud.Client {
 		return ccloud.NewClientWithJWT(ctx, jwt, &ccloud.Params{BaseURL: baseURL, Logger: logger, UserAgent: userAgent})
 	}
-<<<<<<< HEAD
 	cmds := newCommands(prerunner, config, logger, pcmd.NewPrompt(os.Stdin),
-		defaultAnonHTTPClientFactory, defaultJwtHTTPClientFactory,
+		defaultAnonHTTPClientFactory, defaultJwtHTTPClientFactory, analyticsClient,
 	)
 	var cobraCmds []*cobra.Command
 	for _, cmd := range cmds.Commands {
 		cobraCmds = append(cobraCmds, cmd.Command)
 	}
 	return cobraCmds
-=======
-	return newCommands(prerunner, config, logger, mdsClient, pcmd.NewPrompt(os.Stdin),
-		defaultAnonHTTPClientFactory, defaultJwtHTTPClientFactory, analyticsClient,
-	).Commands
->>>>>>> 175e4b6e
 }
 
 func newCommands(prerunner pcmd.PreRunner, config *config.Config, log *log.Logger, prompt pcmd.Prompt,
 	anonHTTPClientFactory func(baseURL string, logger *log.Logger) *ccloud.Client,
 	jwtHTTPClientFactory func(ctx context.Context, authToken string, baseURL string, logger *log.Logger) *ccloud.Client,
-	analyticsClient analytics.Client,
-) *commands {
+	analyticsClient analytics.Client) *commands {
 	cmd := &commands{
 		config:                config,
 		Logger:                log,
 		prompt:                prompt,
+		analyticsClient:       analyticsClient,
 		anonHTTPClientFactory: anonHTTPClientFactory,
 		jwtHTTPClientFactory:  jwtHTTPClientFactory,
-		analyticsClient:       analyticsClient,
 	}
 	cmd.init(prerunner)
 	return cmd
@@ -117,11 +94,8 @@
 	}
 	loginCmd.Flags().Bool("no-browser", false, "Do not open browser when authenticating via Single Sign-On.")
 	loginCmd.Flags().SortFlags = false
-<<<<<<< HEAD
 	cliLoginCmd := pcmd.NewAnonymousCLICommand(loginCmd, a.config, prerunner)
-=======
-	loginCmd.PersistentPreRunE = a.analyticsPreRunCover(analytics.Login, prerunner)
->>>>>>> 175e4b6e
+	loginCmd.PersistentPreRunE = a.analyticsPreRunCover(cliLoginCmd, analytics.Login, prerunner)
 	logoutCmd := &cobra.Command{
 		Use:   "logout",
 		Short: fmt.Sprintf("Logout of %s.", a.config.APIName()),
@@ -130,13 +104,9 @@
 		RunE: a.logout,
 		Args: cobra.NoArgs,
 	}
-<<<<<<< HEAD
 	cliLogoutCmd := pcmd.NewAnonymousCLICommand(logoutCmd, a.config, prerunner)
+	logoutCmd.PersistentPreRunE = a.analyticsPreRunCover(cliLogoutCmd, analytics.Logout, prerunner)
 	a.Commands = []*pcmd.CLICommand{cliLoginCmd, cliLogoutCmd}
-=======
-	logoutCmd.PersistentPreRunE = a.analyticsPreRunCover(analytics.Logout, prerunner)
-	a.Commands = []*cobra.Command{loginCmd, logoutCmd}
->>>>>>> 175e4b6e
 }
 
 func (a *commands) login(cmd *cobra.Command, args []string) error {
@@ -145,17 +115,13 @@
 		return err
 	}
 
-<<<<<<< HEAD
+	noBrowser, err := cmd.Flags().GetBool("no-browser")
+	if err != nil {
+		return err
+	}
+	a.config.NoBrowser = noBrowser
+
 	client := a.anonHTTPClientFactory(url, a.config.Logger)
-=======
-	noBrowser, err := cmd.Flags().GetBool("no-browser")
-	if err != nil {
-		return err
-	}
-	a.config.NoBrowser = noBrowser
-
-	client := a.anonHTTPClientFactory(a.config.AuthURL, a.config.Logger)
->>>>>>> 175e4b6e
 	email, password, err := a.credentials(cmd, "Email", client)
 	if err != nil {
 		return err
@@ -170,25 +136,7 @@
 	token := ""
 
 	if userSSO != nil && userSSO.Sso != nil && userSSO.Sso.Enabled && userSSO.Sso.Auth0ConnectionName != "" {
-<<<<<<< HEAD
-		// Be conservative: only bother trying to launch server if we have to
-		server := &auth_server.AuthServer{}
-		err = server.Start(url)
-		if err != nil {
-			return errors.HandleCommon(err, cmd)
-		}
-
-		// Get authorization code for making subsequent token request
-		err = server.GetAuthorizationCode(userSSO.Sso.Auth0ConnectionName)
-		if err != nil {
-			return errors.HandleCommon(err, cmd)
-		}
-
-		// Exchange authorization code for OAuth token from SSO orovider
-		err := server.GetOAuthToken()
-=======
-		idToken, err := sso.Login(a.config, userSSO.Sso.Auth0ConnectionName)
->>>>>>> 175e4b6e
+		idToken, err := sso.Login(url, noBrowser, userSSO.Sso.Auth0ConnectionName)
 		if err != nil {
 			return errors.HandleCommon(err, cmd)
 		}
@@ -231,14 +179,9 @@
 	// Always overwrite the user and list of accounts when logging in -- but don't necessarily
 	// overwrite `Account` (current/active environment) since we want that to be remembered
 	// between CLI sessions.
-<<<<<<< HEAD
 	state.Auth.User = user.User
 	state.Auth.Accounts = user.Accounts
 
-=======
-	a.config.Auth.User = user.User
-	a.config.Auth.Accounts = user.Accounts
->>>>>>> 175e4b6e
 	// Default to 0th environment if no suitable environment is already configured
 	hasGoodEnv := false
 	if state.Auth.Account != nil {
@@ -252,11 +195,7 @@
 		state.Auth.Account = state.Auth.Accounts[0]
 	}
 
-<<<<<<< HEAD
-	err = a.addContextIfAbsent(state.Auth.User.Email, url, state)
-=======
-	err = a.setContextAndAddContextIfAbsent(a.config.Auth.User.Email, "")
->>>>>>> 175e4b6e
+	err = a.addContextIfAbsent(state.Auth.User.Email, url, state, "")
 	if err != nil {
 		return err
 	}
@@ -271,15 +210,17 @@
 }
 
 func (a *commands) loginMDS(cmd *cobra.Command, args []string) error {
+	if a.MDSClient == nil {
+		err := a.setMDSClient(cmd)
+		if err != nil {
+			return errors.HandleCommon(err, cmd)
+		}
+	}
 	url, err := cmd.Flags().GetString("url")
 	if err != nil {
-		return errors.HandleCommon(err, cmd)
-	}
-<<<<<<< HEAD
-	mdsClient := a.Commands[LoginIndex].MDSClient
-	mdsClient.ChangeBasePath(url)
-=======
-	a.config.AuthURL = url
+		return err
+	}
+	mdsClient := a.MDSClient
 	caCertPath := ""
 	if cmd.Flags().Changed("ca-cert-path") {
 		caCertPath, err = cmd.Flags().GetString("ca-cert-path")
@@ -288,7 +229,7 @@
 		}
 		if caCertPath == "" {
 			// revert to default client regardless of previously configured client
-			a.mdsClient.GetConfig().HTTPClient = DefaultClient()
+			mdsClient.GetConfig().HTTPClient = pcmd.DefaultClient()
 		} else {
 			// override previously configured httpclient if a new cert path was specified
 			if a.certReader == nil {
@@ -304,15 +245,14 @@
 				defer caCertFile.Close()
 				a.certReader = caCertFile
 			}
-			a.mdsClient.GetConfig().HTTPClient, err = SelfSignedCertClient(a.certReader, a.Logger)
+			mdsClient.GetConfig().HTTPClient, err = pcmd.SelfSignedCertClient(a.certReader, a.Logger)
 			if err != nil {
 				return errors.HandleCommon(err, cmd)
 			}
 			a.Logger.Debugf("Successfully loaded certificate from %s", caCertPath)
 		}
 	}
-	a.mdsClient.ChangeBasePath(a.config.AuthURL)
->>>>>>> 175e4b6e
+	mdsClient.ChangeBasePath(url)
 	email, password, err := a.credentials(cmd, "Username", nil)
 	if err != nil {
 		return errors.HandleCommon(err, cmd)
@@ -327,21 +267,12 @@
 		Auth:      nil,
 		AuthToken: resp.AuthToken,
 	}
-<<<<<<< HEAD
-	err = a.addContextIfAbsent(email, url, state)
-=======
-	err = a.setContextAndAddContextIfAbsent(email, caCertPath)
->>>>>>> 175e4b6e
-	if err != nil {
-		return errors.HandleCommon(err, cmd)
-	}
-	err = a.config.Save()
-	if err != nil {
-		return errors.Wrap(err, "unable to save user authentication")
+	err = a.addContextIfAbsent(email, url, state, caCertPath)
+	if err != nil {
+		return err
 	}
 	pcmd.Println(cmd, "Logged in as", email)
-<<<<<<< HEAD
-	return err
+	return nil
 }
 
 func (a *commands) logout(cmd *cobra.Command, args []string) error {
@@ -349,22 +280,13 @@
 	if ctx == nil {
 		return nil
 	}
-	state := ctx.State
-	state.AuthToken = ""
-	state.Auth = nil
-	err := a.config.Save()
-	if err != nil {
-		return errors.Wrap(err, "unable to delete user auth")
-=======
-
-	return errors.HandleCommon(err, cmd)
-}
-
-func (a *commands) logout(cmd *cobra.Command, args []string) error {
-	err := a.config.DeleteUserAuth()
-	if err != nil {
-		return err
->>>>>>> 175e4b6e
+	err := ctx.DeleteUserAuth()
+	if err != nil {
+		return err
+	}
+	err = a.config.Save()
+	if err != nil {
+		return err
 	}
 	pcmd.Println(cmd, "You are now logged out")
 	return nil
@@ -423,30 +345,16 @@
 	return email, password, nil
 }
 
-<<<<<<< HEAD
-func (a *commands) addContextIfAbsent(username string, url string, state *config.ContextState) error {
+func (a *commands) addContextIfAbsent(username string, url string, state *config.ContextState, caCertPath string) error {
 	ctxName := generateContextName(username, url)
 	if _, ok := a.config.Contexts[ctxName]; ok {
-=======
-func (a *commands) setContextAndAddContextIfAbsent(username string, caCertPath string) error {
-	name := fmt.Sprintf("login-%s-%s", username, a.config.AuthURL)
-	if _, ok := a.config.Contexts[name]; ok {
-		err := a.config.SetContext(name)
-		if err != nil {
-			return err
-		}
->>>>>>> 175e4b6e
 		return nil
 	}
 	credName := generateCredentialName(username)
 	platform := &config.Platform{
-<<<<<<< HEAD
-		Name:   url,
-		Server: url,
-=======
-		Server:     a.config.AuthURL,
+		Name:       strings.TrimPrefix(url, "https://"),
+		Server:     url,
 		CaCertPath: caCertPath,
->>>>>>> 175e4b6e
 	}
 	credential := &config.Credential{
 		Name:     credName,
@@ -473,80 +381,53 @@
 	return nil
 }
 
-<<<<<<< HEAD
+func (a *commands) analyticsPreRunCover(command *pcmd.CLICommand, commandType analytics.CommandType, prerunner pcmd.PreRunner) func(cmd *cobra.Command, args []string) error {
+	return func(cmd *cobra.Command, args []string) error {
+		a.analyticsClient.SetCommandType(commandType)
+		return prerunner.Anonymous(command)(cmd, args)
+	}
+}
+
 func generateContextName(username string, url string) string {
 	return fmt.Sprintf("login-%s-%s", username, url)
 }
 
 func generateCredentialName(username string) string {
 	return fmt.Sprintf("username-%s", username)
-=======
-func (a *commands) analyticsPreRunCover(commandType analytics.CommandType, prerunner pcmd.PreRunner) func(cmd *cobra.Command, args []string) error {
-	return func(cmd *cobra.Command, args []string) error {
-		a.analyticsClient.SetCommandType(commandType)
-		return prerunner.Anonymous()(cmd, args)
-	}
-}
-
-func SelfSignedCertClient(certReader io.Reader, logger *log.Logger) (*http.Client, error){
-	certPool, err := x509.SystemCertPool()
-	if err != nil {
-		logger.Warnf("Unable to load system certificates. Continuing with custom certificates only.")
-	}
-	if certPool == nil {
-		certPool = x509.NewCertPool()
-	}
-
-	if certReader == nil {
-		return nil, fmt.Errorf("no reader specified for reading custom certificates")
-	}
-	certs, err := ioutil.ReadAll(certReader)
-	if err != nil {
-		return nil, fmt.Errorf("failed to read certificate: %v", err)
-	}
-
-	// Append new cert to the system pool
-	if ok := certPool.AppendCertsFromPEM(certs); !ok {
-		return nil, fmt.Errorf("no certs appended, using system certs only")
-	}
-
-	// Trust the updated cert pool in our client
-	transport := DefaultTransport()
-	transport.TLSClientConfig = &tls.Config{RootCAs: certPool}
-	client := DefaultClient()
-	client.Transport = transport
-
-	return client, nil
-}
-
-func DefaultTransport() *http.Transport {
-	// copied from the current net/http/transport.go dependency version, but it's already
-	// out of date with respect to newer transport versions. For future proofing, this
-	// should be replaced with:
-	//     return http.DefaultTransport.(*http.Transport).Clone()
-	// but only after upgrading to go 1.13, since Clone isn't available until then.
-	return &http.Transport{
-		Proxy: http.ProxyFromEnvironment,
-		DialContext: (&net.Dialer{
-			Timeout:   30 * time.Second,
-			KeepAlive: 30 * time.Second,
-			DualStack: true,
-		}).DialContext,
-		MaxIdleConns:          100,
-		IdleConnTimeout:       90 * time.Second,
-		TLSHandshakeTimeout:   10 * time.Second,
-		ExpectContinueTimeout: 1 * time.Second,
-	}
-}
-
-func DefaultClient() *http.Client {
-	return http.DefaultClient
->>>>>>> 175e4b6e
+}
+
+func (a *commands) setMDSClient(cmd *cobra.Command) error {
+	mdsConfig := mds.NewConfiguration()
+	ctx, err := a.Commands[0].Config.Context(cmd)
+	if err != nil {
+		return err
+	}
+	if ctx == nil || ctx.Platform.CaCertPath == "" {
+		a.MDSClient = mds.NewAPIClient(mdsConfig)
+		return nil
+	}
+	caCertPath := ctx.Platform.CaCertPath
+	// Try to load certs. On failure, warn, but don't error out because this may be an auth command, so there may
+	// be a --ca-cert-path flag on the cmd line that'll fix whatever issue there is with the cert file in the config
+	caCertFile, err := os.Open(caCertPath)
+	if err == nil {
+		defer caCertFile.Close()
+		mdsConfig.HTTPClient, err = pcmd.SelfSignedCertClient(caCertFile, a.Logger)
+		if err != nil {
+			a.Logger.Warnf("Unable to load certificate from %s. %s. Resulting SSL errors will be fixed by logging in with the --ca-cert-path flag.", caCertPath, err.Error())
+			mdsConfig.HTTPClient = pcmd.DefaultClient()
+		}
+	} else {
+		a.Logger.Warnf("Unable to load certificate from %s. %s. Resulting SSL errors will be fixed by logging in with the --ca-cert-path flag.", caCertPath, err.Error())
+		mdsConfig.HTTPClient = pcmd.DefaultClient()
+
+	}
+	a.MDSClient = mds.NewAPIClient(mdsConfig)
+	return nil
 }
 
 func check(err error) {
 	if err != nil {
 		panic(err)
 	}
-}
-
+}