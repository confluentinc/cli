package auth

import (
	"context"
	"fmt"
	"os"
	"strings"

	"github.com/spf13/cobra"

	"github.com/confluentinc/ccloud-sdk-go"

	pcmd "github.com/confluentinc/cli/internal/pkg/cmd"
	"github.com/confluentinc/cli/internal/pkg/config"
	"github.com/confluentinc/cli/internal/pkg/errors"
	"github.com/confluentinc/cli/internal/pkg/log"

	mds "github.com/confluentinc/mds-sdk-go"
)

type commands struct {
<<<<<<< HEAD
	Commands  []*cobra.Command
	config    *config.Config
	cliName   string
	mdsClient *mds.APIClient
=======
	Commands []*cobra.Command
	config   *config.Config
	Logger   *log.Logger
>>>>>>> 42e20c36
	// for testing
	prompt                pcmd.Prompt
	anonHTTPClientFactory func(baseURL string, logger *log.Logger) *ccloud.Client
	jwtHTTPClientFactory  func(ctx context.Context, authToken string, baseURL string, logger *log.Logger) *ccloud.Client
}

// New returns a list of auth-related Cobra commands.
<<<<<<< HEAD
func New(prerunner pcmd.PreRunner, config *config.Config, cliName string, mdsClient *mds.APIClient) []*cobra.Command {
=======
func New(prerunner pcmd.PreRunner, config *config.Config, logger *log.Logger) []*cobra.Command {
>>>>>>> 42e20c36
	var defaultAnonHTTPClientFactory = func(baseURL string, logger *log.Logger) *ccloud.Client {
		return ccloud.NewClient(baseURL, ccloud.BaseClient, logger)
	}
	var defaultJwtHTTPClientFactory = func(ctx context.Context, jwt string, baseURL string, logger *log.Logger) *ccloud.Client {
		return ccloud.NewClientWithJWT(ctx, jwt, baseURL, logger)
	}
<<<<<<< HEAD
	return newCommands(prerunner, config, cliName, mdsClient, pcmd.NewPrompt(os.Stdin),
=======
	return newCommands(prerunner, config, logger, pcmd.NewPrompt(os.Stdin),
>>>>>>> 42e20c36
		defaultAnonHTTPClientFactory, defaultJwtHTTPClientFactory,
	).Commands
}

<<<<<<< HEAD
func newCommands(prerunner pcmd.PreRunner, config *config.Config, cliName string, mdsClient *mds.APIClient, prompt pcmd.Prompt,
=======
func newCommands(prerunner pcmd.PreRunner, config *config.Config, log *log.Logger, prompt pcmd.Prompt,
>>>>>>> 42e20c36
	anonHTTPClientFactory func(baseURL string, logger *log.Logger) *ccloud.Client,
	jwtHTTPClientFactory func(ctx context.Context, authToken string, baseURL string, logger *log.Logger) *ccloud.Client,
) *commands {
	cmd := &commands{
		config:                config,
<<<<<<< HEAD
		cliName:               cliName,
		mdsClient:             mdsClient,
=======
		Logger:                log,
>>>>>>> 42e20c36
		prompt:                prompt,
		anonHTTPClientFactory: anonHTTPClientFactory,
		jwtHTTPClientFactory:  jwtHTTPClientFactory,
	}
	cmd.init(prerunner)
	return cmd
}

func (a *commands) init(prerunner pcmd.PreRunner) {
	loginCmd := &cobra.Command{
		Use:   "login",
		Short: fmt.Sprintf("Login to %s.", a.config.APIName()),
		Long:  fmt.Sprintf("Login to %s.", a.config.APIName()),
		Args: cobra.NoArgs,
	}
	if a.cliName == "ccloud" {
		loginCmd.RunE = a.login
	} else {
		loginCmd.RunE = a.loginMDS
	}
	loginCmd.Flags().String("url", "https://confluent.cloud", "Confluent Control Plane URL.")
	loginCmd.Flags().SortFlags = false
	loginCmd.PersistentPreRunE = prerunner.Anonymous()
	logoutCmd := &cobra.Command{
		Use:   "logout",
		Short: fmt.Sprintf("Logout of %s.", a.config.APIName()),
		Long:  fmt.Sprintf("Logout of %s.", a.config.APIName()),

		RunE: a.logout,
		Args: cobra.NoArgs,
	}
	logoutCmd.PersistentPreRunE = prerunner.Anonymous()
	a.Commands = []*cobra.Command{loginCmd, logoutCmd}
}

func (a *commands) login(cmd *cobra.Command, args []string) error {
	url, err := cmd.Flags().GetString("url")
	if err != nil {
		return err
	}
	a.config.AuthURL = url
	email, password, err := a.credentials(cmd, "Email")
	if err != nil {
		return err
	}

	client := a.anonHTTPClientFactory(a.config.AuthURL, a.config.Logger)

	token, err := client.Auth.Login(context.Background(), email, password)
	if err != nil {
		return errors.HandleCommon(err, cmd)
	}
	a.config.AuthToken = token

	client = a.jwtHTTPClientFactory(context.Background(), a.config.AuthToken, a.config.AuthURL, a.config.Logger)
	user, err := client.Auth.User(context.Background())
	if err != nil {
		return errors.HandleCommon(err, cmd)
	}

	if len(user.Accounts) == 0 {
		return errors.HandleCommon(errors.New("No environments found for authenticated user!"), cmd)
	}

	// If no auth config exists, initialize it
	if a.config.Auth == nil {
		a.config.Auth = &config.AuthConfig{}
	}

	// Always overwrite the user and list of accounts when logging in -- but don't necessarily
	// overwrite `Account` (current/active environment) since we want that to be remembered
	// between CLI sessions.
	a.config.Auth.User = user.User
	a.config.Auth.Accounts = user.Accounts

	// Default to 0th environment if no suitable environment is already configured
	hasGoodEnv := false
	if a.config.Auth.Account != nil {
		for _, acc := range a.config.Auth.Accounts {
			if acc.Id == a.config.Auth.Account.Id {
				hasGoodEnv = true
			}
		}
	}
	if !hasGoodEnv {
		a.config.Auth.Account = a.config.Auth.Accounts[0]
	}

	a.createOrUpdateContext(a.config.Auth)

	err = a.config.Save()
	if err != nil {
		return errors.Wrap(err, "Unable to save user authentication.")
	}
	pcmd.Println(cmd, "Logged in as", email)
	pcmd.Print(cmd, "Using environment ", a.config.Auth.Account.Id,
		" (\"", a.config.Auth.Account.Name, "\")\n")
	return err
}

func (a *commands) loginMDS(cmd *cobra.Command, args []string) error {
	url, err := cmd.Flags().GetString("url")
	if err != nil {
		return err
	}
	a.config.AuthURL = url
	a.mdsClient.ChangeBasePath(a.config.AuthURL)
	email, password, err := a.credentials(cmd, "Username")
	if err != nil {
		return err
	}

	basicContext := context.WithValue(context.Background(), mds.ContextBasicAuth, mds.BasicAuth{UserName: email, Password: password})
	resp, _, err := a.mdsClient.TokensAuthenticationApi.GetToken(basicContext, "")
	if err != nil {
		return errors.HandleCommon(err, cmd)
	}
	a.config.AuthToken = resp.AuthToken

	err = a.config.Save()
	if err != nil {
		return errors.Wrap(err, "Unable to save user authentication.")
	}

	pcmd.Println(cmd, "Logged in as", email)

	return err
}

func (a *commands) logout(cmd *cobra.Command, args []string) error {
	a.config.AuthToken = ""
	a.config.Auth = nil
	err := a.config.Save()
	if err != nil {
		return errors.Wrap(err, "Unable to delete user auth")
	}
	pcmd.Println(cmd, "You are now logged out")
	return nil
}

func (a *commands) credentials(cmd *cobra.Command, userField string) (string, string, error) {
	email := os.Getenv("XX_CCLOUD_EMAIL")
	if len(email) == 0 {
		email = os.Getenv("XX_CONFLUENT_USERNAME")
	}
	password := os.Getenv("XX_CCLOUD_PASSWORD")
	if len(password) == 0 {
		password = os.Getenv("XX_CONFLUENT_PASSWORD")
	}
	if len(email) == 0 || len(password) == 0 {
		pcmd.Println(cmd, "Enter your Confluent credentials:")
	}
	if len(email) == 0 {
		pcmd.Print(cmd, userField+": ")
		emailFromPrompt, err := a.prompt.ReadString('\n')
		if err != nil {
			return "", "", err
		}
		email = emailFromPrompt
	}

	a.Logger.Trace("Successfully obtained email")

	if len(password) == 0 {
		pcmd.Print(cmd, "Password: ")
		bytePassword, err := a.prompt.ReadPassword()
		if err != nil {
			return "", "", err
		}
		pcmd.Println(cmd)
		password = string(bytePassword)
	}

	a.Logger.Trace("Successfully obtained password")

	return strings.TrimSpace(email), password, nil
}

func (a *commands) createOrUpdateContext(user *config.AuthConfig) {
	name := fmt.Sprintf("login-%s-%s", user.User.Email, a.config.AuthURL)
	if _, ok := a.config.Platforms[name]; !ok {
		a.config.Platforms[name] = &config.Platform{
			Server: a.config.AuthURL,
		}
	}
	if _, ok := a.config.Credentials[name]; !ok {
		a.config.Credentials[name] = &config.Credential{
			Username: user.User.Email,
			// don't save password if they entered it interactively
		}
	}
	if _, ok := a.config.Contexts[name]; !ok {
		a.config.Contexts[name] = &config.Context{
			Platform:      name,
			Credential:    name,
			KafkaClusters: map[string]*config.KafkaClusterConfig{},
		}
	}
	a.config.CurrentContext = name
}<|MERGE_RESOLUTION|>--- conflicted
+++ resolved
@@ -19,16 +19,11 @@
 )
 
 type commands struct {
-<<<<<<< HEAD
 	Commands  []*cobra.Command
 	config    *config.Config
 	cliName   string
 	mdsClient *mds.APIClient
-=======
-	Commands []*cobra.Command
-	config   *config.Config
 	Logger   *log.Logger
->>>>>>> 42e20c36
 	// for testing
 	prompt                pcmd.Prompt
 	anonHTTPClientFactory func(baseURL string, logger *log.Logger) *ccloud.Client
@@ -36,42 +31,27 @@
 }
 
 // New returns a list of auth-related Cobra commands.
-<<<<<<< HEAD
-func New(prerunner pcmd.PreRunner, config *config.Config, cliName string, mdsClient *mds.APIClient) []*cobra.Command {
-=======
-func New(prerunner pcmd.PreRunner, config *config.Config, logger *log.Logger) []*cobra.Command {
->>>>>>> 42e20c36
+func New(prerunner pcmd.PreRunner, config *config.Config, logger *log.Logger, cliName string, mdsClient *mds.APIClient) []*cobra.Command {
 	var defaultAnonHTTPClientFactory = func(baseURL string, logger *log.Logger) *ccloud.Client {
 		return ccloud.NewClient(baseURL, ccloud.BaseClient, logger)
 	}
 	var defaultJwtHTTPClientFactory = func(ctx context.Context, jwt string, baseURL string, logger *log.Logger) *ccloud.Client {
 		return ccloud.NewClientWithJWT(ctx, jwt, baseURL, logger)
 	}
-<<<<<<< HEAD
-	return newCommands(prerunner, config, cliName, mdsClient, pcmd.NewPrompt(os.Stdin),
-=======
-	return newCommands(prerunner, config, logger, pcmd.NewPrompt(os.Stdin),
->>>>>>> 42e20c36
+	return newCommands(prerunner, config, logger, cliName, mdsClient, pcmd.NewPrompt(os.Stdin),
 		defaultAnonHTTPClientFactory, defaultJwtHTTPClientFactory,
 	).Commands
 }
 
-<<<<<<< HEAD
-func newCommands(prerunner pcmd.PreRunner, config *config.Config, cliName string, mdsClient *mds.APIClient, prompt pcmd.Prompt,
-=======
-func newCommands(prerunner pcmd.PreRunner, config *config.Config, log *log.Logger, prompt pcmd.Prompt,
->>>>>>> 42e20c36
+func newCommands(prerunner pcmd.PreRunner, config *config.Config, log *log.Logger, cliName string, mdsClient *mds.APIClient, prompt pcmd.Prompt,
 	anonHTTPClientFactory func(baseURL string, logger *log.Logger) *ccloud.Client,
 	jwtHTTPClientFactory func(ctx context.Context, authToken string, baseURL string, logger *log.Logger) *ccloud.Client,
 ) *commands {
 	cmd := &commands{
 		config:                config,
-<<<<<<< HEAD
 		cliName:               cliName,
 		mdsClient:             mdsClient,
-=======
 		Logger:                log,
->>>>>>> 42e20c36
 		prompt:                prompt,
 		anonHTTPClientFactory: anonHTTPClientFactory,
 		jwtHTTPClientFactory:  jwtHTTPClientFactory,
