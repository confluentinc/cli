package auth

import (
	"context"
	"fmt"
	"os"
	"strings"

	"github.com/spf13/cobra"

	"github.com/confluentinc/ccloud-sdk-go"

	pcmd "github.com/confluentinc/cli/internal/pkg/cmd"
	"github.com/confluentinc/cli/internal/pkg/config"
	"github.com/confluentinc/cli/internal/pkg/errors"
	"github.com/confluentinc/cli/internal/pkg/log"
)

type commands struct {
	Commands []*cobra.Command
	config   *config.Config
	Logger   *log.Logger
	// for testing
	prompt                pcmd.Prompt
	anonHTTPClientFactory func(baseURL string, logger *log.Logger) *ccloud.Client
	jwtHTTPClientFactory  func(ctx context.Context, authToken string, baseURL string, logger *log.Logger) *ccloud.Client
}

// New returns a list of auth-related Cobra commands.
func New(prerunner pcmd.PreRunner, config *config.Config, logger *log.Logger) []*cobra.Command {
	var defaultAnonHTTPClientFactory = func(baseURL string, logger *log.Logger) *ccloud.Client {
		return ccloud.NewClient(baseURL, ccloud.BaseClient, logger)
	}
	var defaultJwtHTTPClientFactory = func(ctx context.Context, jwt string, baseURL string, logger *log.Logger) *ccloud.Client {
		return ccloud.NewClientWithJWT(ctx, jwt, baseURL, logger)
	}
	return newCommands(prerunner, config, logger, pcmd.NewPrompt(os.Stdin),
		defaultAnonHTTPClientFactory, defaultJwtHTTPClientFactory,
	).Commands
}

func newCommands(prerunner pcmd.PreRunner, config *config.Config, log *log.Logger, prompt pcmd.Prompt,
	anonHTTPClientFactory func(baseURL string, logger *log.Logger) *ccloud.Client,
	jwtHTTPClientFactory func(ctx context.Context, authToken string, baseURL string, logger *log.Logger) *ccloud.Client,
) *commands {
	cmd := &commands{
		config:                config,
		Logger:                log,
		prompt:                prompt,
		anonHTTPClientFactory: anonHTTPClientFactory,
		jwtHTTPClientFactory:  jwtHTTPClientFactory,
	}
	cmd.init(prerunner)
	return cmd
}

func (a *commands) init(prerunner pcmd.PreRunner) {
	loginCmd := &cobra.Command{
		Use:   "login",
		Short: fmt.Sprintf("Login to %s.", a.config.APIName()),
		Long:  fmt.Sprintf("Login to %s.", a.config.APIName()),

		RunE: a.login,
		Args: cobra.NoArgs,
	}
	loginCmd.Flags().String("url", "https://confluent.cloud", "Confluent Control Plane URL.")
	loginCmd.Flags().SortFlags = false
	loginCmd.PersistentPreRunE = prerunner.Anonymous()
	logoutCmd := &cobra.Command{
		Use:   "logout",
		Short: fmt.Sprintf("Logout of %s.", a.config.APIName()),
		Long:  fmt.Sprintf("Logout of %s.", a.config.APIName()),

		RunE: a.logout,
		Args: cobra.NoArgs,
	}
	logoutCmd.PersistentPreRunE = prerunner.Anonymous()
	a.Commands = []*cobra.Command{loginCmd, logoutCmd}
}

func (a *commands) login(cmd *cobra.Command, args []string) error {
	url, err := cmd.Flags().GetString("url")
	if err != nil {
		return err
	}
	a.config.AuthURL = url
	email, password, err := a.credentials(cmd)
	if err != nil {
		return err
	}

	client := a.anonHTTPClientFactory(a.config.AuthURL, a.config.Logger)

	token, err := client.Auth.Login(context.Background(), email, password)
	if err != nil {
		return errors.HandleCommon(err, cmd)
	}
	a.config.AuthToken = token

	client = a.jwtHTTPClientFactory(context.Background(), a.config.AuthToken, a.config.AuthURL, a.config.Logger)
	user, err := client.Auth.User(context.Background())
	if err != nil {
		return errors.HandleCommon(err, cmd)
	}

	if len(user.Accounts) == 0 {
		return errors.HandleCommon(errors.New("No environments found for authenticated user!"), cmd)
	}

	// If no auth config exists, initialize it
	if a.config.Auth == nil {
		a.config.Auth = &config.AuthConfig{}
	}

	// Always overwrite the user and list of accounts when logging in -- but don't necessarily
	// overwrite `Account` (current/active environment) since we want that to be remembered
	// between CLI sessions.
	a.config.Auth.User = user.User
	a.config.Auth.Accounts = user.Accounts

	// Default to 0th environment if no suitable environment is already configured
	hasGoodEnv := false
	if a.config.Auth.Account != nil {
		for _, acc := range a.config.Auth.Accounts {
			if acc.Id == a.config.Auth.Account.Id {
				hasGoodEnv = true
			}
		}
	}
	if !hasGoodEnv {
		a.config.Auth.Account = a.config.Auth.Accounts[0]
	}

	a.createOrUpdateContext(a.config.Auth)

	err = a.config.Save()
	if err != nil {
		return errors.Wrap(err, "Unable to save user auth")
	}
	pcmd.Println(cmd, "Logged in as", email)
	pcmd.Print(cmd, "Using environment ", a.config.Auth.Account.Id,
		" (\"", a.config.Auth.Account.Name, "\")\n")
	return err
}

func (a *commands) logout(cmd *cobra.Command, args []string) error {
	a.config.AuthToken = ""
	a.config.Auth = nil
	err := a.config.Save()
	if err != nil {
		return errors.Wrap(err, "Unable to delete user auth")
	}
	pcmd.Println(cmd, "You are now logged out")
	return nil
}

func (a *commands) credentials(cmd *cobra.Command) (string, string, error) {
	email := os.Getenv("XX_CCLOUD_EMAIL")
	password := os.Getenv("XX_CCLOUD_PASSWORD")
	if len(email) == 0 || len(password) == 0 {
		pcmd.Println(cmd, "Enter your Confluent Cloud credentials:")
	}
	if len(email) == 0 {
		pcmd.Print(cmd, "Email: ")
		emailFromPrompt, err := a.prompt.ReadString('\n')
		if err != nil {
			return "", "", err
		}
		email = emailFromPrompt
	}

	a.Logger.Trace("Successfully obtained email")

	if len(password) == 0 {
		var err error
		pcmd.Print(cmd, "Password: ")
<<<<<<< HEAD
		password, err = a.prompt.ReadPassword()
=======
		bytePassword, err := a.prompt.ReadPassword()
>>>>>>> 42e20c36
		if err != nil {
			return "", "", err
		}
		pcmd.Println(cmd)
	}

	a.Logger.Trace("Successfully obtained password")

	return strings.TrimSpace(email), password, nil
}

func (a *commands) createOrUpdateContext(user *config.AuthConfig) {
	name := fmt.Sprintf("login-%s-%s", user.User.Email, a.config.AuthURL)
	if _, ok := a.config.Platforms[name]; !ok {
		a.config.Platforms[name] = &config.Platform{
			Server: a.config.AuthURL,
		}
	}
	if _, ok := a.config.Credentials[name]; !ok {
		a.config.Credentials[name] = &config.Credential{
			Username: user.User.Email,
			// don't save password if they entered it interactively
		}
	}
	if _, ok := a.config.Contexts[name]; !ok {
		a.config.Contexts[name] = &config.Context{
			Platform:      name,
			Credential:    name,
			KafkaClusters: map[string]*config.KafkaClusterConfig{},
		}
	}
	a.config.CurrentContext = name
}<|MERGE_RESOLUTION|>--- conflicted
+++ resolved
@@ -174,15 +174,12 @@
 	if len(password) == 0 {
 		var err error
 		pcmd.Print(cmd, "Password: ")
-<<<<<<< HEAD
-		password, err = a.prompt.ReadPassword()
-=======
 		bytePassword, err := a.prompt.ReadPassword()
->>>>>>> 42e20c36
 		if err != nil {
 			return "", "", err
 		}
 		pcmd.Println(cmd)
+		password = string(bytePassword)
 	}
 
 	a.Logger.Trace("Successfully obtained password")
