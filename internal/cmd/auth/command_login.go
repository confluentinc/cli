package auth

import (
	"context"
	"fmt"
	"regexp"
	"strings"

	orgv1 "github.com/confluentinc/cc-structs/kafka/org/v1"
	"github.com/confluentinc/ccloud-sdk-go"
	mds "github.com/confluentinc/mds-sdk-go/mdsv1"
	"github.com/spf13/cobra"

	"github.com/confluentinc/cli/internal/pkg/analytics"
	pauth "github.com/confluentinc/cli/internal/pkg/auth"
	pcmd "github.com/confluentinc/cli/internal/pkg/cmd"
	v1 "github.com/confluentinc/cli/internal/pkg/config/v1"
	v2 "github.com/confluentinc/cli/internal/pkg/config/v2"
	v3 "github.com/confluentinc/cli/internal/pkg/config/v3"
	"github.com/confluentinc/cli/internal/pkg/errors"
	"github.com/confluentinc/cli/internal/pkg/log"
	"github.com/confluentinc/cli/internal/pkg/netrc"
	"github.com/confluentinc/cli/internal/pkg/utils"
)

type loginCommand struct {
	*pcmd.CLICommand
	cliName         string
	Logger          *log.Logger
	analyticsClient analytics.Client
	// for testing
	MDSClientManager      pauth.MDSClientManager
	anonHTTPClientFactory func(baseURL string, logger *log.Logger) *ccloud.Client
	jwtHTTPClientFactory  func(ctx context.Context, authToken string, baseURL string, logger *log.Logger) *ccloud.Client
	netrcHandler          netrc.NetrcHandler
	loginTokenHandler     pauth.LoginTokenHandler
}

func NewLoginCommand(cliName string, prerunner pcmd.PreRunner, log *log.Logger,
	anonHTTPClientFactory func(baseURL string, logger *log.Logger) *ccloud.Client,
	jwtHTTPClientFactory func(ctx context.Context, authToken string, baseURL string, logger *log.Logger) *ccloud.Client,
	mdsClientManager pauth.MDSClientManager, analyticsClient analytics.Client, netrcHandler netrc.NetrcHandler,
	loginTokenHandler pauth.LoginTokenHandler) *loginCommand {
	cmd := &loginCommand{
		cliName:               cliName,
		Logger:                log,
		analyticsClient:       analyticsClient,
		anonHTTPClientFactory: anonHTTPClientFactory,
		jwtHTTPClientFactory:  jwtHTTPClientFactory,
		MDSClientManager:      mdsClientManager,
		netrcHandler:          netrcHandler,
		loginTokenHandler:     loginTokenHandler,
	}
	cmd.init(prerunner)
	return cmd
}

func (a *loginCommand) init(prerunner pcmd.PreRunner) {
	remoteAPIName := getRemoteAPIName(a.cliName)
	loginCmd := &cobra.Command{
		Use:   "login",
		Short: fmt.Sprintf("Log in to %s.", remoteAPIName),
		Args:  cobra.NoArgs,
		PersistentPreRunE: pcmd.NewCLIPreRunnerE(func(cmd *cobra.Command, args []string) error {
			a.analyticsClient.SetCommandType(analytics.Login)
			return a.CLICommand.PersistentPreRunE(cmd, args)
		}),
	}
	if a.cliName == "ccloud" {
		loginCmd.RunE = pcmd.NewCLIRunE(a.login)
		loginCmd.Flags().String("url", "https://confluent.cloud", "Confluent Cloud service URL.")
	} else {
		loginCmd.RunE = pcmd.NewCLIRunE(a.loginMDS)
		loginCmd.Flags().String("url", "", "Metadata service URL.")
		loginCmd.Flags().String("ca-cert-path", "", "Self-signed certificate chain in PEM format.")
		loginCmd.Short = strings.ReplaceAll(loginCmd.Short, ".", " (required for RBAC).")
		loginCmd.Long = strings.ReplaceAll(loginCmd.Long, ".", " (required for RBAC).")
		check(loginCmd.MarkFlagRequired("url")) // because https://confluent.cloud isn't an MDS endpoint
	}
	loginCmd.Flags().Bool("no-browser", false, "Do not open browser when authenticating via Single Sign-On.")
	loginCmd.Flags().Bool("save", false, "Save login credentials or refresh token (in the case of SSO) to local netrc file.")
	loginCmd.Flags().SortFlags = false
	cliLoginCmd := pcmd.NewAnonymousCLICommand(loginCmd, prerunner)
	a.CLICommand = cliLoginCmd
}

func getRemoteAPIName(cliName string) string {
	if cliName == "ccloud" {
		return "Confluent Cloud"
	}
	return "Confluent Platform"
}

func (a *loginCommand) login(cmd *cobra.Command, _ []string) error {
	url, err := a.getURL(cmd)
	if err != nil {
		return err
	}

	token, creds, err := a.getCCloudTokenAndCredentials(cmd, url)
	if err != nil {
		return err
	}

	state, err := a.getCCloudContextState(cmd, url, creds.Username, token)
	if err != nil {
		return err
	}

	err = a.addOrUpdateContext(creds.Username, url, state, "")
	if err != nil {
		return err
	}

	err = a.saveLoginToNetrc(cmd, creds)
	if err != nil {
		return err
	}

	utils.Printf(cmd, errors.LoggedInAsMsg, creds.Username)
	utils.Printf(cmd, errors.LoggedInUsingEnvMsg, state.Auth.Account.Id, state.Auth.Account.Name)
	return err
}

// Order of precedence: env vars > netrc > prompt
// i.e. if login credentials found in env vars then acquire token using env vars and skip checking for credentials else where
func (a *loginCommand) getCCloudTokenAndCredentials(cmd *cobra.Command, url string) (string, *pauth.Credentials, error) {
	client := a.anonHTTPClientFactory(url, a.Logger)

	token, creds, err := a.loginTokenHandler.GetCCloudTokenAndCredentialsFromEnvVar(cmd, client)
	if err != nil {
		return "", nil, err
	}
	if len(token) > 0 {
		return token, creds, nil
	}

	token, creds, err = a.loginTokenHandler.GetCCloudTokenAndCredentialsFromNetrc(cmd, client, url, netrc.GetMatchingNetrcMachineParams{
		CLIName: a.cliName,
		URL:     url,
	})
	if err != nil {
		return "", nil, err
	}
	if len(token) > 0 {
		return token, creds, nil
	}

	return a.loginTokenHandler.GetCCloudTokenAndCredentialsFromPrompt(cmd, client, url)
}

func (a *loginCommand) getCCloudContextState(cmd *cobra.Command, url string, email string, token string) (*v2.ContextState, error) {
	ctxName := generateContextName(email, url)
	user, err := a.getCCloudUser(cmd, url, token)
	if err != nil {
		return nil, err
	}
	var state *v2.ContextState
	ctx, err := a.Config.FindContext(ctxName)
	if err == nil {
		state = ctx.State
	} else {
		state = new(v2.ContextState)
	}
	state.AuthToken = token

	if state.Auth == nil {
		state.Auth = &v1.AuthConfig{}
	}

	// Always overwrite the user, organization, and list of accounts when logging in -- but don't necessarily
	// overwrite `Account` (current/active environment) since we want that to be remembered
	// between CLI sessions.
	state.Auth.User = user.User
	state.Auth.Accounts = user.Accounts
	state.Auth.Organization = user.Organization

	// Default to 0th environment if no suitable environment is already configured
	hasGoodEnv := false
	if state.Auth.Account != nil {
		for _, acc := range state.Auth.Accounts {
			if acc.Id == state.Auth.Account.Id {
				hasGoodEnv = true
			}
		}
	}
	if !hasGoodEnv {
		state.Auth.Account = state.Auth.Accounts[0]
	}

	return state, nil
}

func (a *loginCommand) getCCloudUser(cmd *cobra.Command, url string, token string) (*orgv1.GetUserReply, error) {
	client := a.jwtHTTPClientFactory(context.Background(), token, url, a.Config.Logger)
	user, err := client.Auth.User(context.Background())
	if err != nil {
		return nil, err
	}
	if len(user.Accounts) == 0 {
		return nil, errors.Errorf(errors.NoEnvironmentFoundErrorMsg)
	}
	return user, nil
}

func (a *loginCommand) loginMDS(cmd *cobra.Command, _ []string) error {
	url, err := a.getURL(cmd)
	if err != nil {
		return err
	}

	caCertPath, err := cmd.Flags().GetString("ca-cert-path")
	if err != nil {
		return err
	}

	token, creds, err := a.getConfluentTokenAndCredentials(cmd, url, caCertPath)
	if err != nil {
		return err
	}

	state := &v2.ContextState{
		Auth:      nil,
		AuthToken: token,
	}

	err = a.addOrUpdateContext(creds.Username, url, state, caCertPath)
	if err != nil {
		return err
	}

	err = a.saveLoginToNetrc(cmd, creds)
	if err != nil {
		return err
	}
<<<<<<< HEAD
	authToken, err := pauth.GetConfluentAuthToken(mdsClient, email, password, a.Logger)
=======

	utils.Printf(cmd, errors.LoggedInAsMsg, creds.Username)
	return nil
}

// Order of precedence: env vars > netrc > prompt
// i.e. if login credentials found in env vars then acquire token using env vars and skip checking for credentials else where
func (a *loginCommand) getConfluentTokenAndCredentials(cmd *cobra.Command, url string, caCertPath string) (string, *pauth.Credentials, error) {
	client, err := a.getMDSClient(cmd, url, caCertPath)
>>>>>>> df5f1e50
	if err != nil {
		return "", nil, err
	}

	token, creds, err := a.loginTokenHandler.GetConfluentTokenAndCredentialsFromEnvVar(cmd, client)
	if err != nil {
		return "", nil, err
	}
	if len(token) > 0 {
		return token, creds, nil
	}

	token, creds, err = a.loginTokenHandler.GetConfluentTokenAndCredentialsFromNetrc(cmd, client, netrc.GetMatchingNetrcMachineParams{
		CLIName: a.cliName,
		URL:     url,
	})
	if err != nil {
		return "", nil, err
	}
	if len(token) > 0 {
		return token, creds, nil
	}

	return a.loginTokenHandler.GetConfluentTokenAndCredentialsFromPrompt(cmd, client)
}

func (a *loginCommand) getMDSClient(cmd *cobra.Command, url string, caCertPath string) (*mds.APIClient, error) {
	ctx, err := a.getContext(cmd)
	if err != nil {
		return nil, err
	}
	caCertPathFlagChanged := cmd.Flags().Changed("ca-cert-path")
	mdsClient, err := a.MDSClientManager.GetMDSClient(ctx, caCertPath, caCertPathFlagChanged, url, a.Logger)
	if err != nil {
		return nil, err
	}
	return mdsClient, nil
}

func (a *loginCommand) getContext(cmd *cobra.Command) (*v3.Context, error) {
	dynamicContext, err := a.Config.Context(cmd)
	if err != nil {
		return nil, err
	}
	var ctx *v3.Context
	if dynamicContext != nil {
		ctx = dynamicContext.Context
	}
	return ctx, nil
}

func (a *loginCommand) getURL(cmd *cobra.Command) (string, error) {
	url, err := cmd.Flags().GetString("url")
	if err != nil {
		return "", err
	}
	url, valid, errMsg := validateURL(url, a.cliName)
	if !valid {
		return "", errors.Errorf(errors.InvalidLoginURLMsg)
	}
	if errMsg != "" {
		utils.ErrPrintf(cmd, errors.UsingLoginURLDefaults, errMsg)
	}
	return url, nil
}

func (a *loginCommand) addOrUpdateContext(username string, url string, state *v2.ContextState, caCertPath string) error {
	ctxName := generateContextName(username, url)
	credName := generateCredentialName(username)
	platform := &v2.Platform{
		Name:       strings.TrimPrefix(url, "https://"),
		Server:     url,
		CaCertPath: caCertPath,
	}
	credential := &v2.Credential{
		Name:     credName,
		Username: username,
		// don't save password if they entered it interactively.
	}
	err := a.Config.SavePlatform(platform)
	if err != nil {
		return err
	}
	err = a.Config.SaveCredential(credential)
	if err != nil {
		return err
	}
	if ctx, ok := a.Config.Contexts[ctxName]; ok {
		a.Config.ContextStates[ctxName] = state
		ctx.State = state
	} else {
		err = a.Config.AddContext(ctxName, platform.Name, credential.Name, map[string]*v1.KafkaClusterConfig{},
			"", nil, state)
	}
	if err != nil {
		return err
	}
	err = a.Config.SetContext(ctxName)
	if err != nil {
		return err
	}
	return nil
}

func (a *loginCommand) saveLoginToNetrc(cmd *cobra.Command, creds *pauth.Credentials) error {
	saveToNetrc, err := cmd.Flags().GetBool("save")
	if err != nil {
		return err
	}
	if saveToNetrc {
		var err error
		if creds.RefreshToken == "" {
			err = a.netrcHandler.WriteNetrcCredentials(a.Config.CLIName, false, a.Config.Config.Context().Name, creds.Username, creds.Password)
		} else {
			err = a.netrcHandler.WriteNetrcCredentials(a.Config.CLIName, true, a.Config.Config.Context().Name, creds.Username, creds.RefreshToken)
		}
		if err != nil {
			return err
		}
		utils.ErrPrintf(cmd, errors.WroteCredentialsToNetrcMsg, a.netrcHandler.GetFileName())
	}
	return nil
}

func generateContextName(username string, url string) string {
	return fmt.Sprintf("login-%s-%s", username, url)
}

func generateCredentialName(username string) string {
	return fmt.Sprintf("username-%s", username)
}

func validateURL(url string, cli string) (string, bool, string) {
	protocol_rgx, _ := regexp.Compile(`(\w+)://`)
	port_rgx, _ := regexp.Compile(`:(\d+\/?)`)

	protocol_match := protocol_rgx.MatchString(url)
	port_match := port_rgx.MatchString(url)

	var msg []string
	if !protocol_match {
		if cli == "ccloud" {
			url = "https://" + url
			msg = append(msg, "https protocol")
		} else {
			url = "http://" + url
			msg = append(msg, "http protocol")
		}
	}
	if !port_match && cli == "confluent" {
		url = url + ":8090"
		msg = append(msg, "default MDS port 8090")
	}
	var pattern string
	if cli == "confluent" {
		pattern = `^\w+://[^/ ]+:\d+(?:\/|$)`
	} else {
		pattern = `^\w+://[^/ ]+`
	}
	matched, _ := regexp.Match(pattern, []byte(url))

	return url, matched, strings.Join(msg, " and ")
}

func check(err error) {
	if err != nil {
		panic(err)
	}
}<|MERGE_RESOLUTION|>--- conflicted
+++ resolved
@@ -233,9 +233,6 @@
 	if err != nil {
 		return err
 	}
-<<<<<<< HEAD
-	authToken, err := pauth.GetConfluentAuthToken(mdsClient, email, password, a.Logger)
-=======
 
 	utils.Printf(cmd, errors.LoggedInAsMsg, creds.Username)
 	return nil
@@ -245,7 +242,6 @@
 // i.e. if login credentials found in env vars then acquire token using env vars and skip checking for credentials else where
 func (a *loginCommand) getConfluentTokenAndCredentials(cmd *cobra.Command, url string, caCertPath string) (string, *pauth.Credentials, error) {
 	client, err := a.getMDSClient(cmd, url, caCertPath)
->>>>>>> df5f1e50
 	if err != nil {
 		return "", nil, err
 	}
