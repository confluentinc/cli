--- conflicted
+++ resolved
@@ -260,7 +260,29 @@
 	return nil
 }
 
-<<<<<<< HEAD
+// Order of precedence: env vars > netrc > prompt
+// i.e. if login credentials found in env vars then acquire token using env vars and skip checking for credentials else where
+func (a *loginCommand) getConfluentCredentials(cmd *cobra.Command, url string) (*pauth.Credentials, error) {
+	promptOnly, err := cmd.Flags().GetBool("prompt")
+	if err != nil {
+		return nil, err
+	}
+
+	if promptOnly {
+		return pauth.GetLoginCredentials(a.loginCredentialsManager.GetConfluentCredentialsFromPrompt(cmd))
+	}
+	netrcFilterParams := netrc.GetMatchingNetrcMachineParams{
+		CLIName: a.cliName,
+		URL:     url,
+	}
+	return pauth.GetLoginCredentials(
+		a.loginCredentialsManager.GetConfluentCredentialsFromEnvVar(cmd),
+		a.loginCredentialsManager.GetCredentialsFromNetrc(cmd, netrcFilterParams),
+		a.loginCredentialsManager.GetConfluentCredentialsFromPrompt(cmd),
+	)
+}
+
+
 // Current functionality:
 // empty ca-cert-path is equivalent to not using ca-cert-path flag
 // if users want to login with ca-cert-path they must explicilty use the flag every time they login
@@ -268,35 +290,8 @@
 // For legacy users:
 // if ca-cert-path flag is not used, returns caCertPath value stored for the login context in config
 // if user passes empty string for ca-cert-path flag then reset the ca-cert-path
-// only for legacy contexts it is still possible that the context name not containing cacertpath has ca-cert-path stored
-func (a *loginCommand) getCaCertPath(cmd *cobra.Command,  ) (string, error) {
-=======
-// Order of precedence: env vars > netrc > prompt
-// i.e. if login credentials found in env vars then acquire token using env vars and skip checking for credentials else where
-func (a *loginCommand) getConfluentCredentials(cmd *cobra.Command, url string) (*pauth.Credentials, error) {
-	promptOnly, err := cmd.Flags().GetBool("prompt")
-	if err != nil {
-		return nil, err
-	}
-
-	if promptOnly {
-		return pauth.GetLoginCredentials(a.loginCredentialsManager.GetConfluentCredentialsFromPrompt(cmd))
-	}
-	netrcFilterParams := netrc.GetMatchingNetrcMachineParams{
-		CLIName: a.cliName,
-		URL:     url,
-	}
-	return pauth.GetLoginCredentials(
-		a.loginCredentialsManager.GetConfluentCredentialsFromEnvVar(cmd),
-		a.loginCredentialsManager.GetCredentialsFromNetrc(cmd, netrcFilterParams),
-		a.loginCredentialsManager.GetConfluentCredentialsFromPrompt(cmd),
-	)
-}
-
-// if ca-cert-path flag is not used, returns caCertPath value from config
-// if user passes empty string for ca-cert-path flag then user intends to reset the ca-cert-path
+// for legacy contexts it is still possible that the context name not containing cacertpath has ca-cert-path stored
 func (a *loginCommand) getCaCertPath(cmd *cobra.Command, contextName string) (string, error) {
->>>>>>> f9e6d470
 	caCertPath, err := cmd.Flags().GetString("ca-cert-path")
 	if err != nil {
 		return "", err
@@ -306,13 +301,9 @@
 		if changed {
 			return "", nil
 		}
-<<<<<<< HEAD
-		// support legacy users who may still have ca-cert-path stored in config
 		// for newer users, the existing context is guaranteed to not have ca-cert-path if flag is not specified
-		return a.getCaCertPathFromConfig(cmd)
-=======
+		// this is only to support legacy users who may still have ca-cert-path stored in config
 		return a.getCaCertPathFromConfig(cmd, contextName)
->>>>>>> f9e6d470
 	}
 	return caCertPath, nil
 }
@@ -326,8 +317,7 @@
 }
 
 func (a *loginCommand) getURL(cmd *cobra.Command) (string, error) {
-	url, err := cmd.Flags().GetString("url")
-	if err != nil {
+	url, err := cmd.Flags().GetString("url") if err != nil {
 		return "", err
 	}
 	url, valid, errMsg := validateURL(url, a.cliName)
