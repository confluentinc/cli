package auth

import (
	"context"
	"fmt"
	"regexp"
	"strings"

	"github.com/spf13/cobra"

	"github.com/confluentinc/cli/internal/pkg/analytics"
	pauth "github.com/confluentinc/cli/internal/pkg/auth"
	pcmd "github.com/confluentinc/cli/internal/pkg/cmd"
<<<<<<< HEAD
	v3 "github.com/confluentinc/cli/internal/pkg/config/v3"
=======
	v1 "github.com/confluentinc/cli/internal/pkg/config/v1"
	v2 "github.com/confluentinc/cli/internal/pkg/config/v2"
>>>>>>> d4b8ab30
	"github.com/confluentinc/cli/internal/pkg/errors"
	"github.com/confluentinc/cli/internal/pkg/log"
	"github.com/confluentinc/cli/internal/pkg/netrc"
	"github.com/confluentinc/cli/internal/pkg/utils"
)

type loginCommand struct {
	*pcmd.CLICommand
	cliName         string
	Logger          *log.Logger
	analyticsClient analytics.Client
	// for testing
<<<<<<< HEAD
	MDSClientManager    pauth.MDSClientManager
	ccloudClientFactory pauth.CCloudClientFactory
	netrcHandler        netrc.NetrcHandler
	loginTokenHandler   pauth.LoginTokenHandler
=======
	MDSClientManager        pauth.MDSClientManager
	anonHTTPClientFactory   func(baseURL string, logger *log.Logger) *ccloud.Client
	jwtHTTPClientFactory    func(ctx context.Context, authToken string, baseURL string, logger *log.Logger) *ccloud.Client
	netrcHandler            netrc.NetrcHandler
	loginCredentialsManager pauth.LoginCredentialsManager
	authTokenHandler        pauth.AuthTokenHandler
>>>>>>> d4b8ab30
}

func NewLoginCommand(cliName string, prerunner pcmd.PreRunner, log *log.Logger, ccloudClientFactory pauth.CCloudClientFactory,
	mdsClientManager pauth.MDSClientManager, analyticsClient analytics.Client, netrcHandler netrc.NetrcHandler,
	loginCredentialsManager pauth.LoginCredentialsManager, authTokenHandler pauth.AuthTokenHandler) *loginCommand {
	cmd := &loginCommand{
<<<<<<< HEAD
		cliName:             cliName,
		Logger:              log,
		analyticsClient:     analyticsClient,
		MDSClientManager:    mdsClientManager,
		ccloudClientFactory: ccloudClientFactory,
		netrcHandler:        netrcHandler,
		loginTokenHandler:   loginTokenHandler,
=======
		cliName:                 cliName,
		Logger:                  log,
		analyticsClient:         analyticsClient,
		anonHTTPClientFactory:   anonHTTPClientFactory,
		jwtHTTPClientFactory:    jwtHTTPClientFactory,
		MDSClientManager:        mdsClientManager,
		netrcHandler:            netrcHandler,
		loginCredentialsManager: loginCredentialsManager,
		authTokenHandler:        authTokenHandler,
>>>>>>> d4b8ab30
	}
	cmd.init(prerunner)
	return cmd
}

func (a *loginCommand) init(prerunner pcmd.PreRunner) {
	remoteAPIName := getRemoteAPIName(a.cliName)
	loginCmd := &cobra.Command{
		Use:   "login",
		Short: fmt.Sprintf("Log in to %s.", remoteAPIName),
		Args:  cobra.NoArgs,
		PersistentPreRunE: pcmd.NewCLIPreRunnerE(func(cmd *cobra.Command, args []string) error {
			a.analyticsClient.SetCommandType(analytics.Login)
			return a.CLICommand.PersistentPreRunE(cmd, args)
		}),
	}
	if a.cliName == "ccloud" {
		loginCmd.RunE = pcmd.NewCLIRunE(a.login)
		loginCmd.Flags().String("url", pauth.CCloudURL, "Confluent Cloud service URL.")
	} else {
		loginCmd.RunE = pcmd.NewCLIRunE(a.loginMDS)
		loginCmd.Flags().String("url", "", "Metadata service URL.")
		loginCmd.Flags().String("ca-cert-path", "", "Self-signed certificate chain in PEM format.")
		loginCmd.Short = strings.ReplaceAll(loginCmd.Short, ".", " (required for RBAC).")
		loginCmd.Long = strings.ReplaceAll(loginCmd.Long, ".", " (required for RBAC).")
		check(loginCmd.MarkFlagRequired("url")) // because https://confluent.cloud isn't an MDS endpoint
	}
	loginCmd.Flags().Bool("no-browser", false, "Do not open browser when authenticating via Single Sign-On.")
	loginCmd.Flags().Bool("prompt", false, "Bypass non-interactive login and prompt for login credentials.")
	loginCmd.Flags().Bool("save", false, "Save login credentials or refresh token (in the case of SSO) to local netrc file.")
	loginCmd.Flags().SortFlags = false
	cliLoginCmd := pcmd.NewAnonymousCLICommand(loginCmd, prerunner)
	a.CLICommand = cliLoginCmd
}

func getRemoteAPIName(cliName string) string {
	if cliName == "ccloud" {
		return "Confluent Cloud"
	}
	return "Confluent Platform"
}

func (a *loginCommand) login(cmd *cobra.Command, _ []string) error {
	url, err := a.getURL(cmd)
	if err != nil {
		return err
	}

	credentials, err := a.getCCloudCredentials(cmd, url)
	if err != nil {
		return err
	}

<<<<<<< HEAD
	currentEnv, err := pauth.PersistCCloudLoginToConfig(a.Config.Config, creds.Username, url, token,
		a.ccloudClientFactory.JwtHTTPClientFactory(context.Background(), token, url))
=======
	noBrowser, err := cmd.Flags().GetBool("no-browser")
	if err != nil {
		return err
	}

	client := a.anonHTTPClientFactory(url, a.Logger)
	token, refreshToken, err := a.authTokenHandler.GetCCloudTokens(client, credentials, noBrowser)
	if err != nil {
		return err
	}
	state, err := a.getCCloudContextState(cmd, url, credentials.Username, token)
>>>>>>> d4b8ab30
	if err != nil {
		return err
	}

	err = a.addOrUpdateContext(credentials.Username, url, state, "")
	if err != nil {
		return err
	}

<<<<<<< HEAD
	utils.Printf(cmd, errors.LoggedInAsMsg, creds.Username)
	utils.Printf(cmd, errors.LoggedInUsingEnvMsg, currentEnv.Id, currentEnv.Name)
	return err
}

func (a *loginCommand) getCCloudTokenAndCredentials(cmd *cobra.Command, url string) (string, *pauth.Credentials, error) {
	client := a.ccloudClientFactory.AnonHTTPClientFactory(url)
=======
	// If refresh token is available, we want to save that in the place of password
	if refreshToken != "" {
		credentials.Password = refreshToken
	}
	err = a.saveLoginToNetrc(cmd, credentials)
	if err != nil {
		return err
	}

	utils.Printf(cmd, errors.LoggedInAsMsg, credentials.Username)
	utils.Printf(cmd, errors.LoggedInUsingEnvMsg, state.Auth.Account.Id, state.Auth.Account.Name)
	return err
}

// Order of precedence: env vars > netrc > prompt
// i.e. if login credentials found in env vars then acquire token using env vars and skip checking for credentials else where
func (a *loginCommand) getCCloudCredentials(cmd *cobra.Command, url string) (*pauth.Credentials, error) {
	client := a.anonHTTPClientFactory(url, a.Logger)
>>>>>>> d4b8ab30

	promptOnly, err := cmd.Flags().GetBool("prompt")
	if err != nil {
		return nil, err
	}

	if promptOnly {
		return pauth.GetLoginCredentials(a.loginCredentialsManager.GetCCloudCredentialsFromPrompt(cmd, client))
	}
	netrcFilterParams := netrc.GetMatchingNetrcMachineParams{
		CLIName: a.cliName,
		URL:     url,
	}
	return pauth.GetLoginCredentials(
		a.loginCredentialsManager.GetCCloudCredentialsFromEnvVar(cmd),
		a.loginCredentialsManager.GetCredentialsFromNetrc(cmd, netrcFilterParams),
		a.loginCredentialsManager.GetCCloudCredentialsFromPrompt(cmd, client),
	)
}

func (a *loginCommand) loginMDS(cmd *cobra.Command, _ []string) error {
	url, err := a.getURL(cmd)
	if err != nil {
		return err
	}

	credentials, err := a.getConfluentCredentials(cmd, url)
	if err != nil {
		return err
	}

	caCertPath, err := a.getCaCertPath(cmd, generateContextName(credentials.Username, url))
	if err != nil {
		return err
	}

	client, err := a.MDSClientManager.GetMDSClient(url, caCertPath, a.Logger)
	if err != nil {
		return err
	}

<<<<<<< HEAD
	token, creds, err := a.getConfluentTokenAndCredentials(cmd, url, caCertPath)
=======
	token, err := a.authTokenHandler.GetConfluentToken(client, credentials)
>>>>>>> d4b8ab30
	if err != nil {
		return err
	}

<<<<<<< HEAD
	err = pauth.PersistConfluentLoginToConfig(a.Config.Config, creds.Username, url, token, caCertPath)
=======
	state := &v2.ContextState{
		Auth:      nil,
		AuthToken: token,
	}

	err = a.addOrUpdateContext(credentials.Username, url, state, caCertPath)
>>>>>>> d4b8ab30
	if err != nil {
		return err
	}

	err = a.saveLoginToNetrc(cmd, credentials)
	if err != nil {
		return err
	}

	utils.Printf(cmd, errors.LoggedInAsMsg, credentials.Username)
	return nil
}

// Order of precedence: env vars > netrc > prompt
// i.e. if login credentials found in env vars then acquire token using env vars and skip checking for credentials else where
func (a *loginCommand) getConfluentCredentials(cmd *cobra.Command, url string) (*pauth.Credentials, error) {
	promptOnly, err := cmd.Flags().GetBool("prompt")
	if err != nil {
		return nil, err
	}

	if promptOnly {
		return pauth.GetLoginCredentials(a.loginCredentialsManager.GetConfluentCredentialsFromPrompt(cmd))
	}
	netrcFilterParams := netrc.GetMatchingNetrcMachineParams{
		CLIName: a.cliName,
		URL:     url,
	}
	return pauth.GetLoginCredentials(
		a.loginCredentialsManager.GetConfluentCredentialsFromEnvVar(cmd),
		a.loginCredentialsManager.GetCredentialsFromNetrc(cmd, netrcFilterParams),
		a.loginCredentialsManager.GetConfluentCredentialsFromPrompt(cmd),
	)
}

// if ca-cert-path flag is not used, returns caCertPath value from config
// if user passes empty string for ca-cert-path flag then user intends to reset the ca-cert-path
func (a *loginCommand) getCaCertPath(cmd *cobra.Command, contextName string) (string, error) {
	caCertPath, err := cmd.Flags().GetString("ca-cert-path")
	if err != nil {
		return "", err
	}
	if caCertPath == "" {
		changed := cmd.Flags().Changed("ca-cert-path")
		if changed {
			return "", nil
		}
		return a.getCaCertPathFromConfig(cmd, contextName)
	}
	return caCertPath, nil
}

func (a *loginCommand) getCaCertPathFromConfig(cmd *cobra.Command, contextName string) (string, error) {
	ctx, ok := a.Config.Contexts[contextName]
	if !ok {
		return "", nil
	}
<<<<<<< HEAD
	if ctx != nil {
		return ctx.Platform.CaCertPath, nil
	}
	return "", nil
}

func (a *loginCommand) getContext(cmd *cobra.Command) (*v3.Context, error) {
	dynamicContext, err := a.Config.Context(cmd)
	if err != nil {
		return nil, err
	}
	var ctx *v3.Context
	if dynamicContext != nil {
		ctx = dynamicContext.Context
	}
	return ctx, nil
}

// Order of precedence: env vars > netrc > prompt
// i.e. if login credentials found in env vars then acquire token using env vars and skip checking for credentials else where
func (a *loginCommand) getConfluentTokenAndCredentials(cmd *cobra.Command, url string, caCertPath string) (string, *pauth.Credentials, error) {
	client, err := a.MDSClientManager.GetMDSClient(url, caCertPath, a.Logger)
	if err != nil {
		return "", nil, err
	}

	token, creds, err := a.loginTokenHandler.GetConfluentTokenAndCredentialsFromEnvVar(cmd, client)
	if err == nil && len(token) > 0 {
		return token, creds, nil
	}

	token, creds, err = a.loginTokenHandler.GetConfluentTokenAndCredentialsFromNetrc(cmd, client, netrc.GetMatchingNetrcMachineParams{
		CLIName: a.cliName,
		URL:     url,
	})
	if err == nil && len(token) > 0 {
		return token, creds, nil
	}

	return a.loginTokenHandler.GetConfluentTokenAndCredentialsFromPrompt(cmd, client)
=======
	return ctx.Platform.CaCertPath, nil
>>>>>>> d4b8ab30
}

func (a *loginCommand) getURL(cmd *cobra.Command) (string, error) {
	url, err := cmd.Flags().GetString("url")
	if err != nil {
		return "", err
	}
	url, valid, errMsg := validateURL(url, a.cliName)
	if !valid {
		return "", errors.Errorf(errors.InvalidLoginURLMsg)
	}
	if errMsg != "" {
		utils.ErrPrintf(cmd, errors.UsingLoginURLDefaults, errMsg)
	}
	return url, nil
}

<<<<<<< HEAD
func (a *loginCommand) saveLoginToNetrc(cmd *cobra.Command, creds *pauth.Credentials) error {
=======
func (a *loginCommand) addOrUpdateContext(username string, url string, state *v2.ContextState, caCertPath string) error {
	platform := &v2.Platform{
		Name:       strings.TrimPrefix(url, "https://"),
		Server:     url,
		CaCertPath: caCertPath,
	}

	credName := generateCredentialName(username)
	credential := &v2.Credential{
		Name:     credName,
		Username: username,
		// don't save password if they entered it interactively.
	}
	err := a.Config.SaveCredential(credential)
	if err != nil {
		return err
	}

	err = a.Config.SavePlatform(platform)
	if err != nil {
		return err
	}

	ctxName := generateContextName(username, url)
	if ctx, ok := a.Config.Contexts[ctxName]; ok {
		a.Config.ContextStates[ctxName] = state
		ctx.State = state

		ctx.Platform = platform
		ctx.PlatformName = platform.Name

		ctx.Credential = credential
		ctx.CredentialName = credential.Name
	} else {
		err = a.Config.AddContext(ctxName, platform.Name, credential.Name, map[string]*v1.KafkaClusterConfig{},
			"", nil, state)
	}
	if err != nil {
		return err
	}

	err = a.Config.SetContext(ctxName)
	if err != nil {
		return err
	}
	return nil
}

func (a *loginCommand) saveLoginToNetrc(cmd *cobra.Command, credentials *pauth.Credentials) error {
>>>>>>> d4b8ab30
	saveToNetrc, err := cmd.Flags().GetBool("save")
	if err != nil {
		return err
	}
	if saveToNetrc {
		err = a.netrcHandler.WriteNetrcCredentials(a.Config.CLIName, credentials.IsSSO, a.Config.Config.Context().Name, credentials.Username, credentials.Password)
		if err != nil {
			return err
		}
		utils.ErrPrintf(cmd, errors.WroteCredentialsToNetrcMsg, a.netrcHandler.GetFileName())
	}
	return nil
}

func validateURL(url string, cli string) (string, bool, string) {
	protocol_rgx, _ := regexp.Compile(`(\w+)://`)
	port_rgx, _ := regexp.Compile(`:(\d+\/?)`)

	protocol_match := protocol_rgx.MatchString(url)
	port_match := port_rgx.MatchString(url)

	var msg []string
	if !protocol_match {
		if cli == "ccloud" {
			url = "https://" + url
			msg = append(msg, "https protocol")
		} else {
			url = "http://" + url
			msg = append(msg, "http protocol")
		}
	}
	if !port_match && cli == "confluent" {
		url = url + ":8090"
		msg = append(msg, "default MDS port 8090")
	}
	var pattern string
	if cli == "confluent" {
		pattern = `^\w+://[^/ ]+:\d+(?:\/|$)`
	} else {
		pattern = `^\w+://[^/ ]+`
	}
	matched, _ := regexp.Match(pattern, []byte(url))

	return url, matched, strings.Join(msg, " and ")
}

func check(err error) {
	if err != nil {
		panic(err)
	}
}<|MERGE_RESOLUTION|>--- conflicted
+++ resolved
@@ -11,12 +11,6 @@
 	"github.com/confluentinc/cli/internal/pkg/analytics"
 	pauth "github.com/confluentinc/cli/internal/pkg/auth"
 	pcmd "github.com/confluentinc/cli/internal/pkg/cmd"
-<<<<<<< HEAD
-	v3 "github.com/confluentinc/cli/internal/pkg/config/v3"
-=======
-	v1 "github.com/confluentinc/cli/internal/pkg/config/v1"
-	v2 "github.com/confluentinc/cli/internal/pkg/config/v2"
->>>>>>> d4b8ab30
 	"github.com/confluentinc/cli/internal/pkg/errors"
 	"github.com/confluentinc/cli/internal/pkg/log"
 	"github.com/confluentinc/cli/internal/pkg/netrc"
@@ -29,44 +23,25 @@
 	Logger          *log.Logger
 	analyticsClient analytics.Client
 	// for testing
-<<<<<<< HEAD
-	MDSClientManager    pauth.MDSClientManager
-	ccloudClientFactory pauth.CCloudClientFactory
-	netrcHandler        netrc.NetrcHandler
-	loginTokenHandler   pauth.LoginTokenHandler
-=======
+	ccloudClientFactory     pauth.CCloudClientFactory
 	MDSClientManager        pauth.MDSClientManager
-	anonHTTPClientFactory   func(baseURL string, logger *log.Logger) *ccloud.Client
-	jwtHTTPClientFactory    func(ctx context.Context, authToken string, baseURL string, logger *log.Logger) *ccloud.Client
 	netrcHandler            netrc.NetrcHandler
 	loginCredentialsManager pauth.LoginCredentialsManager
 	authTokenHandler        pauth.AuthTokenHandler
->>>>>>> d4b8ab30
 }
 
 func NewLoginCommand(cliName string, prerunner pcmd.PreRunner, log *log.Logger, ccloudClientFactory pauth.CCloudClientFactory,
 	mdsClientManager pauth.MDSClientManager, analyticsClient analytics.Client, netrcHandler netrc.NetrcHandler,
 	loginCredentialsManager pauth.LoginCredentialsManager, authTokenHandler pauth.AuthTokenHandler) *loginCommand {
 	cmd := &loginCommand{
-<<<<<<< HEAD
-		cliName:             cliName,
-		Logger:              log,
-		analyticsClient:     analyticsClient,
-		MDSClientManager:    mdsClientManager,
-		ccloudClientFactory: ccloudClientFactory,
-		netrcHandler:        netrcHandler,
-		loginTokenHandler:   loginTokenHandler,
-=======
 		cliName:                 cliName,
 		Logger:                  log,
 		analyticsClient:         analyticsClient,
-		anonHTTPClientFactory:   anonHTTPClientFactory,
-		jwtHTTPClientFactory:    jwtHTTPClientFactory,
 		MDSClientManager:        mdsClientManager,
+		ccloudClientFactory:     ccloudClientFactory,
 		netrcHandler:            netrcHandler,
 		loginCredentialsManager: loginCredentialsManager,
 		authTokenHandler:        authTokenHandler,
->>>>>>> d4b8ab30
 	}
 	cmd.init(prerunner)
 	return cmd
@@ -120,40 +95,23 @@
 		return err
 	}
 
-<<<<<<< HEAD
-	currentEnv, err := pauth.PersistCCloudLoginToConfig(a.Config.Config, creds.Username, url, token,
+	noBrowser, err := cmd.Flags().GetBool("no-browser")
+	if err != nil {
+		return err
+	}
+
+	client := a.ccloudClientFactory.AnonHTTPClientFactory(url)
+	token, refreshToken, err := a.authTokenHandler.GetCCloudTokens(client, credentials, noBrowser)
+	if err != nil {
+		return err
+	}
+
+	currentEnv, err := pauth.PersistCCloudLoginToConfig(a.Config.Config, credentials.Username, url, token,
 		a.ccloudClientFactory.JwtHTTPClientFactory(context.Background(), token, url))
-=======
-	noBrowser, err := cmd.Flags().GetBool("no-browser")
-	if err != nil {
-		return err
-	}
-
-	client := a.anonHTTPClientFactory(url, a.Logger)
-	token, refreshToken, err := a.authTokenHandler.GetCCloudTokens(client, credentials, noBrowser)
-	if err != nil {
-		return err
-	}
-	state, err := a.getCCloudContextState(cmd, url, credentials.Username, token)
->>>>>>> d4b8ab30
-	if err != nil {
-		return err
-	}
-
-	err = a.addOrUpdateContext(credentials.Username, url, state, "")
-	if err != nil {
-		return err
-	}
-
-<<<<<<< HEAD
-	utils.Printf(cmd, errors.LoggedInAsMsg, creds.Username)
-	utils.Printf(cmd, errors.LoggedInUsingEnvMsg, currentEnv.Id, currentEnv.Name)
-	return err
-}
-
-func (a *loginCommand) getCCloudTokenAndCredentials(cmd *cobra.Command, url string) (string, *pauth.Credentials, error) {
-	client := a.ccloudClientFactory.AnonHTTPClientFactory(url)
-=======
+	if err != nil {
+		return err
+	}
+
 	// If refresh token is available, we want to save that in the place of password
 	if refreshToken != "" {
 		credentials.Password = refreshToken
@@ -164,16 +122,14 @@
 	}
 
 	utils.Printf(cmd, errors.LoggedInAsMsg, credentials.Username)
-	utils.Printf(cmd, errors.LoggedInUsingEnvMsg, state.Auth.Account.Id, state.Auth.Account.Name)
+	utils.Printf(cmd, errors.LoggedInUsingEnvMsg, currentEnv.Id, currentEnv.Name)
 	return err
 }
 
 // Order of precedence: env vars > netrc > prompt
 // i.e. if login credentials found in env vars then acquire token using env vars and skip checking for credentials else where
 func (a *loginCommand) getCCloudCredentials(cmd *cobra.Command, url string) (*pauth.Credentials, error) {
-	client := a.anonHTTPClientFactory(url, a.Logger)
->>>>>>> d4b8ab30
-
+	client := a.ccloudClientFactory.AnonHTTPClientFactory(url)
 	promptOnly, err := cmd.Flags().GetBool("prompt")
 	if err != nil {
 		return nil, err
@@ -204,7 +160,7 @@
 		return err
 	}
 
-	caCertPath, err := a.getCaCertPath(cmd, generateContextName(credentials.Username, url))
+	caCertPath, err := a.getCaCertPath(cmd, pauth.GenerateContextName(credentials.Username, url))
 	if err != nil {
 		return err
 	}
@@ -214,25 +170,12 @@
 		return err
 	}
 
-<<<<<<< HEAD
-	token, creds, err := a.getConfluentTokenAndCredentials(cmd, url, caCertPath)
-=======
 	token, err := a.authTokenHandler.GetConfluentToken(client, credentials)
->>>>>>> d4b8ab30
-	if err != nil {
-		return err
-	}
-
-<<<<<<< HEAD
-	err = pauth.PersistConfluentLoginToConfig(a.Config.Config, creds.Username, url, token, caCertPath)
-=======
-	state := &v2.ContextState{
-		Auth:      nil,
-		AuthToken: token,
-	}
-
-	err = a.addOrUpdateContext(credentials.Username, url, state, caCertPath)
->>>>>>> d4b8ab30
+	if err != nil {
+		return err
+	}
+
+	err = pauth.PersistConfluentLoginToConfig(a.Config.Config, credentials.Username, url, token, caCertPath)
 	if err != nil {
 		return err
 	}
@@ -290,50 +233,7 @@
 	if !ok {
 		return "", nil
 	}
-<<<<<<< HEAD
-	if ctx != nil {
-		return ctx.Platform.CaCertPath, nil
-	}
-	return "", nil
-}
-
-func (a *loginCommand) getContext(cmd *cobra.Command) (*v3.Context, error) {
-	dynamicContext, err := a.Config.Context(cmd)
-	if err != nil {
-		return nil, err
-	}
-	var ctx *v3.Context
-	if dynamicContext != nil {
-		ctx = dynamicContext.Context
-	}
-	return ctx, nil
-}
-
-// Order of precedence: env vars > netrc > prompt
-// i.e. if login credentials found in env vars then acquire token using env vars and skip checking for credentials else where
-func (a *loginCommand) getConfluentTokenAndCredentials(cmd *cobra.Command, url string, caCertPath string) (string, *pauth.Credentials, error) {
-	client, err := a.MDSClientManager.GetMDSClient(url, caCertPath, a.Logger)
-	if err != nil {
-		return "", nil, err
-	}
-
-	token, creds, err := a.loginTokenHandler.GetConfluentTokenAndCredentialsFromEnvVar(cmd, client)
-	if err == nil && len(token) > 0 {
-		return token, creds, nil
-	}
-
-	token, creds, err = a.loginTokenHandler.GetConfluentTokenAndCredentialsFromNetrc(cmd, client, netrc.GetMatchingNetrcMachineParams{
-		CLIName: a.cliName,
-		URL:     url,
-	})
-	if err == nil && len(token) > 0 {
-		return token, creds, nil
-	}
-
-	return a.loginTokenHandler.GetConfluentTokenAndCredentialsFromPrompt(cmd, client)
-=======
 	return ctx.Platform.CaCertPath, nil
->>>>>>> d4b8ab30
 }
 
 func (a *loginCommand) getURL(cmd *cobra.Command) (string, error) {
@@ -351,59 +251,7 @@
 	return url, nil
 }
 
-<<<<<<< HEAD
-func (a *loginCommand) saveLoginToNetrc(cmd *cobra.Command, creds *pauth.Credentials) error {
-=======
-func (a *loginCommand) addOrUpdateContext(username string, url string, state *v2.ContextState, caCertPath string) error {
-	platform := &v2.Platform{
-		Name:       strings.TrimPrefix(url, "https://"),
-		Server:     url,
-		CaCertPath: caCertPath,
-	}
-
-	credName := generateCredentialName(username)
-	credential := &v2.Credential{
-		Name:     credName,
-		Username: username,
-		// don't save password if they entered it interactively.
-	}
-	err := a.Config.SaveCredential(credential)
-	if err != nil {
-		return err
-	}
-
-	err = a.Config.SavePlatform(platform)
-	if err != nil {
-		return err
-	}
-
-	ctxName := generateContextName(username, url)
-	if ctx, ok := a.Config.Contexts[ctxName]; ok {
-		a.Config.ContextStates[ctxName] = state
-		ctx.State = state
-
-		ctx.Platform = platform
-		ctx.PlatformName = platform.Name
-
-		ctx.Credential = credential
-		ctx.CredentialName = credential.Name
-	} else {
-		err = a.Config.AddContext(ctxName, platform.Name, credential.Name, map[string]*v1.KafkaClusterConfig{},
-			"", nil, state)
-	}
-	if err != nil {
-		return err
-	}
-
-	err = a.Config.SetContext(ctxName)
-	if err != nil {
-		return err
-	}
-	return nil
-}
-
 func (a *loginCommand) saveLoginToNetrc(cmd *cobra.Command, credentials *pauth.Credentials) error {
->>>>>>> d4b8ab30
 	saveToNetrc, err := cmd.Flags().GetBool("save")
 	if err != nil {
 		return err
