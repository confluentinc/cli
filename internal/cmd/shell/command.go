package shell

import (
	"fmt"

	goprompt "github.com/c-bata/go-prompt"
	"github.com/spf13/cobra"

	"github.com/confluentinc/cli/internal/cmd/quit"
	"github.com/confluentinc/cli/internal/pkg/config/v3"
	"github.com/confluentinc/cli/internal/pkg/shell/completer"
	"github.com/confluentinc/cli/internal/pkg/shell/prompt"
)

const (
	watermelonRed   = goprompt.Color(167)
	candyAppleGreen = goprompt.Color(77)
)

type command struct {
	Command   *cobra.Command
	RootCmd   *cobra.Command
	config    *v3.Config
	completer *completer.ShellCompleter
}

// NewShellCmd returns the Cobra command for the shell.
func NewShellCmd(rootCmd *cobra.Command, config *v3.Config, completer *completer.ShellCompleter) *cobra.Command {
	cliCmd := &command{
		RootCmd:   rootCmd,
		config:    config,
		completer: completer,
	}

	cliCmd.init()
	return cliCmd.Command
}

func (c *command) init() {
	c.Command = &cobra.Command{
		Use:   "shell",
		Short: fmt.Sprintf("Run the %s shell.", c.config.CLIName),
		Run:   c.shell,
		Args:  cobra.NoArgs,
	}
}

func (c *command) shell(cmd *cobra.Command, args []string) {
	cliName := c.config.CLIName

	// remove shell command from the shell
	c.RootCmd.RemoveCommand(c.Command)

	// add shell only quit command
	c.RootCmd.AddCommand(quit.NewQuitCmd(c.config))

	msg := "You are already authenticated."
	if !c.config.HasLogin() {
		msg = "You are currently not authenticated."
	}

	// run the shell
	fmt.Printf("Welcome to the %s shell! %s\n", cliName, msg)
	fmt.Println("Please press `Ctrl-D` or type `quit` to exit.")

	opts := prompt.DefaultPromptOptions()

<<<<<<< HEAD
		return fmt.Sprintf("%s %s > ", cliName, indicator), true
	}
	livePrefixOpt := goprompt.OptionLivePrefix(livePrefixFunc)

	opts := append(prompt.DefaultPromptOptions(), livePrefixOpt)
	cliPrompt := prompt.NewShellPrompt(c.RootCmd, c.completer, c.config, opts...)
=======
	masterCompleter := completer.NewShellCompleter(c.RootCmd, c.config.CLIName)
	cliPrompt := prompt.NewShellPrompt(c.RootCmd, masterCompleter, c.config, opts...)
	livePrefixOpt := goprompt.OptionLivePrefix(livePrefixFunc(cliPrompt))
	if err := livePrefixOpt(cliPrompt.Prompt); err != nil {
		// This returns nil in the go-prompt implementation.
		// This is also what go-prompt does if err != nil.
		panic(err)
	}
>>>>>>> c6d90183
	cliPrompt.Run()
}

func livePrefixFunc(cliPrompt *prompt.ShellPrompt) func() (prefix string, useLivePrefix bool) {
	return func() (prefix string, useLivePrefix bool) {
		text, color := prefixState(cliPrompt.Config)
		if err := goprompt.OptionPrefixTextColor(color)(cliPrompt.Prompt); err != nil {
			// This returns nil in the go-prompt implementation.
			// This is also what go-prompt does if err != nil for all of its options.
			panic(err)
		}
		return text, true
	}
}

// prefixState returns the text and color of the prompt prefix.
func prefixState(config *v3.Config) (text string, color goprompt.Color) {
	prefixColor := watermelonRed
	if config.HasLogin() {
		prefixColor = candyAppleGreen
	}
	return fmt.Sprintf("%s > ", config.CLIName), prefixColor
}<|MERGE_RESOLUTION|>--- conflicted
+++ resolved
@@ -64,24 +64,13 @@
 	fmt.Println("Please press `Ctrl-D` or type `quit` to exit.")
 
 	opts := prompt.DefaultPromptOptions()
-
-<<<<<<< HEAD
-		return fmt.Sprintf("%s %s > ", cliName, indicator), true
-	}
-	livePrefixOpt := goprompt.OptionLivePrefix(livePrefixFunc)
-
-	opts := append(prompt.DefaultPromptOptions(), livePrefixOpt)
 	cliPrompt := prompt.NewShellPrompt(c.RootCmd, c.completer, c.config, opts...)
-=======
-	masterCompleter := completer.NewShellCompleter(c.RootCmd, c.config.CLIName)
-	cliPrompt := prompt.NewShellPrompt(c.RootCmd, masterCompleter, c.config, opts...)
 	livePrefixOpt := goprompt.OptionLivePrefix(livePrefixFunc(cliPrompt))
 	if err := livePrefixOpt(cliPrompt.Prompt); err != nil {
 		// This returns nil in the go-prompt implementation.
 		// This is also what go-prompt does if err != nil.
 		panic(err)
 	}
->>>>>>> c6d90183
 	cliPrompt.Run()
 }
 
