package shell

import (
	"fmt"

	goprompt "github.com/c-bata/go-prompt"
	"github.com/spf13/cobra"

	"github.com/confluentinc/cli/internal/cmd/quit"
	pcmd "github.com/confluentinc/cli/internal/pkg/cmd"
	v3 "github.com/confluentinc/cli/internal/pkg/config/v3"
	"github.com/confluentinc/cli/internal/pkg/errors"
	"github.com/confluentinc/cli/internal/pkg/shell/completer"
	"github.com/confluentinc/cli/internal/pkg/shell/prompt"
	"github.com/confluentinc/cli/internal/pkg/version"
)

const (
	watermelonRed   = goprompt.Color(167)
	candyAppleGreen = goprompt.Color(77)
)

type command struct {
	Command      *cobra.Command
	RootCmd      *cobra.Command
	config       *v3.Config
	prerunner    pcmd.PreRunner
	completer    *completer.ShellCompleter
	jwtValidator pcmd.JWTValidator
}

// NewShellCmd returns the Cobra command for the shell.
<<<<<<< HEAD
func NewShellCmd(rootCmd *cobra.Command, prerunner pcmd.PreRunner, config *v3.Config,
	completer *completer.ShellCompleter, logger *log.Logger, analytics analytics.Client, jwtValidator pcmd.JWTValidator) *cobra.Command {
=======
func NewShellCmd(rootCmd *cobra.Command, prerunner pcmd.PreRunner, cliName string, config *v3.Config,
	completer *completer.ShellCompleter, jwtValidator pcmd.JWTValidator) *cobra.Command {
>>>>>>> 445c5547
	cliCmd := &command{
		RootCmd:      rootCmd,
		config:       config,
		prerunner:    prerunner,
		completer:    completer,
		jwtValidator: jwtValidator,
	}

	cliCmd.init()
	return cliCmd.Command
}

func (c *command) init() {
	c.Command = &cobra.Command{
		Use:   "shell",
		Short: fmt.Sprintf("Run the %s shell.", version.CLIName),
		RunE:  pcmd.NewCLIRunE(c.shell),
		Args:  cobra.NoArgs,
	}
}

func (c *command) shell(cmd *cobra.Command, args []string) error {
	// remove shell command from the shell
	c.RootCmd.RemoveCommand(c.Command)

	// add shell only quit command
	c.RootCmd.AddCommand(quit.NewQuitCmd(c.prerunner, c.config))

	msg := errors.AlreadyAuthenticatedMsg
	if cmd.Annotations == nil {
		cmd.Annotations = make(map[string]string)
	}

	// For the first time, validate the token using the prerunner, which tries to update the JWT if it's invalid.
	// After the first time, validate using the token validator, which doesn't try to update the JWT because that would be too slow.
	// Also, let the prerunner track the command analytics as usual, since the shell command doesn't have a normal prerunner that would do this.
	// TODO: Make the command an AnonymousCLICommand and clean this up to just use the JWT validator.
	if err := c.prerunner.Authenticated(pcmd.NewAuthenticatedCLICommand(c.Command, c.prerunner))(c.Command, args); err != nil {
		msg = errors.CurrentlyNotAuthenticatedMsg
	}

	// run the shell
	fmt.Printf(errors.ShellWelcomeMsg, version.CLIName, msg)
	fmt.Println(errors.ShellExitInstructionsMsg)

	opts := prompt.DefaultPromptOptions()
	cliPrompt := prompt.NewShellPrompt(c.RootCmd, c.completer, opts...)
	livePrefixOpt := goprompt.OptionLivePrefix(livePrefixFunc(cliPrompt.Prompt, c.config, c.jwtValidator))
	if err := livePrefixOpt(cliPrompt.Prompt); err != nil {
		// This returns nil in the go-prompt implementation.
		// This is also what go-prompt does if err != nil.
		panic(err)
	}
	cliPrompt.Run()
	return nil
}

func livePrefixFunc(prompt *goprompt.Prompt, config *v3.Config, jwtValidator pcmd.JWTValidator) func() (prefix string, useLivePrefix bool) {
	return func() (prefix string, useLivePrefix bool) {
		text, color := prefixState(jwtValidator, config)
		if err := goprompt.OptionPrefixTextColor(color)(prompt); err != nil {
			// This returns nil in the go-prompt implementation.
			// This is also what go-prompt does if err != nil for all of its options.
			panic(err)
		}
		return text, true
	}
}

// prefixState returns the text and color of the prompt prefix.
func prefixState(jwtValidator pcmd.JWTValidator, config *v3.Config) (text string, color goprompt.Color) {
	prefixColor := watermelonRed
	if err := jwtValidator.Validate(config.Context()); err == nil {
		prefixColor = candyAppleGreen
	}
	return fmt.Sprintf("%s > ", version.CLIName), prefixColor
}<|MERGE_RESOLUTION|>--- conflicted
+++ resolved
@@ -30,13 +30,7 @@
 }
 
 // NewShellCmd returns the Cobra command for the shell.
-<<<<<<< HEAD
-func NewShellCmd(rootCmd *cobra.Command, prerunner pcmd.PreRunner, config *v3.Config,
-	completer *completer.ShellCompleter, logger *log.Logger, analytics analytics.Client, jwtValidator pcmd.JWTValidator) *cobra.Command {
-=======
-func NewShellCmd(rootCmd *cobra.Command, prerunner pcmd.PreRunner, cliName string, config *v3.Config,
-	completer *completer.ShellCompleter, jwtValidator pcmd.JWTValidator) *cobra.Command {
->>>>>>> 445c5547
+func NewShellCmd(rootCmd *cobra.Command, prerunner pcmd.PreRunner, config *v3.Config, completer *completer.ShellCompleter, jwtValidator pcmd.JWTValidator) *cobra.Command {
 	cliCmd := &command{
 		RootCmd:      rootCmd,
 		config:       config,
