--- conflicted
+++ resolved
@@ -40,12 +40,8 @@
 	describeCmd := &cobra.Command{
 		Use:   "describe",
 		Short: "Prints the audit log configuration spec object.",
-<<<<<<< HEAD
-		Long:  "Prints the audit log configuration spec object, where \"spec\" refers to the JSON blob that describes audit log routing rules.",
-		RunE:  c.describe,
-=======
+		Long:  `Prints the audit log configuration spec object, where "spec" refers to the JSON blob that describes audit log routing rules.`,
 		RunE:  cmd.NewCLIRunE(c.describe),
->>>>>>> 77f50481
 		Args:  cobra.NoArgs,
 	}
 	c.AddCommand(describeCmd)
@@ -65,13 +61,8 @@
 	editCmd := &cobra.Command{
 		Use:   "edit",
 		Short: "Edit the audit-log config spec interactively.",
-<<<<<<< HEAD
 		Long:  "Edit the audit-log config spec object interactively, using the $EDITOR specified in your environment (for example, vim).",
-		RunE:  c.edit,
-=======
-		Long:  "Edit the audit-log config spec object interactively, using the EDITOR specified in your environment.",
 		RunE:  cmd.NewCLIRunE(c.edit),
->>>>>>> 77f50481
 		Args:  cobra.NoArgs,
 	}
 	c.AddCommand(editCmd)
