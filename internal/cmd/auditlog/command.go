--- conflicted
+++ resolved
@@ -1,16 +1,10 @@
 package auditlog
 
 import (
-	"fmt"
 	"net/http"
 
 	"github.com/spf13/cobra"
 
-<<<<<<< HEAD
-	"github.com/confluentinc/cli/internal/pkg/errors"
-
-=======
->>>>>>> 38fc5664
 	pcmd "github.com/confluentinc/cli/internal/pkg/cmd"
 	"github.com/confluentinc/cli/internal/pkg/errors"
 )
@@ -44,7 +38,7 @@
 func HandleMdsAuditLogApiError(cmd *cobra.Command, err error, response *http.Response) error {
 	if response != nil && response.StatusCode == http.StatusNotFound {
 		cmd.SilenceUsage = true
-		return fmt.Errorf("Unable to access endpoint (%s). Ensure that you're running against MDS with CP 6.0+.", err.Error())
+		return errors.HandleCommon(errors.NewWrapErrorWithSuggestions(err, errors.UnableToAccessEndpointErrorMsg, errors.UnableToAccessEndpointSuggestions), cmd)
 	}
 	return errors.HandleCommon(err, cmd)
 }