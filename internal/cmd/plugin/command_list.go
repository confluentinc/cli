package plugin

import (
	"strings"

	"github.com/spf13/cobra"

	pcmd "github.com/confluentinc/cli/internal/pkg/cmd"
	"github.com/confluentinc/cli/internal/pkg/output"
	"github.com/confluentinc/cli/internal/pkg/plugin"
	"github.com/confluentinc/cli/internal/pkg/utils"
)

type out struct {
	PluginName string `human:"Plugin Name" serialized:"plugin_name"`
	FilePath   string `human:"File Path" serialized:"file_path"`
}

func (c *command) newListCommand() *cobra.Command {
	cmd := &cobra.Command{
		Use:   "list",
		Short: "List Confluent CLI plugins in $PATH.",
		Long:  `List Confluent CLI plugins in $PATH. Plugins are executable files that begin with "confluent-".`,
		Args:  cobra.NoArgs,
		RunE:  c.list,
	}

	pcmd.AddOutputFlag(cmd)

	return cmd
}

func (c *command) list(cmd *cobra.Command, _ []string) error {
<<<<<<< HEAD
	pluginMap, err := plugin.SearchPath(c.cfg)
	if err != nil {
		return err
	}

	if len(pluginMap) == 0 && output.GetFormat(cmd) == output.Human {
=======
	pluginMap := plugin.SearchPath(c.cfg)
	output, err := cmd.Flags().GetString("output")
	if err != nil {
		return err
	}
	if len(pluginMap) == 0 && output == "human" {
>>>>>>> 789ab6ef
		utils.ErrPrintln(cmd, "Please run `confluent plugin -h` for information on how to make plugins discoverable by the CLI.")
	}

	list := output.NewList(cmd)
	var overshadowedPlugins, nameConflictPlugins []*out
	for name, pathList := range pluginMap {
		pluginInfo := &out{
			PluginName: strings.ReplaceAll(strings.ReplaceAll(name, "-", " "), "_", "-"),
			FilePath:   pathList[0],
		}
		args := strings.Split(pluginInfo.PluginName, " ")
		if cmd, _, _ := cmd.Root().Find(args[1:]); cmd.CommandPath() == pluginInfo.PluginName {
			nameConflictPlugins = append(nameConflictPlugins, pluginInfo)
		} else {
			list.Add(pluginInfo)
		}
		for i := 1; i < len(pathList); i++ {
			overshadowedPlugins = append(overshadowedPlugins, &out{PluginName: pluginInfo.PluginName, FilePath: pathList[i]})
		}
	}

	if err := list.Print(); err != nil {
		return err
	}

	for _, pluginInfo := range nameConflictPlugins {
		utils.ErrPrintf(cmd, "[WARN] The built-in command `%s` will be run instead of the duplicate plugin at %s.\n", pluginInfo.PluginName, pluginInfo.FilePath)
	}
	for _, pluginInfo := range overshadowedPlugins {
		utils.ErrPrintf(cmd, "[WARN] The command `%s` will run the plugin listed above instead of the duplicate plugin at %s.\n", pluginInfo.PluginName, pluginInfo.FilePath)
	}

	return nil
}<|MERGE_RESOLUTION|>--- conflicted
+++ resolved
@@ -31,21 +31,9 @@
 }
 
 func (c *command) list(cmd *cobra.Command, _ []string) error {
-<<<<<<< HEAD
-	pluginMap, err := plugin.SearchPath(c.cfg)
-	if err != nil {
-		return err
-	}
+	pluginMap := plugin.SearchPath(c.cfg)
 
 	if len(pluginMap) == 0 && output.GetFormat(cmd) == output.Human {
-=======
-	pluginMap := plugin.SearchPath(c.cfg)
-	output, err := cmd.Flags().GetString("output")
-	if err != nil {
-		return err
-	}
-	if len(pluginMap) == 0 && output == "human" {
->>>>>>> 789ab6ef
 		utils.ErrPrintln(cmd, "Please run `confluent plugin -h` for information on how to make plugins discoverable by the CLI.")
 	}
 
