--- conflicted
+++ resolved
@@ -109,15 +109,9 @@
 	}
 
 	req := srsdk.RegisterSchemaRequest{
-<<<<<<< HEAD
 		Schema:     srsdk.PtrString(string(schema)),
 		SchemaType: srsdk.PtrString(schemaType),
-		References: &references,
-=======
-		Schema:     string(schema),
-		SchemaType: schemaType,
-		References: refs,
->>>>>>> 1a8bcd93
+		References: &refs,
 	}
 
 	res, err := client.TestCompatibilityBySubjectName(subject, version, req)
