package auditlog

import (
	"encoding/json"
	"fmt"
	"net/http"

	"github.com/spf13/cobra"

	"github.com/confluentinc/mds-sdk-go-public/mdsv1"

	pcmd "github.com/confluentinc/cli/v3/pkg/cmd"
	"github.com/confluentinc/cli/v3/pkg/errors"
)

func New(prerunner pcmd.PreRunner) *cobra.Command {
	cmd := &cobra.Command{
		Use:         "audit-log",
		Aliases:     []string{"al"},
		Short:       "Manage audit log configuration.",
		Long:        "Manage which auditable events are logged, and where the event logs are sent.",
		Annotations: map[string]string{pcmd.RunRequirement: pcmd.RequireCloudLoginOrOnPremLogin},
	}

	cmd.AddCommand(newDescribeCommand(prerunner))
	cmd.AddCommand(newConfigCommand(prerunner))
	cmd.AddCommand(newRouteCommand(prerunner))

	return cmd
}

type errorMessage struct {
	ErrorCode uint32 `json:"error_code" yaml:"error_code"`
	Message   string `json:"message" yaml:"message"`
}

func HandleMdsAuditLogApiError(cmd *cobra.Command, err error, response *http.Response) error {
	if response != nil {
		switch status := response.StatusCode; status {
		case http.StatusNotFound:
<<<<<<< HEAD
			cmd.SilenceUsage = true
			return errors.NewWrapErrorWithSuggestions(err, "unable to access endpoint", errors.EnsureCpSixPlusSuggestions)
=======
			return errors.NewWrapErrorWithSuggestions(err, errors.UnableToAccessEndpointErrorMsg, errors.UnableToAccessEndpointSuggestions)
>>>>>>> 610a325b
		case http.StatusForbidden:
			switch e := err.(type) {
			case mdsv1.GenericOpenAPIError:
				em := &errorMessage{}
				if err := json.Unmarshal(e.Body(), em); err != nil {
					return err
				}
				return fmt.Errorf("%s\n%s", e.Error(), em.Message)
			}
		}
	}
	return err
}<|MERGE_RESOLUTION|>--- conflicted
+++ resolved
@@ -38,12 +38,7 @@
 	if response != nil {
 		switch status := response.StatusCode; status {
 		case http.StatusNotFound:
-<<<<<<< HEAD
-			cmd.SilenceUsage = true
 			return errors.NewWrapErrorWithSuggestions(err, "unable to access endpoint", errors.EnsureCpSixPlusSuggestions)
-=======
-			return errors.NewWrapErrorWithSuggestions(err, errors.UnableToAccessEndpointErrorMsg, errors.UnableToAccessEndpointSuggestions)
->>>>>>> 610a325b
 		case http.StatusForbidden:
 			switch e := err.(type) {
 			case mdsv1.GenericOpenAPIError:
