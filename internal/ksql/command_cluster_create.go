package ksql

import (
	"time"

	"github.com/spf13/cobra"

	pcmd "github.com/confluentinc/cli/v3/pkg/cmd"
	"github.com/confluentinc/cli/v3/pkg/log"
	"github.com/confluentinc/cli/v3/pkg/output"
)

func (c *ksqlCommand) newCreateCommand() *cobra.Command {
	cmd := &cobra.Command{
		Use:   "create <name>",
		Short: "Create a ksqlDB cluster.",
		Args:  cobra.ExactArgs(1),
		RunE:  c.create,
	}

	cmd.Flags().String("credential-identity", "", `User account ID or service account ID to be associated with this cluster. An API key associated with this identity will be created and used to authenticate the ksqlDB cluster with Kafka.`)
	cmd.Flags().Int32("csu", 4, "Number of CSUs to use in the cluster.")
	cmd.Flags().Bool("log-exclude-rows", false, "Exclude row data in the processing log.")
	pcmd.AddClusterFlag(cmd, c.AuthenticatedCLICommand)
	pcmd.AddContextFlag(cmd, c.CLICommand)
	pcmd.AddEnvironmentFlag(cmd, c.AuthenticatedCLICommand)
	pcmd.AddOutputFlag(cmd)

	cobra.CheckErr(cmd.MarkFlagRequired("credential-identity"))

	return cmd
}

func (c *ksqlCommand) create(cmd *cobra.Command, args []string) error {
	kafkaCluster, err := c.Context.GetKafkaClusterForCommand()
	if err != nil {
		return err
	}
	csu, err := cmd.Flags().GetInt32("csu")
	if err != nil {
		return err
	}

	logExcludeRows, err := cmd.Flags().GetBool("log-exclude-rows")
	if err != nil {
		return err
	}

	name := args[0]

	credentialIdentity, err := cmd.Flags().GetString("credential-identity")
	if err != nil {
		return err
	}

	environmentId, err := c.Context.EnvironmentId()
	if err != nil {
		return err
	}

	cluster, err := c.V2Client.CreateKsqlCluster(name, environmentId, kafkaCluster.ID, credentialIdentity, csu, !logExcludeRows)
	if err != nil {
		return err
	}
	// endpoint value filled later, loop until endpoint information is not null (usually just one describe call is enough)
	endpoint := cluster.Status.GetHttpEndpoint()

	log.CliLogger.Trace("Polling ksqlDB cluster")

	ticker := time.NewTicker(100 * time.Millisecond)
	// use count to prevent the command from hanging too long waiting for the endpoint value
	for count := 0; endpoint == "" && count < 3; count++ {
		if count != 0 {
			<-ticker.C
		}
		res, err := c.V2Client.DescribeKsqlCluster(cluster.GetId(), environmentId)
		if err != nil {
			return err
		}
		endpoint = res.Status.GetHttpEndpoint()
	}
	ticker.Stop()
	if endpoint == "" {
<<<<<<< HEAD
		output.ErrPrintln(c.Config.EnableColor, errors.EndPointNotPopulatedMsg)
=======
		output.ErrPrintln("Endpoint not yet populated. To obtain the endpoint, use `confluent ksql cluster describe`.")
>>>>>>> b5a49c08
	}

	srCluster, _ := c.Context.FetchSchemaRegistryByEnvironmentId(environmentId)
	if _, ok := srCluster.GetIdOk(); ok {
<<<<<<< HEAD
		output.ErrPrintln(c.Config.EnableColor, errors.SchemaRegistryRoleBindingRequiredForKsqlWarning)
=======
		output.ErrPrintln("IMPORTANT: Confirm that the users or service accounts that will interact with this cluster have the required privileges to access Schema Registry.")
>>>>>>> b5a49c08
	}

	table := output.NewTable(cmd)
	table.Add(c.formatClusterForDisplayAndList(&cluster))
	return table.Print()
}<|MERGE_RESOLUTION|>--- conflicted
+++ resolved
@@ -81,20 +81,12 @@
 	}
 	ticker.Stop()
 	if endpoint == "" {
-<<<<<<< HEAD
-		output.ErrPrintln(c.Config.EnableColor, errors.EndPointNotPopulatedMsg)
-=======
-		output.ErrPrintln("Endpoint not yet populated. To obtain the endpoint, use `confluent ksql cluster describe`.")
->>>>>>> b5a49c08
+		output.ErrPrintln(c.Config.EnableColor, "Endpoint not yet populated. To obtain the endpoint, use `confluent ksql cluster describe`.")
 	}
 
 	srCluster, _ := c.Context.FetchSchemaRegistryByEnvironmentId(environmentId)
 	if _, ok := srCluster.GetIdOk(); ok {
-<<<<<<< HEAD
-		output.ErrPrintln(c.Config.EnableColor, errors.SchemaRegistryRoleBindingRequiredForKsqlWarning)
-=======
-		output.ErrPrintln("IMPORTANT: Confirm that the users or service accounts that will interact with this cluster have the required privileges to access Schema Registry.")
->>>>>>> b5a49c08
+		output.ErrPrintln(c.Config.EnableColor, "IMPORTANT: Confirm that the users or service accounts that will interact with this cluster have the required privileges to access Schema Registry.")
 	}
 
 	table := output.NewTable(cmd)
