--- conflicted
+++ resolved
@@ -125,13 +125,8 @@
 	}
 
 	if output.GetFormat(cmd) == output.Human {
-<<<<<<< HEAD
-		output.ErrPrintln(c.Config.EnableColor, errors.APIKeyTime)
-		output.ErrPrintln(c.Config.EnableColor, errors.APIKeyNotRetrievableMsg)
-=======
-		output.ErrPrintln("It may take a couple of minutes for the API key to be ready.")
-		output.ErrPrintln("Save the API key and secret. The secret is not retrievable later.")
->>>>>>> b5a49c08
+		output.ErrPrintln(c.Config.EnableColor, "It may take a couple of minutes for the API key to be ready.")
+		output.ErrPrintln(c.Config.EnableColor, "Save the API key and secret. The secret is not retrievable later.")
 	}
 
 	table := output.NewTable(cmd)
@@ -160,11 +155,7 @@
 		if err := c.Context.UseAPIKey(userKey.Key, clusterId); err != nil {
 			return errors.NewWrapErrorWithSuggestions(err, apiKeyUseFailedErrorMsg, fmt.Sprintf(apiKeyUseFailedSuggestions, userKey.Key))
 		}
-<<<<<<< HEAD
-		output.Printf(c.Config.EnableColor, errors.UseAPIKeyMsg, userKey.Key)
-=======
-		output.Printf(useAPIKeyMsg, userKey.Key)
->>>>>>> b5a49c08
+		output.Printf(c.Config.EnableColor, useAPIKeyMsg, userKey.Key)
 	}
 
 	return nil
