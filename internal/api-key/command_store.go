package apikey

import (
	"fmt"

	"github.com/spf13/cobra"

	pcmd "github.com/confluentinc/cli/v3/pkg/cmd"
	"github.com/confluentinc/cli/v3/pkg/config"
	"github.com/confluentinc/cli/v3/pkg/errors"
	"github.com/confluentinc/cli/v3/pkg/examples"
	"github.com/confluentinc/cli/v3/pkg/output"
	"github.com/confluentinc/cli/v3/pkg/resource"
)

const longDescription = `Use this command to register an API secret created by another process and store it locally.

When you create an API key with the CLI, it is automatically stored locally.
However, when you create an API key using the UI, API, or with the CLI on another
machine, the secret is not available for CLI use until you "store" it. This is because
secrets are irretrievable after creation.

You must have an API secret stored locally for certain CLI commands to
work. For example, the Kafka topic consume and produce commands require an API secret.`

func (c *command) newStoreCommand() *cobra.Command {
	cmd := &cobra.Command{
		Use:   "store [api-key] [secret]",
		Short: "Store an API key/secret locally to use in the CLI.",
		Long:  longDescription,
		Args:  cobra.MaximumNArgs(2),
		RunE:  c.store,
		Example: examples.BuildExampleString(
			examples.Example{
				Text: "Pass the API key and secret as arguments",
				Code: "confluent api-key store my-key my-secret",
			},
			examples.Example{
				Text: "Get prompted for only the API secret",
				Code: "confluent api-key store my-key",
			},
			examples.Example{
				Text: "Get prompted for both the API key and secret",
				Code: "confluent api-key store",
			},
		),
	}

	c.addResourceFlag(cmd, false)
	cmd.Flags().BoolP("force", "f", false, "Force overwrite existing secret for this key.")
	pcmd.AddContextFlag(cmd, c.CLICommand)
	pcmd.AddEnvironmentFlag(cmd, c.AuthenticatedCLICommand)

	return cmd
}

func (c *command) store(cmd *cobra.Command, args []string) error {
	c.setKeyStoreIfNil()

	var cluster *config.KafkaClusterConfig

	// Attempt to get cluster from --resource flag if set; if that doesn't work,
	// attempt to fall back to the currently active Kafka cluster
	resourceType, clusterId, _, err := c.resolveResourceId(cmd, c.V2Client)
	if err == nil && clusterId != "" {
		if resourceType != resource.KafkaCluster {
			return errors.Errorf(nonKafkaNotImplementedErrorMsg)
		}
		cluster, err = c.Context.FindKafkaCluster(clusterId)
		if err != nil {
			return err
		}
	} else {
		cluster, err = c.Context.GetKafkaClusterForCommand()
		if err != nil {
			// Replace the error msg since it suggests flags which are unavailable with this command
			return errors.NewErrorWithSuggestions(
				errors.NoKafkaSelectedErrorMsg,
				apiKeyNotValidForClusterSuggestions,
			)
		}
	}

	var key string
	if len(args) == 0 {
		key, err = c.parseFlagResolverPromptValue("", "Key: ", false)
		if err != nil {
			return err
		}
	} else {
		key = args[0]
	}

	var secret string
	if len(args) < 2 {
		secret, err = c.parseFlagResolverPromptValue("", "Secret: ", true)
		if err != nil {
			return err
		}
	} else if len(args) == 2 {
		secret, err = c.parseFlagResolverPromptValue(args[1], "", true)
		if err != nil {
			return err
		}
	}
	force, err := cmd.Flags().GetBool("force")
	if err != nil {
		return err
	}

	// Check if API key exists server-side
	apiKey, httpResp, err := c.V2Client.GetApiKey(key)
	if err != nil {
		return errors.CatchApiKeyForbiddenAccessError(err, getOperation, httpResp)
	}

	apiKeyIsValidForTargetCluster := cluster.GetId() != "" && cluster.GetId() == apiKey.GetSpec().Resource.GetId()

	if !apiKeyIsValidForTargetCluster {
		return errors.NewErrorWithSuggestions(
			"the provided API key does not belong to the target cluster",
			apiKeyNotValidForClusterSuggestions,
		)
	}

	// API key exists server-side... now check if API key exists locally already
	if found, err := c.keystore.HasAPIKey(key, cluster.ID); err != nil {
		return err
	} else if found && !force {
		return errors.NewErrorWithSuggestions(
			fmt.Sprintf(`refusing to overwrite existing secret for API Key "%s"`, key),
			fmt.Sprintf(refuseToOverrideSecretSuggestions, key),
		)
	}

	if err := c.keystore.StoreAPIKey(&config.APIKeyPair{Key: key, Secret: secret}, cluster.ID); err != nil {
		return errors.Wrap(err, unableToStoreApiKeyErrorMsg)
	}
<<<<<<< HEAD
	output.ErrPrintf(c.Config.EnableColor, errors.StoredAPIKeyMsg, key)
=======

	output.ErrPrintf("Stored secret for API key \"%s\".\n", key)
>>>>>>> b5a49c08
	return nil
}<|MERGE_RESOLUTION|>--- conflicted
+++ resolved
@@ -136,11 +136,7 @@
 	if err := c.keystore.StoreAPIKey(&config.APIKeyPair{Key: key, Secret: secret}, cluster.ID); err != nil {
 		return errors.Wrap(err, unableToStoreApiKeyErrorMsg)
 	}
-<<<<<<< HEAD
-	output.ErrPrintf(c.Config.EnableColor, errors.StoredAPIKeyMsg, key)
-=======
 
-	output.ErrPrintf("Stored secret for API key \"%s\".\n", key)
->>>>>>> b5a49c08
+	output.ErrPrintf(c.Config.EnableColor, "Stored secret for API key \"%s\".\n", key)
 	return nil
 }