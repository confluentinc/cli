package update

import (
	"fmt"
	"os"
	"path/filepath"
	"slices"
	"strings"
	"time"

	"github.com/hashicorp/go-version"
	"github.com/spf13/cobra"

	pcmd "github.com/confluentinc/cli/v3/pkg/cmd"
	"github.com/confluentinc/cli/v3/pkg/config"
	"github.com/confluentinc/cli/v3/pkg/errors"
	"github.com/confluentinc/cli/v3/pkg/exec"
	"github.com/confluentinc/cli/v3/pkg/log"
	"github.com/confluentinc/cli/v3/pkg/output"
	"github.com/confluentinc/cli/v3/pkg/update"
	"github.com/confluentinc/cli/v3/pkg/update/s3"
	pversion "github.com/confluentinc/cli/v3/pkg/version"
)

const (
	S3BinBucket             = "confluent.cloud"
	S3BinRegion             = "us-west-2"
	S3BinPrefixFmt          = "%s-cli/binaries"
	S3ReleaseNotesPrefixFmt = "%s-cli/release-notes"
	CheckFileFmt            = "%s/.%s/update_check"
	CheckInterval           = 24 * time.Hour
)

const homebrewFormula = "confluentinc/tap/cli"

type command struct {
	*pcmd.CLICommand
	version *pversion.Version
	client  update.Client
}

func New(cfg *config.Config, prerunner pcmd.PreRunner, client update.Client) *cobra.Command {
	cmd := &cobra.Command{
		Use:    "update",
		Short:  fmt.Sprintf("Update the %s.", pversion.FullCLIName),
		Args:   cobra.NoArgs,
		Hidden: cfg.DisableUpdates,
	}

	cmd.Flags().BoolP("yes", "y", false, "Update without prompting.")
	cmd.Flags().Bool("major", false, "Allow major version updates.")
	cmd.Flags().Bool("no-verify", false, "Skip checksum verification of new binary.")

	c := &command{
		CLICommand: pcmd.NewAnonymousCLICommand(cmd, prerunner),
		version:    cfg.Version,
		client:     client,
	}
	cmd.RunE = c.update

	return cmd
}

// NewClient returns a new update.Client configured for the CLI
func NewClient(cliName string, disableUpdateCheck bool) update.Client {
	repo := s3.NewPublicRepo(&s3.PublicRepoParams{
		S3BinRegion:             S3BinRegion,
		S3BinBucket:             S3BinBucket,
		S3BinPrefixFmt:          S3BinPrefixFmt,
		S3ReleaseNotesPrefixFmt: S3ReleaseNotesPrefixFmt,
	})
	homedir, _ := os.UserHomeDir()
	return update.NewClient(&update.ClientParams{
		Repository:    repo,
		DisableCheck:  disableUpdateCheck,
		CheckFile:     fmt.Sprintf(CheckFileFmt, homedir, cliName),
		CheckInterval: CheckInterval,
		Out:           os.Stdout,
	})
}

func (c *command) update(cmd *cobra.Command, _ []string) error {
	if c.Config.DisableUpdates {
		message := "updates are disabled for this binary"
		if IsHomebrew() {
			return errors.NewErrorWithSuggestions(
				message,
				fmt.Sprintf("If installed with Homebrew, run `brew upgrade %s`.", homebrewFormula),
			)
		}

		return errors.NewErrorWithSuggestions(
			message,
			"Use a package manager to update the binary, if applicable. Otherwise, consider deleting this binary and re-installing a newer version.",
		)
	}

	yes, err := cmd.Flags().GetBool("yes")
	if err != nil {
		return err
	}

	major, err := cmd.Flags().GetBool("major")
	if err != nil {
		return err
	}

	noVerify, err := cmd.Flags().GetBool("no-verify")
	if err != nil {
		return err
	}

<<<<<<< HEAD
	output.ErrPrintln(c.Config.EnableColor, errors.CheckingForUpdatesMsg)
=======
	output.ErrPrintln("Checking for updates...")
>>>>>>> b5a49c08
	latestMajorVersion, latestMinorVersion, err := c.client.CheckForUpdates(pversion.CLIName, c.version.Version, true)
	if err != nil {
		return errors.NewUpdateClientWrapError(err, "error checking for updates")
	}

	if latestMajorVersion == "" && latestMinorVersion == "" {
<<<<<<< HEAD
		output.Println(c.Config.EnableColor, errors.UpToDateMsg)
=======
		output.Println("Already up to date.")
>>>>>>> b5a49c08
		return nil
	}

	if latestMajorVersion != "" && latestMinorVersion == "" && !major {
<<<<<<< HEAD
		output.Printf(c.Config.EnableColor, errors.MajorVersionUpdateMsg, pversion.CLIName)
=======
		output.Println("The only available update is a major version update. Use `confluent update --major` to accept the update.")
>>>>>>> b5a49c08
		return nil
	}

	if latestMajorVersion == "" && major {
<<<<<<< HEAD
		output.Print(c.Config.EnableColor, errors.NoMajorVersionUpdateMsg)
=======
		output.Println("No major version updates are available.")
>>>>>>> b5a49c08
		return nil
	}

	isMajorVersionUpdate := major && latestMajorVersion != ""

	updateVersion := latestMinorVersion
	if isMajorVersionUpdate {
		updateVersion = latestMajorVersion
	}

	releaseNotes := c.getReleaseNotes(pversion.CLIName, updateVersion)

	// HACK: our packaging doesn't include the "v" in the version, so we add it back so that the prompt is consistent
	//   example S3 path: ccloud-cli/binaries/0.50.0/ccloud_0.50.0_darwin_amd64
	// Without this hack, the prompt looks like
	//   Current Version: v0.0.0
	//   Latest Version:  0.50.0
	// Unfortunately the "UpdateBinary" output will still show 0.50.0, and we can't hack that since it must match S3
	if !c.client.PromptToDownload(pversion.CLIName, c.version.Version, "v"+updateVersion, releaseNotes, !yes) {
		return nil
	}

	oldBin, err := os.Executable()
	if err != nil {
		return err
	}
	if err := c.client.UpdateBinary(pversion.CLIName, updateVersion, oldBin, noVerify); err != nil {
		return errors.NewUpdateClientWrapError(err, "error updating CLI binary")
	}

	return nil
}

func IsHomebrew() bool {
	out, err := exec.NewCommand("brew", "ls", homebrewFormula).Output()
	if err != nil {
		return false
	}

	homebrewPaths := strings.Split(strings.TrimSpace(string(out)), "\n")
	log.CliLogger.Tracef("Detected Homebrew installation: %v", homebrewPaths)

	path, err := os.Executable()
	if err != nil {
		return false
	}

	path, err = filepath.EvalSymlinks(path)
	if err != nil {
		return false
	}

	log.CliLogger.Tracef("Executable path: %s", path)

	return slices.Contains(homebrewPaths, path)
}

func (c *command) getReleaseNotes(cliName, latestBinaryVersion string) string {
	latestReleaseNotesVersion, allReleaseNotes, err := c.client.GetLatestReleaseNotes(cliName, c.version.Version)

	var errMsg string
	if err != nil {
		errMsg = fmt.Sprintf("error obtaining release notes: %v", err)
	} else {
		isSameVersion, err := sameVersionCheck(latestBinaryVersion, latestReleaseNotesVersion)
		if err != nil {
			errMsg = fmt.Sprintf("unable to perform release notes and binary version check: %v", err)
		}
		if !isSameVersion {
			errMsg = fmt.Sprintf("binary version (v%s) and latest release notes version (v%s) mismatch", latestBinaryVersion, latestReleaseNotesVersion)
		}
	}

	if errMsg != "" {
		log.CliLogger.Debugf(errMsg)
		return ""
	}

	return strings.Join(allReleaseNotes, "\n")
}

func sameVersionCheck(v1, v2 string) (bool, error) {
	version1, err := version.NewVersion(v1)
	if err != nil {
		return false, err
	}
	version2, err := version.NewVersion(v2)
	if err != nil {
		return false, err
	}
	return version1.Compare(version2) == 0, nil
}<|MERGE_RESOLUTION|>--- conflicted
+++ resolved
@@ -110,40 +110,24 @@
 		return err
 	}
 
-<<<<<<< HEAD
-	output.ErrPrintln(c.Config.EnableColor, errors.CheckingForUpdatesMsg)
-=======
-	output.ErrPrintln("Checking for updates...")
->>>>>>> b5a49c08
+	output.ErrPrintln(c.Config.EnableColor, "Checking for updates...")
 	latestMajorVersion, latestMinorVersion, err := c.client.CheckForUpdates(pversion.CLIName, c.version.Version, true)
 	if err != nil {
 		return errors.NewUpdateClientWrapError(err, "error checking for updates")
 	}
 
 	if latestMajorVersion == "" && latestMinorVersion == "" {
-<<<<<<< HEAD
-		output.Println(c.Config.EnableColor, errors.UpToDateMsg)
-=======
-		output.Println("Already up to date.")
->>>>>>> b5a49c08
+		output.Println(c.Config.EnableColor, "Already up to date.")
 		return nil
 	}
 
 	if latestMajorVersion != "" && latestMinorVersion == "" && !major {
-<<<<<<< HEAD
-		output.Printf(c.Config.EnableColor, errors.MajorVersionUpdateMsg, pversion.CLIName)
-=======
-		output.Println("The only available update is a major version update. Use `confluent update --major` to accept the update.")
->>>>>>> b5a49c08
+		output.Println(c.Config.EnableColor, "The only available update is a major version update. Use `confluent update --major` to accept the update.")
 		return nil
 	}
 
 	if latestMajorVersion == "" && major {
-<<<<<<< HEAD
-		output.Print(c.Config.EnableColor, errors.NoMajorVersionUpdateMsg)
-=======
-		output.Println("No major version updates are available.")
->>>>>>> b5a49c08
+		output.Println(c.Config.EnableColor, "No major version updates are available.")
 		return nil
 	}
 
