--- conflicted
+++ resolved
@@ -77,7 +77,7 @@
 		return err
 	}
 
-	// Sort networks by DisplayName, then Cloud, then Region, then CreatedAt ASC.
+	// Sort networks by Cloud, then Region, then CreatedAt ASC.
 	sort.Slice(networks, func(i, j int) bool {
 		if networks[i].Spec.GetCloud() != networks[j].Spec.GetCloud() {
 			return networks[i].Spec.GetCloud() < networks[j].Spec.GetCloud()
@@ -131,13 +131,7 @@
 			})
 		}
 	}
-<<<<<<< HEAD
-
-	// Disable default sort to use the custom sort above.
 	list.Sort(false)
-	list.Filter([]string{"Id", "Name", "Cloud", "Region", "Cidr", "Zones", "DnsResolution", "Phase", "ActiveConnectionTypes"})
-=======
 	list.Filter([]string{"Id", "Name", "Gateway", "Cloud", "Region", "Cidr", "Zones", "DnsResolution", "Phase", "ActiveConnectionTypes"})
->>>>>>> 869c7c1f
 	return list.Print()
 }