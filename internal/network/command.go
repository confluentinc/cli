package network

import (
	"fmt"
	"slices"
	"sort"
	"strings"
	"time"

	"github.com/spf13/cobra"

	networkingv1 "github.com/confluentinc/ccloud-sdk-go-v2/networking/v1"

	"github.com/confluentinc/cli/v3/pkg/ccloudv2"
	pcmd "github.com/confluentinc/cli/v3/pkg/cmd"
	"github.com/confluentinc/cli/v3/pkg/errors"
	"github.com/confluentinc/cli/v3/pkg/output"
	"github.com/confluentinc/cli/v3/pkg/utils"
)

type humanOut struct {
<<<<<<< HEAD
	Id                                         string    `human:"ID"`
	EnvironmentId                              string    `human:"Environment"`
	Name                                       string    `human:"Name,omitempty"`
	Cloud                                      string    `human:"Cloud"`
	Region                                     string    `human:"Region"`
	Cidr                                       string    `human:"CIDR,omitempty"`
	Zones                                      string    `human:"Zones,omitempty"`
	Phase                                      string    `human:"Phase"`
	SupportedConnectionTypes                   string    `human:"Supported Connection Types"`
	ActiveConnectionTypes                      string    `human:"Active Connection Types,omitempty"`
	AwsVpc                                     string    `human:"AWS VPC,omitempty"`
	AwsAccount                                 string    `human:"AWS Account,omitempty"`
	AwsPrivateLinkEndpointService              string    `human:"AWS Private Link Endpoint Service,omitempty"`
	GcpProject                                 string    `human:"GCP Project,omitempty"`
	GcpVpcNetwork                              string    `human:"GCP VPC Network,omitempty"`
	GcpPrivateServiceConnectServiceAttachments string    `human:"GCP Private Service Connect Service Attachments,omitempty"`
	AzureVNet                                  string    `human:"Azure VNet,omitempty"`
	AzureSubscription                          string    `human:"Azure Subscription,omitempty"`
	AzurePrivateLinkServiceAliases             string    `human:"Azure Private Link Service Aliases,omitempty"`
	AzurePrivateLinkServiceResourceIds         string    `human:"Azure Private Link Service Resources,omitempty"`
	DnsResolution                              string    `human:"DNS Resolution,omitempty"`
	DnsDomain                                  string    `human:"DNS Domain,omitempty"`
	ZonalSubdomains                            string    `human:"Zonal Subdomains,omitempty"`
	IdleSince                                  time.Time `human:"Idle Since,omitempty"`
=======
	Id                                         string `human:"ID"`
	EnvironmentId                              string `human:"Environment"`
	Name                                       string `human:"Name,omitempty"`
	Gateway                                    string `human:"Gateway,omitempty"`
	Cloud                                      string `human:"Cloud"`
	Region                                     string `human:"Region"`
	Cidr                                       string `human:"CIDR,omitempty"`
	Zones                                      string `human:"Zones,omitempty"`
	Phase                                      string `human:"Phase"`
	SupportedConnectionTypes                   string `human:"Supported Connection Types"`
	ActiveConnectionTypes                      string `human:"Active Connection Types,omitempty"`
	AwsVpc                                     string `human:"AWS VPC,omitempty"`
	AwsAccount                                 string `human:"AWS Account,omitempty"`
	AwsPrivateLinkEndpointService              string `human:"AWS Private Link Endpoint Service,omitempty"`
	GcpProject                                 string `human:"GCP Project,omitempty"`
	GcpVpcNetwork                              string `human:"GCP VPC Network,omitempty"`
	GcpPrivateServiceConnectServiceAttachments string `human:"GCP Private Service Connect Service Attachments,omitempty"`
	AzureVNet                                  string `human:"Azure VNet,omitempty"`
	AzureSubscription                          string `human:"Azure Subscription,omitempty"`
	AzurePrivateLinkServiceAliases             string `human:"Azure Private Link Service Aliases,omitempty"`
	AzurePrivateLinkServiceResourceIds         string `human:"Azure Private Link Service Resources,omitempty"`
	DnsResolution                              string `human:"DNS Resolution,omitempty"`
	DnsDomain                                  string `human:"DNS Domain,omitempty"`
	ZonalSubdomains                            string `human:"Zonal Subdomains,omitempty"`
>>>>>>> cba20124
}

type serializedOut struct {
	Id                                         string            `serialized:"id"`
	EnvironmentId                              string            `serialized:"environment_id"`
	Name                                       string            `serialized:"name,omitempty"`
	Gateway                                    string            `serialized:"gateway,omitempty"`
	Cloud                                      string            `serialized:"cloud"`
	Region                                     string            `serialized:"region"`
	Cidr                                       string            `serialized:"cidr,omitempty"`
	Zones                                      []string          `serialized:"zones,omitempty"`
	Phase                                      string            `serialized:"phase"`
	SupportedConnectionTypes                   []string          `serialized:"supported_connection_types"`
	ActiveConnectionTypes                      []string          `serialized:"active_connection_types,omitempty"`
	AwsVpc                                     string            `serialized:"aws_vpc,omitempty"`
	AwsAccount                                 string            `serialized:"aws_account,omitempty"`
	AwsPrivateLinkEndpointService              string            `serialized:"aws_private_link_endpoint_service,omitempty"`
	GcpProject                                 string            `serialized:"gcp_project,omitempty"`
	GcpVpcNetwork                              string            `serialized:"gcp_vpc_network,omitempty"`
	GcpPrivateServiceConnectServiceAttachments map[string]string `serialized:"gcp_private_service_connect_service_attachments,omitempty"`
	AzureVNet                                  string            `serialized:"azure_vnet,omitempty"`
	AzureSubscription                          string            `serialized:"azure_subscription,omitempty"`
	AzurePrivateLinkServiceAliases             map[string]string `serialized:"azure_private_link_service_aliases,omitempty"`
	AzurePrivateLinkServiceResourceIds         map[string]string `serialized:"azure_private_link_service_resource_ids,omitempty"`
	DnsResolution                              string            `serialized:"dns_resolution,omitempty"`
	DnsDomain                                  string            `serialized:"dns_domain,omitempty"`
	ZonalSubdomains                            map[string]string `serialized:"zonal_subdomains,omitempty"`
	IdleSince                                  time.Time         `serialized:"idle_since,omitempty"`
}

type command struct {
	*pcmd.AuthenticatedCLICommand
}

const (
	CloudAws   = "AWS"
	CloudAzure = "AZURE"
	CloudGcp   = "GCP"
)

var (
	ConnectionTypes = []string{"privatelink", "peering", "transitgateway"}
	DnsResolutions  = []string{"private", "chased-private"}
)

func New(prerunner pcmd.PreRunner) *cobra.Command {
	cmd := &cobra.Command{
		Use:         "network",
		Short:       "Manage Confluent Cloud networks.",
		Annotations: map[string]string{pcmd.RunRequirement: pcmd.RequireNonAPIKeyCloudLogin},
	}

	c := &command{pcmd.NewAuthenticatedCLICommand(cmd, prerunner)}

	cmd.AddCommand(c.newCreateCommand())
	cmd.AddCommand(c.newDeleteCommand())
	cmd.AddCommand(c.newDescribeCommand())
	cmd.AddCommand(c.newIpAddressCommand())
	cmd.AddCommand(c.newListCommand())
	cmd.AddCommand(c.newPeeringCommand())
	cmd.AddCommand(c.newPrivateLinkCommand())
	cmd.AddCommand(c.newTransitGatewayAttachmentCommand())
	cmd.AddCommand(c.newUpdateCommand())

	return cmd
}

func printTable(cmd *cobra.Command, network networkingv1.NetworkingV1Network) error {
	if network.Spec == nil {
		return fmt.Errorf(errors.CorruptedNetworkResponseErrorMsg, "spec")
	}
	if network.Status == nil {
		return fmt.Errorf(errors.CorruptedNetworkResponseErrorMsg, "status")
	}

	if output.GetFormat(cmd) == output.Human {
		return printHumanTable(cmd, network)
	}

	return printSerializedTable(cmd, network)
}

func printHumanTable(cmd *cobra.Command, network networkingv1.NetworkingV1Network) error {
	cloud := network.Spec.GetCloud()
	phase := network.Status.GetPhase()
	supportedConnectionTypes := network.Status.GetSupportedConnectionTypes().Items

	human := &humanOut{
		Id:                       network.GetId(),
		EnvironmentId:            network.Spec.Environment.GetId(),
		Name:                     network.Spec.GetDisplayName(),
		Gateway:                  network.Spec.GetGateway().Id,
		Cloud:                    cloud,
		Region:                   network.Spec.GetRegion(),
		Zones:                    strings.Join(network.Spec.GetZones(), ", "),
		Phase:                    phase,
		SupportedConnectionTypes: strings.Join(supportedConnectionTypes, ", "),
		ActiveConnectionTypes:    strings.Join(network.Status.GetActiveConnectionTypes().Items, ", "),
	}

	describeFields := []string{"Id", "EnvironmentId", "Name", "Gateway", "Cloud", "Region", "Zones", "Phase", "SupportedConnectionTypes", "ActiveConnectionTypes"}

	if slices.Contains(supportedConnectionTypes, "PRIVATELINK") {
		human.DnsResolution = network.Spec.DnsConfig.GetResolution()
		human.DnsDomain = network.Status.GetDnsDomain()
		human.ZonalSubdomains = convertMapToString(network.Status.GetZonalSubdomains())
		describeFields = append(describeFields, "DnsResolution", "DnsDomain", "ZonalSubdomains")

		if network.Status.Cloud == nil {
			return fmt.Errorf(errors.CorruptedNetworkResponseErrorMsg, "cloud")
		}

		switch cloud {
		case CloudAws:
			human.AwsPrivateLinkEndpointService = network.Status.Cloud.NetworkingV1AwsNetwork.GetPrivateLinkEndpointService()
			describeFields = append(describeFields, "AwsPrivateLinkEndpointService")
		case CloudGcp:
			human.GcpPrivateServiceConnectServiceAttachments = convertMapToString(network.Status.Cloud.NetworkingV1GcpNetwork.GetPrivateServiceConnectServiceAttachments())
			describeFields = append(describeFields, "GcpPrivateServiceConnectServiceAttachments")
		case CloudAzure:
			human.AzurePrivateLinkServiceAliases = convertMapToString(network.Status.Cloud.NetworkingV1AzureNetwork.GetPrivateLinkServiceAliases())
			human.AzurePrivateLinkServiceResourceIds = convertMapToString(network.Status.Cloud.NetworkingV1AzureNetwork.GetPrivateLinkServiceResourceIds())
			describeFields = append(describeFields, "AzurePrivateLinkServiceAliases", "AzurePrivateLinkServiceResourceIds")
		}
	} else {
		human.Cidr = network.Spec.GetCidr()
		describeFields = append(describeFields, "Cidr")
	}

	if phase == "READY" {
		if network.Status.Cloud == nil {
			return fmt.Errorf(errors.CorruptedNetworkResponseErrorMsg, "cloud")
		}

		switch cloud {
		case CloudAws:
			human.AwsVpc = network.Status.Cloud.NetworkingV1AwsNetwork.GetVpc()
			human.AwsAccount = network.Status.Cloud.NetworkingV1AwsNetwork.GetAccount()
			describeFields = append(describeFields, "AwsVpc", "AwsAccount")
		case CloudGcp:
			human.GcpVpcNetwork = network.Status.Cloud.NetworkingV1GcpNetwork.GetVpcNetwork()
			human.GcpProject = network.Status.Cloud.NetworkingV1GcpNetwork.GetProject()
			describeFields = append(describeFields, "GcpVpcNetwork", "GcpProject")
		case CloudAzure:
			human.AzureVNet = network.Status.Cloud.NetworkingV1AzureNetwork.GetVnet()
			human.AzureSubscription = network.Status.Cloud.NetworkingV1AzureNetwork.GetSubscription()
			describeFields = append(describeFields, "AzureVNet", "AzureSubscription")
		}
	}

	if !network.Status.GetIdleSince().IsZero() {
		human.IdleSince = network.Status.GetIdleSince()
		describeFields = append(describeFields, "IdleSince")
	}

	table := output.NewTable(cmd)
	table.Add(human)
	table.Filter(describeFields)
	return table.Print()
}

func printSerializedTable(cmd *cobra.Command, network networkingv1.NetworkingV1Network) error {
	cloud := network.Spec.GetCloud()
	phase := network.Status.GetPhase()
	supportedConnectionTypes := network.Status.GetSupportedConnectionTypes().Items

	serialized := &serializedOut{
		Id:                       network.GetId(),
		EnvironmentId:            network.Spec.Environment.GetId(),
		Name:                     network.Spec.GetDisplayName(),
		Gateway:                  network.Spec.GetGateway().Id,
		Cloud:                    network.Spec.GetCloud(),
		Region:                   network.Spec.GetRegion(),
		Zones:                    network.Spec.GetZones(),
		Phase:                    network.Status.GetPhase(),
		SupportedConnectionTypes: supportedConnectionTypes,
		ActiveConnectionTypes:    network.Status.GetActiveConnectionTypes().Items,
	}

	describeFields := []string{"Id", "EnvironmentId", "Name", "Gateway", "Cloud", "Region", "Zones", "Phase", "SupportedConnectionTypes", "ActiveConnectionTypes"}

	if slices.Contains(supportedConnectionTypes, "PRIVATELINK") {
		serialized.DnsResolution = network.Spec.DnsConfig.GetResolution()
		serialized.DnsDomain = network.Status.GetDnsDomain()
		serialized.ZonalSubdomains = network.Status.GetZonalSubdomains()
		describeFields = append(describeFields, "DnsResolution", "DnsDomain", "ZonalSubdomains")

		if network.Status.Cloud == nil {
			return fmt.Errorf(errors.CorruptedNetworkResponseErrorMsg, "cloud")
		}

		switch cloud {
		case CloudAws:
			serialized.AwsPrivateLinkEndpointService = network.Status.Cloud.NetworkingV1AwsNetwork.GetPrivateLinkEndpointService()
			describeFields = append(describeFields, "AwsPrivateLinkEndpointService")
		case CloudGcp:
			serialized.GcpPrivateServiceConnectServiceAttachments = network.Status.Cloud.NetworkingV1GcpNetwork.GetPrivateServiceConnectServiceAttachments()
			describeFields = append(describeFields, "GcpPrivateServiceConnectServiceAttachments")
		case CloudAzure:
			serialized.AzurePrivateLinkServiceAliases = network.Status.Cloud.NetworkingV1AzureNetwork.GetPrivateLinkServiceAliases()
			serialized.AzurePrivateLinkServiceResourceIds = network.Status.Cloud.NetworkingV1AzureNetwork.GetPrivateLinkServiceResourceIds()
			describeFields = append(describeFields, "AzurePrivateLinkServiceAliases", "AzurePrivateLinkServiceResourceIds")
		}
	} else {
		serialized.Cidr = network.Spec.GetCidr()
		describeFields = append(describeFields, "Cidr")
	}

	if phase == "READY" {
		if network.Status.Cloud == nil {
			return fmt.Errorf(errors.CorruptedNetworkResponseErrorMsg, "cloud")
		}

		switch cloud {
		case CloudAws:
			serialized.AwsVpc = network.Status.Cloud.NetworkingV1AwsNetwork.GetVpc()
			serialized.AwsAccount = network.Status.Cloud.NetworkingV1AwsNetwork.GetAccount()
			describeFields = append(describeFields, "AwsVpc", "AwsAccount")
		case CloudGcp:
			serialized.GcpVpcNetwork = network.Status.Cloud.NetworkingV1GcpNetwork.GetVpcNetwork()
			serialized.GcpProject = network.Status.Cloud.NetworkingV1GcpNetwork.GetProject()
			describeFields = append(describeFields, "GcpVpcNetwork", "GcpProject")
		case CloudAzure:
			serialized.AzureVNet = network.Status.Cloud.NetworkingV1AzureNetwork.GetVnet()
			serialized.AzureSubscription = network.Status.Cloud.NetworkingV1AzureNetwork.GetSubscription()
			describeFields = append(describeFields, "AzureVNet", "AzureSubscription")
		}
	}

	if !network.Status.GetIdleSince().IsZero() {
		serialized.IdleSince = network.Status.GetIdleSince()
		describeFields = append(describeFields, "IdleSince")
	}

	table := output.NewTable(cmd)
	table.Add(serialized)

	table.Filter(describeFields)
	return table.Print()
}

func (c *command) validArgs(cmd *cobra.Command, args []string) []string {
	if len(args) > 0 {
		return nil
	}
	return c.validArgsMultiple(cmd, args)
}

func (c *command) validArgsMultiple(cmd *cobra.Command, args []string) []string {
	if err := c.PersistentPreRunE(cmd, args); err != nil {
		return nil
	}

	environmentId, err := c.Context.EnvironmentId()
	if err != nil {
		return nil
	}

	return autocompleteNetworks(c.V2Client, environmentId)
}

func autocompleteNetworks(client *ccloudv2.Client, environmentId string) []string {
	networks, err := getNetworks(client, environmentId)
	if err != nil {
		return nil
	}

	suggestions := make([]string, len(networks))
	for i, network := range networks {
		suggestions[i] = fmt.Sprintf("%s\t%s", network.GetId(), network.Spec.GetDisplayName())
	}
	return suggestions
}

func getNetworks(client *ccloudv2.Client, environmentId string) ([]networkingv1.NetworkingV1Network, error) {
	return client.ListNetworks(environmentId)
}

func addConnectionTypesFlag(cmd *cobra.Command) {
	cmd.Flags().StringSlice("connection-types", nil, fmt.Sprintf(`A comma-separated list of network access types: %s.`, utils.ArrayToCommaDelimitedString(ConnectionTypes, "or")))
	pcmd.RegisterFlagCompletionFunc(cmd, "connection-types", func(_ *cobra.Command, _ []string) []string { return ConnectionTypes })
}

func addDnsResolutionFlag(cmd *cobra.Command) {
	cmd.Flags().String("dns-resolution", "", fmt.Sprintf("Specify the DNS resolution as %s.", utils.ArrayToCommaDelimitedString(DnsResolutions, "or")))
	pcmd.RegisterFlagCompletionFunc(cmd, "dns-resolution", func(_ *cobra.Command, _ []string) []string { return DnsResolutions })
}

func addNetworkFlag(cmd *cobra.Command, c *pcmd.AuthenticatedCLICommand) {
	cmd.Flags().String("network", "", "Network ID.")
	pcmd.RegisterFlagCompletionFunc(cmd, "network", func(cmd *cobra.Command, args []string) []string {
		if err := c.PersistentPreRunE(cmd, args); err != nil {
			return nil
		}

		environmentId, err := c.Context.EnvironmentId()
		if err != nil {
			return nil
		}

		return autocompleteNetworks(c.V2Client, environmentId)
	})
}

func (c *command) addPrivateLinkAttachmentFlag(cmd *cobra.Command) {
	cmd.Flags().String("attachment", "", "Private link attachment ID.")
	pcmd.RegisterFlagCompletionFunc(cmd, "attachment", c.validPrivateLinkAttachmentArgsMultiple)
}

func convertMapToString(m map[string]string) string {
	items := make([]string, len(m))

	i := 0
	for key, val := range m {
		items[i] = fmt.Sprintf("%s=%s", key, val)
		i++
	}

	sort.Strings(items)
	return strings.Join(items, ", ")
}<|MERGE_RESOLUTION|>--- conflicted
+++ resolved
@@ -19,10 +19,10 @@
 )
 
 type humanOut struct {
-<<<<<<< HEAD
 	Id                                         string    `human:"ID"`
 	EnvironmentId                              string    `human:"Environment"`
 	Name                                       string    `human:"Name,omitempty"`
+	Gateway                                    string    `human:"Gateway,omitempty"`
 	Cloud                                      string    `human:"Cloud"`
 	Region                                     string    `human:"Region"`
 	Cidr                                       string    `human:"CIDR,omitempty"`
@@ -44,32 +44,6 @@
 	DnsDomain                                  string    `human:"DNS Domain,omitempty"`
 	ZonalSubdomains                            string    `human:"Zonal Subdomains,omitempty"`
 	IdleSince                                  time.Time `human:"Idle Since,omitempty"`
-=======
-	Id                                         string `human:"ID"`
-	EnvironmentId                              string `human:"Environment"`
-	Name                                       string `human:"Name,omitempty"`
-	Gateway                                    string `human:"Gateway,omitempty"`
-	Cloud                                      string `human:"Cloud"`
-	Region                                     string `human:"Region"`
-	Cidr                                       string `human:"CIDR,omitempty"`
-	Zones                                      string `human:"Zones,omitempty"`
-	Phase                                      string `human:"Phase"`
-	SupportedConnectionTypes                   string `human:"Supported Connection Types"`
-	ActiveConnectionTypes                      string `human:"Active Connection Types,omitempty"`
-	AwsVpc                                     string `human:"AWS VPC,omitempty"`
-	AwsAccount                                 string `human:"AWS Account,omitempty"`
-	AwsPrivateLinkEndpointService              string `human:"AWS Private Link Endpoint Service,omitempty"`
-	GcpProject                                 string `human:"GCP Project,omitempty"`
-	GcpVpcNetwork                              string `human:"GCP VPC Network,omitempty"`
-	GcpPrivateServiceConnectServiceAttachments string `human:"GCP Private Service Connect Service Attachments,omitempty"`
-	AzureVNet                                  string `human:"Azure VNet,omitempty"`
-	AzureSubscription                          string `human:"Azure Subscription,omitempty"`
-	AzurePrivateLinkServiceAliases             string `human:"Azure Private Link Service Aliases,omitempty"`
-	AzurePrivateLinkServiceResourceIds         string `human:"Azure Private Link Service Resources,omitempty"`
-	DnsResolution                              string `human:"DNS Resolution,omitempty"`
-	DnsDomain                                  string `human:"DNS Domain,omitempty"`
-	ZonalSubdomains                            string `human:"Zonal Subdomains,omitempty"`
->>>>>>> cba20124
 }
 
 type serializedOut struct {
