--- conflicted
+++ resolved
@@ -17,7 +17,6 @@
 )
 
 const (
-<<<<<<< HEAD
 	awsEgressPrivateLink           = "AwsEgressPrivateLink"
 	awsPeering                     = "AwsPeering"
 	azureEgressPrivateLink         = "AzureEgressPrivateLink"
@@ -25,14 +24,6 @@
 	awsPrivateNetworkInterface     = "AwsPrivateNetworkInterface"
 	gcpPeering                     = "GcpPeering"
 	gcpEgressPrivateServiceConnect = "GcpEgressPrivateServiceConnect"
-=======
-	awsEgressPrivateLink       = "AwsEgressPrivateLink"
-	awsPeering                 = "AwsPeering"
-	azureEgressPrivateLink     = "AzureEgressPrivateLink"
-	azurePeering               = "AzurePeering"
-	awsPrivateNetworkInterface = "AwsPrivateNetworkInterface"
-	gcpPeering                 = "GcpPeering"
->>>>>>> 3d87d90b
 )
 
 var (
@@ -54,10 +45,7 @@
 	AwsPrincipalArn   string   `human:"AWS Principal ARN,omitempty" serialized:"aws_principal_arn,omitempty"`
 	AzureSubscription string   `human:"Azure Subscription,omitempty" serialized:"azure_subscription,omitempty"`
 	GcpIamPrincipal   string   `human:"GCP IAM Principal,omitempty" serialized:"gcp_iam_principal,omitempty"`
-<<<<<<< HEAD
 	GcpProject        string   `human:"GCP Project,omitempty" serialized:"gcp_project,omitempty"`
-=======
->>>>>>> 3d87d90b
 	Phase             string   `human:"Phase" serialized:"phase"`
 	Zones             []string `human:"Zones,omitempty" serialized:"zones,omitempty"`
 	Account           string   `human:"Account,omitempty" serialized:"account,omitempty"`
@@ -150,21 +138,14 @@
 		return pcloud.Azure
 	}
 
+	if cloud.NetworkingV1GcpEgressPrivateServiceConnectGatewayStatus != nil {
+		return pcloud.Gcp
+	}
+
 	if cloud.NetworkingV1GcpPeeringGatewayStatus != nil {
 		return pcloud.Gcp
 	}
 
-<<<<<<< HEAD
-	if cloud.NetworkingV1GcpEgressPrivateServiceConnectGatewayStatus != nil {
-		return pcloud.Gcp
-	}
-
-	if cloud.NetworkingV1GcpPeeringGatewayStatus != nil {
-		return pcloud.Gcp
-	}
-
-=======
->>>>>>> 3d87d90b
 	return ""
 }
 
@@ -195,17 +176,10 @@
 		return gcpPeering, nil
 	}
 
-<<<<<<< HEAD
 	if config.NetworkingV1GcpEgressPrivateServiceConnectGatewaySpec != nil {
 		return gcpEgressPrivateServiceConnect, nil
 	}
 
-	if config.NetworkingV1GcpPeeringGatewaySpec != nil {
-		return gcpPeering, nil
-	}
-
-=======
->>>>>>> 3d87d90b
 	return "", fmt.Errorf(errors.CorruptedNetworkResponseErrorMsg, "config")
 }
 
@@ -247,18 +221,12 @@
 		out.Region = gateway.Spec.Config.NetworkingV1AwsPrivateNetworkInterfaceGatewaySpec.GetRegion()
 		out.Zones = gateway.Spec.Config.NetworkingV1AwsPrivateNetworkInterfaceGatewaySpec.GetZones()
 	}
+	if gatewayType == gcpEgressPrivateServiceConnect {
+		out.Region = gateway.Spec.Config.NetworkingV1GcpEgressPrivateServiceConnectGatewaySpec.GetRegion()
+	}
 	if gatewayType == gcpPeering {
 		out.Region = gateway.Spec.Config.NetworkingV1GcpPeeringGatewaySpec.GetRegion()
 	}
-<<<<<<< HEAD
-	if gatewayType == gcpEgressPrivateServiceConnect {
-		out.Region = gateway.Spec.Config.NetworkingV1GcpEgressPrivateServiceConnectGatewaySpec.GetRegion()
-	}
-	if gatewayType == gcpPeering {
-		out.Region = gateway.Spec.Config.NetworkingV1GcpPeeringGatewaySpec.GetRegion()
-	}
-=======
->>>>>>> 3d87d90b
 
 	switch getGatewayCloud(gateway) {
 	case pcloud.Aws:
@@ -270,12 +238,8 @@
 	case pcloud.Azure:
 		out.AzureSubscription = gateway.Status.CloudGateway.NetworkingV1AzureEgressPrivateLinkGatewayStatus.GetSubscription()
 	case pcloud.Gcp:
-		out.GcpIamPrincipal = gateway.Status.CloudGateway.NetworkingV1GcpPeeringGatewayStatus.GetIamPrincipal()
-<<<<<<< HEAD
 		out.GcpProject = gateway.Status.CloudGateway.NetworkingV1GcpEgressPrivateServiceConnectGatewayStatus.GetProject()
 		out.GcpIamPrincipal = gateway.Status.CloudGateway.NetworkingV1GcpPeeringGatewayStatus.GetIamPrincipal()
-=======
->>>>>>> 3d87d90b
 	}
 
 	table := output.NewTable(cmd)
