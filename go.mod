--- conflicted
+++ resolved
@@ -1,10 +1,6 @@
 module github.com/confluentinc/cli/v4
 
-<<<<<<< HEAD
-go 1.24.7
-=======
 go 1.24.9
->>>>>>> 9ff80713
 
 require (
 	github.com/antihax/optional v1.0.0
