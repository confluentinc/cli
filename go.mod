module github.com/confluentinc/cli/v3

go 1.21.7

require (
	github.com/antihax/optional v1.0.0
	github.com/aws/aws-sdk-go v1.51.25
	github.com/billgraziano/dpapi v0.5.0
	github.com/bradleyjkemp/cupaloy/v2 v2.8.0
	github.com/brianstrauch/cobra-shell v0.5.0
	github.com/charmbracelet/lipgloss v0.10.0
	github.com/client9/gospell v0.0.0-20160306015952-90dfc71015df
	github.com/confluentinc/ccloud-sdk-go-v1-public v0.0.0-20230427001341-5f8d2cce5ad9
	github.com/confluentinc/ccloud-sdk-go-v2/apikeys v0.4.0
	github.com/confluentinc/ccloud-sdk-go-v2/billing v0.3.0
	github.com/confluentinc/ccloud-sdk-go-v2/byok v0.0.2
	github.com/confluentinc/ccloud-sdk-go-v2/cdx v0.0.5
	github.com/confluentinc/ccloud-sdk-go-v2/cli v0.3.0
	github.com/confluentinc/ccloud-sdk-go-v2/cmk v0.10.0
	github.com/confluentinc/ccloud-sdk-go-v2/connect v0.6.0
	github.com/confluentinc/ccloud-sdk-go-v2/connect-custom-plugin v0.0.2
	github.com/confluentinc/ccloud-sdk-go-v2/flink v0.8.0
	github.com/confluentinc/ccloud-sdk-go-v2/flink-gateway v0.10.0
	github.com/confluentinc/ccloud-sdk-go-v2/iam v0.11.0
	github.com/confluentinc/ccloud-sdk-go-v2/identity-provider v0.2.0
	github.com/confluentinc/ccloud-sdk-go-v2/kafka-quotas v0.4.0
	github.com/confluentinc/ccloud-sdk-go-v2/kafkarest v0.18.0
	github.com/confluentinc/ccloud-sdk-go-v2/ksql v0.2.0
	github.com/confluentinc/ccloud-sdk-go-v2/mds v0.4.0
	github.com/confluentinc/ccloud-sdk-go-v2/metrics v0.2.0
	github.com/confluentinc/ccloud-sdk-go-v2/networking v0.11.0
	github.com/confluentinc/ccloud-sdk-go-v2/networking-access-point v0.1.0
	github.com/confluentinc/ccloud-sdk-go-v2/networking-dnsforwarder v0.2.0
	github.com/confluentinc/ccloud-sdk-go-v2/networking-ip v0.2.0
	github.com/confluentinc/ccloud-sdk-go-v2/networking-privatelink v0.2.0
	github.com/confluentinc/ccloud-sdk-go-v2/org v0.8.1
	github.com/confluentinc/ccloud-sdk-go-v2/service-quota v0.2.0
	github.com/confluentinc/ccloud-sdk-go-v2/srcm v0.6.0
	github.com/confluentinc/ccloud-sdk-go-v2/sso v0.0.1
	github.com/confluentinc/ccloud-sdk-go-v2/stream-designer v0.3.0
	github.com/confluentinc/confluent-kafka-go/v2 v2.3.0
	github.com/confluentinc/go-editor v0.11.0
	github.com/confluentinc/go-netrc v0.0.0-20220321173724-4d50f36ff450
	github.com/confluentinc/go-prompt v0.2.31
	github.com/confluentinc/go-ps1 v1.0.2
	github.com/confluentinc/kafka-rest-sdk-go/kafkarestv3 v0.3.18
	github.com/confluentinc/mds-sdk-go-public/mdsv1 v0.0.0-20230117192233-7e6d894d74a9
	github.com/confluentinc/mds-sdk-go-public/mdsv2alpha1 v0.0.0-20230117192233-7e6d894d74a9
	github.com/confluentinc/properties v0.0.0-20190814194548-42c10394a787
	github.com/confluentinc/schema-registry-sdk-go v0.1.0
	github.com/davecgh/go-spew v1.1.1
	github.com/dghubble/sling v1.4.2
	github.com/docker/docker v26.0.2+incompatible
	github.com/docker/go-connections v0.5.0
	github.com/fatih/color v1.16.0
	github.com/gdamore/tcell/v2 v2.7.4
	github.com/go-git/go-git/v5 v5.12.0
	github.com/go-jose/go-jose/v3 v3.0.3
	github.com/gobuffalo/flect v1.0.2
	github.com/gogo/protobuf v1.3.2
	github.com/golang/protobuf v1.5.4
	github.com/google/shlex v0.0.0-20191202100458-e7afc7fbc510
	github.com/google/uuid v1.6.0
	github.com/gorilla/mux v1.8.1
	github.com/gorilla/websocket v1.5.1
	github.com/hashicorp/go-hclog v1.6.3
	github.com/hashicorp/go-multierror v1.1.1
	github.com/hashicorp/go-retryablehttp v0.7.5
	github.com/hashicorp/go-version v1.6.0
	github.com/havoc-io/gopass v0.0.0-20170602182606-9a121bec1ae7
	github.com/iancoleman/strcase v0.3.0
	github.com/imdario/mergo v0.3.16
	github.com/inconshreveable/go-update v0.0.0-20160112193335-8152e7eb6ccf
	github.com/jhump/protoreflect v1.16.0
	github.com/jonboulle/clockwork v0.4.0
	github.com/keybase/go-keychain v0.0.0-20230523030712-b5615109f100
	github.com/linkedin/goavro/v2 v2.12.0
	github.com/mattn/go-isatty v0.0.20
	github.com/olekukonko/tablewriter v0.0.5
	github.com/opencontainers/image-spec v1.1.0
	github.com/panta/machineid v1.0.2
	github.com/phayes/freeport v0.0.0-20220201140144-74d24b5ae9f5
	github.com/pkg/browser v0.0.0-20210911075715-681adbf594b8
	github.com/rivo/tview v0.0.0-20230511053024-822bd067b165
	github.com/samber/lo v1.39.0
	github.com/sevlyar/retag v0.0.0-20190429052747-c3f10e304082
	github.com/sourcegraph/go-lsp v0.0.0-20200429204803-219e11d77f5d
	github.com/sourcegraph/jsonrpc2 v0.2.0
	github.com/spf13/cobra v1.8.0
	github.com/spf13/pflag v1.0.5
	github.com/stretchr/testify v1.9.0
	github.com/stripe/stripe-go/v76 v76.25.0
	github.com/swaggest/go-asyncapi v0.8.0
	github.com/tidwall/gjson v1.17.1
	github.com/tidwall/pretty v1.2.1
	github.com/tidwall/sjson v1.2.5
	github.com/xeipuuv/gojsonschema v1.2.0
	go.uber.org/mock v0.4.0
	golang.org/x/crypto v0.22.0
	golang.org/x/exp v0.0.0-20230905200255-921286631fa9
	golang.org/x/oauth2 v0.19.0
	golang.org/x/term v0.19.0
	golang.org/x/text v0.14.0
	gopkg.in/launchdarkly/go-sdk-common.v2 v2.5.1
	gopkg.in/yaml.v3 v3.0.1
	k8s.io/apimachinery v0.29.2
	pgregory.net/rapid v1.1.0
)

require (
	dario.cat/mergo v1.0.0 // indirect
	github.com/Azure/go-ansiterm v0.0.0-20230124172434-306776ec8161 // indirect
	github.com/Microsoft/go-winio v0.6.1 // indirect
	github.com/ProtonMail/go-crypto v1.0.0 // indirect
	github.com/alecthomas/template v0.0.0-20190718012654-fb15b899a751 // indirect
	github.com/alecthomas/units v0.0.0-20190924025748-f65c72e2690d // indirect
	github.com/aymanbagabas/go-osc52/v2 v2.0.1 // indirect
	github.com/bufbuild/protocompile v0.10.0 // indirect
	github.com/c-bata/go-prompt v0.2.6 // indirect
	github.com/cloudflare/circl v1.3.7 // indirect
	github.com/confluentinc/proto-go-setter v0.3.0 // indirect
	github.com/containerd/log v0.1.0 // indirect
	github.com/cyphar/filepath-securejoin v0.2.4 // indirect
	github.com/distribution/reference v0.5.0 // indirect
	github.com/docker/go-units v0.5.0 // indirect
	github.com/emirpasic/gods v1.18.1 // indirect
	github.com/envoyproxy/protoc-gen-validate v1.0.2 // indirect
	github.com/felixge/httpsnoop v1.0.4 // indirect
	github.com/gdamore/encoding v1.0.0 // indirect
	github.com/go-git/gcfg v1.5.1-0.20230307220236-3a3c6141e376 // indirect
	github.com/go-git/go-billy/v5 v5.5.0 // indirect
	github.com/go-logr/logr v1.4.1 // indirect
	github.com/go-logr/stdr v1.2.2 // indirect
	github.com/gogo/googleapis v1.4.1 // indirect
	github.com/golang/groupcache v0.0.0-20210331224755-41bb18bfe9da // indirect
	github.com/golang/mock v1.6.0
	github.com/golang/snappy v0.0.4 // indirect
	github.com/google/go-querystring v1.1.0 // indirect
	github.com/google/gofuzz v1.2.0 // indirect
	github.com/hashicorp/errwrap v1.1.0 // indirect
	github.com/hashicorp/go-cleanhttp v0.5.2 // indirect
	github.com/inconshreveable/mousetrap v1.1.0 // indirect
	github.com/jbenet/go-context v0.0.0-20150711004518-d14ea06fba99 // indirect
	github.com/josharian/intern v1.0.0 // indirect
	github.com/json-iterator/go v1.1.12 // indirect
	github.com/kevinburke/ssh_config v1.2.0 // indirect
<<<<<<< HEAD
	github.com/klauspost/compress v1.17.8 // indirect
	github.com/lib/pq v1.10.9 // indirect
=======
>>>>>>> cb1375c9
	github.com/lucasb-eyer/go-colorful v1.2.0 // indirect
	github.com/lyft/protoc-gen-star/v2 v2.0.3 // indirect
	github.com/mailru/easyjson v0.7.7 // indirect
	github.com/mattn/go-colorable v0.1.13 // indirect
	github.com/mattn/go-runewidth v0.0.15 // indirect
	github.com/mattn/go-tty v0.0.4 // indirect
<<<<<<< HEAD
	github.com/mitchellh/mapstructure v1.4.1 // indirect
	github.com/moby/patternmatcher v0.6.0 // indirect
	github.com/moby/sys/sequential v0.5.0 // indirect
	github.com/moby/sys/user v0.1.0 // indirect
=======
	github.com/moby/docker-image-spec v1.3.1 // indirect
>>>>>>> cb1375c9
	github.com/moby/term v0.5.0 // indirect
	github.com/modern-go/concurrent v0.0.0-20180306012644-bacd9c7ef1dd // indirect
	github.com/modern-go/reflect2 v1.0.2 // indirect
	github.com/muesli/reflow v0.3.0 // indirect
	github.com/muesli/termenv v0.15.2 // indirect
	github.com/opencontainers/go-digest v1.0.0 // indirect
	github.com/pjbgf/sha1cd v0.3.0 // indirect
	github.com/pkg/errors v0.9.1 // indirect
	github.com/pkg/term v1.2.0-beta.2 // indirect
	github.com/pmezard/go-difflib v1.0.1-0.20181226105442-5d4384ee4fb2 // indirect
	github.com/rivo/uniseg v0.4.7 // indirect
	github.com/sergi/go-diff v1.3.2-0.20230802210424-5b0b94c5c0d3 // indirect
	github.com/sirupsen/logrus v1.9.3 // indirect
	github.com/skeema/knownhosts v1.2.2 // indirect
	github.com/spf13/afero v1.9.3 // indirect
	github.com/swaggest/jsonschema-go v0.3.45 // indirect
	github.com/swaggest/refl v1.1.0 // indirect
	github.com/texttheater/golang-levenshtein/levenshtein v0.0.0-20200805054039-cae8b0eaed6c
	github.com/tidwall/match v1.1.1 // indirect
	github.com/travisjeffery/mocker v1.1.0 // indirect
	github.com/travisjeffery/proto-go-sql v0.0.0-20190911121832-39ff47280e87 // indirect
	github.com/ugorji/go/codec v1.2.8 // indirect
	github.com/xanzy/ssh-agent v0.3.3 // indirect
	github.com/xeipuuv/gojsonpointer v0.0.0-20190905194746-02993c407bfb // indirect
	github.com/xeipuuv/gojsonreference v0.0.0-20180127040603-bd5ef7bd5415 // indirect
	go.opentelemetry.io/contrib/instrumentation/net/http/otelhttp v0.49.0 // indirect
	go.opentelemetry.io/otel v1.24.0 // indirect
	go.opentelemetry.io/otel/exporters/otlp/otlptrace/otlptracehttp v1.24.0 // indirect
	go.opentelemetry.io/otel/metric v1.24.0 // indirect
	go.opentelemetry.io/otel/sdk v1.24.0 // indirect
	go.opentelemetry.io/otel/trace v1.24.0 // indirect
	golang.org/x/lint v0.0.0-20210508222113-6edffad5e616 // indirect
	golang.org/x/mod v0.14.0 // indirect
	golang.org/x/net v0.23.0 // indirect
	golang.org/x/sync v0.6.0 // indirect
	golang.org/x/sys v0.19.0 // indirect
	golang.org/x/tools v0.16.1 // indirect
	google.golang.org/genproto/googleapis/api v0.0.0-20240102182953-50ed04b92917 // indirect
	google.golang.org/genproto/googleapis/rpc v0.0.0-20240102182953-50ed04b92917 // indirect
	google.golang.org/protobuf v1.33.1-0.20240408130810-98873a205002 // indirect
	gopkg.in/alecthomas/kingpin.v2 v2.2.6 // indirect
	gopkg.in/inf.v0 v0.9.1 // indirect
	gopkg.in/launchdarkly/go-jsonstream.v1 v1.0.1 // indirect
	gopkg.in/warnings.v0 v0.1.2 // indirect
	gopkg.in/yaml.v2 v2.4.0 // indirect
	gotest.tools/v3 v3.4.0 // indirect
	k8s.io/api v0.26.1 // indirect
	k8s.io/klog/v2 v2.110.1 // indirect
	k8s.io/utils v0.0.0-20230726121419-3b25d923346b // indirect
	sigs.k8s.io/json v0.0.0-20221116044647-bc3834ca7abd // indirect
	sigs.k8s.io/structured-merge-diff/v4 v4.4.1 // indirect
	sigs.k8s.io/yaml v1.3.0 // indirect
)<|MERGE_RESOLUTION|>--- conflicted
+++ resolved
@@ -108,6 +108,14 @@
 )
 
 require (
+	github.com/cenkalti/backoff/v4 v4.2.1 // indirect
+	github.com/klauspost/compress v1.17.8 // indirect
+	github.com/moby/patternmatcher v0.6.0 // indirect
+	github.com/moby/sys/sequential v0.5.0 // indirect
+	github.com/moby/sys/user v0.1.0 // indirect
+)
+
+require (
 	dario.cat/mergo v1.0.0 // indirect
 	github.com/Azure/go-ansiterm v0.0.0-20230124172434-306776ec8161 // indirect
 	github.com/Microsoft/go-winio v0.6.1 // indirect
@@ -144,25 +152,13 @@
 	github.com/josharian/intern v1.0.0 // indirect
 	github.com/json-iterator/go v1.1.12 // indirect
 	github.com/kevinburke/ssh_config v1.2.0 // indirect
-<<<<<<< HEAD
-	github.com/klauspost/compress v1.17.8 // indirect
-	github.com/lib/pq v1.10.9 // indirect
-=======
->>>>>>> cb1375c9
 	github.com/lucasb-eyer/go-colorful v1.2.0 // indirect
 	github.com/lyft/protoc-gen-star/v2 v2.0.3 // indirect
 	github.com/mailru/easyjson v0.7.7 // indirect
 	github.com/mattn/go-colorable v0.1.13 // indirect
 	github.com/mattn/go-runewidth v0.0.15 // indirect
 	github.com/mattn/go-tty v0.0.4 // indirect
-<<<<<<< HEAD
-	github.com/mitchellh/mapstructure v1.4.1 // indirect
-	github.com/moby/patternmatcher v0.6.0 // indirect
-	github.com/moby/sys/sequential v0.5.0 // indirect
-	github.com/moby/sys/user v0.1.0 // indirect
-=======
 	github.com/moby/docker-image-spec v1.3.1 // indirect
->>>>>>> cb1375c9
 	github.com/moby/term v0.5.0 // indirect
 	github.com/modern-go/concurrent v0.0.0-20180306012644-bacd9c7ef1dd // indirect
 	github.com/modern-go/reflect2 v1.0.2 // indirect
