--- conflicted
+++ resolved
@@ -1,12 +1,6 @@
 module github.com/confluentinc/cli/v4
 
-<<<<<<< HEAD
-go 1.23.0
-
-toolchain go1.24.1
-=======
 go 1.24.4
->>>>>>> d9e8d3f0
 
 require (
 	github.com/antihax/optional v1.0.0
@@ -115,15 +109,9 @@
 	go.uber.org/mock v0.4.0
 	golang.org/x/crypto v0.36.0
 	golang.org/x/exp v0.0.0-20240719175910-8a7402abbf56
-<<<<<<< HEAD
 	golang.org/x/oauth2 v0.27.0
-	golang.org/x/term v0.27.0
-	golang.org/x/text v0.21.0
-=======
-	golang.org/x/oauth2 v0.22.0
 	golang.org/x/term v0.30.0
 	golang.org/x/text v0.23.0
->>>>>>> d9e8d3f0
 	google.golang.org/protobuf v1.34.2
 	gopkg.in/launchdarkly/go-sdk-common.v2 v2.5.1
 	gopkg.in/yaml.v3 v3.0.1
